<?xml version="1.0" encoding="UTF-8"?>
<!-- Default parameters for Galacticus v0.9.4 -->
<!-- 30-October-2011                          -->
<parameters>
  <formatVersion>2</formatVersion>
  <version>0.9.4</version>

  <!-- Component selection -->
  <treeNodeMethodBasic value="standard"/>
  <treeNodeMethodBlackHole value="standard"/>
  <treeNodeMethodDarkMatterProfile value="scale"/>
  <treeNodeMethodDisk value="standard"/>
  <diskMassDistribution value="exponentialDisk"/>
  <treeNodeMethodHotHalo value="standard"/>
  <treeNodeMethodSatellite value="standard"/>
  <treeNodeMethodSpheroid value="standard"/>
  <spheroidMassDistribution value="hernquist"/>
  <treeNodeMethodSpin value="random"/>

  <!-- Cosmological parameters and options -->
  <cosmologyFunctionsMethod value="matterLambda"/>
  <cosmologyParametersMethod value="simple">
    <HubbleConstant value="70.2"/>
    <OmegaMatter value="0.2725"/>
    <OmegaDarkEnergy value="0.7275"/>
    <OmegaBaryon value="0.0455"/>
    <temperatureCMB value="2.72548"/>
  </cosmologyParametersMethod>

  <!-- Power spectrum options -->
  <cosmologicalMassVarianceMethod value="filteredPower">
    <sigma_8 value="0.807"/>
  </cosmologicalMassVarianceMethod><transferFunctionMethod value="eisensteinHu1999">
    <neutrinoNumberEffective value="3.046"/>
    <neutrinoMassSummed value="0.000"/>
  </transferFunctionMethod>
  <powerSpectrumPrimordialMethod value="powerLaw">
    <index value="0.961"/>
    <wavenumberReference value="1.000"/>
    <running value="0.000"/>
  </powerSpectrumPrimordialMethod>
  <powerSpectrumPrimordialTransferredMethod value="simple"/>

  <!-- Structure formation options -->
  <linearGrowthMethod value="simple"/>
  <haloMassFunctionMethod value="Tinker2008"/>
  <criticalOverdensityMethod value="sphericalCollapseMatterLambda"/>
  <virialDensityContrastMethod value="sphericalCollapseMatterLambda"/>

  <!-- Merger tree building options -->
  <mergerTreeConstructMethod value="build"/>
  <mergerTreeBuilderMethod value="cole2000">
<<<<<<< HEAD
  <accretionLimit value="0.1"/>
=======
    <accretionLimit   value="0.1"/>
>>>>>>> 5e88c199
    <mergeProbability value="0.1"/>
  </mergerTreeBuilderMethod>
  <treeBranchingMethod value="modifiedPress-Schechter"/>
  <modifiedPressSchechterG0 value="0.57"/>
  <modifiedPressSchechterGamma1 value="0.38"/>
  <modifiedPressSchechterGamma2 value="-0.01"/>
  <modifiedPressSchechterFirstOrderAccuracy value="0.1"/>

  <!-- Substructure hierarchy options -->
  <nodeMergersMethod value="singleLevelHierarchy"/>

  <!-- Dark matter halo structure options -->
  <darkMatterProfileMethod value="NFW"/>
  <darkMatterProfileConcentrationMethod value="gao2008"/>
  <darkMatterProfileMinimumConcentration value="4"/>
  <haloSpinDistributionMethod value="Bett2007"/>
  <spinDistributionBett2007Alpha value="2.509"/>
  <spinDistributionBett2007Lambda0 value="0.04326"/>
  <randomSpinResetMassFactor value="2.0"/>

  <!-- Halo accretion options -->
  <accretionHaloMethod value="simple"/>
  <reionizationSuppressionRedshift value="10.5"/>
  <reionizationSuppressionVelocity value="35.0"/>

  <!-- Hot halo gas cooling model options -->
  <hotHaloMassDistributionMethod value="betaProfile"/>
  <hotHaloTemperatureProfileMethod value="virial"/>
  <hotHaloCoreRadiusOverVirialRadius value="0.3"/>
  <hotHaloAngularMomentumLossFraction value="0.3"/>
  <coolingSpecificAngularMomentumMethod value="constantRotation"/>
  <hotHaloOutflowReturnRate value="5.0"/>
  <coolingFunctionMethod value="atomicCIECloudy"/>
  <coolingMeanAngularMomentumFrom value="hotGas"/>
  <coolingRotationVelocityFrom value="hotGas"/>
  <coolingRadiusMethod value="simple"/>
  <coolingRateMethod value="White-Frenk1991"/>
  <coolingTimeMethod value="simple"/>
  <coolingTimeAvailableAgeFactor value="0"/>
  <coolingTimeAvailableMethod value="White-Frenk1991"/>
  <coolingTimeSimpleDegreesOfFreedom value="3"/>
  <starveSatellites value="false"/>
  <zeroCoolingRateAboveVelocity value="10000"/>

  <!-- Hot halo ram pressure stripping options -->
  <hotHaloRamPressureStrippingMethod value="Font2008"/>
  <hotHaloRamPressureForceMethod value="Font2008"/>
  <hotHaloRamPressureStrippingTimescaleMethod value="ramPressureAcceleration"/>
  <hotHaloOutflowStrippingEfficiency value="0.1"/>
  <hotHaloTrackStrippedGas value="true"/>

  <!-- Galaxy ram pressure stripping options -->
  <ramPressureStrippingMassLossRateDisksMethod value="null"/>
  <ramPressureStrippingMassLossRateSpheroidsMethod value="null"/>

  <!-- Galaxy tidal stripping options -->
  <tidalStrippingMassLossRateDisksMethod value="null"/>
  <tidalStrippingMassLossRateSpheroidsMethod value="null"/>
  <satellitesTidalFieldMethod value="null"/>

  <!-- Galactic structure solver options -->
  <galacticStructureRadiusSolverMethod value="adiabatic"/>
  <adiabaticContractionGnedinA value="0.73"/>
  <adiabaticContractionGnedinOmega value="0.7"/>
  <spheroidAngularMomentumAtScaleRadius value="0.5"/>

  <!-- Galactic disk dynamics options -->
  <barInstabilityMethod value="ELN"/>
  <stabilityThresholdGaseous value="0.7"/>
  <stabilityThresholdStellar value="1.1"/>

  <!-- Star formation rate options -->
  <starFormationTimescaleDisksMethod value="integratedSurfaceDensity"/>
  <starFormationRateSurfaceDensityDisksMethod value="KMT09"/>
  <molecularComplexClumpingFactorKMT09 value="5.0"/>
  <starFormationFrequencyKMT09 value="0.385"/>
  <molecularFractionFastKMT09 value="true"/>
  <starFormationDiskMinimumTimescale value="0.001"/>
  <starFormationTimescaleSpheroidsMethod value="dynamicalTime"/>
  <starFormationSpheroidEfficiency value="0.04"/>
  <starFormationSpheroidVelocityExponent value="2.0"/>
  <starFormationSpheroidMinimumTimescale value="0.001"/>

  <!-- Stellar populations options -->
  <stellarPopulationPropertiesMethod value="instantaneous"/>
  <stellarPopulationSpectraMethod value="FSPS"/>
  <imfSelectionMethod value="fixed"/>
  <imfSelectionFixed value="Chabrier"/>
  <imfChabrierRecycledInstantaneous value="0.46"/>
  <imfChabrierYieldInstantaneous value="0.035"/>

  <!-- AGN feedback options -->
  <hotHaloExcessHeatDrivesOutflow value="true"/>
  <blackHoleHeatsHotHalo value="true"/>

  <!-- Supernovae feedback options -->
  <starFormationFeedbackDisksMethod value="powerLaw"/>
  <starFormationFeedbackSpheroidsMethod value="powerLaw"/>
  <diskOutflowVelocity value="250.0"/>
  <spheroidOutflowVelocity value="100.0"/>
  <diskOutflowExponent value="3.5"/>
  <spheroidOutflowExponent value="3.5"/>

  <!-- Accretion disk properties -->
  <accretionDisksMethod value="switched"/>
  <adafRadiativeEfficiencyType value="thinDisk"/>
  <accretionDiskSwitchedScaleAdafRadiativeEfficiency value="true"/>
  <accretionRateThinDiskMaximum value="0.30d0"/>
  <accretionRateThinDiskMinimum value="0.01d0"/>
  <adafAdiabaticIndex value="1.444"/>
  <adafEnergyOption value="pureADAF"/>
  <adafRadiativeEfficiency value="0.01"/>
  <adafViscosityOption value="fit"/>

  <!-- Black hole options -->
  <blackHoleBinaryMergersMethod value="Rezzolla2008"/>
  <blackHoleSeedMass value="100"/>
  <blackHoleWindEfficiency value="0.0024"/>
  <blackHoleWindEfficiencyScalesWithRadiativeEfficiency value="true"/>
  <bondiHoyleAccretionEnhancementHotHalo value="6.0"/>
  <bondiHoyleAccretionEnhancementSpheroid value="5.0"/>
  <bondiHoyleAccretionTemperatureSpheroid value="100"/>
  <bondiHoyleAccretionHotModeOnly value="true"/>

  <!-- Satellite orbit options -->
  <satelliteOrbitStoreOrbitalParameters value="true"/>

  <!-- Galaxy merger options -->
  <virialOrbitMethod value="benson2005"/>
  <satelliteMergingTimescalesMethod value="jiang2008"/>
  <mergingTimescaleMultiplier value="0.75"/>
  <satelliteMergingMassMovementsMethod value="simple"/>
  <minorMergerGasMovesTo value="spheroid"/>
  <satelliteMergingRemnantSizeMethod value="Cole2000"/>
  <majorMergerMassRatio value="0.25"/>
  <mergerRemnantSizeOrbitalEnergy value="1"/>

  <!-- Spheroid options -->
  <spheroidEnergeticOutflowMassRate value="1.0e-2"/>

  <!-- Numerical tolerances -->
  <odeToleranceAbsolute value="0.01"/>
  <odeToleranceRelative value="0.01"/>
  <diskMassToleranceAbsolute value="1.0e-6"/>
  <spheroidMassToleranceAbsolute value="1.0e-6"/>
  <timestepHostAbsolute value="1.0"/>
  <timestepHostRelative value="0.1"/>
  <timestepSimpleAbsolute value="1.0"/>
  <timestepSimpleRelative value="0.1"/>

  <!-- Output options -->
  <mergerTreeOutputReferences value="false"/>

</parameters><|MERGE_RESOLUTION|>--- conflicted
+++ resolved
@@ -50,11 +50,7 @@
   <!-- Merger tree building options -->
   <mergerTreeConstructMethod value="build"/>
   <mergerTreeBuilderMethod value="cole2000">
-<<<<<<< HEAD
-  <accretionLimit value="0.1"/>
-=======
     <accretionLimit   value="0.1"/>
->>>>>>> 5e88c199
     <mergeProbability value="0.1"/>
   </mergerTreeBuilderMethod>
   <treeBranchingMethod value="modifiedPress-Schechter"/>
