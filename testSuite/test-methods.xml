<?xml version="1.0" encoding="UTF-8"?>
<!-- Defines a set of Galacticus models which explore all available method options. -->
<!-- Andrew Benson                                                                  -->
<!-- 04-Sep-2010                                                                    -->
<parameterGrid>
  <emailReport>no</emailReport>
  <doAnalysis>no</doAnalysis>
  <modelRootDirectory>testSuite/outputs/test-methods</modelRootDirectory>
  <baseParameters>testSuite/test-methods-base.xml</baseParameters>
  <parameters>
    <formatVersion>2</formatVersion>
    <version>0.9.4</version>
    <accretionDisksMethod>
      <value>switched</value>
      <value>Shakura-Sunyaev</value>
      <value>ADAF</value>
    </accretionDisksMethod>
  </parameters>
  <parameters>
    <formatVersion>2</formatVersion>
    <version>0.9.4</version>
    <barInstabilityMethod>
      <value>ELN</value>
      <value>null</value>
      <value>ELN+tidal</value>
    </barInstabilityMethod>
  </parameters>
  <parameters>
    <formatVersion>2</formatVersion>
    <version>0.9.4</version>
    <outputHaloModelData value="true"/>
    <darkMatterHaloBiasMethod>
      <value>SMT</value>
      <value>Press-Schechter</value>
      <value>Tinker2010</value>
    </darkMatterHaloBiasMethod>
  </parameters>
  <parameters>
    <formatVersion>2</formatVersion>
    <version>0.9.4</version>
    <darkMatterProfileMethod>
      <value>NFW</value>
      <value>isothermal</value>
      <value>einasto
      <treeNodeMethodDarkMatterProfile value="scaleShape"/>
      </value>
    </darkMatterProfileMethod>
  </parameters>
  <parameters>
    <formatVersion>2</formatVersion>
    <version>0.9.4</version>
    <galacticStructureRadiusSolverMethod>
      <value>adiabatic
      <galacticStructureRadiusSolverInitialRadiusMethod value="adiabatic"/>
      </value>
      <value>simple
      <galacticStructureRadiusSolverInitialRadiusMethod value="static"/>
      </value>
      <value>linear
      <galacticStructureRadiusSolverInitialRadiusMethod value="static"/>
      </value>
      <value>fixed
      <galacticStructureRadiusSolverInitialRadiusMethod value="static"/>
      </value>
    </galacticStructureRadiusSolverMethod>
  </parameters>
  <parameters>
    <formatVersion>2</formatVersion>
    <version>0.9.4</version>
    <haloMassFunctionMethod>
      <value>Sheth-Tormen</value>
      <value>Tinker2008</value>
      <value>Press-Schechter</value>
    </haloMassFunctionMethod>
  </parameters>
  <parameters>
    <formatVersion>2</formatVersion>
    <version>0.9.4</version>
    <haloSpinDistributionMethod>
      <value>Bett2007</value>
      <value>lognormal</value>
      <value>deltaFunction</value>
    </haloSpinDistributionMethod>
  </parameters>
  <parameters>
    <formatVersion>2</formatVersion>
    <version>0.9.4</version>
    <chemicalStateFile value="data/chemicalState/chemical_state_Atomic_CIE_Cloudy.xml"/>
    <chemicalStateMethod>
      <value>atomicCIECloudy</value>
      <value>cieFromFile</value>
    </chemicalStateMethod>
  </parameters>
  <parameters>
    <formatVersion>2</formatVersion>
    <version>0.9.4</version>
    <mergerTreeReadFileName value="testSuite/test-MergerTrees.hdf5"/>
    <mergerTreeConstructMethod>
      <value>smoothAccretion
      <darkMatterAccretionHistoryMethod>
	<value>Wechsler2002</value>
	<value>Zhao2009</value>
      </darkMatterAccretionHistoryMethod>
      </value>
      <value>build
      <mergerTreeBuildTreesHaloMassDistribution>
	<value>uniform</value>
	<value>read
	<mergerTreeBuildTreeMassesFile value="testSuite/data/mergerTreeBuilding/treeMasses.xml"/>
	</value>
      </mergerTreeBuildTreesHaloMassDistribution>
      </value>
      <value>read
      <hotHaloRamPressureStrippingMethod value="virialRadius"/>
      <hotHaloTrackStrippedGas value="false"/>
      <satelliteOrbitStoreOrbitalParameters value="false"/>
      <mergerTreeReadPresetOrbits value="true"/>
      <mergerTreeReadPresetOrbitsBoundOnly value="true"/>
      <satelliteOrbitStoreOrbitalParameters value="true"/>
      <treeNodeMethodSatellite>
	<value>standard
	<mergerTreeReadPresetMergerTimes value="false"/>
	<mergerTreeReadPresetMergerNodes value="false"/>
	</value>
	<value>preset
	<mergerTreeReadPresetMergerTimes value="true"/>
	<mergerTreeReadPresetMergerNodes value="true"/>
	<mergerTreeReadSubresolutionMergingMethod>
	  <value>null</value>
	  <value>boylanKolchin2008</value>
	</mergerTreeReadSubresolutionMergingMethod>
	</value>
      </treeNodeMethodSatellite>
      <mergerTreeReadPresetSubhaloMasses value="false"/>
      <mergerTreeReadPresetSubhaloIndices value="false"/>
      </value>
    </mergerTreeConstructMethod>
    <mergerTreeReadTreeIndexToRootNodeIndex value="true"/>
    <allTreesExistAtFinalTime value="false"/>
    <mergerTreeReadPresetSubhaloMasses value="true"/>
    <treeNodeMethodPosition value="preset"/>
    <mergerTreeReadPresetMergerTimes value="true"/>
    <mergerTreeReadPresetPositions value="true"/>
    <mergerTreeReadPresetSpins value="false"/>
    <mergerTreeReadPresetScaleRadii value="false"/>
    <cosmologyParametersMethod value="simple">
      <HubbleConstant value="73.0"/>
      <OmegaMatter value="0.25"/>
      <OmegaDarkEnergy value="0.75"/>
      <OmegaBaryon value="0.045"/>
      <temperatureCMB value="2.72548"/>
    </cosmologyParametersMethod>
    <powerSpectrumIndex value="0.961"/>
    <sigma_8 value="0.9"/>
  </parameters>
  <parameters>
    <formatVersion>2</formatVersion>
    <version>0.9.4</version>
    <satelliteMergingTimescalesMethod>
      <value>boylanKolchin2008</value>
      <value>laceyCole1993</value>
      <value>jiang2008</value>
      <value>laceyCole1993Tormen</value>
      <value>wetzelWhite2010</value>
      <value>villalobos2013
      <satelliteMergingTimescaleVillalobos2013BaseMethod value="boylanKolchin2008"/>
      </value>
    </satelliteMergingTimescalesMethod>
  </parameters>
  <parameters>
    <formatVersion>2</formatVersion>
    <version>0.9.4</version>
    <!-- Use fairly strict limits on the outflow timescales to avoid unstable evolution. -->
    <diskOutflowTimescaleMinimum value="0.1"/>
    <spheroidOutflowTimescaleMinimum value="0.1"/>
    <stellarPopulationPropertiesMethod>
      <value>instantaneous</value>
      <value>noninstantaneous</value>
    </stellarPopulationPropertiesMethod>
  </parameters>
  <parameters>
    <formatVersion>2</formatVersion>
    <version>0.9.4</version>
    <stellarPopulationSpectraFile value="data/stellarPopulations/SSP_Spectra_Conroy-et-al_v2.1_imfSalpeter.hdf5"/>
    <stellarPopulationSpectraMethod>
      <value>Conroy-White-Gunn2009</value>
      <value>file</value>
    </stellarPopulationSpectraMethod>
  </parameters>
  <parameters>
    <formatVersion>2</formatVersion>
    <version>0.9.4</version>
    <luminosityFilter value="RGO_I SDSS_g SDSS_r SDSS_i"/>
    <luminosityRedshift value="0.0 0.1 0.1 0.1"/>
    <luminosityType value="rest observed observed observed"/>
    <stellarPopulationSpectraPostprocessDefaultMethods>
      <value>meiksin2006</value>
      <value>madau1995</value>
      <value>inoue2014</value>
      <value>lycSuppress</value>
      <value>recent</value>
      <value>identity</value>
    </stellarPopulationSpectraPostprocessDefaultMethods>
  </parameters>
  <parameters>
    <formatVersion>2</formatVersion>
    <version>0.9.4</version>
    <transferFunctionFile value="data/largeScaleStructure/transferFunctionMillenniumSimulation.xml"/>
    <transferFunctionMethod>
      <value>file</value>
      <value>BBKS</value>
      <value>CAMB</value>
      <value>Eisenstein-Hu1999</value>
    </transferFunctionMethod>
  </parameters>
  <parameters>
    <formatVersion>2</formatVersion>
    <version>0.9.4</version>
    <virialDensityContrastMethod>
      <value>sphericalCollapseMatterLambda</value>
      <value>bryanNorman1998</value>
      <value>fixed</value>
      <value>friendsOfFriends</value>
    </virialDensityContrastMethod>
  </parameters>
  <parameters>
<<<<<<< HEAD
    <parameter>
      <name>virialOrbitMethod</name>
      <value>wetzel2010</value>
      <value>benson2005</value>
    </parameter>
=======
    <formatVersion>2</formatVersion>
    <version>0.9.4</version>
    <virialOrbitsMethod>
      <value>Wetzel2010</value>
      <value>Benson2005</value>
    </virialOrbitsMethod>
>>>>>>> 4f958fd2
  </parameters>
  <parameters>
    <formatVersion>2</formatVersion>
    <version>0.9.4</version>
    <starFormationTimescaleDisksMethod>
      <value>dynamicalTime</value>
      <value>integratedSurfaceDensity
      <starFormationRateSurfaceDensityDisksMethod>
	<value>Kennicutt-Schmidt
        <starFormationKennicuttSchmidtTruncate>
	  <value>true</value>
	  <value>false</value>
	</starFormationKennicuttSchmidtTruncate>
	</value>
	<value>Blitz-Rosolowsky2006</value>
	<value>KMT09
        <molecularFractionFastKMT09>
	  <value>false</value>
	  <value>true</value>
	</molecularFractionFastKMT09>
	</value>
	<value>extendedSchmidt</value>
      </starFormationRateSurfaceDensityDisksMethod>
      </value>
      <value>Baugh2005</value>
    </starFormationTimescaleDisksMethod>
  </parameters>
  <parameters>
    <formatVersion>2</formatVersion>
    <version>0.9.4</version>
    <satelliteMergingRemnantSizeMethod>
      <value>Cole2000</value>
      <value>Covington2008</value>
    </satelliteMergingRemnantSizeMethod>
  </parameters>
  <parameters>
    <formatVersion>2</formatVersion>
    <version>0.9.4</version>
    <darkMatterProfileConcentrationMethod>
      <value>gao2008</value>
      <value>zhao2009</value>
      <value>munozCuartas2011</value>
      <value>NFW1996</value>
      <value>prada2011</value>
      <value>duttonMaccio2014</value>
    </darkMatterProfileConcentrationMethod>
  </parameters>

  <!-- Molecular hydrogen network and cooling. -->
  <parameters>
    <formatVersion>2</formatVersion>
    <version>0.9.4</version>
    <chemicalReactionRateMethods value="hydrogenNetwork"/>
    <hydrogenNetworkFast value="true"/>
    <hydrogenNetworkCMBOnly value="true"/>
    <chemicalsToTrack value="AtomicHydrogen AtomicHydrogenCation MolecularHydrogen Electron"/>
    <coolingFunctionMethods value="atomicCIECloudy CMBCompton molecularHydrogenGalliPalla"/>
    <mergerTreeBuildHaloMassMaximum value="1.0e11"/>
  </parameters>
  
  <!-- Black hole binary methods. -->
  <parameters>
    <formatVersion>2</formatVersion>
    <version>0.9.4</version>
    <blackHoleBinaryInitialRadiiMethod>
      <value>spheroidRadiusFraction</value>
      <value>tidalRadius
      <blackHoleBinaryRecoilVelocityMethod>
	<value>null</value>
	<value>Campanelli2007
	<blackHoleBinarySeparationGrowthRateMethod>
	  <value>null</value>
	  <value>standard
	  <tripleBlackHoleInteraction>
	    <value>false</value>
	    <value>true
	    <blackHoleOutputMergers>
	      <value>false</value>
	      <value>true</value>
	    </blackHoleOutputMergers>
	    </value>
	  </tripleBlackHoleInteraction>
	  </value>
	</blackHoleBinarySeparationGrowthRateMethod>
	</value>
      </blackHoleBinaryRecoilVelocityMethod>
      </value>
      <value>Volonteri2003</value>
    </blackHoleBinaryInitialRadiiMethod>
  </parameters>
  <parameters>
    <formatVersion>2</formatVersion>
    <version>0.9.4</version>
    <blackHoleOutputData value="true"/>
  </parameters>

  <!-- Cooling rate methods. -->
  <parameters>
    <formatVersion>2</formatVersion>
    <version>0.9.4</version>
    <coolingRateMethod>
      <value>White-Frenk1991</value>
      <value>Cole2000
      <coolingTimeAvailableMethod>
	<value>White-Frenk1991</value>
	<value>haloFormation</value>
      </coolingTimeAvailableMethod>
      <treeNodeMethodFormationTime value="Cole2000"/>
      <hotHaloCoolingFromNode value="formationNode"/>
      <hotHaloOutputCooling>
	<value>false</value>
	<value>true</value>
      </hotHaloOutputCooling>
      </value>
    </coolingRateMethod>
  </parameters>
  
  <!-- Spheroid comopnents. -->
  <parameters>
    <formatVersion>2</formatVersion>
    <version>0.9.4</version>
    <spheroidMassDistribution>
      <value>hernquist</value>
      <value>sersic</value>
    </spheroidMassDistribution>
  </parameters>
  
  <!-- Black hole comopnents. -->
  <parameters>
    <formatVersion>2</formatVersion>
    <version>0.9.4</version>
    <treeNodeMethodBlackHole>
      <value>standard</value>
      <value>simple</value>
    </treeNodeMethodBlackHole> 
  </parameters>
  
  <!-- Infall and freefall radii. -->
  <parameters>
    <formatVersion>2</formatVersion>
    <version>0.9.4</version>
    <infallRadiusMethod>
      <value>coolingRadius</value>
      <value>coolingAndFreefall
      <freefallRadiusMethod value="darkMatterHalo"/> 
      <freefallTimeAvailableMethod value="haloFormation"/> 
      <treeNodeMethodFormationTime value="Cole2000"/>
      </value>
    </infallRadiusMethod> 
  </parameters>
  
  <!-- Cooling time available. -->
  <parameters>
    <formatVersion>2</formatVersion>
    <version>0.9.4</version>
    <coolingTimeAvailableMethod>
      <value>White-Frenk1991</value>
      <value>haloFormation
      <treeNodeMethodFormationTime value="Cole2000"/>
      </value>
    </coolingTimeAvailableMethod>
  </parameters>
  
  <!-- Cooling specific angular momentum. -->
  <parameters>
    <formatVersion>2</formatVersion>
    <version>0.9.4</version>
    <coolingSpecificAngularMomentumMethod>
      <value>mean</value>
      <value>constantRotation
      <coolingMeanAngularMomentumFrom>
	<value>hotGas
	<coolingAngularMomentumUseInteriorMean>
	  <value>true</value>
	  <value>false</value>
	</coolingAngularMomentumUseInteriorMean>
	</value>
	<value>darkMatter</value>
      </coolingMeanAngularMomentumFrom>
      </value>
    </coolingSpecificAngularMomentumMethod>
  </parameters>
  
  <!-- Subhalo mass loss rates. -->
  <parameters>
    <formatVersion>2</formatVersion>
    <version>0.9.4</version>
    <darkMatterHaloMassLossRateMethod>
      <value>null</value>
      <value>vanDenBosch2005</value>
    </darkMatterHaloMassLossRateMethod>
  </parameters>
  
  <!-- Merger mass movements. -->
  <parameters>
    <formatVersion>2</formatVersion>
    <version>0.9.4</version>
    <satelliteMergingMassMovementsMethod>
      <value>simple</value>
      <value>Baugh2005</value>
    </satelliteMergingMassMovementsMethod>
  </parameters>
  
  <!-- Star formation feedback. -->
  <parameters>
    <formatVersion>2</formatVersion>
    <version>0.9.4</version>
    <starFormationFeedbackDisksMethod>
      <value>powerLaw</value>
      <value>Creasey2012</value>
    </starFormationFeedbackDisksMethod>
  </parameters>

  <!-- Expulsive feedback. -->
  <parameters>
    <formatVersion>2</formatVersion>
    <version>0.9.4</version>
    <starFormationExpulsiveFeedbackDisksMethod>
      <value>null</value>
      <value>superwind
      <starFormationExpulsiveFeedbackSpheroidMethod>
	<value>null</value>
	<value>superwind</value>
      </starFormationExpulsiveFeedbackSpheroidMethod>
      </value>
    </starFormationExpulsiveFeedbackDisksMethod>
  </parameters>

  <!-- Test different IMFs -->
  <parameters>
    <formatVersion>2</formatVersion>
    <version>0.9.4</version>
    <imfSelectionMethod>
      <value>fixed
      <imfSelectionFixed>
	<value>Baugh2005TopHeavy</value>
	<value>Chabrier</value>
	<value>Kennicutt</value>
	<value>Kroupa</value>
	<value>Miller-Scalo</value>
	<value>Salpeter</value>
	<value>Scalo</value>
	<value>PiecewisePowerLaw
	<imfPiecewisePowerLawMassPoints value="0.1 1.0 125.0"/>
	<imfPiecewisePowerLawExponents value="-1.5 -2.3"/>
	</value>
      </imfSelectionFixed>
      </value>
      <value>diskSpheroid
      <imfSelectionDisk value="Chabrier"/>
      <imfSelectionSpheroid value="Kennicutt"/>
      </value>
    </imfSelectionMethod>
  </parameters>

  <!-- Hot halo density profile -->
  <parameters>
    <formatVersion>2</formatVersion>
    <version>0.9.4</version>
    <hotHaloMassDistributionMethod>
      <value>ricotti2000</value>
      <value>betaProfile
      <hotHaloMassDistributionCoreRadiusMethod>
	<value>virialFraction</value>
	<value>growing</value>
      </hotHaloMassDistributionCoreRadiusMethod>
      </value>
    </hotHaloMassDistributionMethod>
  </parameters>
  
  <!-- Output density contrasts -->
  <parameters>
    <formatVersion>2</formatVersion>
    <version>0.9.4</version>
    <outputDensityContrastData value="true"/>
    <outputDensityContrastValues value="200 500"/>
  </parameters>

  <!-- Output half-light radii -->
  <parameters>
    <formatVersion>2</formatVersion>
    <version>0.9.4</version>
    <outputHalfLightData value="true"/>
    <luminosityFilter value="RGO_I SDSS_g SDSS_r SDSS_i"/> 
    <luminosityType value="rest observed observed observed"/> 
    <luminosityRedshift value="0.0 0.1 0.1 0.1"/>
  </parameters>

  <!-- Output main branch -->
  <parameters>
    <formatVersion>2</formatVersion>
    <version>0.9.4</version>
    <outputMainBranchStatus value="true"/>
  </parameters>

  <!-- Output mass profile -->
  <parameters>
    <formatVersion>2</formatVersion>
    <version>0.9.4</version>
    <outputMassProfileData value="true"/>
    <outputMassProfileRadii value="10.0e-3 100.0d-3"/>
  </parameters>

  <!-- Output star formation rates -->
  <parameters>
    <formatVersion>2</formatVersion>
    <version>0.9.4</version>
    <diskOutputStarFormationRate value="true"/>
    <spheroidOutputStarFormationRate value="true"/>
  </parameters>

  <!-- Output star formation histories -->
  <parameters>
    <formatVersion>2</formatVersion>
    <version>0.9.4</version>
    <starFormationHistoriesMethod value="metallicitySplit"/>
  </parameters>

  <!-- Output virial quantities -->
  <parameters>
    <formatVersion>2</formatVersion>
    <version>0.9.4</version>
    <outputVirialData value="true"/>
  </parameters>
  
  <!-- Output descendent indices -->
  <parameters>
    <formatVersion>2</formatVersion>
    <version>0.9.4</version>
    <outputDescendentIndices value="true"/>
    <treeNodeMethodSatellite value="standard"/>
  </parameters>
  
  <!-- Calculation of luminosities -->
  <parameters>
    <formatVersion>2</formatVersion>
    <version>0.9.4</version>
    <luminosityFilter value="RGO_I SDSS_g SDSS_r SDSS_i"/> 
    <luminosityType value="rest observed observed observed"/> 
    <luminosityRedshift value="0.0 0.1 0.1 0.1"/>
    <imfSelectionFixed>
      <value>Chabrier</value>
      <value>Kroupa</value>
      <value>Salpeter</value>
    </imfSelectionFixed>
  </parameters>

  <!-- Calculation of luminosities at all output redshifts -->
  <parameters>
    <formatVersion>2</formatVersion>
    <version>0.9.4</version>
    <luminosityFilter value="RGO_I SDSS_g SDSS_r SDSS_i"/> 
    <luminosityType value="rest observed observed observed"/> 
    <luminosityRedshift value="all all all all"/>
    <outputRedshifts value="0.064 0.041 0.020 0.000"/>
  </parameters>

  <!-- Calculation of luminosities with top-hat filters -->
  <parameters>
    <formatVersion>2</formatVersion>
    <version>0.9.4</version>
    <luminosityFilter value="topHat_2000_10 topHat_4000_5 topHat_6000_3 topHat_7000_2"/> 
    <luminosityType value="rest rest rest rest"/> 
    <luminosityRedshift value="0.0 0.0 0.0 0.0"/>
    <outputRedshifts value="0.0"/>
  </parameters>

  <!-- Calculation of luminosities with array of top-hat filters -->
  <parameters>
    <formatVersion>2</formatVersion>
    <version>0.9.4</version>
    <luminosityFilter value="topHat_2000_7000_10"/> 
    <luminosityType value="rest"/> 
    <luminosityRedshift value="0.0"/>
    <outputRedshifts value="0.0"/>
  </parameters>

  <!-- Black hole wind efficiencies -->
  <parameters>
    <formatVersion>2</formatVersion>
    <version>0.9.4</version>
    <blackHoleWindEfficiencyScalesWithRadiativeEfficiency>
      <value>false</value>
      <value>true</value>
    </blackHoleWindEfficiencyScalesWithRadiativeEfficiency> 
  </parameters>

  <!-- Hot halo ram pressure forces -->
  <parameters>
    <formatVersion>2</formatVersion>
    <version>0.9.4</version>
    <hotHaloRamPressureForceMethod>
      <value>Font2008</value>
      <value>null</value>
    </hotHaloRamPressureForceMethod> 
  </parameters>

  <!-- Hot halo ram pressure mass loss rates -->
  <parameters>
    <formatVersion>2</formatVersion>
    <version>0.9.4</version>
    <hotHaloRamPressureForceMethod value="Font2008"/> 
    <hotHaloRamPressureStrippingTimescaleMethod>
      <value>haloDynamicalTime</value>
      <value>ramPressureAcceleration</value>
    </hotHaloRamPressureStrippingTimescaleMethod> 
  </parameters>

  <!-- Disk and spheroid ram pressure mass loss rates -->
  <parameters>
    <formatVersion>2</formatVersion>
    <version>0.9.4</version>
    <ramPressureStrippingMassLossRateDisksMethod>
      <value>simple</value>
      <value>null</value>
    </ramPressureStrippingMassLossRateDisksMethod> 
  </parameters>
  <parameters>
    <formatVersion>2</formatVersion>
    <version>0.9.4</version>
    <ramPressureStrippingMassLossRateSpheroidsMethod>
      <value>simple</value>
      <value>null</value>
    </ramPressureStrippingMassLossRateSpheroidsMethod> 
  </parameters>

  <!-- Disk and spheroid tidal mass loss rates -->
  <parameters>
    <formatVersion>2</formatVersion>
    <version>0.9.4</version>
    <tidalStrippingMassLossRateDisksMethod>
      <value>simple</value>
      <value>null</value>
    </tidalStrippingMassLossRateDisksMethod> 
  </parameters>
  <parameters>
    <formatVersion>2</formatVersion>
    <version>0.9.4</version>
    <tidalStrippingMassLossRateSpheroidsMethod>
      <value>simple</value>
      <value>null</value>
    </tidalStrippingMassLossRateSpheroidsMethod> 
  </parameters>
  
  <!-- Dark energy cosmology -->
  <parameters>
    <formatVersion>2</formatVersion>
    <version>0.9.4</version>
    <cosmologyFunctionsMethod value="matterDarkEnergy"/>
    <darkEnergyEquationOfStateW0 value="-0.8"/>
    <darkEnergyEquationOfStateW1 value="0.0"/>
    <criticalOverdensityMethod value="sphericalTopHatDarkEnergy"/>
    <virialDensityContrastMethod value="sphericalCollapseMatterDE"/>
    <virialDensityContrastSphericalTopHatDarkEnergyFixEnergyAt value="turnaround"/>
  </parameters>

  <!-- Intergalactic medium state and internal background calculation -->
  <parameters>
    <formatVersion>2</formatVersion>
    <version>0.9.4</version>
    <backgroundRadiationCompute value="true"/>
    <intergalacticMediumStateMethod>
      <value>recFast</value>
      <value>file
      <intergalaticMediumStateFileName value="data/intergalacticMedium/recFast_OmegaM0.281_OmegaDE0.719_Omegab0.0461_H069.7_TCMB2.725_YHe0.22.xml"/>
      </value>
      <value>simple</value>
    </intergalacticMediumStateMethod>
  </parameters>

  <!-- Hot halo options -->
  <parameters>
    <parameter>
      <name>treeNodeMethodHotHalo</name>
      <value>standard</value>
      <value>verySimple
      <parameter>
	<name>coolingRateMethod</name>
	<value>simple</value>
      </parameter>
      <parameter>
	<name>treeNodeMethodBlackHole</name>
	<value>null</value>
      </parameter>
      </value>
      <value>verySimpleDelayed
      <parameter>
	<name>coolingRateMethod</name>
	<value>simple</value>
      </parameter>
      <parameter>
	<name>treeNodeMethodBlackHole</name>
	<value>null</value>
      </parameter>
      </value>
    </parameter>
  </parameters>
  
  <!-- Internal IGM evolution -->
  <parameters>
    <formatVersion>2</formatVersion>
    <version>0.9.4</version>
    <!-- IGM evolver -->
    <intergalacticMediumStateMethod value="internal"/>
    <igmPropertiesTimeCountPerDecade value="2"/>
    <igmPropertiesCompute value="true"/>
    <igmPropertiesRedshiftMaximum value="150"/>
    <!-- Background radiation -->
    <backgroundRadiationCompute value="true"/>
    <radiationIntergalacticBackgroundMethod value="internal"/>
    <backgroundRadiationWavelengthCountPerDecade value="5"/>
    <backgroundRadiationTimeCountPerDecade value="2"/>
    <!-- Halo mass ranges -->
    <mergerTreeBuildHaloMassMaximum value="1.0e15"/>
    <mergerTreeBuildHaloMassMinimum value="1.0e10"/>
    <mergerTreeBuildTreesPerDecade value="5"/>
    <mergerTreeBuildMassResolutionFixed value="5.0e9"/>
  </parameters>

  <!-- Detailed satellite orbits -->
  <parameters>
<<<<<<< HEAD
    <parameter>
      <name>mergerTreeBuildTreesPerDecade</name>
      <value>4</value>
    </parameter>
    <parameter>
      <name>mergerTreeBuildHaloMassMinimum</name>
      <value>1.0e12</value>
    </parameter>
    <parameter>
      <name>mergerTreeBuildHaloMassMaximum</name>
      <value>3.0e12</value>
    </parameter>
    <parameter>
      <name>treeNodeMethodBasic</name>
      <value>standard</value>
    </parameter>
    <parameter>
      <name>treeNodeMethodBlackHole</name>
      <value>null</value>
    </parameter>
    <parameter>
      <name>treeNodeMethodDarkMatterProfile</name>
      <value>scale</value>
    </parameter>
    <parameter>
      <name>treeNodeMethodDisk</name>
      <value>null</value>
    </parameter>
    <parameter>
      <name>treeNodeMethodHotHalo</name>
      <value>null</value>
    </parameter>
    <parameter>
      <name>treeNodeMethodSatellite</name>
      <value>orbiting</value>
    </parameter>
    <parameter>
      <name>treeNodeMethodSpheroid</name>
      <value>null</value>
    </parameter>
    <parameter>
      <name>spheroidMassDistribution</name>
      <value>hernquist</value>
    </parameter>
    <parameter>
      <name>treeNodeMethodSpin</name>
      <value>random</value>
    </parameter>
    <parameter>
      <name>satelliteDynamicalFrictionMethod</name>
      <value>Chandrasekhar1943</value>
    </parameter>    
    <parameter>
      <name>cosmologyFunctionsMethod</name>
      <value>matterLambda</value>
    </parameter>
    <parameter>
      <name>H_0</name>
      <value>70.2</value>
    </parameter>
    <parameter>
      <name>Omega_Matter</name>
      <value>0.2725</value>
    </parameter>
    <parameter>
      <name>Omega_DE</name>
      <value>0.7275</value>
    </parameter>
    <parameter>
      <name>Omega_b</name>
      <value>0.0455</value>
    </parameter>
    <parameter>
      <name>T_CMB</name>
      <value>2.72548</value>
    </parameter>
    <parameter>
      <name>sigma_8</name>
      <value>0.807</value>
    </parameter>
    <parameter>
      <name>transferFunctionMethod</name>
      <value>Eisenstein-Hu1999</value>
    </parameter>
    <parameter>
      <name>powerSpectrumMethod</name>
      <value>powerLaw</value>
    </parameter>
    <parameter>
      <name>powerSpectrumIndex</name>
      <value>0.961</value>
    </parameter>
    <parameter>
      <name>powerSpectrumReferenceWavenumber</name>
      <value>1.0</value>
    </parameter>
    <parameter>
      <name>powerSpectrumRunning</name>
      <value>0.0</value>
    </parameter>
    <parameter>
      <name>effectiveNumberNeutrinos</name>
      <value>3.04</value>
    </parameter>
    <parameter>
      <name>summedNeutrinoMasses</name>
      <value>0.0</value>
    </parameter>
    <parameter>
      <name>linearGrowthMethod</name>
      <value>simple</value>
    </parameter>
    <parameter>
      <name>haloMassFunctionMethod</name>
      <value>Tinker2008</value>
    </parameter>
    <parameter>
      <name>criticalOverdensityMethod</name>
      <value>sphericalTopHat</value>
    </parameter>
    <parameter>
      <name>virialDensityContrastMethod</name>
      <value>sphericalCollapseMatterLambda</value>
    </parameter>
    <parameter>
      <name>mergerTreeConstructMethod</name>
      <value>build</value>
    </parameter>
    <parameter>
      <name>mergerTreeBuilderMethod</name>
      <value>cole2000</value>
    </parameter>
    <parameter>
      <name>mergerTreeBuildCole2000AccretionLimit</name>
      <value>0.1</value>
    </parameter>
    <parameter>
      <name>mergerTreeBuildCole2000MergeProbability</name>
      <value>0.1</value>
    </parameter>
    <parameter>
      <name>treeBranchingMethod</name>
      <value>modifiedPress-Schechter</value>
    </parameter>
    <parameter>
      <name>modifiedPressSchechterG0</name>
      <value>0.57</value>
    </parameter>
    <parameter>
      <name>modifiedPressSchechterGamma1</name>
      <value>0.38</value>
    </parameter>
    <parameter>
      <name>modifiedPressSchechterGamma2</name>
      <value>-0.01</value>
    </parameter>
    <parameter>
      <name>modifiedPressSchechterFirstOrderAccuracy</name>
      <value>0.1</value>
    </parameter>
    <parameter>
      <name>nodeMergersMethod</name>
      <value>singleLevelHierarchy</value>
    </parameter>
    <parameter>
      <name>darkMatterProfileMethod</name>
      <value>tidallyHeated</value>
    </parameter>
    <parameter>
      <name>darkMatterProfileTidallyHeatedUnheatedProfile</name>
      <value>NFW</value>
    </parameter>
    <parameter>
      <name>darkMatterProfileConcentrationMethod</name>
      <value>gao2008</value>
    </parameter>
    <parameter>
      <name>darkMatterProfileMinimumConcentration</name>
      <value>4</value>
    </parameter>
    <parameter>
      <name>haloSpinDistributionMethod</name>
      <value>Bett2007</value>
    </parameter>
    <parameter>
      <name>spinDistributionBett2007Alpha</name>
      <value>2.509</value>
    </parameter>
    <parameter>
      <name>spinDistributionBett2007Lambda0</name>
      <value>0.04326</value>
    </parameter>
    <parameter>
      <name>randomSpinResetMassFactor</name>
      <value>2.0</value>
    </parameter>
    <parameter>
      <name>accretionHaloMethod</name>
      <value>simple</value>
    </parameter>
    <parameter>
      <name>reionizationSuppressionRedshift</name>
      <value>10.5</value>
    </parameter>
    <parameter>
      <name>reionizationSuppressionVelocity</name>
      <value>35.0</value>
    </parameter>
    <parameter>
      <name>hotHaloMassDistributionMethod</name>
      <value>null</value>
    </parameter>
    <parameter>
      <name>satelliteOrbitStoreOrbitalParameters</name>
      <value>true</value>
    </parameter>
    <parameter>
      <name>satelliteMergingRemnantSizeMethod</name>
      <value>null</value>
    </parameter>
=======
    <formatVersion>2</formatVersion>
    <version>0.9.4</version>
    <mergerTreeBuildTreesPerDecade value="4"/>
    <mergerTreeBuildHaloMassMinimum value="1.0e12"/>
    <mergerTreeBuildHaloMassMaximum value="3.0e12"/>
    <treeNodeMethodBasic value="standard"/>
    <treeNodeMethodBlackHole value="null"/>
    <treeNodeMethodDarkMatterProfile value="scale"/>
    <treeNodeMethodDisk value="null"/>
    <treeNodeMethodHotHalo value="null"/>
    <treeNodeMethodSatellite value="orbiting"/>
    <treeNodeMethodSpheroid value="null"/>
    <spheroidMassDistribution value="hernquist"/>
    <treeNodeMethodSpin value="random"/>
    <satelliteDynamicalFrictionMethod value="Chandrasekhar1943"/>    
    <cosmologyFunctionsMethod value="matterLambda"/>
    <cosmologyParametersMethod value="simple">
      <HubbleConstant value="70.2"/>
      <OmegaMatter value="0.2725"/>
      <OmegaDarkEnergy value="0.7275"/>
      <OmegaBaryon value="0.0455"/>
      <temperatureCMB value="2.72548"/>
    </cosmologyParametersMethod>
    <sigma_8 value="0.807"/>
    <transferFunctionMethod value="Eisenstein-Hu1999"/>
    <powerSpectrumMethod value="powerLaw"/>
    <powerSpectrumIndex value="0.961"/>
    <powerSpectrumReferenceWavenumber value="1.0"/>
    <powerSpectrumRunning value="0.0"/>
    <effectiveNumberNeutrinos value="3.04"/>
    <summedNeutrinoMasses value="0.0"/>
    <linearGrowthMethod value="simple"/>
    <haloMassFunctionMethod value="Tinker2008"/>
    <criticalOverdensityMethod value="sphericalTopHat"/>
    <virialDensityContrastMethod value="sphericalCollapseMatterLambda"/>
    <mergerTreeConstructMethod value="build"/>
    <mergerTreeBuilderMethod value="cole2000"/>
    <mergerTreeBuildCole2000AccretionLimit value="0.1"/>
    <mergerTreeBuildCole2000MergeProbability value="0.1"/>
    <treeBranchingMethod value="modifiedPress-Schechter"/>
    <modifiedPressSchechterG0 value="0.57"/>
    <modifiedPressSchechterGamma1 value="0.38"/>
    <modifiedPressSchechterGamma2 value="-0.01"/>
    <modifiedPressSchechterFirstOrderAccuracy value="0.1"/>
    <nodeMergersMethod value="singleLevelHierarchy"/>
    <darkMatterProfileMethod value="NFW"/>
    <darkMatterProfileConcentrationMethod value="gao2008"/>
    <darkMatterProfileMinimumConcentration value="4"/>
    <haloSpinDistributionMethod value="Bett2007"/>
    <spinDistributionBett2007Alpha value="2.509"/>
    <spinDistributionBett2007Lambda0 value="0.04326"/>
    <randomSpinResetMassFactor value="2.0"/>
    <accretionHaloMethod value="simple"/>
    <reionizationSuppressionRedshift value="10.5"/>
    <reionizationSuppressionVelocity value="35.0"/>
    <hotHaloMassDistributionMethod value="null"/>
    <satelliteOrbitStoreOrbitalParameters value="true"/>
    <satelliteMergingRemnantSizeMethod value="null"/>
>>>>>>> 4f958fd2
  </parameters>

  <!-- Statistics and tracking components -->
  <parameters>
    <formatVersion>2</formatVersion>
    <version>0.9.4</version>
    <treeNodeMethodHostHistory value="standard"/>
  </parameters>
  <parameters>
    <formatVersion>2</formatVersion>
    <version>0.9.4</version>
    <treeNodeMethodMassFlowStatistics value="standard"/>
  </parameters>
  <parameters>
    <formatVersion>2</formatVersion>
    <version>0.9.4</version>
    <treeNodeMethodDynamicsStatistics value="bars"/>
  </parameters>

</parameterGrid><|MERGE_RESOLUTION|>--- conflicted
+++ resolved
@@ -224,20 +224,12 @@
     </virialDensityContrastMethod>
   </parameters>
   <parameters>
-<<<<<<< HEAD
-    <parameter>
-      <name>virialOrbitMethod</name>
+    <formatVersion>2</formatVersion>
+    <version>0.9.4</version>
+    <virialOrbitMethod>
+      <value>benson2005</value>
       <value>wetzel2010</value>
-      <value>benson2005</value>
-    </parameter>
-=======
-    <formatVersion>2</formatVersion>
-    <version>0.9.4</version>
-    <virialOrbitsMethod>
-      <value>Wetzel2010</value>
-      <value>Benson2005</value>
-    </virialOrbitsMethod>
->>>>>>> 4f958fd2
+    </virialOrbitMethod>
   </parameters>
   <parameters>
     <formatVersion>2</formatVersion>
@@ -759,228 +751,6 @@
 
   <!-- Detailed satellite orbits -->
   <parameters>
-<<<<<<< HEAD
-    <parameter>
-      <name>mergerTreeBuildTreesPerDecade</name>
-      <value>4</value>
-    </parameter>
-    <parameter>
-      <name>mergerTreeBuildHaloMassMinimum</name>
-      <value>1.0e12</value>
-    </parameter>
-    <parameter>
-      <name>mergerTreeBuildHaloMassMaximum</name>
-      <value>3.0e12</value>
-    </parameter>
-    <parameter>
-      <name>treeNodeMethodBasic</name>
-      <value>standard</value>
-    </parameter>
-    <parameter>
-      <name>treeNodeMethodBlackHole</name>
-      <value>null</value>
-    </parameter>
-    <parameter>
-      <name>treeNodeMethodDarkMatterProfile</name>
-      <value>scale</value>
-    </parameter>
-    <parameter>
-      <name>treeNodeMethodDisk</name>
-      <value>null</value>
-    </parameter>
-    <parameter>
-      <name>treeNodeMethodHotHalo</name>
-      <value>null</value>
-    </parameter>
-    <parameter>
-      <name>treeNodeMethodSatellite</name>
-      <value>orbiting</value>
-    </parameter>
-    <parameter>
-      <name>treeNodeMethodSpheroid</name>
-      <value>null</value>
-    </parameter>
-    <parameter>
-      <name>spheroidMassDistribution</name>
-      <value>hernquist</value>
-    </parameter>
-    <parameter>
-      <name>treeNodeMethodSpin</name>
-      <value>random</value>
-    </parameter>
-    <parameter>
-      <name>satelliteDynamicalFrictionMethod</name>
-      <value>Chandrasekhar1943</value>
-    </parameter>    
-    <parameter>
-      <name>cosmologyFunctionsMethod</name>
-      <value>matterLambda</value>
-    </parameter>
-    <parameter>
-      <name>H_0</name>
-      <value>70.2</value>
-    </parameter>
-    <parameter>
-      <name>Omega_Matter</name>
-      <value>0.2725</value>
-    </parameter>
-    <parameter>
-      <name>Omega_DE</name>
-      <value>0.7275</value>
-    </parameter>
-    <parameter>
-      <name>Omega_b</name>
-      <value>0.0455</value>
-    </parameter>
-    <parameter>
-      <name>T_CMB</name>
-      <value>2.72548</value>
-    </parameter>
-    <parameter>
-      <name>sigma_8</name>
-      <value>0.807</value>
-    </parameter>
-    <parameter>
-      <name>transferFunctionMethod</name>
-      <value>Eisenstein-Hu1999</value>
-    </parameter>
-    <parameter>
-      <name>powerSpectrumMethod</name>
-      <value>powerLaw</value>
-    </parameter>
-    <parameter>
-      <name>powerSpectrumIndex</name>
-      <value>0.961</value>
-    </parameter>
-    <parameter>
-      <name>powerSpectrumReferenceWavenumber</name>
-      <value>1.0</value>
-    </parameter>
-    <parameter>
-      <name>powerSpectrumRunning</name>
-      <value>0.0</value>
-    </parameter>
-    <parameter>
-      <name>effectiveNumberNeutrinos</name>
-      <value>3.04</value>
-    </parameter>
-    <parameter>
-      <name>summedNeutrinoMasses</name>
-      <value>0.0</value>
-    </parameter>
-    <parameter>
-      <name>linearGrowthMethod</name>
-      <value>simple</value>
-    </parameter>
-    <parameter>
-      <name>haloMassFunctionMethod</name>
-      <value>Tinker2008</value>
-    </parameter>
-    <parameter>
-      <name>criticalOverdensityMethod</name>
-      <value>sphericalTopHat</value>
-    </parameter>
-    <parameter>
-      <name>virialDensityContrastMethod</name>
-      <value>sphericalCollapseMatterLambda</value>
-    </parameter>
-    <parameter>
-      <name>mergerTreeConstructMethod</name>
-      <value>build</value>
-    </parameter>
-    <parameter>
-      <name>mergerTreeBuilderMethod</name>
-      <value>cole2000</value>
-    </parameter>
-    <parameter>
-      <name>mergerTreeBuildCole2000AccretionLimit</name>
-      <value>0.1</value>
-    </parameter>
-    <parameter>
-      <name>mergerTreeBuildCole2000MergeProbability</name>
-      <value>0.1</value>
-    </parameter>
-    <parameter>
-      <name>treeBranchingMethod</name>
-      <value>modifiedPress-Schechter</value>
-    </parameter>
-    <parameter>
-      <name>modifiedPressSchechterG0</name>
-      <value>0.57</value>
-    </parameter>
-    <parameter>
-      <name>modifiedPressSchechterGamma1</name>
-      <value>0.38</value>
-    </parameter>
-    <parameter>
-      <name>modifiedPressSchechterGamma2</name>
-      <value>-0.01</value>
-    </parameter>
-    <parameter>
-      <name>modifiedPressSchechterFirstOrderAccuracy</name>
-      <value>0.1</value>
-    </parameter>
-    <parameter>
-      <name>nodeMergersMethod</name>
-      <value>singleLevelHierarchy</value>
-    </parameter>
-    <parameter>
-      <name>darkMatterProfileMethod</name>
-      <value>tidallyHeated</value>
-    </parameter>
-    <parameter>
-      <name>darkMatterProfileTidallyHeatedUnheatedProfile</name>
-      <value>NFW</value>
-    </parameter>
-    <parameter>
-      <name>darkMatterProfileConcentrationMethod</name>
-      <value>gao2008</value>
-    </parameter>
-    <parameter>
-      <name>darkMatterProfileMinimumConcentration</name>
-      <value>4</value>
-    </parameter>
-    <parameter>
-      <name>haloSpinDistributionMethod</name>
-      <value>Bett2007</value>
-    </parameter>
-    <parameter>
-      <name>spinDistributionBett2007Alpha</name>
-      <value>2.509</value>
-    </parameter>
-    <parameter>
-      <name>spinDistributionBett2007Lambda0</name>
-      <value>0.04326</value>
-    </parameter>
-    <parameter>
-      <name>randomSpinResetMassFactor</name>
-      <value>2.0</value>
-    </parameter>
-    <parameter>
-      <name>accretionHaloMethod</name>
-      <value>simple</value>
-    </parameter>
-    <parameter>
-      <name>reionizationSuppressionRedshift</name>
-      <value>10.5</value>
-    </parameter>
-    <parameter>
-      <name>reionizationSuppressionVelocity</name>
-      <value>35.0</value>
-    </parameter>
-    <parameter>
-      <name>hotHaloMassDistributionMethod</name>
-      <value>null</value>
-    </parameter>
-    <parameter>
-      <name>satelliteOrbitStoreOrbitalParameters</name>
-      <value>true</value>
-    </parameter>
-    <parameter>
-      <name>satelliteMergingRemnantSizeMethod</name>
-      <value>null</value>
-    </parameter>
-=======
     <formatVersion>2</formatVersion>
     <version>0.9.4</version>
     <mergerTreeBuildTreesPerDecade value="4"/>
@@ -1039,7 +809,10 @@
     <hotHaloMassDistributionMethod value="null"/>
     <satelliteOrbitStoreOrbitalParameters value="true"/>
     <satelliteMergingRemnantSizeMethod value="null"/>
->>>>>>> 4f958fd2
+      <value>tidallyHeated</value>
+    </parameter>
+    <parameter>
+      <name>darkMatterProfileTidallyHeatedUnheatedProfile</name>
   </parameters>
 
   <!-- Statistics and tracking components -->
