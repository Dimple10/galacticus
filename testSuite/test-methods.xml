<?xml version="1.0" encoding="UTF-8"?>
<!-- Defines a set of Galacticus models which explore all available method options. -->
<!-- Andrew Benson                                                                  -->
<!-- 04-Sep-2010                                                                    -->
<parameterGrid>
  <emailReport>no</emailReport>
  <doAnalysis>no</doAnalysis>
  <modelRootDirectory>testSuite/outputs/test-methods</modelRootDirectory>
  <baseParameters>testSuite/test-methods-base.xml</baseParameters>
  <parameters>
    <parameter>
      <name>accretionDisksMethod</name>
      <value>switched</value>
      <value>Shakura-Sunyaev</value>
      <value>ADAF</value>
    </parameter>
  </parameters>
  <parameters>
    <parameter>
      <name>barInstabilityMethod</name>
      <value>ELN</value>
      <value>null</value>
      <value>ELN+tidal</value>
    </parameter>
  </parameters>
  <parameters>
    <parameter>
      <name>outputHaloModelData</name>
      <value>true</value>
    </parameter>
    <parameter>
      <name>darkMatterHaloBiasMethod</name>
      <value>SMT</value>
      <value>Press-Schechter</value>
      <value>Tinker2010</value>
    </parameter>
  </parameters>
  <parameters>
    <parameter>
      <name>darkMatterProfileMethod</name>
      <value>NFW</value>
      <value>isothermal</value>
      <value>einasto
      <parameter>
	<name>treeNodeMethodDarkMatterProfile</name>
	<value>scaleShape</value>
      </parameter>
      </value>
    </parameter>
  </parameters>
  <parameters>
    <parameter>
      <name>galacticStructureRadiusSolverMethod</name>
      <value>adiabatic
      <parameter>
	<name>galacticStructureRadiusSolverInitialRadiusMethod</name>
	<value>adiabatic</value>
      </parameter>
      </value>
      <value>simple
      <parameter>
	<name>galacticStructureRadiusSolverInitialRadiusMethod</name>
	<value>static</value>
      </parameter>
      </value>
      <value>linear
      <parameter>
	<name>galacticStructureRadiusSolverInitialRadiusMethod</name>
	<value>static</value>
      </parameter>
      </value>
      <value>fixed
      <parameter>
	<name>galacticStructureRadiusSolverInitialRadiusMethod</name>
	<value>static</value>
      </parameter>
      </value>
    </parameter>
  </parameters>
  <parameters>
    <parameter>
      <name>haloMassFunctionMethod</name>
      <value>Sheth-Tormen</value>
      <value>Tinker2008</value>
      <value>Press-Schechter</value>
    </parameter>
  </parameters>
  <parameters>
    <parameter>
      <name>haloSpinDistributionMethod</name>
      <value>Bett2007</value>
      <value>lognormal</value>
      <value>deltaFunction</value>
    </parameter>
  </parameters>
  <parameters>
    <parameter>
      <name>chemicalStateFile</name>
      <value>data/chemicalState/chemical_state_Atomic_CIE_Cloudy.xml</value>
    </parameter>
    <parameter>
      <name>chemicalStateMethod</name>
      <value>atomicCIECloudy</value>
      <value>cieFromFile</value>
    </parameter>
  </parameters>
  <parameters>
    <parameter>
      <name>mergerTreeReadFileName</name>
      <value>testSuite/test-MergerTrees.hdf5</value>
    </parameter>
    <parameter>
      <name>mergerTreeConstructMethod</name>
      <value>smoothAccretion
        <parameter>
	  <name>darkMatterAccretionHistoryMethod</name>
	  <value>Wechsler2002</value>
	  <value>Zhao2009</value>
        </parameter>
      </value>
      <value>build
        <parameter>
	  <name>mergerTreeBuildTreesHaloMassDistribution</name>
	  <value>uniform</value>
	  <value>read
	  <parameter>
	    <name>mergerTreeBuildTreeMassesFile</name>
	    <value>testSuite/data/mergerTreeBuilding/treeMasses.xml</value>
	  </parameter>
	  </value>
        </parameter>
      </value>
      <value>read
      <parameter>
	<name>hotHaloRamPressureStrippingMethod</name>
	<value>virialRadius</value>
      </parameter>
      <parameter>
	<name>hotHaloTrackStrippedGas</name>
	<value>false</value>
      </parameter>
      <parameter>
	<name>satelliteOrbitStoreOrbitalParameters</name>
	<value>false</value>
      </parameter>
      <parameter>
	<name>mergerTreeReadPresetOrbits</name>
	<value>true</value>
      </parameter>
      <parameter>
	<name>mergerTreeReadPresetOrbitsBoundOnly</name>
	<value>true</value>
      </parameter>
      <parameter>
	<name>satelliteOrbitStoreOrbitalParameters</name>
	<value>true</value>
      </parameter>
      <parameter>
	<name>treeNodeMethodSatellite</name>
	<value>standard
	<parameter>
	  <name>mergerTreeReadPresetMergerTimes</name>
	  <value>false</value>
	</parameter>
	<parameter>
	  <name>mergerTreeReadPresetMergerNodes</name>
	  <value>false</value>
	</parameter>
	</value>
	<value>preset
	<parameter>
	  <name>mergerTreeReadPresetMergerTimes</name>
	  <value>true</value>
	</parameter>
	<parameter>
	  <name>mergerTreeReadPresetMergerNodes</name>
	  <value>true</value>
	</parameter>
	<parameter>
	  <name>mergerTreeReadSubresolutionMergingMethod</name>
	  <value>null</value>
	  <value>boylanKolchin2008</value>
	</parameter>
	</value>
      </parameter>
      <parameter>
	<name>mergerTreeReadPresetSubhaloMasses</name>
	<value>false</value>
      </parameter>
      <parameter>
	<name>mergerTreeReadPresetSubhaloIndices</name>
	<value>false</value>
      </parameter>
      </value>
    </parameter>
    <parameter>
      <name>mergerTreeReadTreeIndexToRootNodeIndex</name>
      <value>true</value>
    </parameter>
    <parameter>
      <name>allTreesExistAtFinalTime</name>
      <value>false</value>
    </parameter>
    <parameter>
      <name>mergerTreeReadPresetSubhaloMasses</name>
      <value>true</value>
    </parameter>
    <parameter>
      <name>treeNodeMethodPosition</name>
      <value>preset</value>
    </parameter>
    <parameter>
      <name>mergerTreeReadPresetMergerTimes</name>
      <value>true</value>
    </parameter>
    <parameter>
      <name>mergerTreeReadPresetPositions</name>
      <value>true</value>
    </parameter>
    <parameter>
      <name>mergerTreeReadPresetSpins</name>
      <value>false</value>
    </parameter>
    <parameter>
      <name>mergerTreeReadPresetScaleRadii</name>
      <value>false</value>
    </parameter>
    <parameter>
      <name>H_0</name>
      <value>73.0</value>
    </parameter>
    <parameter>
      <name>Omega_Matter</name>
      <value>0.25</value>
    </parameter>
    <parameter>
      <name>Omega_DE</name>
      <value>0.75</value>
    </parameter>
    <parameter>
      <name>Omega_b</name>
      <value>0.045</value>
    </parameter>
    <parameter>
      <name>T_CMB</name>
      <value>2.72548</value>
    </parameter>
    <parameter>
      <name>powerSpectrumIndex</name>
      <value>0.961</value>
    </parameter>
    <parameter>
      <name>sigma_8</name>
      <value>0.9</value>
    </parameter>
  </parameters>
  <parameters>
    <parameter>
      <name>satelliteMergingTimescalesMethod</name>
      <value>boylanKolchin2008</value>
      <value>laceyCole1993</value>
      <value>jiang2008</value>
      <value>laceyCole1993Tormen</value>
      <value>wetzelWhite2010</value>
      <value>villalobos2013
      <parameter>
	<name>satelliteMergingTimescaleVillalobos2013BaseMethod</name>
	<value>boylanKolchin2008</value>
      </parameter>
      </value>
    </parameter>
  </parameters>
  <parameters>
    <!-- Use fairly strict limits on the outflow timescales to avoid unstable evolution. -->
    <parameter>
      <name>diskOutflowTimescaleMinimum</name>
      <value>0.1</value>
    </parameter>
    <parameter>
      <name>spheroidOutflowTimescaleMinimum</name>
      <value>0.1</value>
    </parameter>
    <parameter>
      <name>stellarPopulationPropertiesMethod</name>
      <value>instantaneous</value>
      <value>noninstantaneous</value>
    </parameter>
  </parameters>
  <parameters>
    <parameter>
      <name>stellarPopulationSpectraFile</name>
      <value>data/stellarPopulations/SSP_Spectra_Conroy-et-al_v2.1_imfSalpeter.hdf5</value>
    </parameter>
    <parameter>
      <name>stellarPopulationSpectraMethod</name>
      <value>Conroy-White-Gunn2009</value>
      <value>file</value>
    </parameter>
  </parameters>
  <parameters>
    <parameter>
      <name>luminosityFilter</name>
      <value>RGO_I SDSS_g SDSS_r SDSS_i</value>
    </parameter>
    <parameter>
      <name>luminosityRedshift</name>
      <value>0.0 0.1 0.1 0.1</value>
    </parameter>
    <parameter>
      <name>luminosityType</name>
      <value>rest observed observed observed</value>
    </parameter>
    <parameter>
      <name>stellarPopulationSpectraPostprocessDefaultMethods</name>
      <value>meiksin2006</value>
      <value>madau1995</value>
      <value>inoue2014</value>
      <value>lycSuppress</value>
      <value>recent</value>
      <value>identity</value>
    </parameter>
  </parameters>
  <parameters>
    <parameter>
      <name>transferFunctionFile</name>
      <value>data/largeScaleStructure/transferFunctionMillenniumSimulation.xml</value>
    </parameter>
    <parameter>
      <name>transferFunctionMethod</name>
      <value>file</value>
      <value>BBKS</value>
      <value>CAMB</value>
      <value>Eisenstein-Hu1999</value>
    </parameter>
  </parameters>
  <parameters>
    <parameter>
      <name>virialDensityContrastMethod</name>
      <value>sphericalCollapseMatterLambda</value>
      <value>bryanNorman1998</value>
      <value>fixed</value>
      <value>friendsOfFriends</value>
    </parameter>
  </parameters>
  <parameters>
    <parameter>
      <name>virialOrbitsMethod</name>
      <value>Wetzel2010</value>
      <value>Benson2005</value>
    </parameter>
  </parameters>
  <parameters>
    <parameter>
      <name>starFormationTimescaleDisksMethod</name>
      <value>dynamicalTime</value>
      <value>integratedSurfaceDensity
      <parameter>
	<name>starFormationRateSurfaceDensityDisksMethod</name>
	<value>Kennicutt-Schmidt
        <parameter>
	  <name>starFormationKennicuttSchmidtTruncate</name>
	  <value>true</value>
	  <value>false</value>
        </parameter>
	</value>
	<value>Blitz-Rosolowsky2006</value>
	<value>KMT09
        <parameter>
	  <name>molecularFractionFastKMT09</name>
	  <value>false</value>
	  <value>true</value>
        </parameter>
	</value>
	<value>extendedSchmidt</value>
	</parameter>
      </value>
      <value>Baugh2005</value>
    </parameter>
  </parameters>
  <parameters>
    <parameter>
      <name>satelliteMergingRemnantSizeMethod</name>
      <value>Cole2000</value>
      <value>Covington2008</value>
    </parameter>
  </parameters>
  <parameters>
    <parameter>
      <name>darkMatterProfileConcentrationMethod</name>
      <value>gao2008</value>
      <value>zhao2009</value>
      <value>munozCuartas2011</value>
      <value>NFW1996</value>
      <value>prada2011</value>
      <value>duttonMaccio2014</value>
    </parameter>
  </parameters>

  <!-- Molecular hydrogen network and cooling. -->
  <parameters>
    <parameter>
      <name>chemicalReactionRateMethods</name>
      <value>hydrogenNetwork</value>
    </parameter>
    <parameter>
      <name>hydrogenNetworkFast</name>
      <value>true</value>
    </parameter>
    <parameter>
      <name>hydrogenNetworkCMBOnly</name>
      <value>true</value>
    </parameter>
    <parameter>
      <name>chemicalsToTrack</name>
      <value>AtomicHydrogen AtomicHydrogenCation MolecularHydrogen Electron</value>
    </parameter>
    <parameter>
      <name>coolingFunctionMethods</name>
      <value>atomicCIECloudy CMBCompton molecularHydrogenGalliPalla</value>
    </parameter>
    <parameter>
      <name>mergerTreeBuildHaloMassMaximum</name>
      <value>1.0e11</value>
    </parameter>
  </parameters>
  
  <!-- Black hole binary methods. -->
  <parameters>
    <parameter>
      <name>blackHoleBinaryInitialRadiiMethod</name>
      <value>spheroidRadiusFraction</value>
      <value>tidalRadius
      <parameter>
	<name>blackHoleBinaryRecoilVelocityMethod</name>
	<value>null</value>
	<value>Campanelli2007
	<parameter>
	  <name>blackHoleBinarySeparationGrowthRateMethod</name>
	  <value>null</value>
	  <value>standard
	  <parameter>
	    <name>tripleBlackHoleInteraction</name>
	    <value>false</value>
	    <value>true
	    <parameter>
	      <name>blackHoleOutputMergers</name>
	      <value>false</value>
	      <value>true</value>
	    </parameter>
	    </value>
	  </parameter>
	  </value>
	</parameter>
	</value>
      </parameter>
      </value>
      <value>Volonteri2003</value>
    </parameter>
  </parameters>
  <parameters>
    <parameter>
      <name>blackHoleOutputData</name>
      <value>true</value>
    </parameter>
  </parameters>

  <!-- Cooling rate methods. -->
  <parameters>
    <parameter>
      <name>coolingRateMethod</name>
      <value>White-Frenk1991</value>
      <value>Cole2000
      <parameter>
	<name>coolingTimeAvailableMethod</name>
	<value>White-Frenk1991</value>
	<value>haloFormation</value>
      </parameter>
      <parameter>
	<name>treeNodeMethodFormationTime</name>
	<value>Cole2000</value>
      </parameter>
      <parameter>
	<name>hotHaloCoolingFromNode</name>
	<value>formationNode</value>
      </parameter>
      <parameter>
	<name>hotHaloOutputCooling</name>
	<value>false</value>
	<value>true</value>
      </parameter>
      </value>
    </parameter>
  </parameters>
  
  <!-- Spheroid comopnents. -->
  <parameters>
    <parameter>
      <name>spheroidMassDistribution</name>
      <value>hernquist</value>
      <value>sersic</value>
    </parameter>
  </parameters>
   
  <!-- Black hole comopnents. -->
  <parameters>
    <parameter>
      <name>treeNodeMethodBlackHole</name>
      <value>standard</value>
      <value>simple</value>
    </parameter> 
  </parameters>
  
  <!-- Infall and freefall radii. -->
  <parameters>
    <parameter>
      <name>infallRadiusMethod</name>
      <value>coolingRadius</value>
      <value>coolingAndFreefall
      <parameter>
	<name>freefallRadiusMethod</name>
	<value>darkMatterHalo</value>
      </parameter> 
      <parameter>
	<name>freefallTimeAvailableMethod</name>
	<value>haloFormation</value>
      </parameter> 
      <parameter>
	<name>treeNodeMethodFormationTime</name>
	<value>Cole2000</value>
      </parameter>
      </value>
    </parameter> 
  </parameters>
  
  <!-- Cooling time available. -->
  <parameters>
    <parameter>
      <name>coolingTimeAvailableMethod</name>
      <value>White-Frenk1991</value>
      <value>haloFormation
      <parameter>
	<name>treeNodeMethodFormationTime</name>
	<value>Cole2000</value>
      </parameter>
      </value>
    </parameter>
  </parameters>
  
  <!-- Cooling specific angular momentum. -->
  <parameters>
    <parameter>
      <name>coolingSpecificAngularMomentumMethod</name>
      <value>mean</value>
      <value>constantRotation
      <parameter>
	<name>coolingMeanAngularMomentumFrom</name>
	<value>hotGas
	<parameter>
	  <name>coolingAngularMomentumUseInteriorMean</name>
	  <value>true</value>
	  <value>false</value>
	</parameter>
	</value>
	<value>darkMatter</value>
      </parameter>
      </value>
    </parameter>
  </parameters>
  
  <!-- Subhalo mass loss rates. -->
  <parameters>
    <parameter>
      <name>darkMatterHaloMassLossRateMethod</name>
      <value>null</value>
      <value>vanDenBosch2005</value>
    </parameter>
  </parameters>
  
  <!-- Merger mass movements. -->
  <parameters>
    <parameter>
      <name>satelliteMergingMassMovementsMethod</name>
      <value>simple</value>
      <value>Baugh2005</value>
    </parameter>
  </parameters>
  
  <!-- Star formation feedback. -->
  <parameters>
    <parameter>
      <name>starFormationFeedbackDisksMethod</name>
      <value>powerLaw</value>
      <value>Creasey2012</value>
    </parameter>
  </parameters>

  <!-- Expulsive feedback. -->
  <parameters>
    <parameter>
      <name>starFormationExpulsiveFeedbackDisksMethod</name>
      <value>null</value>
      <value>superwind
      <parameter>
	<name>starFormationExpulsiveFeedbackSpheroidMethod</name>
	<value>null</value>
	<value>superwind</value>
      </parameter>
      </value>
    </parameter>
  </parameters>

  <!-- Test different IMFs -->
  <parameters>
    <parameter>
      <name>imfSelectionMethod</name>
      <value>fixed
      <parameter>
	<name>imfSelectionFixed</name>
	<value>Baugh2005TopHeavy</value>
	<value>Chabrier</value>
	<value>Kennicutt</value>
	<value>Kroupa</value>
	<value>Miller-Scalo</value>
	<value>Salpeter</value>
	<value>Scalo</value>
	<value>PiecewisePowerLaw
	<parameter>
	  <name>imfPiecewisePowerLawMassPoints</name>
	  <value>0.1 1.0 125.0</value>
	</parameter>
	<parameter>
	  <name>imfPiecewisePowerLawExponents</name>
	  <value>-1.5 -2.3</value>
	</parameter>
	</value>
      </parameter>
      </value>
      <value>diskSpheroid
	<parameter>
	  <name>imfSelectionDisk</name>
	  <value>Chabrier</value>
	</parameter>
	<parameter>
	  <name>imfSelectionSpheroid</name>
	  <value>Kennicutt</value>
	</parameter>
      </value>
    </parameter>
  </parameters>

  <!-- Hot halo density profile -->
  <parameters>
    <parameter>
      <name>hotHaloMassDistributionMethod</name>
      <value>ricotti2000</value>
      <value>betaProfile
      <parameter>
	<name>hotHaloMassDistributionCoreRadiusMethod</name>
	<value>virialFraction</value>
	<value>growing</value>
      </parameter>
      </value>
    </parameter>
  </parameters>
  
  <!-- Output density contrasts -->
  <parameters>
    <parameter>
      <name>outputDensityContrastData</name>
      <value>true</value>
    </parameter>
    <parameter>
      <name>outputDensityContrastValues</name>
      <value>200 500</value>
    </parameter>
  </parameters>

  <!-- Output half-light radii -->
  <parameters>
    <parameter>
      <name>outputHalfLightData</name>
      <value>true</value>
    </parameter>
    <parameter>
      <name>luminosityFilter</name>
      <value>RGO_I SDSS_g SDSS_r SDSS_i</value>
    </parameter> 
    <parameter>
      <name>luminosityType</name>
      <value>rest observed observed observed</value>
    </parameter> 
    <parameter>
      <name>luminosityRedshift</name>
      <value>0.0 0.1 0.1 0.1</value>
    </parameter>
  </parameters>

  <!-- Output main branch -->
  <parameters>
    <parameter>
      <name>outputMainBranchStatus</name>
      <value>true</value>
    </parameter>
  </parameters>

  <!-- Output mass profile -->
  <parameters>
    <parameter>
      <name>outputMassProfileData</name>
      <value>true</value>
    </parameter>
    <parameter>
      <name>outputMassProfileRadii</name>
      <value>10.0e-3 100.0d-3</value>
    </parameter>
  </parameters>

  <!-- Output star formation rates -->
  <parameters>
    <parameter>
      <name>diskOutputStarFormationRate</name>
      <value>true</value>
    </parameter>
    <parameter>
      <name>spheroidOutputStarFormationRate</name>
      <value>true</value>
    </parameter>
  </parameters>

  <!-- Output star formation histories -->
  <parameters>
    <parameter>
      <name>starFormationHistoriesMethod</name>
      <value>metallicitySplit</value>
    </parameter>
  </parameters>

  <!-- Output virial quantities -->
  <parameters>
    <parameter>
      <name>outputVirialData</name>
      <value>true</value>
    </parameter>
  </parameters>
  
  <!-- Output descendent indices -->
  <parameters>
    <parameter>
      <name>outputDescendentIndices</name>
      <value>true</value>
    </parameter>
    <parameter>
      <name>treeNodeMethodSatellite</name>
      <value>standard</value>
    </parameter>
  </parameters>
  
  <!-- Calculation of luminosities -->
  <parameters>
    <parameter>
      <name>luminosityFilter</name>
      <value>RGO_I SDSS_g SDSS_r SDSS_i</value>
    </parameter> 
    <parameter>
      <name>luminosityType</name>
      <value>rest observed observed observed</value>
    </parameter> 
    <parameter>
      <name>luminosityRedshift</name>
      <value>0.0 0.1 0.1 0.1</value>
    </parameter>
    <parameter>
      <name>imfSelectionFixed</name>
      <value>Chabrier</value>
      <value>Kroupa</value>
      <value>Salpeter</value>
    </parameter>
  </parameters>

  <!-- Calculation of luminosities at all output redshifts -->
  <parameters>
    <parameter>
      <name>luminosityFilter</name>
      <value>RGO_I SDSS_g SDSS_r SDSS_i</value>
    </parameter> 
    <parameter>
      <name>luminosityType</name>
      <value>rest observed observed observed</value>
    </parameter> 
    <parameter>
      <name>luminosityRedshift</name>
      <value>all all all all</value>
    </parameter>
    <parameter>
      <name>outputRedshifts</name>
      <value>0.064 0.041 0.020 0.000</value>
    </parameter>
  </parameters>

  <!-- Calculation of luminosities with top-hat filters -->
  <parameters>
    <parameter>
      <name>luminosityFilter</name>
      <value>topHat_2000_10 topHat_4000_5 topHat_6000_3 topHat_7000_2</value>
    </parameter> 
    <parameter>
      <name>luminosityType</name>
      <value>rest rest rest rest</value>
    </parameter> 
    <parameter>
      <name>luminosityRedshift</name>
      <value>0.0 0.0 0.0 0.0</value>
    </parameter>
    <parameter>
      <name>outputRedshifts</name>
      <value>0.0</value>
    </parameter>
  </parameters>

  <!-- Calculation of luminosities with array of top-hat filters -->
  <parameters>
    <parameter>
      <name>luminosityFilter</name>
      <value>topHat_2000_7000_10</value>
    </parameter> 
    <parameter>
      <name>luminosityType</name>
      <value>rest</value>
    </parameter> 
    <parameter>
      <name>luminosityRedshift</name>
      <value>0.0</value>
    </parameter>
    <parameter>
      <name>outputRedshifts</name>
      <value>0.0</value>
    </parameter>
  </parameters>

  <!-- Black hole wind efficiencies -->
  <parameters>
    <parameter>
      <name>blackHoleWindEfficiencyScalesWithRadiativeEfficiency</name>
      <value>false</value>
      <value>true</value>
    </parameter> 
  </parameters>

  <!-- Hot halo ram pressure forces -->
  <parameters>
    <parameter>
      <name>hotHaloRamPressureForceMethod</name>
      <value>Font2008</value>
      <value>null</value>
    </parameter> 
  </parameters>

  <!-- Hot halo ram pressure mass loss rates -->
  <parameters>
    <parameter>
      <name>hotHaloRamPressureForceMethod</name>
      <value>Font2008</value>
    </parameter> 
    <parameter>
      <name>hotHaloRamPressureStrippingTimescaleMethod</name>
      <value>haloDynamicalTime</value>
      <value>ramPressureAcceleration</value>
    </parameter> 
  </parameters>

  <!-- Disk and spheroid ram pressure mass loss rates -->
  <parameters>
    <parameter>
      <name>ramPressureStrippingMassLossRateDisksMethod</name>
      <value>simple</value>
      <value>null</value>
    </parameter> 
  </parameters>
  <parameters>
    <parameter>
      <name>ramPressureStrippingMassLossRateSpheroidsMethod</name>
      <value>simple</value>
      <value>null</value>
    </parameter> 
  </parameters>

  <!-- Disk and spheroid tidal mass loss rates -->
  <parameters>
    <parameter>
      <name>tidalStrippingMassLossRateDisksMethod</name>
      <value>simple</value>
      <value>null</value>
    </parameter> 
  </parameters>
  <parameters>
    <parameter>
      <name>tidalStrippingMassLossRateSpheroidsMethod</name>
      <value>simple</value>
      <value>null</value>
    </parameter> 
  </parameters>
  
  <!-- Dark energy cosmology -->
  <parameters>
    <parameter>
      <name>cosmologyFunctionsMethod</name>
      <value>matterDarkEnergy</value>
    </parameter>
    <parameter>
      <name>darkEnergyEquationOfStateW0</name>
      <value>-0.8</value>
    </parameter>
    <parameter>
      <name>darkEnergyEquationOfStateW1</name>
      <value>0.0</value>
    </parameter>
    <parameter>
      <name>criticalOverdensityMethod</name>
      <value>sphericalTopHatDarkEnergy</value>
    </parameter>
    <parameter>
      <name>virialDensityContrastMethod</name>
      <value>sphericalCollapseMatterDE</value>
    </parameter>
    <parameter>
      <name>virialDensityContrastSphericalTopHatDarkEnergyFixEnergyAt</name>
      <value>turnaround</value>
    </parameter>
  </parameters>

  <!-- Intergalactic medium state and internal background calculation -->
  <parameters>
    <parameter>
      <name>backgroundRadiationCompute</name>
      <value>true</value>
    </parameter>
    <parameter>
      <name>intergalacticMediumStateMethod</name>
      <value>recFast</value>
      <value>file
      <parameter>
	<name>intergalaticMediumStateFileName</name>
	<value>data/intergalacticMedium/recFast_OmegaM0.281_OmegaDE0.719_Omegab0.0461_H069.7_TCMB2.725_YHe0.22.xml</value>
      </parameter>
      </value>
      <value>simple</value>
    </parameter>
  </parameters>

<<<<<<< HEAD
  <!-- Internal IGM evolution -->
  <parameters>
    <!-- IGM evolver -->
    <parameter>
      <name>intergalacticMediumStateMethod</name>
      <value>internal</value>
    </parameter>
    <parameter>
      <name>igmPropertiesTimeCountPerDecade</name>
      <value>2</value>
    </parameter>
    <parameter>
      <name>igmPropertiesCompute</name>
      <value>true</value>
    </parameter>
    <parameter>
      <name>igmPropertiesRedshiftMaximum</name>
      <value>150</value>
    </parameter>
    <!-- Background radiation -->
    <parameter>
      <name>backgroundRadiationCompute</name>
    <value>true</value>
    </parameter>
    <parameter>
      <name>radiationIntergalacticBackgroundMethod</name>
      <value>internal</value>
    </parameter>
    <parameter>
      <name>backgroundRadiationWavelengthCountPerDecade</name>
      <value>5</value>
    </parameter>
    <parameter>
      <name>backgroundRadiationTimeCountPerDecade</name>
      <value>2</value>
    </parameter>
    <!-- Halo mass ranges -->
    <parameter>
      <name>mergerTreeBuildHaloMassMaximum</name>
      <value>1.0e15</value>
    </parameter>
    <parameter>
      <name>mergerTreeBuildHaloMassMinimum</name>
      <value>1.0e10</value>
    </parameter>
    <parameter>
      <name>mergerTreeBuildTreesPerDecade</name>
      <value>5</value>
    </parameter>
    <parameter>
      <name>mergerTreeBuildMassResolutionFixed</name>
      <value>5.0e9</value>
    </parameter>
  </parameters>
  
=======
  <!-- Hot halo options -->
  <parameters>
    <parameter>
      <name>treeNodeMethodHotHalo</name>
      <value>standard</value>
      <value>verySimple</value>
      <value>verySimpleDelayed</value>
    </parameter>
  </parameters>

>>>>>>> 38cd58b7
</parameterGrid><|MERGE_RESOLUTION|>--- conflicted
+++ resolved
@@ -947,63 +947,6 @@
     </parameter>
   </parameters>
 
-<<<<<<< HEAD
-  <!-- Internal IGM evolution -->
-  <parameters>
-    <!-- IGM evolver -->
-    <parameter>
-      <name>intergalacticMediumStateMethod</name>
-      <value>internal</value>
-    </parameter>
-    <parameter>
-      <name>igmPropertiesTimeCountPerDecade</name>
-      <value>2</value>
-    </parameter>
-    <parameter>
-      <name>igmPropertiesCompute</name>
-      <value>true</value>
-    </parameter>
-    <parameter>
-      <name>igmPropertiesRedshiftMaximum</name>
-      <value>150</value>
-    </parameter>
-    <!-- Background radiation -->
-    <parameter>
-      <name>backgroundRadiationCompute</name>
-    <value>true</value>
-    </parameter>
-    <parameter>
-      <name>radiationIntergalacticBackgroundMethod</name>
-      <value>internal</value>
-    </parameter>
-    <parameter>
-      <name>backgroundRadiationWavelengthCountPerDecade</name>
-      <value>5</value>
-    </parameter>
-    <parameter>
-      <name>backgroundRadiationTimeCountPerDecade</name>
-      <value>2</value>
-    </parameter>
-    <!-- Halo mass ranges -->
-    <parameter>
-      <name>mergerTreeBuildHaloMassMaximum</name>
-      <value>1.0e15</value>
-    </parameter>
-    <parameter>
-      <name>mergerTreeBuildHaloMassMinimum</name>
-      <value>1.0e10</value>
-    </parameter>
-    <parameter>
-      <name>mergerTreeBuildTreesPerDecade</name>
-      <value>5</value>
-    </parameter>
-    <parameter>
-      <name>mergerTreeBuildMassResolutionFixed</name>
-      <value>5.0e9</value>
-    </parameter>
-  </parameters>
-  
-=======
   <!-- Hot halo options -->
   <parameters>
     <parameter>
@@ -1014,5 +957,59 @@
     </parameter>
   </parameters>
 
->>>>>>> 38cd58b7
+  <!-- Internal IGM evolution -->
+  <parameters>
+    <!-- IGM evolver -->
+    <parameter>
+      <name>intergalacticMediumStateMethod</name>
+      <value>internal</value>
+    </parameter>
+    <parameter>
+      <name>igmPropertiesTimeCountPerDecade</name>
+      <value>2</value>
+    </parameter>
+    <parameter>
+      <name>igmPropertiesCompute</name>
+      <value>true</value>
+    </parameter>
+    <parameter>
+      <name>igmPropertiesRedshiftMaximum</name>
+      <value>150</value>
+    </parameter>
+    <!-- Background radiation -->
+    <parameter>
+      <name>backgroundRadiationCompute</name>
+    <value>true</value>
+    </parameter>
+    <parameter>
+      <name>radiationIntergalacticBackgroundMethod</name>
+      <value>internal</value>
+    </parameter>
+    <parameter>
+      <name>backgroundRadiationWavelengthCountPerDecade</name>
+      <value>5</value>
+    </parameter>
+    <parameter>
+      <name>backgroundRadiationTimeCountPerDecade</name>
+      <value>2</value>
+    </parameter>
+    <!-- Halo mass ranges -->
+    <parameter>
+      <name>mergerTreeBuildHaloMassMaximum</name>
+      <value>1.0e15</value>
+    </parameter>
+    <parameter>
+      <name>mergerTreeBuildHaloMassMinimum</name>
+      <value>1.0e10</value>
+    </parameter>
+    <parameter>
+      <name>mergerTreeBuildTreesPerDecade</name>
+      <value>5</value>
+    </parameter>
+    <parameter>
+      <name>mergerTreeBuildMassResolutionFixed</name>
+      <value>5.0e9</value>
+    </parameter>
+  </parameters>
+  
 </parameterGrid>