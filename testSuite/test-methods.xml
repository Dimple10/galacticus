<?xml version="1.0" encoding="UTF-8"?>
<!-- Defines a set of Galacticus models which explore all available method options. -->
<!-- Andrew Benson                                                                  -->
<!-- 04-Sep-2010                                                                    -->
<parameterGrid>
  <emailReport>no</emailReport>
  <doAnalysis>no</doAnalysis>
  <modelRootDirectory>testSuite/outputs/test-methods</modelRootDirectory>
  <baseParameters>testSuite/test-methods-base.xml</baseParameters>
  <launchMethod>pbs</launchMethod>
  <pbs>
    <ompThreads>12</ompThreads>
    <maxJobsInQueue>40</maxJobsInQueue>
    <postSubmitSleepDuration>1</postSubmitSleepDuration>
    <jobWaitSleepDuration>10</jobWaitSleepDuration>
  </pbs>
  <parameters>
    <formatVersion>2</formatVersion>
    <version>0.9.4</version>
    <accretionDisksMethod>
      <value>switched</value>
      <value>Shakura-Sunyaev</value>
      <value>ADAF</value>
    </accretionDisksMethod>
  </parameters>
  <parameters>
    <formatVersion>2</formatVersion>
    <version>0.9.4</version>
    <barInstabilityMethod>
      <value>ELN</value>
      <value>null</value>
      <value>ELN+tidal</value>
    </barInstabilityMethod>
  </parameters>
  <parameters>
    <formatVersion>2</formatVersion>
    <version>0.9.4</version>
    <outputHaloModelData value="true"/>
    <darkMatterHaloBiasMethod>
      <value>SMT</value>
      <value>Press-Schechter</value>
      <value>Tinker2010</value>
    </darkMatterHaloBiasMethod>
  </parameters>
  <parameters>
    <formatVersion>2</formatVersion>
    <version>0.9.4</version>
    <darkMatterProfileMethod>
      <value>NFW</value>
      <value>isothermal</value>
      <value>einasto
      <treeNodeMethodDarkMatterProfile value="scaleShape"/>
      </value>
    </darkMatterProfileMethod>
  </parameters>
  <parameters>
    <formatVersion>2</formatVersion>
    <version>0.9.4</version>
    <galacticStructureRadiusSolverMethod>
      <value>adiabatic
      <galacticStructureRadiusSolverInitialRadiusMethod value="adiabatic"/>
      </value>
      <value>simple
      <galacticStructureRadiusSolverInitialRadiusMethod value="static"/>
      </value>
      <value>linear
      <galacticStructureRadiusSolverInitialRadiusMethod value="static"/>
      </value>
      <value>fixed
      <galacticStructureRadiusSolverInitialRadiusMethod value="static"/>
      </value>
    </galacticStructureRadiusSolverMethod>
  </parameters>
  <parameters>
    <formatVersion>2</formatVersion>
    <version>0.9.4</version>
    <haloMassFunctionMethod>
      <value>shethTormen</value>
      <value>tinker2008</value>
      <value>pressSchechter</value>
    </haloMassFunctionMethod>
  </parameters>
  <parameters>
    <formatVersion>2</formatVersion>
    <version>0.9.4</version>
    <haloSpinDistributionMethod>
      <value>bett2007</value>
      <value>logNormal</value>
      <value>deltaFunction</value>
    </haloSpinDistributionMethod>
  </parameters>
  <parameters>
    <formatVersion>2</formatVersion>
    <version>0.9.4</version>
    <chemicalStateMethod>
      <value>atomicCIECloudy</value>
      <value>CIEFile</value>
      <fileName value="data/chemicalState/chemical_state_Atomic_CIE_Cloudy.xml"/>
    </chemicalStateMethod>
  </parameters>
  <parameters>
    <formatVersion>2</formatVersion>
    <version>0.9.4</version>
    <mergerTreeReadFileName value="testSuite/test-MergerTrees.hdf5"/>
    <mergerTreeConstructMethod>
      <value>smoothAccretion
      <darkMatterAccretionHistoryMethod>
	<value>Wechsler2002</value>
	<value>Zhao2009</value>
      </darkMatterAccretionHistoryMethod>
      </value>
      <value>build
      <mergerTreeBuildTreesHaloMassDistribution>
	<value>uniform</value>
	<value>read
	<mergerTreeBuildTreeMassesFile value="testSuite/data/mergerTreeBuilding/treeMasses.xml"/>
	</value>
      </mergerTreeBuildTreesHaloMassDistribution>
      </value>
      <value>read
      <hotHaloRamPressureStrippingMethod value="virialRadius"/>
      <hotHaloTrackStrippedGas value="false"/>
      <satelliteOrbitStoreOrbitalParameters value="false"/>
      <mergerTreeReadPresetOrbits value="true"/>
      <mergerTreeReadPresetOrbitsBoundOnly value="true"/>
      <treeNodeMethodSatellite>
	<value>standard
	<mergerTreeReadPresetMergerTimes value="false"/>
	<mergerTreeReadPresetMergerNodes value="false"/>
	</value>
	<value>preset
	<mergerTreeReadPresetMergerTimes value="true"/>
	<mergerTreeReadPresetMergerNodes value="true"/>
	<mergerTreeReadSubresolutionMergingMethod>
	  <value>null</value>
	  <value>boylanKolchin2008</value>
	</mergerTreeReadSubresolutionMergingMethod>
	</value>
      </treeNodeMethodSatellite>
      <mergerTreeReadPresetSubhaloMasses value="false"/>
      <mergerTreeReadPresetSubhaloIndices value="false"/>
      </value>
    </mergerTreeConstructMethod>
    <mergerTreeReadTreeIndexToRootNodeIndex value="true"/>
    <allTreesExistAtFinalTime value="false"/>
    <mergerTreeReadPresetSubhaloMasses value="true"/>
    <treeNodeMethodPosition value="preset"/>
    <mergerTreeReadPresetMergerTimes value="true"/>
    <mergerTreeReadPresetPositions value="true"/>
    <mergerTreeReadPresetSpins value="false"/>
    <mergerTreeReadPresetScaleRadii value="false"/>
    <cosmologyParametersMethod value="simple">
      <HubbleConstant value="73.0"/>
      <OmegaMatter value="0.25"/>
      <OmegaDarkEnergy value="0.75"/>
      <OmegaBaryon value="0.045"/>
      <temperatureCMB value="2.72548"/>
    </cosmologyParametersMethod>
    <powerSpectrumPrimordialMethod value="powerLaw">
      <index value="0.961"/>
      <wavenumberReference value="1.000"/>
      <running value="0.000"/>
    </powerSpectrumPrimordialMethod>
    <cosmologicalMassVarianceMethod value="filteredPower">
    <sigma_8 value="0.9"/>
  </cosmologicalMassVarianceMethod></parameters>
  <parameters>
    <formatVersion>2</formatVersion>
    <version>0.9.4</version>
    <satelliteMergingTimescalesMethod>
      <value>boylanKolchin2008</value>
      <value>laceyCole1993</value>
      <value>jiang2008</value>
      <value>laceyCole1993Tormen</value>
      <value>wetzelWhite2010</value>
      <value>villalobos2013
      <satelliteMergingTimescaleVillalobos2013BaseMethod value="boylanKolchin2008"/>
      </value>
    </satelliteMergingTimescalesMethod>
  </parameters>
  <parameters>
    <formatVersion>2</formatVersion>
    <version>0.9.4</version>
    <!-- Use fairly strict limits on the outflow timescales to avoid unstable evolution. -->
    <diskOutflowTimescaleMinimum value="0.1"/>
    <spheroidOutflowTimescaleMinimum value="0.1"/>
    <stellarPopulationPropertiesMethod>
      <value>instantaneous</value>
      <value>noninstantaneous</value>
    </stellarPopulationPropertiesMethod>
  </parameters>
  <parameters>
    <formatVersion>2</formatVersion>
    <version>0.9.4</version>
    <stellarPopulationSpectraMethod>
      <value>FSPS</value>
      <value>file<imfSelectionFixed value="Salpeter"/>
      <fileNameForSalpeterIMF value="data/stellarPopulations/SSP_Spectra_Conroy-et-al_v2.1_imfSalpeter.hdf5"/>
      </value>
    </stellarPopulationSpectraMethod>
  </parameters>
  <parameters>
    <formatVersion>2</formatVersion>
    <version>0.9.4</version>
    <luminosityFilter value="RGO_I SDSS_g SDSS_r SDSS_i"/>
    <luminosityRedshift value="0.0 0.1 0.1 0.1"/>
    <luminosityType value="rest observed observed observed"/>
    <stellarPopulationSpectraPostprocessDefaultMethods>
      <value>meiksin2006</value>
      <value>madau1995</value>
      <value>inoue2014</value>
      <value>lycSuppress</value>
      <value>recent</value>
      <value>identity</value>
    </stellarPopulationSpectraPostprocessDefaultMethods>
  </parameters>
  <parameters>
    <formatVersion>2</formatVersion>
    <version>0.9.4</version>
    <transferFunctionMethod>
      <value>file
      <cosmologyParametersMethod value="simple">
	<HubbleConstant  value="73.0"  />
	<OmegaMatter     value="0.25"  />
	<OmegaDarkEnergy value="0.75"  />
	<OmegaBaryon     value="0.0455"/>
      </cosmologyParametersMethod>
      <cosmologicalMassVarianceMethod value="filteredPower">
	<tolerance       value="3.0e-4"/>
	<toleranceTopHat value="3.0e-4"/>
      </cosmologicalMassVarianceMethod>
      </value>
      <value>BBKS</value>
      <value>CAMB
      <cosmologicalMassVarianceMethod value="filteredPower">
	<tolerance       value="3.0e-4"/>
	<toleranceTopHat value="3.0e-4"/>
      </cosmologicalMassVarianceMethod>
      </value>
      <value>eisensteinHu1999</value>
      <fileName        value="data/largeScaleStructure/transferFunctionMillenniumSimulation.xml"/>
    </transferFunctionMethod>
  </parameters>
  <parameters>
    <formatVersion>2</formatVersion>
    <version>0.9.4</version>
    <virialDensityContrastMethod>
      <value>sphericalCollapseMatterLambda</value>
      <value>bryanNorman1998</value>
      <value>fixed</value>
      <value>friendsOfFriends</value>
    </virialDensityContrastMethod>
  </parameters>
  <parameters>
    <formatVersion>2</formatVersion>
    <version>0.9.4</version>
    <virialOrbitMethod>
      <value>benson2005</value>
      <value>wetzel2010</value>
    </virialOrbitMethod>
  </parameters>
  <parameters>
    <formatVersion>2</formatVersion>
    <version>0.9.4</version>
    <starFormationTimescaleDisksMethod>
      <value>dynamicalTime</value>
      <value>integratedSurfaceDensity
      <starFormationRateSurfaceDensityDisksMethod>
	<value>Kennicutt-Schmidt
        <starFormationKennicuttSchmidtTruncate>
	  <value>true</value>
	  <value>false</value>
	</starFormationKennicuttSchmidtTruncate>
	</value>
	<value>Blitz-Rosolowsky2006</value>
	<value>KMT09
        <molecularFractionFastKMT09>
	  <value>false</value>
	  <value>true</value>
	</molecularFractionFastKMT09>
	</value>
	<value>extendedSchmidt</value>
      </starFormationRateSurfaceDensityDisksMethod>
      </value>
      <value>Baugh2005</value>
    </starFormationTimescaleDisksMethod>
  </parameters>
  <parameters>
    <formatVersion>2</formatVersion>
    <version>0.9.4</version>
    <satelliteMergingRemnantSizeMethod>
      <value>Cole2000</value>
      <value>Covington2008</value>
    </satelliteMergingRemnantSizeMethod>
  </parameters>
  <parameters>
    <formatVersion>2</formatVersion>
    <version>0.9.4</version>
    <darkMatterProfileConcentrationMethod>
      <value>gao2008</value>
      <value>zhao2009</value>
      <value>munozCuartas2011</value>
      <value>NFW1996</value>
      <value>prada2011</value>
      <value>duttonMaccio2014</value>
    </darkMatterProfileConcentrationMethod>
  </parameters>

  <!-- Schneider 2015 concentration method -->
  <parameters>
    <darkMatterProfileConcentrationMethod value="schneider2015">
      <reference>
	<criticalOverdensityMethod                value="fixed"            >
	  <criticalOverdensity value="1.686"/>
	</criticalOverdensityMethod>
	<cosmologicalMassVarianceMethod           value="filteredPower"    >
	  <sigma_8 value="0.9"/>
	</cosmologicalMassVarianceMethod  >
	<cosmologyParametersMethod                value="simple"           >
	  <HubbleConstant   value="70.0" />
	  <OmegaMatter      value="0.32" />
	  <OmegaDarkEnergy  value="0.68" />
	  <OmegaBaryon      value="0.045"/>
	  <temperatureCMB   value="2.725"/>
	</cosmologyParametersMethod>
	<darkMatterProfileConcentrationMethod     value="gao2008"         />
	<linearGrowthMethod                       value="simple"          />
	<cosmologyFunctionsMethod                 value="matterLambda"    />
	<powerSpectrumPrimordialMethod value="powerLaw">
	  <index               value="1.0"/>
	  <wavenumberReference value="1.0"/>
	  <running             value="0.0"/>
	</powerSpectrumPrimordialMethod>
	<powerSpectrumPrimordialTransferredMethod value="simple"          />
	<powerSpectrumWindowFunctionClass         value="topHat"          />
	<transferFunctionMethod                   value="eisensteinHu1999" >
	  <neutrinoNumberEffective value="3.046"/>
	  <neutrinoMassSummed      value="0.000"/>
	</transferFunctionMethod>
      </reference>
    </darkMatterProfileConcentrationMethod>
  </parameters>
  
  <!-- Molecular hydrogen network and cooling. -->
  <parameters>
    <formatVersion>2</formatVersion>
    <version>0.9.4</version>
    <chemicalReactionRateMethods value="hydrogenNetwork"/>
    <hydrogenNetworkFast value="true"/>
    <hydrogenNetworkCMBOnly value="true"/>
    <chemicalsToTrack value="AtomicHydrogen AtomicHydrogenCation MolecularHydrogen Electron"/>
    <coolingFunctionMethod value="summation">
      <coolingFunctionMethod value="atomicCIECloudy"/>
      <coolingFunctionMethod value="CMBCompton"/>
      <coolingFunctionMethod value="molecularHydrogenGalliPalla"/>
    </coolingFunctionMethod>
    <mergerTreeBuildHaloMassMaximum value="1.0e11"/>
  </parameters>
  
  <!-- Black hole binary methods. -->
  <parameters>
    <formatVersion>2</formatVersion>
    <version>0.9.4</version>
    <blackHoleBinaryInitialRadiiMethod>
      <value>spheroidRadiusFraction</value>
      <value>tidalRadius
      <blackHoleBinaryRecoilVelocityMethod>
	<value>null</value>
	<value>Campanelli2007
	<blackHoleBinarySeparationGrowthRateMethod>
	  <value>null</value>
	  <value>standard
	  <tripleBlackHoleInteraction>
	    <value>false</value>
	    <value>true
	    <blackHoleOutputMergers>
	      <value>false</value>
	      <value>true</value>
	    </blackHoleOutputMergers>
	    </value>
	  </tripleBlackHoleInteraction>
	  </value>
	</blackHoleBinarySeparationGrowthRateMethod>
	</value>
      </blackHoleBinaryRecoilVelocityMethod>
      </value>
      <value>Volonteri2003</value>
    </blackHoleBinaryInitialRadiiMethod>
  </parameters>
  <parameters>
    <formatVersion>2</formatVersion>
    <version>0.9.4</version>
    <blackHoleOutputData value="true"/>
  </parameters>

  <!-- Cooling rate methods. -->
  <parameters>
    <formatVersion>2</formatVersion>
    <version>0.9.4</version>
    <coolingRateMethod>
      <value>White-Frenk1991</value>
      <value>Cole2000
      <coolingTimeAvailableMethod>
	<value>White-Frenk1991</value>
	<value>haloFormation</value>
      </coolingTimeAvailableMethod>
      <treeNodeMethodFormationTime value="Cole2000"/>
      <hotHaloCoolingFromNode value="formationNode"/>
      <hotHaloOutputCooling>
	<value>false</value>
	<value>true</value>
      </hotHaloOutputCooling>
      </value>
    </coolingRateMethod>
  </parameters>
  
  <!-- Spheroid comopnents. -->
  <parameters>
    <formatVersion>2</formatVersion>
    <version>0.9.4</version>
    <spheroidMassDistribution>
      <value>hernquist</value>
      <value>sersic</value>
    </spheroidMassDistribution>
  </parameters>
  
  <!-- Black hole comopnents. -->
  <parameters>
    <formatVersion>2</formatVersion>
    <version>0.9.4</version>
    <treeNodeMethodBlackHole>
      <value>standard</value>
      <value>simple</value>
    </treeNodeMethodBlackHole> 
  </parameters>
  
  <!-- Infall and freefall radii. -->
  <parameters>
    <formatVersion>2</formatVersion>
    <version>0.9.4</version>
    <infallRadiusMethod>
      <value>coolingRadius</value>
      <value>coolingAndFreefall
      <freefallRadiusMethod value="darkMatterHalo"/> 
      <freefallTimeAvailableMethod value="haloFormation"/> 
      <treeNodeMethodFormationTime value="Cole2000"/>
      </value>
    </infallRadiusMethod> 
  </parameters>
  
  <!-- Cooling time available. -->
  <parameters>
    <formatVersion>2</formatVersion>
    <version>0.9.4</version>
    <coolingTimeAvailableMethod>
      <value>White-Frenk1991</value>
      <value>haloFormation
      <treeNodeMethodFormationTime value="Cole2000"/>
      </value>
    </coolingTimeAvailableMethod>
  </parameters>
  
  <!-- Cooling specific angular momentum. -->
  <parameters>
    <formatVersion>2</formatVersion>
    <version>0.9.4</version>
    <coolingSpecificAngularMomentumMethod>
      <value>mean</value>
      <value>constantRotation
      <coolingMeanAngularMomentumFrom>
	<value>hotGas
	<coolingAngularMomentumUseInteriorMean>
	  <value>true</value>
	  <value>false</value>
	</coolingAngularMomentumUseInteriorMean>
	</value>
	<value>darkMatter</value>
      </coolingMeanAngularMomentumFrom>
      </value>
    </coolingSpecificAngularMomentumMethod>
  </parameters>
  
  <!-- Subhalo mass loss rates. -->
  <parameters>
    <formatVersion>2</formatVersion>
    <version>0.9.4</version>
    <darkMatterHaloMassLossRateMethod>
      <value>null</value>
      <value>vanDenBosch2005</value>
    </darkMatterHaloMassLossRateMethod>
  </parameters>
  
  <!-- Merger mass movements. -->
  <parameters>
    <formatVersion>2</formatVersion>
    <version>0.9.4</version>
    <satelliteMergingMassMovementsMethod>
      <value>simple</value>
      <value>Baugh2005</value>
    </satelliteMergingMassMovementsMethod>
  </parameters>
  
  <!-- Star formation feedback. -->
  <parameters>
    <formatVersion>2</formatVersion>
    <version>0.9.4</version>
    <starFormationFeedbackDisksMethod>
      <value>powerLaw</value>
      <value>Creasey2012</value>
    </starFormationFeedbackDisksMethod>
  </parameters>

  <!-- Expulsive feedback. -->
  <parameters>
    <formatVersion>2</formatVersion>
    <version>0.9.4</version>
    <starFormationExpulsiveFeedbackDisksMethod>
      <value>null</value>
      <value>superwind
      <starFormationExpulsiveFeedbackSpheroidMethod>
	<value>null</value>
	<value>superwind</value>
      </starFormationExpulsiveFeedbackSpheroidMethod>
      </value>
    </starFormationExpulsiveFeedbackDisksMethod>
  </parameters>

  <!-- Test different IMFs -->
  <parameters>
    <formatVersion>2</formatVersion>
    <version>0.9.4</version>
    <imfSelectionMethod>
      <value>fixed
      <imfSelectionFixed>
	<value>Baugh2005TopHeavy</value>
	<value>Chabrier</value>
	<value>Kennicutt</value>
	<value>Kroupa</value>
	<value>Miller-Scalo</value>
	<value>Salpeter</value>
	<value>Scalo</value>
	<value>PiecewisePowerLaw
	<imfPiecewisePowerLawMassPoints value="0.1 1.0 125.0"/>
	<imfPiecewisePowerLawExponents value="-1.5 -2.3"/>
	</value>
      </imfSelectionFixed>
      </value>
      <value>diskSpheroid
      <imfSelectionDisk value="Chabrier"/>
      <imfSelectionSpheroid value="Kennicutt"/>
      </value>
    </imfSelectionMethod>
  </parameters>

  <!-- Hot halo density profile -->
  <parameters>
    <formatVersion>2</formatVersion>
    <version>0.9.4</version>
    <hotHaloMassDistributionMethod>
      <value>ricotti2000</value>
      <value>betaProfile
      <hotHaloMassDistributionCoreRadiusMethod>
	<value>virialFraction</value>
	<value>growing</value>
      </hotHaloMassDistributionCoreRadiusMethod>
      </value>
    </hotHaloMassDistributionMethod>
  </parameters>
  
  <!-- Output density contrasts -->
  <parameters>
    <formatVersion>2</formatVersion>
    <version>0.9.4</version>
    <outputDensityContrastData value="true"/>
    <outputDensityContrastValues value="200 500"/>
  </parameters>

  <!-- Output half-light radii -->
  <parameters>
    <formatVersion>2</formatVersion>
    <version>0.9.4</version>
    <outputHalfLightData value="true"/>
    <luminosityFilter value="RGO_I SDSS_g SDSS_r SDSS_i"/> 
    <luminosityType value="rest observed observed observed"/> 
    <luminosityRedshift value="0.0 0.1 0.1 0.1"/>
  </parameters>

  <!-- Output main branch -->
  <parameters>
    <formatVersion>2</formatVersion>
    <version>0.9.4</version>
    <outputMainBranchStatus value="true"/>
  </parameters>

  <!-- Output mass profile -->
  <parameters>
    <formatVersion>2</formatVersion>
    <version>0.9.4</version>
    <outputMassProfileData value="true"/>
    <outputMassProfileRadii value="10.0e-3 100.0d-3"/>
  </parameters>

  <!-- Output star formation rates -->
  <parameters>
    <formatVersion>2</formatVersion>
    <version>0.9.4</version>
    <diskOutputStarFormationRate value="true"/>
    <spheroidOutputStarFormationRate value="true"/>
  </parameters>

  <!-- Output star formation histories -->
  <parameters>
    <formatVersion>2</formatVersion>
    <version>0.9.4</version>
    <starFormationHistoriesMethod value="metallicitySplit"/>
  </parameters>

  <!-- Output virial quantities -->
  <parameters>
    <formatVersion>2</formatVersion>
    <version>0.9.4</version>
    <outputVirialData value="true"/>
  </parameters>
  
  <!-- Output descendent indices -->
  <parameters>
    <formatVersion>2</formatVersion>
    <version>0.9.4</version>
    <outputDescendentIndices value="true"/>
    <treeNodeMethodSatellite value="standard"/>
  </parameters>
  
  <!-- Calculation of luminosities -->
  <parameters>
    <formatVersion>2</formatVersion>
    <version>0.9.4</version>
    <luminosityFilter value="RGO_I SDSS_g SDSS_r SDSS_i"/> 
    <luminosityType value="rest observed observed observed"/> 
    <luminosityRedshift value="0.0 0.1 0.1 0.1"/>
    <imfSelectionFixed>
      <value>Chabrier</value>
      <value>Kroupa</value>
      <value>Salpeter</value>
    </imfSelectionFixed>
  </parameters>

  <!-- Calculation of luminosities at all output redshifts -->
  <parameters>
    <formatVersion>2</formatVersion>
    <version>0.9.4</version>
    <luminosityFilter value="RGO_I SDSS_g SDSS_r SDSS_i"/> 
    <luminosityType value="rest observed observed observed"/> 
    <luminosityRedshift value="all all all all"/>
    <outputRedshifts value="0.064 0.041 0.020 0.000"/>
  </parameters>

  <!-- Calculation of luminosities with top-hat filters -->
  <parameters>
    <formatVersion>2</formatVersion>
    <version>0.9.4</version>
    <luminosityFilter value="topHat_2000_10 topHat_4000_5 topHat_6000_3 topHat_7000_2"/> 
    <luminosityType value="rest rest rest rest"/> 
    <luminosityRedshift value="0.0 0.0 0.0 0.0"/>
    <outputRedshifts value="0.0"/>
  </parameters>

  <!-- Calculation of luminosities with array of top-hat filters -->
  <parameters>
    <formatVersion>2</formatVersion>
    <version>0.9.4</version>
    <luminosityFilter value="topHat_2000_7000_10"/> 
    <luminosityType value="rest"/> 
    <luminosityRedshift value="0.0"/>
    <outputRedshifts value="0.0"/>
  </parameters>

  <!-- Black hole wind efficiencies -->
  <parameters>
    <formatVersion>2</formatVersion>
    <version>0.9.4</version>
    <blackHoleWindEfficiencyScalesWithRadiativeEfficiency>
      <value>false</value>
      <value>true</value>
    </blackHoleWindEfficiencyScalesWithRadiativeEfficiency> 
  </parameters>

  <!-- Hot halo ram pressure forces -->
  <parameters>
    <formatVersion>2</formatVersion>
    <version>0.9.4</version>
    <hotHaloRamPressureForceMethod>
      <value>Font2008</value>
      <value>null</value>
    </hotHaloRamPressureForceMethod> 
  </parameters>

  <!-- Hot halo ram pressure mass loss rates -->
  <parameters>
    <formatVersion>2</formatVersion>
    <version>0.9.4</version>
    <hotHaloRamPressureForceMethod value="Font2008"/> 
    <hotHaloRamPressureStrippingTimescaleMethod>
      <value>haloDynamicalTime</value>
      <value>ramPressureAcceleration</value>
    </hotHaloRamPressureStrippingTimescaleMethod> 
  </parameters>

  <!-- Disk and spheroid ram pressure mass loss rates -->
  <parameters>
    <formatVersion>2</formatVersion>
    <version>0.9.4</version>
    <ramPressureStrippingMassLossRateDisksMethod>
      <value>simple</value>
      <value>null</value>
    </ramPressureStrippingMassLossRateDisksMethod> 
  </parameters>
  <parameters>
    <formatVersion>2</formatVersion>
    <version>0.9.4</version>
    <ramPressureStrippingMassLossRateSpheroidsMethod>
      <value>simple</value>
      <value>null</value>
    </ramPressureStrippingMassLossRateSpheroidsMethod> 
  </parameters>

  <!-- Disk and spheroid tidal mass loss rates -->
  <parameters>
    <formatVersion>2</formatVersion>
    <version>0.9.4</version>
    <tidalStrippingMassLossRateDisksMethod>
      <value>simple</value>
      <value>null</value>
    </tidalStrippingMassLossRateDisksMethod> 
  </parameters>
  <parameters>
    <formatVersion>2</formatVersion>
    <version>0.9.4</version>
    <tidalStrippingMassLossRateSpheroidsMethod>
      <value>simple</value>
      <value>null</value>
    </tidalStrippingMassLossRateSpheroidsMethod> 
  </parameters>
  
  <!-- Dark energy cosmology -->
  <parameters>
    <formatVersion>2</formatVersion>
    <version>0.9.4</version>
    <cosmologyFunctionsMethod value="matterDarkEnergy">
      <darkEnergyEquationOfStateW0 value="-0.8"/>
      <darkEnergyEquationOfStateW1 value="0.0"/>
      </cosmologyFunctionsMethod>
      <criticalOverdensityMethod value="sphericalCollapseMatterDE"/>
    <virialDensityContrastMethod value="sphericalCollapseMatterDE"/>
    <virialDensityContrastSphericalTopHatDarkEnergyFixEnergyAt value="turnaround"/>
  </parameters>

  <!-- Intergalactic medium state and internal background calculation -->
  <parameters>
    <formatVersion>2</formatVersion>
    <version>0.9.4</version>
    <backgroundRadiationCompute value="true"/>
    <intergalacticMediumStateMethod>
      <value>recFast</value>
      <value>file
      <intergalaticMediumStateFileName value="data/intergalacticMedium/recFast_OmegaM0.281_OmegaDE0.719_Omegab0.0461_H069.7_TCMB2.725_YHe0.22.xml"/>
      </value>
      <value>simple</value>
    </intergalacticMediumStateMethod>
  </parameters>

  <!-- Hot halo options -->
  <parameters>
  <formatVersion>2</formatVersion>
  <version>0.9.4</version>
    <parameter>
      <name>treeNodeMethodHotHalo</name>
      <value>standard</value>
      <value>verySimple
      <parameter>
	<name>coolingRateMethod</name>
	<value>simple</value>
      </parameter>
      <parameter>
	<name>treeNodeMethodBlackHole</name>
	<value>null</value>
      </parameter>
      </value>
      <value>verySimpleDelayed
      <parameter>
	<name>coolingRateMethod</name>
	<value>simple</value>
      </parameter>
      <parameter>
	<name>treeNodeMethodBlackHole</name>
	<value>null</value>
      </parameter>
      </value>
    </parameter>
  </parameters>
  
  <!-- Internal IGM evolution -->
  <parameters>
    <formatVersion>2</formatVersion>
    <version>0.9.4</version>
    <!-- IGM evolver -->
    <intergalacticMediumStateMethod value="internal"/>
    <igmPropertiesTimeCountPerDecade value="2"/>
    <igmPropertiesCompute value="true"/>
    <igmPropertiesRedshiftMaximum value="150"/>
    <!-- Background radiation -->
    <backgroundRadiationCompute value="true"/>
    <radiationIntergalacticBackgroundMethod value="internal"/>
    <backgroundRadiationWavelengthCountPerDecade value="5"/>
    <backgroundRadiationTimeCountPerDecade value="2"/>
    <!-- Halo mass ranges -->
    <mergerTreeBuildHaloMassMaximum value="1.0e15"/>
    <mergerTreeBuildHaloMassMinimum value="1.0e10"/>
    <mergerTreeBuildTreesPerDecade value="5"/>
    <mergerTreeMassResolutionMethod value="fixed">
      <massResolution value="5.0e9"/>
    </mergerTreeMassResolutionMethod>
  </parameters>

  <!-- Detailed satellite orbits -->
  <parameters>
    <formatVersion>2</formatVersion>
    <version>0.9.4</version>
    <mergerTreeBuildTreesPerDecade value="4"/>
    <mergerTreeBuildHaloMassMinimum value="1.0e12"/>
    <mergerTreeBuildHaloMassMaximum value="3.0e12"/>
    <treeNodeMethodBasic value="standard"/>
    <treeNodeMethodBlackHole value="null"/>
    <treeNodeMethodDarkMatterProfile value="scale"/>
    <treeNodeMethodDisk value="null"/>
    <treeNodeMethodHotHalo value="null"/>
    <treeNodeMethodSatellite value="orbiting"/>
    <treeNodeMethodSpheroid value="null"/>
    <spheroidMassDistribution value="hernquist"/>
    <treeNodeMethodSpin value="random"/>
    <satelliteDynamicalFrictionMethod value="Chandrasekhar1943"/>    
    <cosmologyFunctionsMethod value="matterLambda"/>
    <cosmologyParametersMethod value="simple">
      <HubbleConstant value="70.2"/>
      <OmegaMatter value="0.2725"/>
      <OmegaDarkEnergy value="0.7275"/>
      <OmegaBaryon value="0.0455"/>
      <temperatureCMB value="2.72548"/>
    </cosmologyParametersMethod>
    <cosmologicalMassVarianceMethod value="filteredPower">
      <sigma_8 value="0.807"/>
    </cosmologicalMassVarianceMethod>
    <transferFunctionMethod value="eisensteinHu1999">
      <neutrinoNumberEffective value="3.04"/>
      <neutrinoMassSummed value="0.0"/>
    </transferFunctionMethod>
    <powerSpectrumPrimordialMethod value="powerLaw">
      <index value="0.961"/>
      <wavenumberReference value="1.000"/>
      <running value="0.000"/>
    </powerSpectrumPrimordialMethod>
    <linearGrowthMethod value="simple"/>
    <haloMassFunctionMethod value="tinker2008"/>
    <criticalOverdensityMethod value="sphericalCollapseMatterLambda"/>
    <virialDensityContrastMethod value="sphericalCollapseMatterLambda"/>
    <mergerTreeConstructMethod value="build"/>
    <mergerTreeBuilderMethod value="cole2000">
      <accretionLimit value="0.1"/>
      <mergeProbability value="0.1"/>
    </mergerTreeBuilderMethod>
    <treeBranchingMethod value="modifiedPress-Schechter"/>
    <modifiedPressSchechterG0 value="0.57"/>
    <modifiedPressSchechterGamma1 value="0.38"/>
    <modifiedPressSchechterGamma2 value="-0.01"/>
    <modifiedPressSchechterFirstOrderAccuracy value="0.1"/>
    <nodeMergersMethod value="singleLevelHierarchy"/>
    <darkMatterProfileMethod value="tidallyHeated">
      <darkMatterProfileTidallyHeatedUnheatedProfile value="NFW"/>
    </darkMatterProfileMethod>
    <darkMatterProfileConcentrationMethod value="gao2008"/>
    <darkMatterProfileMinimumConcentration value="4"/>
    <haloSpinDistributionMethod value="bett2007">
      <alpha value="2.509"/>
<<<<<<< HEAD
      <lambda0 value="0.04326"/>     
=======
      <lambda0 value="0.04326"/>
>>>>>>> ed8f6549
    </haloSpinDistributionMethod>
    <randomSpinResetMassFactor value="2.0"/>
    <accretionHaloMethod value="simple"/>
    <reionizationSuppressionRedshift value="10.5"/>
    <reionizationSuppressionVelocity value="35.0"/>
    <hotHaloMassDistributionMethod value="null"/>
    <satelliteOrbitStoreOrbitalParameters value="true"/>
    <satelliteMergingRemnantSizeMethod value="null"/>
  </parameters>

  <!-- Statistics and tracking components -->
  <parameters>
    <formatVersion>2</formatVersion>
    <version>0.9.4</version>
    <treeNodeMethodHostHistory value="standard"/>
  </parameters>
  <parameters>
    <formatVersion>2</formatVersion>
    <version>0.9.4</version>
    <treeNodeMethodMassFlowStatistics value="standard"/>
  </parameters>
  <parameters>
    <formatVersion>2</formatVersion>
    <version>0.9.4</version>
    <treeNodeMethodDynamicsStatistics value="bars"/>
  </parameters>

</parameterGrid><|MERGE_RESOLUTION|>--- conflicted
+++ resolved
@@ -880,11 +880,7 @@
     <darkMatterProfileMinimumConcentration value="4"/>
     <haloSpinDistributionMethod value="bett2007">
       <alpha value="2.509"/>
-<<<<<<< HEAD
       <lambda0 value="0.04326"/>     
-=======
-      <lambda0 value="0.04326"/>
->>>>>>> ed8f6549
     </haloSpinDistributionMethod>
     <randomSpinResetMassFactor value="2.0"/>
     <accretionHaloMethod value="simple"/>
