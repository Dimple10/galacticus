--- conflicted
+++ resolved
@@ -46,19 +46,10 @@
 
   <!-- Merger tree building options -->
   <mergerTreeConstructMethod value="build"/>
-<<<<<<< HEAD
-  <mergerTreeBuilderMethod value="cole2000">
-    <accretionLimit value="0.1"/>
-    <mergeProbability value="0.1"/>
-  </mergerTreeBuilderMethod>
-  </mergerTreeBuildMethod><treeBranchingMethod value="modifiedPress-Schechter"/>
-=======
-  <mergerTreeBuilderMethod value="cole2000"/>
   <mergerTreeBuilderMethod value="cole2000">
     <accretionLimit value="0.1"/>
     <mergeProbability value="0.1"/>
   </mergerTreeBuilderMethod><treeBranchingMethod value="modifiedPress-Schechter"/>
->>>>>>> d3541b12
   <modifiedPressSchechterG0 value="0.57"/>
   <modifiedPressSchechterGamma1 value="0.38"/>
   <modifiedPressSchechterGamma2 value="-0.01"/>
