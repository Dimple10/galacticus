--- conflicted
+++ resolved
@@ -172,41 +172,7 @@
   <satelliteOrbitStoreOrbitalParameters value="true"/>
 
   <!-- Galaxy merger options -->
-<<<<<<< HEAD
-  <parameter>
-    <name>virialOrbitMethod</name>
-    <value>benson2005</value>
-  </parameter>
-  <parameter>
-    <name>satelliteMergingTimescalesMethod</name>
-    <value>jiang2008</value>
-  </parameter>
-  <parameter>
-    <name>mergingTimescaleMultiplier</name>
-    <value>0.75</value>
-  </parameter>
-  <parameter>
-    <name>satelliteMergingMassMovementsMethod</name>
-    <value>simple</value>
-  </parameter>
-  <parameter>
-    <name>minorMergerGasMovesTo</name>
-    <value>spheroid</value>
-  </parameter>
-  <parameter>
-    <name>satelliteMergingRemnantSizeMethod</name>
-    <value>Cole2000</value>
-  </parameter>
-  <parameter>
-    <name>majorMergerMassRatio</name>
-    <value>0.25</value>
-  </parameter>
-  <parameter>
-    <name>mergerRemnantSizeOrbitalEnergy</name>
-    <value>1</value>
-  </parameter>
-=======
-  <virialOrbitsMethod value="Benson2005"/>
+  <virialOrbitsMethod value="benson2005"/>
   <satelliteMergingTimescalesMethod value="jiang2008"/>
   <mergingTimescaleMultiplier value="0.75"/>
   <satelliteMergingMassMovementsMethod value="simple"/>
@@ -214,7 +180,6 @@
   <satelliteMergingRemnantSizeMethod value="Cole2000"/>
   <majorMergerMassRatio value="0.25"/>
   <mergerRemnantSizeOrbitalEnergy value="1"/>
->>>>>>> 771838cb
 
   <!-- Spheroid options -->
   <spheroidEnergeticOutflowMassRate value="1.0e-2"/>
