--- conflicted
+++ resolved
@@ -44,19 +44,11 @@
 
   <!-- Merger tree building options -->
   <mergerTreeConstructMethod value="build"/>
-<<<<<<< HEAD
   <mergerTreeBuilderMethod value="cole2000">
-  <accretionLimit value="0.1"/>
+    <accretionLimit value="0.1"/>
     <mergeProbability value="0.1"/>
   </mergerTreeBuilderMethod>
-  <treeBranchingMethod value="modifiedPress-Schechter"/>
-=======
-  <mergerTreeBuilderMethod value="cole2000"/>
-  <mergerTreeBuildMethod value="cole2000">
-    <accretionLimit value="0.1"/>
-    <mergeProbability value="0.1"/>
   </mergerTreeBuildMethod><treeBranchingMethod value="modifiedPress-Schechter"/>
->>>>>>> 28b6c64e
   <modifiedPressSchechterG0 value="0.57"/>
   <modifiedPressSchechterGamma1 value="0.38"/>
   <modifiedPressSchechterGamma2 value="-0.01"/>
