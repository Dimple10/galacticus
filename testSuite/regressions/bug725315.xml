--- conflicted
+++ resolved
@@ -71,11 +71,6 @@
   <mergerTreeMassResolutionMethod value="fixed">
     <massResolution value="5.0e10"/>
   </mergerTreeMassResolutionMethod>
-<<<<<<< HEAD
-    <accretionLimit value="0.1"/>
-  </mergerTreeBuilderMethod>
-=======
->>>>>>> 6c949ae7
   <mergerTreeBuildTreesBeginAtTree value="1"/>
   <mergerTreeBuildHaloMassMinimum value="1.0e12"/>
   <darkMatterProfileConcentrationMethod value="gao2008"/>
