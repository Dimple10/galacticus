--- conflicted
+++ resolved
@@ -28,7 +28,7 @@
      		  name              => "hot halo mass"            ,
      		  output            => 1                          ,
      		  property          => "hotHaloMass"              ,
-     		  values            => pdl ( 7.9212210798497e10 ),
+     		  values            => pdl ( 7.97045921944598e10 ),
      		  toleranceRelative => 4.0e-6
      	      }
      	     ]
@@ -117,11 +117,7 @@
 		  name              => "spheroid radius"          ,
 		  output            => 1                          ,
 		  property          => "spheroidRadius"           ,
-<<<<<<< HEAD
-		  values            => pdl ( 0.00360696907940912 ),
-=======
 		  values            => pdl ( 0.00360708622165663 ),
->>>>>>> b64b9cb5
 		  toleranceRelative => 1.4e-5
 	      },
 	      {
