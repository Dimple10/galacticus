--- conflicted
+++ resolved
@@ -744,26 +744,16 @@
 }
 
 # Run scripts that can launch themselves using PBS.
-<<<<<<< HEAD
 my $thread = threads->create(\&launchLocalTests, \@launchLocal);
-=======
-## AJB HACK my $thread = threads->create(\&launchLocalTests, \@launchLocal);
->>>>>>> fd774c38
 
 # Launch all PBS job tests.
 &Galacticus::Launch::PBS::SubmitJobs(\%options,@jobStack);
 unlink(@launchFiles);
 
 # Wait for local jobs to complete.
-<<<<<<< HEAD
 $thread->join();
 print lHndl slurp("testSuite/allTests.tmp");
 unlink("testSuite/allTests.tmp");
-=======
-## AJB HACK $thread->join();
-#print lHndl slurp("testSuite/allTests.tmp");
-#unlink("testSuite/allTests.tmp");
->>>>>>> fd774c38
 
 # Close the log file.
 close(lHndl);
@@ -855,7 +845,6 @@
 	    } else {
 		# We need to launch this script.
 		(my $label = $fileName) =~ s/\.pl$//;
-<<<<<<< HEAD
 		push(
 		    @jobStack,
 		    {
@@ -872,25 +861,6 @@
 			}
 		    }
 		    );
-=======
-		## AJB HACK 
-		# push(
-		#     @jobStack,
-		#     {
-		# 	launchFile   => "testSuite/".$label.".pbs"  ,
-		# 	label        => "testSuite-".$label         ,
-		# 	logFile      => "testSuite/".$label.".log"  ,
-		# 	command      => "cd testSuite; ".$fileName  ,
-		# 	ppn          => $options{'processesPerNode'},
-		# 	tracejob     => "yes"                       ,
-		# 	onCompletion => 
-		# 	{
-		# 	    function  => \&testFailure,
-		# 	    arguments => [ "testSuite/".$label.".log", "Test script '".$label."'", "success" ]
-		# 	}
-		#     }
-		#     );
->>>>>>> fd774c38
 	    }
 	}
     }
