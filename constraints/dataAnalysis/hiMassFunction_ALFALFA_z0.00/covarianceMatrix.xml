--- conflicted
+++ resolved
@@ -7,14 +7,7 @@
   <massFunctionCovarianceFFTGridSize value="64"/>
 
   <!-- Options controlling survey geometry -->
-<<<<<<< HEAD
-  <parameter>
-    <name>surveyGeometryMethod</name>
-    <value>martin2010ALFALFA</value>
-  </parameter>
-=======
-  <surveyGeometryMethod value="Martin-2010-ALFALFA"/>
->>>>>>> 4f958fd2
+  <surveyGeometryMethod value="martin2010ALFALFA"/>
 
   <!-- Options controlling the mass function -->
   <massFunctionCovarianceRedshiftMinimum value="0.0"/>
@@ -38,71 +31,7 @@
   <conditionalMassFunctionHaloMass value="all"/>
 
   <!-- Cosmological parameters and options -->
-<<<<<<< HEAD
-  <parameter>
-    <name>cosmologyFunctionsMethod</name>
-    <value>matterLambda</value>
-  </parameter>
-  <parameter>
-    <name>H_0</name>
-    <value>69.7</value>
-  </parameter>
-  <parameter>
-    <name>Omega_Matter</name>
-    <value>0.2812</value>
-  </parameter>
-  <parameter>
-    <name>Omega_DE</name>
-    <value>0.7188</value>
-  </parameter>
-  <parameter>
-    <name>Omega_b</name>
-    <value>0.04611</value>
-  </parameter>
-  <parameter>
-    <name>T_CMB</name>
-    <value>2.72548</value>
-  </parameter>
-
-  <!-- Power spectrum options -->
-  <parameter>
-    <name>sigma_8</name>
-    <value>0.817</value>
-  </parameter>
-  <parameter>
-    <name>transferFunctionMethod</name>
-    <value>Eisenstein-Hu1999</value>
-  </parameter>
-  <parameter>
-    <name>powerSpectrumMethod</name>
-    <value>powerLaw</value>
-  </parameter>
-  <parameter>
-    <name>powerSpectrumIndex</name>
-    <value>0.9646</value>
-  </parameter>
-  <parameter>
-    <name>powerSpectrumReferenceWavenumber</name>
-    <value>1.0</value>
-  </parameter>
-  <parameter>
-    <name>powerSpectrumRunning</name>
-    <value>0.0</value>
-  </parameter>
-  <parameter>
-    <name>effectiveNumberNeutrinos</name>
-    <value>3.04</value>
-  </parameter>
-  <parameter>
-    <name>summedNeutrinoMasses</name>
-    <value>0.0</value>
-  </parameter>
-  <parameter>
-    <name>powerSpectrumNonlinearMethod</name>
-    <value>Peacock-Dodds1996</value>
-  </parameter>
-=======
-  <cosmologyMethod value="matter-lambda"/>
+  <cosmologyMethod value="matterLambda"/>
   <cosmologyParametersMethod value="simple">
     <HubbleConstant value="69.7"/>
     <OmegaMatter value="0.2812"/>
@@ -119,6 +48,5 @@
   <effectiveNumberNeutrinos value="3.04"/>
   <summedNeutrinoMasses value="0.0"/>
   <powerSpectrumNonlinearMethod value="Peacock-Dodds1996"/>
->>>>>>> 4f958fd2
 
 </parameters>