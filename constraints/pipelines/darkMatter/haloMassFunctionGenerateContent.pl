#!/usr/bin/env perl
use strict;
use warnings;
use lib $ENV{'GALACTICUS_EXEC_PATH'         }."/perl";
use lib $ENV{'GALACTICUS_ANALYSIS_PERL_PATH'}."/perl";
use Text::Template qw(fill_in_string);
use XML::Simple;
use PDL;
use PDL::IO::HDF5;
use Galacticus::Options;
<<<<<<< HEAD
use List::Util qw(max);
=======
use List::Util;
>>>>>>> 63fcfbe2

# Script to generate content for halo mass function pipeline.
# Andrew Benson 8-April-2022

# Generates XML fragments for inclusion in haloMassFunctionConfig.xml
# Also generates haloMassFunctionBase_*.xml files for all completed halo mass functions (including inserting the measured environment properties)

# Get command line options.
my %options;
&Galacticus::Options::Parse_Options(\@ARGV,\%options);

# Validate required parameters are present.
die('simulationDataPath is required but is not present')
    unless ( exists($options{'simulationDataPath'}) );

my @types =
    (
     {
	 label        => "MilkyWay",
	 simulation   => "MilkyWay",
	 suite        => "Symphony",
	 transfer     => "CDM",
	 name         => "Milky Way",
	 redshifts    => [ 0.000, 0.504, 0.990, 2.031, 3.984 ],
	 massParticle => 4.02830e05
     },
     {
	 label        => "MilkyWay_WDM3",
	 simulation   => "MilkyWay",
	 suite        => "Symphony",
	 transfer     => "WDM3",
	 name         => "Milky Way 3 keV WDM",
	 redshifts    => [ 0.000, 0.504, 0.990, 2.031, 3.984 ],
	 massParticle => 4.02830e05
     },
     {
	 label        => "MilkyWay_WDM6.5",
	 simulation   => "MilkyWay",
	 suite        => "Symphony",
	 transfer     => "WDM6.5",
	 name         => "Milky Way 6.5 keV WDM",
	 redshifts    => [ 0.000, 0.504, 0.990, 2.031, 3.984 ],
	 massParticle => 4.02830e05
     },
     {
	 label        => "MilkyWay_WDM10",
	 simulation   => "MilkyWay",
	 suite        => "Symphony",
	 transfer     => "WDM10",
	 name         => "Milky Way 10 keV WDM",
	 redshifts    => [ 0.000, 0.504, 0.990, 2.031, 3.984  ],
	 massParticle => 4.02830e05
     },
     {
	 label        => "MilkyWay_IDM1GeV_envelope",
	 simulation   => "MilkyWay",
	 suite        => "Symphony",
	 transfer     => "IDM1GeV_envelope",
	 name         => "Milky Way IDM 1 GeV envelope",
	 redshifts    => [ 0.000, 0.504, 0.990, 2.031, 3.984  ],
	 massParticle => 4.02830e05
     },
     {
	 label        => "MilkyWay_IDM1GeV_halfmode",
	 simulation   => "MilkyWay",
	 suite        => "Symphony",
	 transfer     => "IDM1GeV_halfmode",
	 name         => "Milky Way IDM 1 GeV half-mode",
	 redshifts    => [ 0.000, 0.504, 0.990, 2.031, 3.984  ],
	 massParticle => 4.02830e05
     },
     {
	 label        => "MilkyWay_IDM1e-2GeV_envelope",
	 simulation   => "MilkyWay",
	 suite        => "Symphony",
	 transfer     => "IDM1e-2GeV_envelope",
	 name         => "Milky Way IDM 10^{-2} GeV envelope",
	 redshifts    => [ 0.000, 0.504, 0.990, 2.031, 3.984  ],
	 massParticle => 4.02830e05
     },
     {
	 label        => "MilkyWay_IDM1e-2GeV_halfmode",
	 simulation   => "MilkyWay",
	 suite        => "Symphony",
	 transfer     => "IDM1e-2GeV_halfmode",
	 name         => "Milky Way IDM 10^{-2} GeV half-mode",
	 redshifts    => [ 0.000, 0.504, 0.990, 2.031, 3.984  ],
	 massParticle => 4.02830e05
     },
     {
	 label        => "MilkyWay_IDM1e-4GeV_envelope",
	 simulation   => "MilkyWay",
	 suite        => "Symphony",
	 transfer     => "IDM1e-4GeV_envelope",
	 name         => "Milky Way IDM 10^{-4} GeV envelope",
	 redshifts    => [ 0.000, 0.504, 0.990, 2.031, 3.984  ],
	 massParticle => 4.02830e05
     },
     {
	 label        => "MilkyWay_IDM1e-4GeV_halfmode",
	 simulation   => "MilkyWay",
	 suite        => "Symphony",
	 transfer     => "IDM1e-4GeV_halfmode",
	 name         => "Milky Way IDM 10^{-4} GeV half-mode",
	 redshifts    => [ 0.000, 0.504, 0.990, 2.031, 3.984  ],
	 massParticle => 4.02830e05
     },
     {
	 label        => "MilkyWay_fdm_25.9e-22eV",
	 simulation   => "MilkyWay",
	 suite        => "Symphony",
	 transfer     => "fdm_25.9e-22eV",
	 name         => "Milky Way FDM 25.9*10^{-22} eV",
	 redshifts    => [ 0.000, 0.504, 0.990, 2.031, 3.984  ],
	 massParticle => 4.02830e05
     },
     {
	 label        => "MilkyWay_fdm_185e-22eV",
	 simulation   => "MilkyWay",
	 suite        => "Symphony",
	 transfer     => "fdm_185e-22eV",
	 name         => "Milky Way FDM 185*10^{-22} eV",
	 redshifts    => [ 0.000, 0.504, 0.990, 2.031, 3.984  ],
	 massParticle => 4.02830e05
     },
     {
	 label        => "MilkyWay_fdm_490e-22eV",
	 simulation   => "MilkyWay",
	 suite        => "Symphony",
	 transfer     => "fdm_490e-22eV",
	 name         => "Milky Way FDM 490*10^{-22} eV",
	 redshifts    => [ 0.000, 0.504, 0.990, 2.031, 3.984  ],
	 massParticle => 4.02830e05
     },
     {
	 label        => "MilkyWay_hires",
	 simulation   => "MilkyWay",
	 suite        => "Symphony",
	 transfer     => "CDM",
	 name         => "Milky Way",
	 redshifts    => [ 0.000, 0.504, 0.990, 2.031, 3.984 ],
	 massParticle => 5.03538e04
     },
     {
	 label        => "MilkyWay_WDM3_hires",
	 simulation   => "MilkyWay",
	 suite        => "Symphony",
	 transfer     => "WDM3",
	 name         => "Milky Way 3 keV WDM",
	 redshifts    => [ 0.000, 0.504, 0.990, 2.031, 3.984 ],
	 massParticle => 5.03538e04
     },
     {
	 label        => "MilkyWay_WDM6.5_hires",
	 simulation   => "MilkyWay",
	 suite        => "Symphony",
	 transfer     => "WDM6.5",
	 name         => "Milky Way 6.5 keV WDM",
	 redshifts    => [ 0.000, 0.504, 0.990, 2.031, 3.984 ],
	 massParticle => 5.03538e04
     },
     {
	 label        => "MilkyWay_WDM10_hires",
	 simulation   => "MilkyWay",
	 suite        => "Symphony",
	 transfer     => "WDM10",
	 name         => "Milky Way 10 keV WDM",
	 redshifts    => [ 0.000, 0.504, 0.990, 2.031, 3.984  ],
	 massParticle => 5.03538e04
     },
     {
	 label        => "MilkyWay_IDM1GeV_envelope_hires",
	 simulation   => "MilkyWay",
	 suite        => "Symphony",
	 transfer     => "IDM1GeV_envelope",
	 name         => "Milky Way IDM 1 GeV envelope",
	 redshifts    => [ 0.000, 0.504, 0.990, 2.031, 3.984  ],
	 massParticle => 5.03538e04
     },
     {
	 label        => "MilkyWay_IDM1GeV_halfmode_hires",
	 simulation   => "MilkyWay",
	 suite        => "Symphony",
	 transfer     => "IDM1GeV_halfmode",
	 name         => "Milky Way IDM 1 GeV half-mode",
	 redshifts    => [ 0.000, 0.504, 0.990, 2.031, 3.984  ],
	 massParticle => 5.03538e04
     },
     {
	 label        => "MilkyWay_IDM1e-2GeV_envelope_hires",
	 simulation   => "MilkyWay",
	 suite        => "Symphony",
	 transfer     => "IDM1e-2GeV_envelope",
	 name         => "Milky Way IDM 10^{-2} GeV envelope",
	 redshifts    => [ 0.000, 0.504, 0.990, 2.031, 3.984  ],
	 massParticle => 5.03538e04
     },
     {
	 label        => "MilkyWay_IDM1e-2GeV_halfmode_hires",
	 simulation   => "MilkyWay",
	 suite        => "Symphony",
	 transfer     => "IDM1e-2GeV_halfmode",
	 name         => "Milky Way IDM 10^{-2} GeV half-mode",
	 redshifts    => [ 0.000, 0.504, 0.990, 2.031, 3.984  ],
	 massParticle => 5.03538e04
     },
     {
	 label        => "MilkyWay_IDM1e-4GeV_envelope_hires",
	 simulation   => "MilkyWay",
	 suite        => "Symphony",
	 transfer     => "IDM1e-4GeV_envelope",
	 name         => "Milky Way IDM 10^{-4} GeV envelope",
	 redshifts    => [ 0.000, 0.504, 0.990, 2.031, 3.984  ],
	 massParticle => 5.03538e04
     },
     {
	 label        => "MilkyWay_IDM1e-4GeV_halfmode_hires",
	 simulation   => "MilkyWay",
	 suite        => "Symphony",
	 transfer     => "IDM1e-4GeV_halfmode",
	 name         => "Milky Way IDM 10^{-4} GeV half-mode",
	 redshifts    => [ 0.000, 0.504, 0.990, 2.031, 3.984  ],
	 massParticle => 5.03538e04
     },
     {
	 label        => "MilkyWay_fdm_25.9e-22eV_hires",
	 simulation   => "MilkyWay",
	 suite        => "Symphony",
	 transfer     => "fdm_25.9e-22eV",
	 name         => "Milky Way FDM 25.9*10^{-22} eV",
	 redshifts    => [ 0.000, 0.504, 0.990, 2.031, 3.984  ],
	 massParticle => 5.03538e04
     },
     {
	 label        => "MilkyWay_fdm_185e-22eV_hires",
	 simulation   => "MilkyWay",
	 suite        => "Symphony",
	 transfer     => "fdm_185e-22eV",
	 name         => "Milky Way FDM 185*10^{-22} eV",
	 redshifts    => [ 0.000, 0.504, 0.990, 2.031, 3.984  ],
	 massParticle => 5.03538e04
     },
     {
	 label        => "MilkyWay_fdm_490e-22eV_hires",
	 simulation   => "MilkyWay",
	 suite        => "Symphony",
	 transfer     => "fdm_490e-22eV",
	 name         => "Milky Way FDM 490*10^{-22} eV",
	 redshifts    => [ 0.000, 0.504, 0.990, 2.031, 3.984  ],
	 massParticle => 5.03538e04
     },
     {
	 label        => "LMC",
	 simulation   => "MilkyWay",
	 suite        => "Symphony",
	 transfer     => "CDM",
	 name         => "LMC",
	 redshifts    => [ 0.000, 0.504, 0.990, 2.031, 3.984 ],
	 massParticle => 5.03538e04
     }
    );
my @lengths = map {length($_->{'label'})} @types;
my $labelLengthMaximum = &List::Util::max(@lengths);
open(my $configFile  ,">haloMassFunctionConfig.xml");
my $pipelineBase   = "";
my $pipelineSuffix = "";
foreach my $type ( @types ) {
    die("Directory '".$options{'simulationDataPath'}."/ZoomIns/".$type->{'label'}."' does not exist")
	unless ( -e $options{'simulationDataPath'}."/ZoomIns/".$type->{'label'} );
    opendir(my $dir,$options{'simulationDataPath'}."/ZoomIns/".$type->{'label'});
    my @halos = sort map {$_ =~ m/^Halo\d+/ ? $_ : ()} readdir($dir);
    closedir($dir);    
    foreach my $halo ( @halos ) {
	$code::label       = $type->{'label'};
	$code::name        = $type->{'name'};
	$code::suite       = $type->{'suite'};
	$code::simulation  = $type->{'simulation'};
	$code::transfer    = $type->{'transfer'};
	$code::halo        = $halo;
	$code::massMinimum = sprintf("%11.5e",3000.0*$type->{'massParticle'});
	foreach my $redshift ( @{$type->{'redshifts'}} ) {
	    $code::redshift      = sprintf("%11.5e",$redshift);
	    $code::redshiftShort = sprintf( "%5.3f",$redshift);
	    next
		unless ( -e $options{'simulationDataPath'}."/ZoomIns/".$type->{'label'}."/".$halo."/primaryHalo_z".$code::redshiftShort.".xml" );
	    # Extract the target halo properties.
	    my $xml = new XML::Simple();
	    my $haloTarget = $xml->XMLin($options{'simulationDataPath'}."/ZoomIns/".$type->{'label'}."/".$halo."/primaryHalo_z".$code::redshiftShort.".xml");
	    $code::massMaximum = sprintf("%11.5e",$haloTarget->{'mc'}/10.0);
	    # Make the XML for the config file.
	    my $config = fill_in_string(<<'CODE', PACKAGE => 'code');
    <!-- Zoom-in: {$name} {$halo} -->
    <parameterMap value="haloMassFunctionParameters::a             haloMassFunctionParameters::p
                         haloMassFunctionParameters::normalization haloMassFunctionParameters::q
                         haloMassFunctionParameters::cW            haloMassFunctionParameters::beta
                         haloMassFunctionParameters::alpha"/>
     <parameterInactiveMap value="" ignoreWarnings="true"/>
    <posteriorSampleLikelihood value="haloMassFunction">
      <!-- Options matched to those of Benson (2017; https://ui.adsabs.harvard.edu/abs/2017MNRAS.467.3454B) -->
      <baseParametersFileName value="constraints/pipelines/darkMatter/haloMassFunctionBase_{$label}_{$halo}_z{$redshiftShort}.xml"/>
      <fileName               value="%DATASTATICPATH%/darkMatter/haloMassFunction_{$label}_{$halo}_z{$redshiftShort}.hdf5"/>
      <redshift               value="{$redshift}"/>
      <massRangeMinimum       value="{$massMinimum}"/> <!-- 3000 times zoom-in {$name} particle mass -->
      <massRangeMaximum       value="{$massMaximum}"/> <!-- 1/10 of the target halo mass             -->
      <binCountMinimum        value="0"          />    
      <likelihoodPoisson      value="true"       />
    </posteriorSampleLikelihood>
CODE
	    print $configFile $config;
	    # Add entries for the pipeline file.
	    $pipelineBase   .= '	      "haloMassFunctionBase_'.$type->{'label'}.'_'.$halo.'_z'.$code::redshiftShort.'.xml"'.(" " x (8+$labelLengthMaximum-length($type->{'label'})-length($halo))).",\n";
	    $pipelineSuffix .= '	      "'.$type->{'label'}.'_'.$halo.'_z'.$code::redshiftShort.'"'.(" " x (8+$labelLengthMaximum-length($type->{'label'})-length($halo))).",\n";
	    # Make the base file.
	    my $hmfFileName = $ENV{'GALACTICUS_DATA_PATH'}."/static/darkMatter/haloMassFunction_".$type->{'label'}."_".$halo."_z".$code::redshiftShort.".hdf5";
	    if ( -e $hmfFileName ) {
		my $hmfFile = new PDL::IO::HDF5($hmfFileName);
		my $hmf     = $hmfFile->group('simulation0001');
		my $status  = 0;
		foreach my $attributeName ( 'massEnvironment', 'overdensityEnvironment' ) {
		    unless ( grep {$_ eq $attributeName} $hmf->attrs() ) {
			print "Attribute '".$attributeName."' is missing in file '".$hmfFileName."'\n";
			$status = 1;
		    }
		}
		if ( $status == 0 ) {
		    (my $massEnvironment, my $overdensityEnvironment) = $hmf->attrGet('massEnvironment', 'overdensityEnvironment');
		    $code::massEnvironment        = sprintf("%13.6e",       $massEnvironment);
		    $code::overdensityEnvironment = sprintf("%+9.6f",$overdensityEnvironment);
<<<<<<< HEAD
=======


		    print $type->{'label'}.'_'.$halo.'_z'.$code::redshiftShort."\t".$code::massEnvironment."\t".$code::overdensityEnvironment."\n";

		    
>>>>>>> 63fcfbe2
		    my $base = fill_in_string(<<'CODE', PACKAGE => 'code');
<?xml version="1.0" encoding="UTF-8"?>
<parameters>
  <formatVersion>2</formatVersion>
  <version>0.9.4</version>

  <!-- Output control -->
  <outputFileName value="haloMassFunction_{$label}_{$halo}_z{$redshiftShort}.hdf5"/>
  <outputTimes value="list">
    <redshifts value="{$redshiftShort}"/>
  </outputTimes>  

  <!-- Halo environments -->
  <haloEnvironment value="fixed">
    <massEnvironment value="{$massEnvironment}"/>
    <overdensity     value="{$overdensityEnvironment}"/>
    <redshift        value="{$redshiftShort}" ignoreWarnings="true"/>
  </haloEnvironment>

  <!-- Include Milky Way cosmology and mass function parameters -->
  <xi:include href="haloMassFunctionParameters.xml"            xpointer="xpointer(parameters/*)" xmlns:xi="http://www.w3.org/2001/XInclude"/>
  <xi:include href="simulation_{$suite}.xml"                   xpointer="xpointer(parameters/*)" xmlns:xi="http://www.w3.org/2001/XInclude"/>
  <xi:include href="cosmology_{$suite}.xml"                    xpointer="xpointer(parameters/*)" xmlns:xi="http://www.w3.org/2001/XInclude"/>
  <xi:include href="haloMassFunction_{$suite}.xml"             xpointer="xpointer(parameters/*)" xmlns:xi="http://www.w3.org/2001/XInclude"/>
  <xi:include href="transferFunction_{$suite}_{$transfer}.xml" xpointer="xpointer(parameters/*)" xmlns:xi="http://www.w3.org/2001/XInclude"/>

</parameters>
CODE
		    open(my $baseFile,">constraints/pipelines/darkMatter/haloMassFunctionBase_".$type->{'label'}."_".$halo."_z".$code::redshiftShort.".xml");
		    print $baseFile $base;
		    close($baseFile);
		}
	    }
	}
    }
}
close($configFile);

# Write base array for pipeline file.
open(my $pipelineBaseFile,">pipeline.base.pl");
print $pipelineBaseFile $pipelineBase;
close($pipelineBaseFile);

# Write suffix array for pipeline file.
open(my $pipelineSuffixFile,">pipeline.suffix.pl");
print $pipelineSuffixFile $pipelineSuffix;
close($pipelineSuffixFile);

exit;<|MERGE_RESOLUTION|>--- conflicted
+++ resolved
@@ -8,11 +8,7 @@
 use PDL;
 use PDL::IO::HDF5;
 use Galacticus::Options;
-<<<<<<< HEAD
-use List::Util qw(max);
-=======
 use List::Util;
->>>>>>> 63fcfbe2
 
 # Script to generate content for halo mass function pipeline.
 # Andrew Benson 8-April-2022
@@ -341,14 +337,11 @@
 		    (my $massEnvironment, my $overdensityEnvironment) = $hmf->attrGet('massEnvironment', 'overdensityEnvironment');
 		    $code::massEnvironment        = sprintf("%13.6e",       $massEnvironment);
 		    $code::overdensityEnvironment = sprintf("%+9.6f",$overdensityEnvironment);
-<<<<<<< HEAD
-=======
 
 
 		    print $type->{'label'}.'_'.$halo.'_z'.$code::redshiftShort."\t".$code::massEnvironment."\t".$code::overdensityEnvironment."\n";
 
 		    
->>>>>>> 63fcfbe2
 		    my $base = fill_in_string(<<'CODE', PACKAGE => 'code');
 <?xml version="1.0" encoding="UTF-8"?>
 <parameters>
