--- conflicted
+++ resolved
@@ -21,11 +21,7 @@
       <missingHostsAreFatal value="false"/>
     </nbodyOperator>
     <nbodyOperator value="deleteProperties">
-<<<<<<< HEAD
-      <propertyNames value="descendentID hostID isolatedHostID isMostMassiveProgenitor radiusVirial position snapshotID"/>
-=======
-      <propertyNames value="descendantID hostID isMostMassiveProgenitor radiusVirial position snapshotID"/>
->>>>>>> 94ffbb5b
+      <propertyNames value="descendantID hostID isolatedHostID isMostMassiveProgenitor radiusVirial position snapshotID"/>
     </nbodyOperator>
     <nbodyOperator value="exportIRATE">
       <fileName value="alwaysIsolated_subVolume0_0_0.hdf5"/>
