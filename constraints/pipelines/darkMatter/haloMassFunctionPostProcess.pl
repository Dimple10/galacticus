#!/usr/bin/env perl
use strict;
use warnings;
use lib $ENV{'GALACTICUS_EXEC_PATH'         }."/perl";
use lib $ENV{'GALACTICUS_ANALYSIS_PERL_PATH'}."/perl";
use PDL;
use PDL::IO::HDF5;
use PDL::NiceSlice;
use PDL::Math;
use XML::Simple;
use Data::Dumper;
use GnuPlot::PrettyPlots;
use GnuPlot::LaTeX;
use Galacticus::Options;
use Galacticus::Launch::Hooks;
use Galacticus::Launch::PBS;
use Galacticus::Launch::Slurm;
use Galacticus::Launch::Local;
use Galacticus::Options;

# Generate a halo mass function using the optimal parameters.
# Andrew Benson (22-September-2020)

# Get arguments.
die('Usage: haloMassFunctionPostProcess.pl <outputDirectory> [options...]')
    unless ( scalar(@ARGV) >= 1 );
my $outputDirectory = $ARGV[0];
my %options;
&Galacticus::Options::Parse_Options(\@ARGV,\%options);

# Define simulations to process.
my @simulations =
(
 {
     label               => "MilkyWay",
     description         => "Halo mass function for non-backsplash z=0 halos from Milky Way zoom-in simulations.",
     subpath             => "ZoomIns",
     realizations        => [ "Halo014", "Halo247", "Halo327", "Halo414", "Halo460", "Halo530", "Halo569", "Halo628", "Halo749", "Halo8247", "Halo852", "Halo925", "Halo939", "Halo9829", "Halo023", "Halo268", "Halo349", "Halo415", "Halo469", "Halo558", "Halo570", "Halo641", "Halo797", "Halo825", "Halo878", "Halo926", "Halo967", "Halo990", "Halo119", "Halo288", "Halo374", "Halo416", "Halo490", "Halo567", "Halo573", "Halo675", "Halo800", "Halo829", "Halo881", "Halo937", "Halo9749" ],
     simulationReference => "Nadler et al.",
     simulationURL       => "https://www",
     hubbleConstant      => 0.7,
     massParticle        => 2.81981e5,
     countHaloMinimum    => 0,
     expansionFactors    => [ 1.00000 ],
     color               => "#0bf7f4",
     plotModify          => \&zoomInsPlotModify
 },
 {
     label               => "MilkyWay_WDM1",
     description         => "Halo mass function for non-backsplash z=0 halos from Milky Way WDM 1keV zoom-in simulations.",
     subpath             => "ZoomIns",
     realizations        => [ "Halo416" ],
     simulationReference => "Nadler et al.",
     simulationURL       => "https://www",
     hubbleConstant      => 0.7,
     massParticle        => 2.81981e5,
     countHaloMinimum    => 0,
     expansionFactors    => [ 1.00000 ],
     color               => "#0ba0f7",
     plotModify          => \&zoomInsPlotModify
 },
 {
     label               => "MilkyWay_WDM5",
     description         => "Halo mass function for non-backsplash z=0 halos from Milky Way WDM 5keV zoom-in simulations.",
     subpath             => "ZoomIns",
     realizations        => [ "Halo416" ],
     simulationReference => "Nadler et al.",
     simulationURL       => "https://www",
     hubbleConstant      => 0.7,
     massParticle        => 2.81981e5,
     countHaloMinimum    => 0,
     expansionFactors    => [ 1.00000 ],
     color               => "#0b65f7",
     plotModify          => \&zoomInsPlotModify
 },
 {
     label               => "MilkyWay_WDM10",
     description         => "Halo mass function for non-backsplash z=0 halos from Milky Way WDM 10keV zoom-in simulations.",
     subpath             => "ZoomIns",
     realizations        => [ "Halo416" ],
     simulationReference => "Nadler et al.",
     simulationURL       => "https://www",
     hubbleConstant      => 0.7,
     massParticle        => 2.81981e5,
     countHaloMinimum    => 0,
     expansionFactors    => [ 1.00000 ],
     color               => "#0b23f7",
     plotModify          => \&zoomInsPlotModify
 },
 {
<<<<<<< HEAD
=======
     label               => "MilkyWay_Axion22",
     description         => "Halo mass function for non-backsplash z=0 halos from Milky Way 10^-22 eV axion zoom-in simulations.",
     subpath             => "ZoomIns",
     realizations        => [ "Halo416" ],
     simulationReference => "Nadler et al.",
     simulationURL       => "https://www",
     hubbleConstant      => 0.7,
     massParticle        => 2.81981e5,
     countHaloMinimum    => 0,
     expansionFactors    => [ 1.00000 ],
     color               => "#b00bf7",
     plotModify          => \&zoomInsPlotModify
 },
 {
     label               => "MilkyWay_Axion21",
     description         => "Halo mass function for non-backsplash z=0 halos from Milky Way 10^-21 eV axion zoom-in simulations.",
     subpath             => "ZoomIns",
     realizations        => [ "Halo416" ],
     simulationReference => "Nadler et al.",
     simulationURL       => "https://www",
     hubbleConstant      => 0.7,
     massParticle        => 2.81981e5,
     countHaloMinimum    => 0,
     expansionFactors    => [ 1.00000 ],
     color               => "#d80bf7",
     plotModify          => \&zoomInsPlotModify
 },
 {
     label               => "MilkyWay_Axion20",
     description         => "Halo mass function for non-backsplash z=0 halos from Milky Way 10^-20 eV axion zoom-in simulations.",
     subpath             => "ZoomIns",
     realizations        => [ "Halo416" ],
     simulationReference => "Nadler et al.",
     simulationURL       => "https://www",
     hubbleConstant      => 0.7,
     massParticle        => 2.81981e5,
     countHaloMinimum    => 0,
     expansionFactors    => [ 1.00000 ],
     color               => "#f70bdf",
     plotModify          => \&zoomInsPlotModify
 },
 {
>>>>>>> 5330c0ca
     label               => "VSMDPL",
     description         => "Halo mass function for non-backsplash z=0 halos from the VSMDPL simulation.",
     simulationReference => "Klypin, Yepes, Gottlober, Hess; 2016; MNRAS; 457; 4340",
     simulationURL       => "https://www.cosmosim.org/cms/simulations/vsmdpl/",
     hubbleConstant      => 0.6777,
     massParticle        => 6.2e6,
     boxLength           => 160.0,
     countHaloMinimum    => 0,
     expansionFactors    => [ 1.00000, 0.67110, 0.50250, 0.33000, 0.24750 ],
     color               => "#46019b"
 },
 {
     label               => "SMDPL",
     description         => "Halo mass function for non-backsplash z=0 halos from the SMDPL simulation.",
     simulationReference => "Klypin, Yepes, Gottlober, Hess; 2016; MNRAS; 457; 4340",
     simulationURL       => "https://www.cosmosim.org/cms/simulations/smdpl/",
     hubbleConstant      => 0.6777,
     massParticle        => 9.63e7,
     boxLength           => 400.0,
     countHaloMinimum    => 0,
     expansionFactors    => [ 1.00000, 0.66430, 0.50000, 0.33100, 0.24800 ],
     color               => "#007efe"
 },
 {
     label               => "MDPL2",
     description         => "Halo mass function for non-backsplash z=0 halos from the MDPL2 simulation.",
     simulationReference => "Klypin, Yepes, Gottlober, Hess; 2016; MNRAS; 457; 4340",
     simulationURL       => "https://www.cosmosim.org/cms/simulations/mdpl2/",
     hubbleConstant      => 0.6777,
     massParticle        => 1.51e9,
     boxLength           => 1000.0,
     countHaloMinimum    => 0,
     expansionFactors    => [ 1.00000, 0.67120, 0.50320, 0.33030, 0.24230 ],
     color               => "#00bb00"
 },
 {
     label               => "BigMDPL",
     description         => "Halo mass function for non-backsplash z=0 halos from the BigMDPL simulation.",
     simulationReference => "Klypin, Yepes, Gottlober, Hess; 2016; MNRAS; 457; 4340",
     simulationURL       => "https://www.cosmosim.org/cms/simulations/bigmdpl/",
     hubbleConstant      => 0.6777,
     massParticle        => 2.359e10,
     boxLength           => 2500.0,
     countHaloMinimum    => 0,
     expansionFactors    => [ 1.00000, 0.67040, 0.50000, 0.31800 ],
     color               => "#fef601"
 },
 {
     label               => "HugeMDPL",
     description         => "Halo mass function for non-backsplash z=0 halos from the HugeMDPL simulation.",
     simulationReference => "Klypin, Yepes, Gottlober, Hess; 2016; MNRAS; 457; 4340",
     simulationURL       => "https://www.cosmosim.org/cms/simulations/hugemdpl/",
     hubbleConstant      => 0.6777,
     massParticle        => 7.9e10,
     boxLength           => 4000.0,
     countHaloMinimum    => 0,
     expansionFactors    => [ 1.00000, 0.67120, 0.50320, 0.33030 ],
     color               => "#dd0000"
 }
);

# Parse config options.
my $queueManager = &Galacticus::Options::Config(                'queueManager' );
my $queueConfig  = &Galacticus::Options::Config($queueManager->{'manager'     });

# Get an XML object.
my $xml = new XML::Simple();

# Specify the minimum number of particles used in fitting halo mass functions.
my $countParticlesMinimum = 3000;

# Iterate over simulations to get the model mass function.
my @jobs;
foreach my $simulation ( @simulations ) {

    # Compute darker color.
    $simulation->{'colorDark'} =
	sprintf(
	    "#%02lx%02lx%02lx",
	    hex(substr($simulation->{'color'},1,2))/2,
	    hex(substr($simulation->{'color'},3,2))/2,
	    hex(substr($simulation->{'color'},5,2))/2,
	);

    # Add a single, null realization if the simulation has none.
    $simulation->{'realizations'} = [ "" ]
	unless ( exists($simulation->{'realizations'}) );

    # Convert particle mass to Solar masses.
    $simulation->{'massParticle'} /= $simulation->{'hubbleConstant'};

    # Convert box length to Mpc.
    $simulation->{'boxLength'} /= $simulation->{'hubbleConstant'}
        if ( exists($simulation->{'boxLength'}) );

    # Iterate over realizations.
    foreach my $realization ( @{$simulation->{'realizations'}} ) {
	my $realizationLabel = $realization eq "" ? "" : "_".$realization;
	
	# Iterate over expansion factors.
	foreach my $expansionFactor ( @{$simulation->{'expansionFactors'}} ) {
	    my $redshift      = 1.0/$expansionFactor-1.0;
	    my $redshiftLabel = sprintf("z%5.3f",$redshift);

	    # Generate a job.
	    my $job;
	    $job->{'command'   } =
		"Galacticus.exe ".$outputDirectory."/haloMassFunctionBase_".$simulation->{'label'}.$realizationLabel."_".$redshiftLabel.".xml";
	    $job->{'launchFile'} = $outputDirectory."/haloMassFunction_".$simulation->{'label'}.$realizationLabel."_".$redshiftLabel.".sh" ;
	    $job->{'logFile'   } = $outputDirectory."/haloMassFunction_".$simulation->{'label'}.$realizationLabel."_".$redshiftLabel.".log";
	    $job->{'label'     } =                   "haloMassFunction_".$simulation->{'label'}.$realizationLabel."_".$redshiftLabel       ;
	    $job->{'ppn'       } = 16;
	    $job->{'nodes'     } =  1;
	    $job->{'mpi'       } = "no";
	    push(@jobs,$job)
		unless ( -e $outputDirectory."/haloMassFunction".$simulation->{'label'}.$realizationLabel."_".$redshiftLabel.":MPI0000.hdf5" );
	}
    }
}
&{$Galacticus::Launch::Hooks::moduleHooks{$queueManager->{'manager'}}->{'jobArrayLaunch'}}(\%options,@jobs)
    if ( scalar(@jobs) > 0 );

# Read all data.
my $iMax = -1;
my @expansionFactors;
foreach my $simulation ( @simulations ) {
    # Iterate over realizations.
    foreach my $realization ( @{$simulation->{'realizations'}} ) {
	my $realizationLabel = $realization eq "" ? "" : "_".$realization;
	# Iterate over expansion factors.
	my $i = -1;
	foreach my $expansionFactor ( @{$simulation->{'expansionFactors'}} ) {
	    ++$i;
	    $expansionFactors[$i] =     $expansionFactor    ;
	    my $redshift          = 1.0/$expansionFactor-1.0;
	    my $redshiftLabel     = sprintf("z%5.3f",$redshift);
	    
	    # Read the resulting halo mass function.
	    my $model                                                                                = new PDL::IO::HDF5($outputDirectory."/haloMassFunction".$simulation->{'label'}.$realizationLabel."_".$redshiftLabel.":MPI0000.hdf5");
	    my $outputs                                                                              = $model           ->group  ('Outputs'                       )       ;
	    my $output                                                                               = $outputs         ->group  ('Output1'                       )       ;
	    $simulation->{$realizationLabel}->{'redshifts'}->[$i]->{'model'}->{'mass'              } = $output          ->dataset('haloMass'                      )->get();
	    $simulation->{$realizationLabel}->{'redshifts'}->[$i]->{'model'}->{'massFunction'      } = $output          ->dataset('haloMassFunctionLnM'           )->get();
	    $simulation->{$realizationLabel}->{'redshifts'}->[$i]->{'model'}->{'massFunctionBinned'} = $output          ->dataset('haloMassFunctionLnMBinAveraged')->get();

	    # Read the target dataset.
	    my $target                                                                               = new PDL::IO::HDF5($ENV{'GALACTICUS_DATA_PATH'}."/static/darkMatter/haloMassFunction_".$simulation->{'label'}.$realizationLabel."_".$redshiftLabel.".hdf5");
	    my $targetSimulation                                                                     = $target          ->group  ('simulation0001'                )       ;
	    $simulation->{$realizationLabel}->{'redshifts'}->[$i]->{'target'}->{'mass'             } = $targetSimulation->dataset('mass'                          )->get();
	    $simulation->{$realizationLabel}->{'redshifts'}->[$i]->{'target'}->{'massFunction'     } = $targetSimulation->dataset('massFunction'                  )->get();
	    $simulation->{$realizationLabel}->{'redshifts'}->[$i]->{'target'}->{'count'            } = $targetSimulation->dataset('count'                         )->get();	    
	    # Construct the target dataset errors.
	    $simulation->{$realizationLabel}->{'redshifts'}->[$i]->{'target'}->{'massFunctionError'}                    =       $simulation->{$realizationLabel}->{'redshifts'}->[$i]->{'target'}->{'massFunction'}                            ->copy()     ;
	    my $nonZeroTarget                                                                                           = which($simulation->{$realizationLabel}->{'redshifts'}->[$i]->{'target'}->{'count'       }                                     > 0);
	    $simulation->{$realizationLabel}->{'redshifts'}->[$i]->{'target'}->{'massFunctionError'}->($nonZeroTarget) /=       $simulation->{$realizationLabel}->{'redshifts'}->[$i]->{'target'}->{'count'       }->double()->($nonZeroTarget)->sqrt()     ;
	    # Interpolate mass function.
	    ($simulation->{$realizationLabel}->{'redshifts'}->[$i]->{'model'}->{'massFunctionInterpolated'})  
		= interpolate(
		$simulation->{$realizationLabel}->{'redshifts'}->[$i]->{'target'}->{'mass'              }->log(),
		$simulation->{$realizationLabel}->{'redshifts'}->[$i]->{'model' }->{'mass'              }->log(),
		$simulation->{$realizationLabel}->{'redshifts'}->[$i]->{'model' }->{'massFunctionBinned'}->log()
		);
	    $simulation->{$realizationLabel}->{'redshifts'}->[$i]->{'model'}->{'massFunctionInterpolated'} .= exp($simulation->{$realizationLabel}->{'redshifts'}->[$i]->{'model'}->{'massFunctionInterpolated'});
	}
	$iMax = $i
	    if ( $i > $iMax );
    }
}

# Begin creating the plots.
for(my $i=0;$i<=$iMax;++$i) {
    my $expansionFactor = $expansionFactors[$i];
    my $redshift      = 1.0/$expansionFactor-1.0;
    my $redshiftLabel = sprintf("z%5.3f",$redshift);
    unless ( -e $outputDirectory."/haloMassFunction_".$redshiftLabel.".pdf" ) {
	## Halo mass function.
	my $plot;
	my $gnuPlot;
	my $plotFileTeX = $outputDirectory."/haloMassFunction_".$redshiftLabel.".tex";
	open($gnuPlot,"|gnuplot");
	print $gnuPlot "set terminal cairolatex pdf standalone color lw 2 size 4in,4in\n";
	print $gnuPlot "set output '".$plotFileTeX."'\n";
	print $gnuPlot "set xlabel '\$ M \$ [\$\\mathrm{M}_\\odot\$]'\n";
	print $gnuPlot "set ylabel '\$ \\mathrm{d} n / \\mathrm{d} \\log M \$ [Mpc\$^{-3}\$]\n";
	print $gnuPlot "set lmargin screen 0.15\n";
	print $gnuPlot "set rmargin screen 0.95\n";
	print $gnuPlot "set bmargin screen 0.15\n";
	print $gnuPlot "set tmargin screen 0.95\n";
	print $gnuPlot "set key spacing 1.2\n";
	print $gnuPlot "set key at screen 0.475,0.45\n";
	print $gnuPlot "set logscale xy\n";
	print $gnuPlot "set mxtics 10\n";
	print $gnuPlot "set mytics 10\n";
	print $gnuPlot "set format x '\$10^{\%L}\$'\n";
	print $gnuPlot "set format y '\$10^{\%L}\$'\n";
	print $gnuPlot "set xrange [8.0e6:1.0e16]\n";
	print $gnuPlot "set yrange [1.0e-9:1.0e2]\n";
	print $gnuPlot "set pointsize 1.0\n";
	foreach my $simulation ( @simulations ) {
	    next
		unless ( scalar(@{$simulation->{'expansionFactors'}}) > $i );
	    my $massHaloMinimum = $simulation->{'massParticle'}*$countParticlesMinimum;
	    my $xLimit          = pdl [ $massHaloMinimum, $massHaloMinimum ];
	    my $yLimit          = pdl [ 1.0e-9          , 1.0e2            ];
	    (my $title          = $simulation->{'label'}) =~ s/_/ /g;
	    &GnuPlot::PrettyPlots::Prepare_Dataset(
		\$plot                                                             ,
		$xLimit                                                            ,
		$yLimit                                                            ,
		style        => "line"                                             ,
		weight       => [1,1]                                              ,
		linePattern  => 3                                                  ,
		color        => [$simulation->{'colorDark'},$simulation->{'color'}],
		title        => $title
		);
 	    # Iterate over realizations.
	    my $massTarget;
	    my $massFunctionTarget;
	    my $massFunctionTargetError;
	    my $massModel;
	    my $massFunctionModel;
	    my $massFunctionModelBinned;
	    foreach my $realization ( @{$simulation->{'realizations'}} ) {
		my $realizationLabel = $realization eq "" ? "" : "_".$realization;
		my $countHalos =
		    (
		     +$simulation->{$realizationLabel}->{'redshifts'}->[$i]->{'target'}->{'massFunction'     }
		     /$simulation->{$realizationLabel}->{'redshifts'}->[$i]->{'target'}->{'massFunctionError'}
		    )**2;
		my $selectConversion = which(
			($simulation->{$realizationLabel}->{'redshifts'}->[$i]->{'target'}->{'mass'        } > $massHaloMinimum)
			&
			($simulation->{$realizationLabel}->{'redshifts'}->[$i]->{'target'}->{'massFunction'} > 0.0             )
		    );
		my $conversion = average($countHalos->($selectConversion)/$simulation->{$realizationLabel}->{'redshifts'}->[$i]->{'target'}->{'massFunction'}->($selectConversion));
		my $countHalosModel = $simulation->{$realizationLabel}->{'redshifts'}->[$i]->{'model'}->{'massFunctionInterpolated'}*$conversion;
		(my $selected, my $unselected) =
		    which(
			($simulation->{$realizationLabel}->{'redshifts'}->[$i]->{'target'}->{'mass'            } >  $massHaloMinimum)
			&
			($simulation                                                      ->{'countHaloMinimum'} <= $countHalosModel)
		    );
		my $selectedModel =
		    which(
			($simulation->{$realizationLabel}->{'redshifts'}->[$i]->{'model' }->{'mass'            } >  $massHaloMinimum)
		    );
		unless ( defined($massTarget) ) {
		    $massTarget               = $simulation->{$realizationLabel}->{'redshifts'}->[$i]->{'target'}->{'mass'              }->($selected     )   ;
		    $massFunctionTarget       = $simulation->{$realizationLabel}->{'redshifts'}->[$i]->{'target'}->{'massFunction'      }->($selected     )   ;
		    $massFunctionTargetError  = $simulation->{$realizationLabel}->{'redshifts'}->[$i]->{'target'}->{'massFunctionError' }->($selected     )**2;
		    $massModel                = $simulation->{$realizationLabel}->{'redshifts'}->[$i]->{'model' }->{'mass'              }->($selectedModel)   ;
		    $massFunctionModel        = $simulation->{$realizationLabel}->{'redshifts'}->[$i]->{'model' }->{'massFunction'      }->($selectedModel)   ;
		    $massFunctionModelBinned  = $simulation->{$realizationLabel}->{'redshifts'}->[$i]->{'model' }->{'massFunctionBinned'}->($selectedModel)   ;
		} else {
		    $massFunctionTarget      += $simulation->{$realizationLabel}->{'redshifts'}->[$i]->{'target'}->{'massFunction'      }->($selected     )   ;
		    $massFunctionTargetError += $simulation->{$realizationLabel}->{'redshifts'}->[$i]->{'target'}->{'massFunctionError' }->($selected     )**2;
		    $massFunctionModel       += $simulation->{$realizationLabel}->{'redshifts'}->[$i]->{'model' }->{'massFunction'      }->($selectedModel)   ;
		    $massFunctionModelBinned += $simulation->{$realizationLabel}->{'redshifts'}->[$i]->{'model' }->{'massFunctionBinned'}->($selectedModel)   ;
		}
	    }
	    $massFunctionTargetError .= $massFunctionTargetError->sqrt();
	    $massFunctionTarget      /= scalar(@{$simulation->{'realizations'}});
	    $massFunctionTargetError /= scalar(@{$simulation->{'realizations'}});
	    $massFunctionModel       /= scalar(@{$simulation->{'realizations'}});
	    $massFunctionModelBinned /= scalar(@{$simulation->{'realizations'}});
	    &GnuPlot::PrettyPlots::Prepare_Dataset(
		\$plot                                                             ,
		$massTarget                                                        ,
		$massFunctionTarget                                                ,
		errorUp      => $massFunctionTargetError                           ,
		errorDown    => $massFunctionTargetError                           ,
		style        => "point"                                            ,
		weight       => [2,1]                                              ,
		symbol       => [6,6]                                              ,
		pointSize    => 0.5                                                ,
		color        => [$simulation->{'colorDark'},$simulation->{'color'}],
		%options
		);
	    &GnuPlot::PrettyPlots::Prepare_Dataset(
		\$plot                                                                                                  ,
		$massModel,
		$massFunctionModel,
		style        => "line"                                                                                  ,
		weight       => [3,1]                                                                                   ,
		color        => [$simulation->{'colorDark'},$simulation->{'color'}]
		);
	    &GnuPlot::PrettyPlots::Prepare_Dataset(
		\$plot                                                                                                    ,
		$massModel,
		$massFunctionModelBinned,
		style        => "point"                                                                                   ,
		weight       => [2,1]                                                                                     ,
		symbol       => [2,2]                                                                                     ,
		pointSize    => 0.3                                                                                       ,
		color        => [$simulation->{'colorDark'},$simulation->{'color'}]
		);
	}    
	&GnuPlot::PrettyPlots::Plot_Datasets($gnuPlot,\$plot);
	close($gnuPlot);
	&GnuPlot::LaTeX::GnuPlot2PDF($plotFileTeX);
    }

    # Individual plots.
    foreach my $simulation ( @simulations ) {
	next
	    unless ( scalar(@{$simulation->{'expansionFactors'}}) > $i );
	# Iterate over realizations.
	foreach my $realization ( @{$simulation->{'realizations'}} ) {
	    my $realizationLabel = $realization eq "" ? "" : "_".$realization;
	    unless ( -e $outputDirectory."/haloMassFunction_".$simulation->{'label'}.$realizationLabel."_".$redshiftLabel.".pdf" ) {
		# If a custom plot modifier function is defined, call it.
		my $plotOptions;
		($plotOptions->{'title'   } = $simulation->{'label'}) =~ s/_/ /g;
		$plotOptions ->{'xMinimum'} = 8.0e+06;
		$plotOptions ->{'xMaximum'} = 1.0e+16;
		$plotOptions ->{'yMinimum'} = 1.0e-09;
		$plotOptions ->{'yMaximum'} = 1.0e+02;
		$plotOptions ->{'xKey'    } = 0.475;
		$plotOptions ->{'yKey'    } = 0.450;
		&{$simulation->{'plotModify'}}($simulation,$plotOptions,$realization)
		    if ( exists($simulation->{'plotModify'}) );
		## Halo mass function.
		my $plot;
		my $gnuPlot;
		my $plotFileTeX = $outputDirectory."/haloMassFunction_".$simulation->{'label'}.$realizationLabel."_".$redshiftLabel.".tex";
		open($gnuPlot,"|gnuplot");
		print $gnuPlot "set terminal cairolatex pdf standalone color lw 2 size 4in,4in\n";
		print $gnuPlot "set output '".$plotFileTeX."'\n";
		print $gnuPlot "set xlabel '\$ M \$ [\$\\mathrm{M}_\\odot\$]'\n";
		print $gnuPlot "set ylabel '\$ \\mathrm{d} n / \\mathrm{d} \\log M \$ [Mpc\$^{-3}\$]\n";
		print $gnuPlot "set lmargin screen 0.15\n";
		print $gnuPlot "set rmargin screen 0.95\n";
		print $gnuPlot "set bmargin screen 0.15\n";
		print $gnuPlot "set tmargin screen 0.95\n";
		print $gnuPlot "set key spacing 1.2\n";
		print $gnuPlot "set key at screen ".sprintf("%5.3f",$plotOptions->{'xKey'}).",".sprintf("%5.3f",$plotOptions->{'yKey'})."\n";
		print $gnuPlot "set logscale xy\n";
		print $gnuPlot "set mxtics 10\n";
		print $gnuPlot "set mytics 10\n";
		print $gnuPlot "set format x '\$10^{\%L}\$'\n";
		print $gnuPlot "set format y '\$10^{\%L}\$'\n";
		print $gnuPlot "set xrange [".sprintf("%12.6e",$plotOptions->{'xMinimum'}).":".sprintf("%12.6e",$plotOptions->{'xMaximum'})."]\n";
		print $gnuPlot "set yrange [".sprintf("%12.6e",$plotOptions->{'yMinimum'}).":".sprintf("%12.6e",$plotOptions->{'yMaximum'})."]\n";
		print $gnuPlot "set pointsize 1.0\n";
		my $massHaloMinimum = $simulation->{'massParticle'}*$countParticlesMinimum;
		my $xLimit          = pdl [ $massHaloMinimum, $massHaloMinimum ];
		my $yLimit          = pdl [ 1.0e-9          , 1.0e2            ];
		&GnuPlot::PrettyPlots::Prepare_Dataset(
		    \$plot                                                                                                  ,
		    $xLimit                                                                                                 ,
		    $yLimit                                                                                                 ,
		    style        => "line"                                                                                  ,
		    weight       => [1,1]                                                                                   ,
		    linePattern  => 3                                                                                       ,
		    color        => [$simulation->{'colorDark'},$simulation->{'color'}]
		    );
		my $countHalos =
		    (
		     +$simulation->{$realizationLabel}->{'redshifts'}->[$i]->{'target'}->{'massFunction'     }
		     /$simulation->{$realizationLabel}->{'redshifts'}->[$i]->{'target'}->{'massFunctionError'}
		    )**2;
		my $selectConversion = which(
			($simulation->{$realizationLabel}->{'redshifts'}->[$i]->{'target'}->{'mass'        } > $massHaloMinimum)
			&
			($simulation->{$realizationLabel}->{'redshifts'}->[$i]->{'target'}->{'massFunction'} > 0.0             )
		    );
		my $conversion = average($countHalos->($selectConversion)/$simulation->{$realizationLabel}->{'redshifts'}->[$i]->{'target'}->{'massFunction'}->($selectConversion));
		my $countHalosModel = $simulation->{$realizationLabel}->{'redshifts'}->[$i]->{'model'}->{'massFunctionInterpolated'}*$conversion;
		(my $selected, my $unselected) =
		    which(
			($simulation->{$realizationLabel}->{'redshifts'}->[$i]->{'target'}->{'mass'            } >  $massHaloMinimum)
			&
			($simulation                                                      ->{'countHaloMinimum'} <= $countHalosModel)
		    );
		my $selectedModel =
		    which(
			($simulation->{$realizationLabel}->{'redshifts'}->[$i]->{'model' }->{'mass'            } >  $massHaloMinimum)
		    );
		&GnuPlot::PrettyPlots::Prepare_Dataset(
		    \$plot                                                                                                               ,
		    $simulation->{$realizationLabel}->{'redshifts'}->[$i]->{'target'}->{'mass'        }->($selected)                     ,
		    $simulation->{$realizationLabel}->{'redshifts'}->[$i]->{'target'}->{'massFunction'}->($selected)                     ,
		    errorUp      => $simulation->{$realizationLabel}->{'redshifts'}->[$i]->{'target'}->{'massFunctionError'}->($selected),
		    errorDown    => $simulation->{$realizationLabel}->{'redshifts'}->[$i]->{'target'}->{'massFunctionError'}->($selected),
		    style        => "point"                                                                                              ,
		    weight       => [2,1]                                                                                                ,
		    symbol       => [6,6]                                                                                                ,
		    pointSize    => 0.5                                                                                                  ,
		    color        => [$simulation->{'colorDark'},$simulation->{'color'}]                                                  ,
		    title        => $plotOptions->{'title'}
		    );
		&GnuPlot::PrettyPlots::Prepare_Dataset(
		    \$plot                                                                                                  ,
		    $simulation->{$realizationLabel}->{'redshifts'}->[$i]->{'model'}->{'mass'        }->($selectedModel)    ,
		    $simulation->{$realizationLabel}->{'redshifts'}->[$i]->{'model'}->{'massFunction'}->($selectedModel)    ,
		    style        => "line"                                                                                  ,
		    weight       => [3,1]                                                                                   ,
		    color        => [$simulation->{'colorDark'},$simulation->{'color'}]
		    );
		&GnuPlot::PrettyPlots::Prepare_Dataset(
		    \$plot                                                                                                    ,
		    $simulation->{$realizationLabel}->{'redshifts'}->[$i]->{'model'}->{'mass'              }->($selectedModel),
		    $simulation->{$realizationLabel}->{'redshifts'}->[$i]->{'model'}->{'massFunctionBinned'}->($selectedModel),
		    style        => "point"                                                                                   ,
		    weight       => [2,1]                                                                                     ,
		    symbol       => [2,2]                                                                                     ,
		    pointSize    => 0.3                                                                                       ,
		    color        => [$simulation->{'colorDark'},$simulation->{'color'}]
		    );
		&GnuPlot::PrettyPlots::Plot_Datasets($gnuPlot,\$plot);
		close($gnuPlot);
		&GnuPlot::LaTeX::GnuPlot2PDF($plotFileTeX);
	    }
	}
    }

    unless ( -e $outputDirectory."/haloMassFunctionResidualsFractional_".$redshiftLabel.".pdf" ) {
	## Halo mass function residuals, fractional.
	my $plot;
	my $gnuPlot;
	my $plotFileTeX = $outputDirectory."/haloMassFunctionResidualsFractional_".$redshiftLabel.".tex";
	open($gnuPlot,"|gnuplot");
	print $gnuPlot "set terminal cairolatex pdf standalone color lw 2 size 4in,4in\n";
	print $gnuPlot "set output '".$plotFileTeX."'\n";
	print $gnuPlot "set xlabel '\$ M \$ [\$\\mathrm{M}_\\odot\$]'\n";
	print $gnuPlot "set ylabel '\$ [(\\mathrm{d} n / \\mathrm{d} \\log M)_\\mathrm{model}-(\\mathrm{d} n / \\mathrm{d} \\log M)_\\mathrm{target}]/(\\mathrm{d} n / \\mathrm{d} \\log M)_\\mathrm{model} \$\n";
	print $gnuPlot "set lmargin screen 0.15\n";
	print $gnuPlot "set rmargin screen 0.95\n";
	print $gnuPlot "set bmargin screen 0.15\n";
	print $gnuPlot "set tmargin screen 0.95\n";
	print $gnuPlot "set key spacing 1.2\n";
	print $gnuPlot "set key at screen 0.65,0.49\n";
	print $gnuPlot "set logscale x\n";
	print $gnuPlot "set mxtics 10\n";
	print $gnuPlot "set format x '\$10^{\%L}\$'\n";
	print $gnuPlot "set xrange [8.0e6:1.0e16]\n";
	print $gnuPlot "set yrange [-1.0:+1.0]\n";
	print $gnuPlot "set pointsize 1.0\n";
	foreach my $simulation ( @simulations ) {
	    next
		unless ( scalar(@{$simulation->{'expansionFactors'}}) > $i );
	    my $massHaloMinimum = $simulation->{'massParticle'}*$countParticlesMinimum;
	    my $xLimit          = pdl [ $massHaloMinimum, $massHaloMinimum ];
	    my $yLimit          = pdl [ -1.0            , 1.0              ];
	    # Iterate over realizations.
	    my $massTarget;
	    my $massFunctionTarget;
	    my $massFunctionTargetError;
	    my $massModel;
	    my $massFunctionModel;
	    my $massFunctionModelBinned;
	    foreach my $realization ( @{$simulation->{'realizations'}} ) {
		my $realizationLabel = $realization eq "" ? "" : "_".$realization;
		my $countHalos =
		    (
		     +$simulation->{$realizationLabel}->{'redshifts'}->[$i]->{'target'}->{'massFunction'     }
		     /$simulation->{$realizationLabel}->{'redshifts'}->[$i]->{'target'}->{'massFunctionError'}
		    )**2;
		my $selectConversion = which(
			($simulation->{$realizationLabel}->{'redshifts'}->[$i]->{'target'}->{'mass'        } > $massHaloMinimum)
		    );
		my $conversion = average($countHalos->($selectConversion)/$simulation->{$realizationLabel}->{'redshifts'}->[$i]->{'target'}->{'massFunction'}->($selectConversion));
		my $countHalosModel = $simulation->{$realizationLabel}->{'redshifts'}->[$i]->{'model'}->{'massFunctionInterpolated'}*$conversion;
		(my $selected, my $unselected) =
		    which(
			($simulation->{$realizationLabel}->{'redshifts'}->[$i]->{'target'}->{'mass'            } >  $massHaloMinimum)
		    );
		unless ( defined($massTarget) ) {
		    $massTarget               = $simulation->{$realizationLabel}->{'redshifts'}->[$i]->{'target'}->{'mass'                    }->($selected)   ;
		    $massFunctionTarget       = $simulation->{$realizationLabel}->{'redshifts'}->[$i]->{'target'}->{'massFunction'            }->($selected)   ;
		    $massFunctionTargetError  = $simulation->{$realizationLabel}->{'redshifts'}->[$i]->{'target'}->{'massFunctionError'       }->($selected)**2;
		    $massModel                = $simulation->{$realizationLabel}->{'redshifts'}->[$i]->{'model' }->{'mass'                    }->($selected)   ;
		    $massFunctionModel        = $simulation->{$realizationLabel}->{'redshifts'}->[$i]->{'model' }->{'massFunction'            }->($selected)   ;
		    $massFunctionModelBinned  = $simulation->{$realizationLabel}->{'redshifts'}->[$i]->{'model' }->{'massFunctionInterpolated'}->($selected)   ;
		} else {
		    $massFunctionTarget      += $simulation->{$realizationLabel}->{'redshifts'}->[$i]->{'target'}->{'massFunction'            }->($selected)   ;
		    $massFunctionTargetError += $simulation->{$realizationLabel}->{'redshifts'}->[$i]->{'target'}->{'massFunctionError'       }->($selected)**2;
		    $massFunctionModel       += $simulation->{$realizationLabel}->{'redshifts'}->[$i]->{'model' }->{'massFunction'            }->($selected)   ;
		    $massFunctionModelBinned += $simulation->{$realizationLabel}->{'redshifts'}->[$i]->{'model' }->{'massFunctionInterpolated'}->($selected)   ;
		}
	    }
	    $massFunctionTargetError .= $massFunctionTargetError->sqrt();
	    $massFunctionTarget      /= scalar(@{$simulation->{'realizations'}});
	    $massFunctionTargetError /= scalar(@{$simulation->{'realizations'}});
	    $massFunctionModel       /= scalar(@{$simulation->{'realizations'}});
	    $massFunctionModelBinned /= scalar(@{$simulation->{'realizations'}});
	    &GnuPlot::PrettyPlots::Prepare_Dataset(
		\$plot                                                             ,
		$xLimit                                                            ,
		$yLimit                                                            ,
		style        => "line"                                             ,
		weight       => [1,1]                                              ,
		linePattern  => 3                                                  ,
		color        => [$simulation->{'colorDark'},$simulation->{'color'}]
		);
	    &GnuPlot::PrettyPlots::Prepare_Dataset(
		\$plot                                                                                                        ,
		$massTarget,
		(
		 +$massFunctionModelBinned
		 -$massFunctionTarget
		)
		/$massFunctionModelBinned,
		style        => "point"                                            ,
		weight       => [2,1]                                              ,
		symbol       => [1,1]                                              ,
		pointSize    => 0.2                                                ,
		color        => [$simulation->{'colorDark'},$simulation->{'color'}]
		);
	}
	&GnuPlot::PrettyPlots::Plot_Datasets($gnuPlot,\$plot);
	close($gnuPlot);
	&GnuPlot::LaTeX::GnuPlot2PDF($plotFileTeX);
<<<<<<< HEAD
    }

    unless ( -e $outputDirectory."/haloMassFunctionResidualsNormalized_".$redshiftLabel.".pdf" ) {
	## Halo mass function residuals, normalized.
	my $plot;
	my $gnuPlot;
	my $plotFileTeX = $outputDirectory."/haloMassFunctionResidualsNormalized_".$redshiftLabel.".tex";
	open($gnuPlot,"|gnuplot");
	print $gnuPlot "set terminal cairolatex pdf standalone color lw 2 size 4in,4in\n";
	print $gnuPlot "set output '".$plotFileTeX."'\n";
	print $gnuPlot "set xlabel '\$ M \$ [\$\\mathrm{M}_\\odot\$]'\n";
	print $gnuPlot "set ylabel '\$ |(\\mathrm{d} n / \\mathrm{d} \\log M)_\\mathrm{model}-(\\mathrm{d} n / \\mathrm{d} \\log M)_\\mathrm{target}|/\\sigma_\\mathrm{model} \$\n";
	print $gnuPlot "set lmargin screen 0.15\n";
	print $gnuPlot "set rmargin screen 0.95\n";
	print $gnuPlot "set bmargin screen 0.15\n";
	print $gnuPlot "set tmargin screen 0.95\n";
	print $gnuPlot "set key spacing 1.2\n";
	print $gnuPlot "set key at screen 0.65,0.49\n";
	print $gnuPlot "set logscale xy\n";
	print $gnuPlot "set mxtics 10\n";
	print $gnuPlot "set mytics 10\n";
	print $gnuPlot "set format x '\$10^{\%L}\$'\n";
	print $gnuPlot "set format y '\$10^{\%L}\$'\n";
	print $gnuPlot "set xrange [8.0e6:1.0e16]\n";
	print $gnuPlot "set yrange [0.1:1.0e3]\n";
	print $gnuPlot "set pointsize 1.0\n";
	foreach my $simulation ( @simulations ) {
	    next
		unless ( scalar(@{$simulation->{'expansionFactors'}}) > $i );
	    my $massHaloMinimum = $simulation->{'massParticle'}*$countParticlesMinimum;
	    my $xLimit          = pdl [ $massHaloMinimum, $massHaloMinimum ];
	    my $yLimit          = pdl [ 0.1             , 1.0e3            ];
	    # Iterate over realizations.
	    my $massTarget;
	    my $massFunctionTarget;
	    my $massFunctionModelError;
	    my $massModel;
	    my $massFunctionModel;
	    my $massFunctionModelBinned;
	    foreach my $realization ( @{$simulation->{'realizations'}} ) {
		my $realizationLabel = $realization eq "" ? "" : "_".$realization;
		my $countHalos =
		    (
		     +$simulation->{$realizationLabel}->{'redshifts'}->[$i]->{'target'}->{'massFunction'     }
		     /$simulation->{$realizationLabel}->{'redshifts'}->[$i]->{'target'}->{'massFunctionError'}
		    )**2;
		my $selectConversion = which(
			($simulation->{$realizationLabel}->{'redshifts'}->[$i]->{'target'}->{'mass'        } > $massHaloMinimum)
			&
			($simulation->{$realizationLabel}->{'redshifts'}->[$i]->{'target'}->{'massFunction'} > 0.0             )
		    );
		my $conversion = average($countHalos->($selectConversion)/$simulation->{$realizationLabel}->{'redshifts'}->[$i]->{'target'}->{'massFunction'}->($selectConversion));
		my $countHalosModel = $simulation->{$realizationLabel}->{'redshifts'}->[$i]->{'model'}->{'massFunctionInterpolated'}*$conversion;
		(my $selected, my $unselected) =
		    which(
			($simulation->{$realizationLabel}->{'redshifts'}->[$i]->{'target'}->{'mass'            } >  $massHaloMinimum)
		    );
		unless ( defined($massTarget) ) {
		    $massTarget               = $simulation->{$realizationLabel}->{'redshifts'}->[$i]->{'target'}->{'mass'                    }->($selected)   ;
		    $massFunctionTarget       = $simulation->{$realizationLabel}->{'redshifts'}->[$i]->{'target'}->{'massFunction'            }->($selected)   ;
		    $massModel                = $simulation->{$realizationLabel}->{'redshifts'}->[$i]->{'model' }->{'mass'                    }->($selected)   ;
		    $massFunctionModel        = $simulation->{$realizationLabel}->{'redshifts'}->[$i]->{'model' }->{'massFunction'            }->($selected)   ;
		    $massFunctionModelBinned  = $simulation->{$realizationLabel}->{'redshifts'}->[$i]->{'model' }->{'massFunctionInterpolated'}->($selected)   ;
		    $massFunctionModelError   = $simulation->{$realizationLabel}->{'redshifts'}->[$i]->{'model' }->{'massFunctionInterpolated'}->($selected)**2/$countHalosModel->($selected);
		} else {
		    $massFunctionTarget      += $simulation->{$realizationLabel}->{'redshifts'}->[$i]->{'target'}->{'massFunction'            }->($selected)   ;
		    $massFunctionModel       += $simulation->{$realizationLabel}->{'redshifts'}->[$i]->{'model' }->{'massFunction'            }->($selected)   ;
		    $massFunctionModelBinned += $simulation->{$realizationLabel}->{'redshifts'}->[$i]->{'model' }->{'massFunctionInterpolated'}->($selected)   ;
		    $massFunctionModelError  += $simulation->{$realizationLabel}->{'redshifts'}->[$i]->{'model' }->{'massFunctionInterpolated'}->($selected)**2/$countHalosModel->($selected);
		}
	    }
	    $massFunctionModelError  .= $massFunctionModelError->sqrt();
	    $massFunctionTarget      /= scalar(@{$simulation->{'realizations'}});
	    $massFunctionModelError  /= scalar(@{$simulation->{'realizations'}});
	    $massFunctionModel       /= scalar(@{$simulation->{'realizations'}});
	    $massFunctionModelBinned /= scalar(@{$simulation->{'realizations'}});
	    &GnuPlot::PrettyPlots::Prepare_Dataset(
		\$plot                                                             ,
		$xLimit                                                            ,
		$yLimit                                                            ,
		style        => "line"                                             ,
		weight       => [1,1]                                              ,
		linePattern  => 3                                                  ,
		color        => [$simulation->{'colorDark'},$simulation->{'color'}]
		);
	    &GnuPlot::PrettyPlots::Prepare_Dataset(
		\$plot                                                                                                           ,
		$massTarget,
		abs(
		    +$massFunctionTarget
		    -$massFunctionModelBinned
		)
		/$massFunctionModelError,
		style        => "point"                                            ,
		weight       => [2,1]                                              ,
		symbol       => [1,1]                                              ,
		pointSize    => 0.2                                                ,
		color        => [$simulation->{'colorDark'},$simulation->{'color'}]
		);
	}
	&GnuPlot::PrettyPlots::Plot_Datasets($gnuPlot,\$plot);
	close($gnuPlot);
	&GnuPlot::LaTeX::GnuPlot2PDF($plotFileTeX);
    }

=======
    }

    unless ( -e $outputDirectory."/haloMassFunctionResidualsNormalized_".$redshiftLabel.".pdf" ) {
	## Halo mass function residuals, normalized.
	my $plot;
	my $gnuPlot;
	my $plotFileTeX = $outputDirectory."/haloMassFunctionResidualsNormalized_".$redshiftLabel.".tex";
	open($gnuPlot,"|gnuplot");
	print $gnuPlot "set terminal cairolatex pdf standalone color lw 2 size 4in,4in\n";
	print $gnuPlot "set output '".$plotFileTeX."'\n";
	print $gnuPlot "set xlabel '\$ M \$ [\$\\mathrm{M}_\\odot\$]'\n";
	print $gnuPlot "set ylabel '\$ |(\\mathrm{d} n / \\mathrm{d} \\log M)_\\mathrm{model}-(\\mathrm{d} n / \\mathrm{d} \\log M)_\\mathrm{target}|/\\sigma_\\mathrm{model} \$\n";
	print $gnuPlot "set lmargin screen 0.15\n";
	print $gnuPlot "set rmargin screen 0.95\n";
	print $gnuPlot "set bmargin screen 0.15\n";
	print $gnuPlot "set tmargin screen 0.95\n";
	print $gnuPlot "set key spacing 1.2\n";
	print $gnuPlot "set key at screen 0.65,0.49\n";
	print $gnuPlot "set logscale xy\n";
	print $gnuPlot "set mxtics 10\n";
	print $gnuPlot "set mytics 10\n";
	print $gnuPlot "set format x '\$10^{\%L}\$'\n";
	print $gnuPlot "set format y '\$10^{\%L}\$'\n";
	print $gnuPlot "set xrange [8.0e6:1.0e16]\n";
	print $gnuPlot "set yrange [0.1:1.0e3]\n";
	print $gnuPlot "set pointsize 1.0\n";
	foreach my $simulation ( @simulations ) {
	    next
		unless ( scalar(@{$simulation->{'expansionFactors'}}) > $i );
	    my $massHaloMinimum = $simulation->{'massParticle'}*$countParticlesMinimum;
	    my $xLimit          = pdl [ $massHaloMinimum, $massHaloMinimum ];
	    my $yLimit          = pdl [ 0.1             , 1.0e3            ];
	    # Iterate over realizations.
	    my $massTarget;
	    my $massFunctionTarget;
	    my $massFunctionModelError;
	    my $massModel;
	    my $massFunctionModel;
	    my $massFunctionModelBinned;
	    foreach my $realization ( @{$simulation->{'realizations'}} ) {
		my $realizationLabel = $realization eq "" ? "" : "_".$realization;
		my $countHalos =
		    (
		     +$simulation->{$realizationLabel}->{'redshifts'}->[$i]->{'target'}->{'massFunction'     }
		     /$simulation->{$realizationLabel}->{'redshifts'}->[$i]->{'target'}->{'massFunctionError'}
		    )**2;
		my $selectConversion = which(
			($simulation->{$realizationLabel}->{'redshifts'}->[$i]->{'target'}->{'mass'        } > $massHaloMinimum)
			&
			($simulation->{$realizationLabel}->{'redshifts'}->[$i]->{'target'}->{'massFunction'} > 0.0             )
		    );
		my $conversion = average($countHalos->($selectConversion)/$simulation->{$realizationLabel}->{'redshifts'}->[$i]->{'target'}->{'massFunction'}->($selectConversion));
		my $countHalosModel = $simulation->{$realizationLabel}->{'redshifts'}->[$i]->{'model'}->{'massFunctionInterpolated'}*$conversion;
		(my $selected, my $unselected) =
		    which(
			($simulation->{$realizationLabel}->{'redshifts'}->[$i]->{'target'}->{'mass'            } >  $massHaloMinimum)
		    );
		unless ( defined($massTarget) ) {
		    $massTarget               = $simulation->{$realizationLabel}->{'redshifts'}->[$i]->{'target'}->{'mass'                    }->($selected)   ;
		    $massFunctionTarget       = $simulation->{$realizationLabel}->{'redshifts'}->[$i]->{'target'}->{'massFunction'            }->($selected)   ;
		    $massModel                = $simulation->{$realizationLabel}->{'redshifts'}->[$i]->{'model' }->{'mass'                    }->($selected)   ;
		    $massFunctionModel        = $simulation->{$realizationLabel}->{'redshifts'}->[$i]->{'model' }->{'massFunction'            }->($selected)   ;
		    $massFunctionModelBinned  = $simulation->{$realizationLabel}->{'redshifts'}->[$i]->{'model' }->{'massFunctionInterpolated'}->($selected)   ;
		    $massFunctionModelError   = $simulation->{$realizationLabel}->{'redshifts'}->[$i]->{'model' }->{'massFunctionInterpolated'}->($selected)**2/$countHalosModel->($selected);
		} else {
		    $massFunctionTarget      += $simulation->{$realizationLabel}->{'redshifts'}->[$i]->{'target'}->{'massFunction'            }->($selected)   ;
		    $massFunctionModel       += $simulation->{$realizationLabel}->{'redshifts'}->[$i]->{'model' }->{'massFunction'            }->($selected)   ;
		    $massFunctionModelBinned += $simulation->{$realizationLabel}->{'redshifts'}->[$i]->{'model' }->{'massFunctionInterpolated'}->($selected)   ;
		    $massFunctionModelError  += $simulation->{$realizationLabel}->{'redshifts'}->[$i]->{'model' }->{'massFunctionInterpolated'}->($selected)**2/$countHalosModel->($selected);
		}
	    }
	    $massFunctionModelError  .= $massFunctionModelError->sqrt();
	    $massFunctionTarget      /= scalar(@{$simulation->{'realizations'}});
	    $massFunctionModelError  /= scalar(@{$simulation->{'realizations'}});
	    $massFunctionModel       /= scalar(@{$simulation->{'realizations'}});
	    $massFunctionModelBinned /= scalar(@{$simulation->{'realizations'}});
	    &GnuPlot::PrettyPlots::Prepare_Dataset(
		\$plot                                                             ,
		$xLimit                                                            ,
		$yLimit                                                            ,
		style        => "line"                                             ,
		weight       => [1,1]                                              ,
		linePattern  => 3                                                  ,
		color        => [$simulation->{'colorDark'},$simulation->{'color'}]
		);
	    &GnuPlot::PrettyPlots::Prepare_Dataset(
		\$plot                                                                                                           ,
		$massTarget,
		abs(
		    +$massFunctionTarget
		    -$massFunctionModelBinned
		)
		/$massFunctionModelError,
		style        => "point"                                            ,
		weight       => [2,1]                                              ,
		symbol       => [1,1]                                              ,
		pointSize    => 0.2                                                ,
		color        => [$simulation->{'colorDark'},$simulation->{'color'}]
		);
	}
	&GnuPlot::PrettyPlots::Plot_Datasets($gnuPlot,\$plot);
	close($gnuPlot);
	&GnuPlot::LaTeX::GnuPlot2PDF($plotFileTeX);
    }

>>>>>>> 5330c0ca
}

exit 0;

sub zoomInsPlotModify {
    # Modify plotting arguments for the halo mass function.
    my $simulation  = shift();
    my $plotOptions = shift();
    my $realization = shift();
    # Appending environment to title.
<<<<<<< HEAD
    my $target              = new PDL::IO::HDF5($ENV{'GALACTICUS_DATA_PATH'}."/static/darkMatter/haloMassFunction_MilkyWay_".$realization."_z0.000.hdf5");                                    
=======
    my $target              = new PDL::IO::HDF5($ENV{'GALACTICUS_DATA_PATH'}."/static/darkMatter/haloMassFunction_".$simulation->{'label'}."_".$realization."_z0.000.hdf5");                                    
>>>>>>> 5330c0ca
    my $targetSimulation    = $target          ->group  ('simulation0001'   );                                                                                                                                  
    (my $massRegion       ) = $targetSimulation->attrGet('massRegion'       );                                                                                                                                  
    (my $overdensityRegion) = $targetSimulation->attrGet('overdensityRegion');
    $plotOptions->{'title'   } = "\\\\tiny ".$plotOptions->{'title'}.sprintf("; ".$realization."; \$\\\\log_{10}(M_\\\\mathrm{env}/\\\\mathrm{M}_\\\\odot)=%5.2f; \\\\delta_\\\\mathrm{env}=%+6.3f",log10($massRegion),$overdensityRegion);
    # Set plotting limits.
    $plotOptions->{'xMinimum'} = 8.0e+06;
    $plotOptions->{'xMaximum'} = 3.0e+12;
    $plotOptions->{'yMinimum'} = 3.0e-04;
    $plotOptions->{'yMaximum'} = 1.0e+02;
    # Set key location.
    $plotOptions->{'xKey'    } = 0.975;
    $plotOptions->{'yKey'    } = 0.900;
}<|MERGE_RESOLUTION|>--- conflicted
+++ resolved
@@ -88,8 +88,6 @@
      plotModify          => \&zoomInsPlotModify
  },
  {
-<<<<<<< HEAD
-=======
      label               => "MilkyWay_Axion22",
      description         => "Halo mass function for non-backsplash z=0 halos from Milky Way 10^-22 eV axion zoom-in simulations.",
      subpath             => "ZoomIns",
@@ -132,7 +130,6 @@
      plotModify          => \&zoomInsPlotModify
  },
  {
->>>>>>> 5330c0ca
      label               => "VSMDPL",
      description         => "Halo mass function for non-backsplash z=0 halos from the VSMDPL simulation.",
      simulationReference => "Klypin, Yepes, Gottlober, Hess; 2016; MNRAS; 457; 4340",
@@ -646,7 +643,6 @@
 	&GnuPlot::PrettyPlots::Plot_Datasets($gnuPlot,\$plot);
 	close($gnuPlot);
 	&GnuPlot::LaTeX::GnuPlot2PDF($plotFileTeX);
-<<<<<<< HEAD
     }
 
     unless ( -e $outputDirectory."/haloMassFunctionResidualsNormalized_".$redshiftLabel.".pdf" ) {
@@ -752,113 +748,6 @@
 	&GnuPlot::LaTeX::GnuPlot2PDF($plotFileTeX);
     }
 
-=======
-    }
-
-    unless ( -e $outputDirectory."/haloMassFunctionResidualsNormalized_".$redshiftLabel.".pdf" ) {
-	## Halo mass function residuals, normalized.
-	my $plot;
-	my $gnuPlot;
-	my $plotFileTeX = $outputDirectory."/haloMassFunctionResidualsNormalized_".$redshiftLabel.".tex";
-	open($gnuPlot,"|gnuplot");
-	print $gnuPlot "set terminal cairolatex pdf standalone color lw 2 size 4in,4in\n";
-	print $gnuPlot "set output '".$plotFileTeX."'\n";
-	print $gnuPlot "set xlabel '\$ M \$ [\$\\mathrm{M}_\\odot\$]'\n";
-	print $gnuPlot "set ylabel '\$ |(\\mathrm{d} n / \\mathrm{d} \\log M)_\\mathrm{model}-(\\mathrm{d} n / \\mathrm{d} \\log M)_\\mathrm{target}|/\\sigma_\\mathrm{model} \$\n";
-	print $gnuPlot "set lmargin screen 0.15\n";
-	print $gnuPlot "set rmargin screen 0.95\n";
-	print $gnuPlot "set bmargin screen 0.15\n";
-	print $gnuPlot "set tmargin screen 0.95\n";
-	print $gnuPlot "set key spacing 1.2\n";
-	print $gnuPlot "set key at screen 0.65,0.49\n";
-	print $gnuPlot "set logscale xy\n";
-	print $gnuPlot "set mxtics 10\n";
-	print $gnuPlot "set mytics 10\n";
-	print $gnuPlot "set format x '\$10^{\%L}\$'\n";
-	print $gnuPlot "set format y '\$10^{\%L}\$'\n";
-	print $gnuPlot "set xrange [8.0e6:1.0e16]\n";
-	print $gnuPlot "set yrange [0.1:1.0e3]\n";
-	print $gnuPlot "set pointsize 1.0\n";
-	foreach my $simulation ( @simulations ) {
-	    next
-		unless ( scalar(@{$simulation->{'expansionFactors'}}) > $i );
-	    my $massHaloMinimum = $simulation->{'massParticle'}*$countParticlesMinimum;
-	    my $xLimit          = pdl [ $massHaloMinimum, $massHaloMinimum ];
-	    my $yLimit          = pdl [ 0.1             , 1.0e3            ];
-	    # Iterate over realizations.
-	    my $massTarget;
-	    my $massFunctionTarget;
-	    my $massFunctionModelError;
-	    my $massModel;
-	    my $massFunctionModel;
-	    my $massFunctionModelBinned;
-	    foreach my $realization ( @{$simulation->{'realizations'}} ) {
-		my $realizationLabel = $realization eq "" ? "" : "_".$realization;
-		my $countHalos =
-		    (
-		     +$simulation->{$realizationLabel}->{'redshifts'}->[$i]->{'target'}->{'massFunction'     }
-		     /$simulation->{$realizationLabel}->{'redshifts'}->[$i]->{'target'}->{'massFunctionError'}
-		    )**2;
-		my $selectConversion = which(
-			($simulation->{$realizationLabel}->{'redshifts'}->[$i]->{'target'}->{'mass'        } > $massHaloMinimum)
-			&
-			($simulation->{$realizationLabel}->{'redshifts'}->[$i]->{'target'}->{'massFunction'} > 0.0             )
-		    );
-		my $conversion = average($countHalos->($selectConversion)/$simulation->{$realizationLabel}->{'redshifts'}->[$i]->{'target'}->{'massFunction'}->($selectConversion));
-		my $countHalosModel = $simulation->{$realizationLabel}->{'redshifts'}->[$i]->{'model'}->{'massFunctionInterpolated'}*$conversion;
-		(my $selected, my $unselected) =
-		    which(
-			($simulation->{$realizationLabel}->{'redshifts'}->[$i]->{'target'}->{'mass'            } >  $massHaloMinimum)
-		    );
-		unless ( defined($massTarget) ) {
-		    $massTarget               = $simulation->{$realizationLabel}->{'redshifts'}->[$i]->{'target'}->{'mass'                    }->($selected)   ;
-		    $massFunctionTarget       = $simulation->{$realizationLabel}->{'redshifts'}->[$i]->{'target'}->{'massFunction'            }->($selected)   ;
-		    $massModel                = $simulation->{$realizationLabel}->{'redshifts'}->[$i]->{'model' }->{'mass'                    }->($selected)   ;
-		    $massFunctionModel        = $simulation->{$realizationLabel}->{'redshifts'}->[$i]->{'model' }->{'massFunction'            }->($selected)   ;
-		    $massFunctionModelBinned  = $simulation->{$realizationLabel}->{'redshifts'}->[$i]->{'model' }->{'massFunctionInterpolated'}->($selected)   ;
-		    $massFunctionModelError   = $simulation->{$realizationLabel}->{'redshifts'}->[$i]->{'model' }->{'massFunctionInterpolated'}->($selected)**2/$countHalosModel->($selected);
-		} else {
-		    $massFunctionTarget      += $simulation->{$realizationLabel}->{'redshifts'}->[$i]->{'target'}->{'massFunction'            }->($selected)   ;
-		    $massFunctionModel       += $simulation->{$realizationLabel}->{'redshifts'}->[$i]->{'model' }->{'massFunction'            }->($selected)   ;
-		    $massFunctionModelBinned += $simulation->{$realizationLabel}->{'redshifts'}->[$i]->{'model' }->{'massFunctionInterpolated'}->($selected)   ;
-		    $massFunctionModelError  += $simulation->{$realizationLabel}->{'redshifts'}->[$i]->{'model' }->{'massFunctionInterpolated'}->($selected)**2/$countHalosModel->($selected);
-		}
-	    }
-	    $massFunctionModelError  .= $massFunctionModelError->sqrt();
-	    $massFunctionTarget      /= scalar(@{$simulation->{'realizations'}});
-	    $massFunctionModelError  /= scalar(@{$simulation->{'realizations'}});
-	    $massFunctionModel       /= scalar(@{$simulation->{'realizations'}});
-	    $massFunctionModelBinned /= scalar(@{$simulation->{'realizations'}});
-	    &GnuPlot::PrettyPlots::Prepare_Dataset(
-		\$plot                                                             ,
-		$xLimit                                                            ,
-		$yLimit                                                            ,
-		style        => "line"                                             ,
-		weight       => [1,1]                                              ,
-		linePattern  => 3                                                  ,
-		color        => [$simulation->{'colorDark'},$simulation->{'color'}]
-		);
-	    &GnuPlot::PrettyPlots::Prepare_Dataset(
-		\$plot                                                                                                           ,
-		$massTarget,
-		abs(
-		    +$massFunctionTarget
-		    -$massFunctionModelBinned
-		)
-		/$massFunctionModelError,
-		style        => "point"                                            ,
-		weight       => [2,1]                                              ,
-		symbol       => [1,1]                                              ,
-		pointSize    => 0.2                                                ,
-		color        => [$simulation->{'colorDark'},$simulation->{'color'}]
-		);
-	}
-	&GnuPlot::PrettyPlots::Plot_Datasets($gnuPlot,\$plot);
-	close($gnuPlot);
-	&GnuPlot::LaTeX::GnuPlot2PDF($plotFileTeX);
-    }
-
->>>>>>> 5330c0ca
 }
 
 exit 0;
@@ -869,11 +758,7 @@
     my $plotOptions = shift();
     my $realization = shift();
     # Appending environment to title.
-<<<<<<< HEAD
-    my $target              = new PDL::IO::HDF5($ENV{'GALACTICUS_DATA_PATH'}."/static/darkMatter/haloMassFunction_MilkyWay_".$realization."_z0.000.hdf5");                                    
-=======
     my $target              = new PDL::IO::HDF5($ENV{'GALACTICUS_DATA_PATH'}."/static/darkMatter/haloMassFunction_".$simulation->{'label'}."_".$realization."_z0.000.hdf5");                                    
->>>>>>> 5330c0ca
     my $targetSimulation    = $target          ->group  ('simulation0001'   );                                                                                                                                  
     (my $massRegion       ) = $targetSimulation->attrGet('massRegion'       );                                                                                                                                  
     (my $overdensityRegion) = $targetSimulation->attrGet('overdensityRegion');
