--- conflicted
+++ resolved
@@ -261,20 +261,6 @@
 	    &{$simulation->{'validate'}}($simulation,$parameters,$realization,$expansionFactor)
 		if ( exists($simulation->{'validate'}) );
 
-<<<<<<< HEAD
-	    # Generate a job.
-	    my $job;
-	    $job->{'command'   } =
-		"Galacticus.exe ".$outputDirectory."/haloMassFunctionBase_".$simulation->{'label'}.$realizationLabel."_".$redshiftLabel.".xml";
-	    $job->{'launchFile'} = $outputDirectory."/haloMassFunction_".$simulation->{'label'}.$realizationLabel."_".$redshiftLabel.".sh" ;
-	    $job->{'logFile'   } = $outputDirectory."/haloMassFunction_".$simulation->{'label'}.$realizationLabel."_".$redshiftLabel.".log";
-	    $job->{'label'     } =                   "haloMassFunction_".$simulation->{'label'}.$realizationLabel."_".$redshiftLabel       ;
-	    $job->{'ppn'       } = 16;
-	    $job->{'nodes'     } =  1;
-	    $job->{'mpi'       } = "no";
-	    push(@jobs,$job)
-		unless ( -e $outputDirectory."/haloMassFunction".$simulation->{'label'}.$realizationLabel."_".$redshiftLabel.":MPI0000.hdf5" );
-=======
 	    # Generate a job to create our mass function fit.
 	    {
 		my $job;
@@ -312,7 +298,6 @@
 		push(@jobs,$job)
 		    unless ( -e $outputDirectory."/haloMassFunction_Despali2015".$simulation->{'label'}.$realizationLabel."_".$redshiftLabel.":MPI0000.hdf5" );
 	    }
->>>>>>> 86217772
 	}
     }
 }
