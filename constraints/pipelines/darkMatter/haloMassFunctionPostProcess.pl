#!/usr/bin/env perl
use strict;
use warnings;
use lib $ENV{'GALACTICUS_EXEC_PATH'         }."/perl";
use lib $ENV{'GALACTICUS_ANALYSIS_PERL_PATH'}."/perl";
use PDL;
use PDL::IO::HDF5;
use PDL::NiceSlice;
use PDL::Math;
use XML::Simple;
use Data::Dumper;
use GnuPlot::PrettyPlots;
use GnuPlot::LaTeX;
use Galacticus::Options;
use Galacticus::Launch::Hooks;
use Galacticus::Launch::PBS;
use Galacticus::Launch::Slurm;
use Galacticus::Launch::Local;
use Galacticus::Options;

# Generate a halo mass function using the optimal parameters.
# Andrew Benson (22-September-2020)

# Get arguments.
die('Usage: haloMassFunctionPostProcess.pl <outputDirectory> [options...]')
    unless ( scalar(@ARGV) >= 1 );
my $outputDirectory = $ARGV[0];
my %options;
&Galacticus::Options::Parse_Options(\@ARGV,\%options);

# Define simulations to process.
my @simulations =
(
 {
     label               => "MilkyWay",
     description         => "Halo mass function for non-backsplash z=0 halos from Milky Way zoom-in simulations.",
     subpath             => "ZoomIns",
     realizations        => [ "Halo014", "Halo247", "Halo327", "Halo414", "Halo460", "Halo530", "Halo569", "Halo628", "Halo749", "Halo8247", "Halo852", "Halo925", "Halo939", "Halo9829", "Halo023", "Halo268", "Halo349", "Halo415", "Halo469", "Halo558", "Halo570", "Halo641", "Halo797", "Halo825", "Halo878", "Halo926", "Halo967", "Halo990", "Halo119", "Halo288", "Halo374", "Halo416", "Halo490", "Halo567", "Halo573", "Halo675", "Halo800", "Halo829", "Halo881", "Halo937", "Halo9749" ],
     simulationReference => "Nadler et al.",
     simulationURL       => "https://www",
     hubbleConstant      => 0.7,
     massParticle        => 2.81981e5,
     countHaloMinimum    => 0,
     expansionFactors    => [ 1.00000 ],
     color               => "#0bf7f4",
     plotModify          => \&zoomInsPlotModify
 },
 {
     label               => "MilkyWay_WDM1",
     description         => "Halo mass function for non-backsplash z=0 halos from Milky Way WDM 1keV zoom-in simulations.",
     subpath             => "ZoomIns",
     realizations        => [ "Halo416" ],
     simulationReference => "Nadler et al.",
     simulationURL       => "https://www",
     hubbleConstant      => 0.7,
     massParticle        => 2.81981e5,
     countHaloMinimum    => 0,
     expansionFactors    => [ 1.00000 ],
     color               => "#0ba0f7",
     plotModify          => \&zoomInsPlotModify
 },
 {
     label               => "MilkyWay_WDM5",
     description         => "Halo mass function for non-backsplash z=0 halos from Milky Way WDM 5keV zoom-in simulations.",
     subpath             => "ZoomIns",
     realizations        => [ "Halo416" ],
     simulationReference => "Nadler et al.",
     simulationURL       => "https://www",
     hubbleConstant      => 0.7,
     massParticle        => 2.81981e5,
     countHaloMinimum    => 0,
     expansionFactors    => [ 1.00000 ],
     color               => "#0b65f7",
     plotModify          => \&zoomInsPlotModify
 },
 {
     label               => "MilkyWay_WDM10",
     description         => "Halo mass function for non-backsplash z=0 halos from Milky Way WDM 10keV zoom-in simulations.",
     subpath             => "ZoomIns",
     realizations        => [ "Halo416" ],
     simulationReference => "Nadler et al.",
     simulationURL       => "https://www",
     hubbleConstant      => 0.7,
     massParticle        => 2.81981e5,
     countHaloMinimum    => 0,
     expansionFactors    => [ 1.00000 ],
     color               => "#0b23f7",
     plotModify          => \&zoomInsPlotModify
 },
 {
     label               => "VSMDPL",
     description         => "Halo mass function for non-backsplash z=0 halos from the VSMDPL simulation.",
     simulationReference => "Klypin, Yepes, Gottlober, Hess; 2016; MNRAS; 457; 4340",
     simulationURL       => "https://www.cosmosim.org/cms/simulations/vsmdpl/",
     hubbleConstant      => 0.6777,
     massParticle        => 6.2e6,
     boxLength           => 160.0,
     countHaloMinimum    => 0,
     expansionFactors    => [ 1.00000, 0.67110, 0.50250, 0.33000, 0.24750 ],
     color               => "#46019b"
 },
 {
     label               => "SMDPL",
     description         => "Halo mass function for non-backsplash z=0 halos from the SMDPL simulation.",
     simulationReference => "Klypin, Yepes, Gottlober, Hess; 2016; MNRAS; 457; 4340",
     simulationURL       => "https://www.cosmosim.org/cms/simulations/smdpl/",
     hubbleConstant      => 0.6777,
     massParticle        => 9.63e7,
     boxLength           => 400.0,
     countHaloMinimum    => 0,
     expansionFactors    => [ 1.00000, 0.66430, 0.50000, 0.33100, 0.24800 ],
     color               => "#007efe"
 },
 {
     label               => "MDPL2",
     description         => "Halo mass function for non-backsplash z=0 halos from the MDPL2 simulation.",
     simulationReference => "Klypin, Yepes, Gottlober, Hess; 2016; MNRAS; 457; 4340",
     simulationURL       => "https://www.cosmosim.org/cms/simulations/mdpl2/",
     hubbleConstant      => 0.6777,
     massParticle        => 1.51e9,
     boxLength           => 1000.0,
     countHaloMinimum    => 0,
     expansionFactors    => [ 1.00000, 0.67120, 0.50320, 0.33030, 0.24230 ],
     color               => "#00bb00"
 },
 {
     label               => "BigMDPL",
     description         => "Halo mass function for non-backsplash z=0 halos from the BigMDPL simulation.",
     simulationReference => "Klypin, Yepes, Gottlober, Hess; 2016; MNRAS; 457; 4340",
     simulationURL       => "https://www.cosmosim.org/cms/simulations/bigmdpl/",
     hubbleConstant      => 0.6777,
     massParticle        => 2.359e10,
     boxLength           => 2500.0,
     countHaloMinimum    => 0,
     expansionFactors    => [ 1.00000, 0.67040, 0.50000, 0.31800 ],
     color               => "#fef601"
 },
 {
     label               => "HugeMDPL",
     description         => "Halo mass function for non-backsplash z=0 halos from the HugeMDPL simulation.",
     simulationReference => "Klypin, Yepes, Gottlober, Hess; 2016; MNRAS; 457; 4340",
     simulationURL       => "https://www.cosmosim.org/cms/simulations/hugemdpl/",
     hubbleConstant      => 0.6777,
     massParticle        => 7.9e10,
     boxLength           => 4000.0,
     countHaloMinimum    => 0,
     expansionFactors    => [ 1.00000, 0.67120, 0.50320, 0.33030 ],
     color               => "#dd0000"
 }
);

# Parse config options.
my $queueManager = &Galacticus::Options::Config(                'queueManager' );
my $queueConfig  = &Galacticus::Options::Config($queueManager->{'manager'     });

# Get an XML object.
my $xml = new XML::Simple();

# Specify the minimum number of particles used in fitting halo mass functions.
my $countParticlesMinimum = 3000;

# Iterate over simulations to get the model mass function.
my @jobs;
foreach my $simulation ( @simulations ) {

    # Compute darker color.
    $simulation->{'colorDark'} =
	sprintf(
	    "#%02lx%02lx%02lx",
	    hex(substr($simulation->{'color'},1,2))/2,
	    hex(substr($simulation->{'color'},3,2))/2,
	    hex(substr($simulation->{'color'},5,2))/2,
	);

    # Add a single, null realization if the simulation has none.
    $simulation->{'realizations'} = [ "" ]
	unless ( exists($simulation->{'realizations'}) );

    # Convert particle mass to Solar masses.
    $simulation->{'massParticle'} /= $simulation->{'hubbleConstant'};

    # Convert box length to Mpc.
    $simulation->{'boxLength'} /= $simulation->{'hubbleConstant'}
        if ( exists($simulation->{'boxLength'}) );

<<<<<<< HEAD
    # Iterate over realizations.
    foreach my $realization ( @{$simulation->{'realizations'}} ) {
	my $realizationLabel = $realization eq "" ? "" : "_".$realization;
	
	# Iterate over expansion factors.
	foreach my $expansionFactor ( @{$simulation->{'expansionFactors'}} ) {
	    my $redshift      = 1.0/$expansionFactor-1.0;
	    my $redshiftLabel = sprintf("z%5.3f",$redshift);
=======
    # Modify particle mass and output file name.
    $parameters->{'nbodyHaloMassError'      }->{'massParticle'}->{'value'} =                                       $simulation->{'massParticle'}        ;
    $parameters->{'outputFileName'}                  ->{'value'} = $outputDirectory."/haloMassFunction_".$simulation->{'label'       }.".hdf5";

    # Write parmeter file.
    my $parameterFileName = $outputDirectory."/haloMassFunctionBase_".$simulation->{'label'}.".xml";
    open(my $outputFile,">",$parameterFileName);
    print $outputFile $xml->XMLout($parameters, RootName => "parameters");
    close($outputFile);
>>>>>>> 04e3e4cf
    
	    my $parameters = $xml->XMLin($outputDirectory."/haloMassFunctionBase_".$simulation->{'label'}.$realizationLabel."_".$redshiftLabel.".xml");
	    $parameters->{'galacticusOutputFileName'}->{'value'} = "/data001/abenson/Galacticus/galacticus_dmConstraintPipeline/pipeline.4/haloMassFunction".$simulation->{'label'}.$realizationLabel."_".$redshiftLabel.".hdf5";
	    $parameters->{'haloMassFunctionParameters'}->{'a'            }->{'value'} = 0.82708790844954094;
	    $parameters->{'haloMassFunctionParameters'}->{'b'            }->{'value'} = 1.7199906684586954E-004;
	    $parameters->{'haloMassFunctionParameters'}->{'c'            }->{'value'} = -2.9075259886015061;
	    $parameters->{'haloMassFunctionParameters'}->{'d'            }->{'value'} = 1.9942484921746402;
	    $parameters->{'haloMassFunctionParameters'}->{'p'            }->{'value'} = 0.45989788756150141;
	    $parameters->{'haloMassFunctionParameters'}->{'q'            }->{'value'} = 1.3059119345941366;
	    $parameters->{'haloMassFunctionParameters'}->{'normalization'}->{'value'} = 0.30889429317881800;
	    $parameters->{'haloMassFunctionParameters'}->{'cW'           }->{'value'} = 2.1593973153805543;
	    $parameters->{'haloMassFunctionParameters'}->{'beta'         }->{'value'} = 9.1004921410628903;
	    open(my $out,">",$outputDirectory."/haloMassFunctionBase_".$simulation->{'label'}.$realizationLabel."_".$redshiftLabel.".xml");
	    print $out $xml->XMLout($parameters, RootName => "parameters");
	    close($out);

	    
	    # Generate a job.
	    my $job;
	    $job->{'command'   } =
		"Galacticus.exe ".$outputDirectory."/haloMassFunctionBase_".$simulation->{'label'}.$realizationLabel."_".$redshiftLabel.".xml";
	    $job->{'launchFile'} = $outputDirectory."/haloMassFunction_".$simulation->{'label'}.$realizationLabel."_".$redshiftLabel.".sh" ;
	    $job->{'logFile'   } = $outputDirectory."/haloMassFunction_".$simulation->{'label'}.$realizationLabel."_".$redshiftLabel.".log";
	    $job->{'label'     } =                   "haloMassFunction_".$simulation->{'label'}.$realizationLabel."_".$redshiftLabel       ;
	    $job->{'ppn'       } = 16;
	    $job->{'nodes'     } =  1;
	    $job->{'mpi'       } = "no";
	    push(@jobs,$job)
		unless ( -e $outputDirectory."/haloMassFunction".$simulation->{'label'}.$realizationLabel."_".$redshiftLabel.":MPI0000.hdf5" );
	}
    }
}
&{$Galacticus::Launch::Hooks::moduleHooks{$queueManager->{'manager'}}->{'jobArrayLaunch'}}(\%options,@jobs)
    if ( scalar(@jobs) > 0 );

# Read all data.
my $iMax = -1;
my @expansionFactors;
foreach my $simulation ( @simulations ) {
    # Iterate over realizations.
    foreach my $realization ( @{$simulation->{'realizations'}} ) {
	my $realizationLabel = $realization eq "" ? "" : "_".$realization;
	# Iterate over expansion factors.
	my $i = -1;
	foreach my $expansionFactor ( @{$simulation->{'expansionFactors'}} ) {
	    ++$i;
	    $expansionFactors[$i] =     $expansionFactor    ;
	    my $redshift          = 1.0/$expansionFactor-1.0;
	    my $redshiftLabel     = sprintf("z%5.3f",$redshift);

	    # Read the resulting halo mass function.
	    my $model                                                                                = new PDL::IO::HDF5($outputDirectory."/haloMassFunction".$simulation->{'label'}.$realizationLabel."_".$redshiftLabel.":MPI0000.hdf5");
	    my $outputs                                                                              = $model           ->group  ('Outputs'                       )       ;
	    my $output                                                                               = $outputs         ->group  ('Output1'                       )       ;
	    $simulation->{$realizationLabel}->{'redshifts'}->[$i]->{'model'}->{'mass'              } = $output          ->dataset('haloMass'                      )->get();
	    $simulation->{$realizationLabel}->{'redshifts'}->[$i]->{'model'}->{'massFunction'      } = $output          ->dataset('haloMassFunctionLnM'           )->get();
	    $simulation->{$realizationLabel}->{'redshifts'}->[$i]->{'model'}->{'massFunctionBinned'} = $output          ->dataset('haloMassFunctionLnMBinAveraged')->get();

	    # Read the target dataset.
	    my $target                                                                               = new PDL::IO::HDF5($ENV{'GALACTICUS_DATA_PATH'}."/static/darkMatter/haloMassFunction_".$simulation->{'label'}.$realizationLabel."_".$redshiftLabel.".hdf5");
	    my $targetSimulation                                                                     = $target          ->group  ('simulation0001'                )       ;
	    $simulation->{$realizationLabel}->{'redshifts'}->[$i]->{'target'}->{'mass'             } = $targetSimulation->dataset('mass'                          )->get();
	    $simulation->{$realizationLabel}->{'redshifts'}->[$i]->{'target'}->{'massFunction'     } = $targetSimulation->dataset('massFunction'                  )->get();
	    $simulation->{$realizationLabel}->{'redshifts'}->[$i]->{'target'}->{'count'            } = $targetSimulation->dataset('count'                         )->get();	    
	    # Construct the target dataset errors.
	    $simulation->{$realizationLabel}->{'redshifts'}->[$i]->{'target'}->{'massFunctionError'}                    =       $simulation->{$realizationLabel}->{'redshifts'}->[$i]->{'target'}->{'massFunction'}                            ->copy()     ;
	    my $nonZeroTarget                                                                                           = which($simulation->{$realizationLabel}->{'redshifts'}->[$i]->{'target'}->{'count'       }                                     > 0);
	    $simulation->{$realizationLabel}->{'redshifts'}->[$i]->{'target'}->{'massFunctionError'}->($nonZeroTarget) /=       $simulation->{$realizationLabel}->{'redshifts'}->[$i]->{'target'}->{'count'       }->double()->($nonZeroTarget)->sqrt()     ;
	    # Interpolate mass function.
	    ($simulation->{$realizationLabel}->{'redshifts'}->[$i]->{'model'}->{'massFunctionInterpolated'})  
		= interpolate(
		$simulation->{$realizationLabel}->{'redshifts'}->[$i]->{'target'}->{'mass'              }->log(),
		$simulation->{$realizationLabel}->{'redshifts'}->[$i]->{'model' }->{'mass'              }->log(),
		$simulation->{$realizationLabel}->{'redshifts'}->[$i]->{'model' }->{'massFunctionBinned'}->log()
		);
	    $simulation->{$realizationLabel}->{'redshifts'}->[$i]->{'model'}->{'massFunctionInterpolated'} .= exp($simulation->{$realizationLabel}->{'redshifts'}->[$i]->{'model'}->{'massFunctionInterpolated'});
	}
	$iMax = $i
	    if ( $i > $iMax );
    }
}

# Begin creating the plots.
for(my $i=0;$i<=$iMax;++$i) {
    my $expansionFactor = $expansionFactors[$i];
    my $redshift      = 1.0/$expansionFactor-1.0;
    my $redshiftLabel = sprintf("z%5.3f",$redshift);
    unless ( -e $outputDirectory."/haloMassFunction_".$redshiftLabel.".pdf" ) {
	## Halo mass function.
	my $plot;
	my $gnuPlot;
	my $plotFileTeX = $outputDirectory."/haloMassFunction_".$redshiftLabel.".tex";
	open($gnuPlot,"|gnuplot");
	print $gnuPlot "set terminal cairolatex pdf standalone color lw 2 size 4in,4in\n";
	print $gnuPlot "set output '".$plotFileTeX."'\n";
	print $gnuPlot "set xlabel '\$ M \$ [\$\\mathrm{M}_\\odot\$]'\n";
	print $gnuPlot "set ylabel '\$ \\mathrm{d} n / \\mathrm{d} \\log M \$ [Mpc\$^{-3}\$]\n";
	print $gnuPlot "set lmargin screen 0.15\n";
	print $gnuPlot "set rmargin screen 0.95\n";
	print $gnuPlot "set bmargin screen 0.15\n";
	print $gnuPlot "set tmargin screen 0.95\n";
	print $gnuPlot "set key spacing 1.2\n";
	print $gnuPlot "set key at screen 0.475,0.45\n";
	print $gnuPlot "set logscale xy\n";
	print $gnuPlot "set mxtics 10\n";
	print $gnuPlot "set mytics 10\n";
	print $gnuPlot "set format x '\$10^{\%L}\$'\n";
	print $gnuPlot "set format y '\$10^{\%L}\$'\n";
	print $gnuPlot "set xrange [8.0e6:1.0e16]\n";
	print $gnuPlot "set yrange [1.0e-9:1.0e2]\n";
	print $gnuPlot "set pointsize 1.0\n";
	foreach my $simulation ( @simulations ) {
	    next
		unless ( scalar(@{$simulation->{'expansionFactors'}}) > $i );
	    my $massHaloMinimum = $simulation->{'massParticle'}*$countParticlesMinimum;
	    my $xLimit          = pdl [ $massHaloMinimum, $massHaloMinimum ];
	    my $yLimit          = pdl [ 1.0e-9          , 1.0e2            ];
	    &GnuPlot::PrettyPlots::Prepare_Dataset(
		\$plot                                                             ,
		$xLimit                                                            ,
		$yLimit                                                            ,
		style        => "line"                                             ,
		weight       => [1,1]                                              ,
		linePattern  => 3                                                  ,
		color        => [$simulation->{'colorDark'},$simulation->{'color'}],
		title        => $simulation->{'label'}
		);
 	    # Iterate over realizations.
	    my $massTarget;
	    my $massFunctionTarget;
	    my $massFunctionTargetError;
	    my $massModel;
	    my $massFunctionModel;
	    my $massFunctionModelBinned;
	    foreach my $realization ( @{$simulation->{'realizations'}} ) {
		my $realizationLabel = $realization eq "" ? "" : "_".$realization;
		my $countHalos =
		    (
		     +$simulation->{$realizationLabel}->{'redshifts'}->[$i]->{'target'}->{'massFunction'     }
		     /$simulation->{$realizationLabel}->{'redshifts'}->[$i]->{'target'}->{'massFunctionError'}
		    )**2;
		my $selectConversion = which(
			($simulation->{$realizationLabel}->{'redshifts'}->[$i]->{'target'}->{'mass'        } > $massHaloMinimum)
			&
			($simulation->{$realizationLabel}->{'redshifts'}->[$i]->{'target'}->{'massFunction'} > 0.0             )
		    );
		my $conversion = average($countHalos->($selectConversion)/$simulation->{$realizationLabel}->{'redshifts'}->[$i]->{'target'}->{'massFunction'}->($selectConversion));
		my $countHalosModel = $simulation->{$realizationLabel}->{'redshifts'}->[$i]->{'model'}->{'massFunctionInterpolated'}*$conversion;
		(my $selected, my $unselected) =
		    which(
			($simulation->{$realizationLabel}->{'redshifts'}->[$i]->{'target'}->{'mass'            } >  $massHaloMinimum)
			&
			($simulation                                                      ->{'countHaloMinimum'} <= $countHalosModel)
		    );
		my $selectedModel =
		    which(
			($simulation->{$realizationLabel}->{'redshifts'}->[$i]->{'model' }->{'mass'            } >  $massHaloMinimum)
		    );
		unless ( defined($massTarget) ) {
		    $massTarget               = $simulation->{$realizationLabel}->{'redshifts'}->[$i]->{'target'}->{'mass'              }->($selected     )   ;
		    $massFunctionTarget       = $simulation->{$realizationLabel}->{'redshifts'}->[$i]->{'target'}->{'massFunction'      }->($selected     )   ;
		    $massFunctionTargetError  = $simulation->{$realizationLabel}->{'redshifts'}->[$i]->{'target'}->{'massFunctionError' }->($selected     )**2;
		    $massModel                = $simulation->{$realizationLabel}->{'redshifts'}->[$i]->{'model' }->{'mass'              }->($selectedModel)   ;
		    $massFunctionModel        = $simulation->{$realizationLabel}->{'redshifts'}->[$i]->{'model' }->{'massFunction'      }->($selectedModel)   ;
		    $massFunctionModelBinned  = $simulation->{$realizationLabel}->{'redshifts'}->[$i]->{'model' }->{'massFunctionBinned'}->($selectedModel)   ;
		} else {
		    $massFunctionTarget      += $simulation->{$realizationLabel}->{'redshifts'}->[$i]->{'target'}->{'massFunction'      }->($selected     )   ;
		    $massFunctionTargetError += $simulation->{$realizationLabel}->{'redshifts'}->[$i]->{'target'}->{'massFunctionError' }->($selected     )**2;
		    $massFunctionModel       += $simulation->{$realizationLabel}->{'redshifts'}->[$i]->{'model' }->{'massFunction'      }->($selectedModel)   ;
		    $massFunctionModelBinned += $simulation->{$realizationLabel}->{'redshifts'}->[$i]->{'model' }->{'massFunctionBinned'}->($selectedModel)   ;
		}
	    }
	    $massFunctionTargetError .= $massFunctionTargetError->sqrt();
	    $massFunctionTarget      /= scalar(@{$simulation->{'realizations'}});
	    $massFunctionTargetError /= scalar(@{$simulation->{'realizations'}});
	    $massFunctionModel       /= scalar(@{$simulation->{'realizations'}});
	    $massFunctionModelBinned /= scalar(@{$simulation->{'realizations'}});
	    &GnuPlot::PrettyPlots::Prepare_Dataset(
		\$plot                                                             ,
		$massTarget                                                        ,
		$massFunctionTarget                                                ,
		errorUp      => $massFunctionTargetError                           ,
		errorDown    => $massFunctionTargetError                           ,
		style        => "point"                                            ,
		weight       => [2,1]                                              ,
		symbol       => [6,6]                                              ,
		pointSize    => 0.5                                                ,
		color        => [$simulation->{'colorDark'},$simulation->{'color'}],
		%options
		);
	    &GnuPlot::PrettyPlots::Prepare_Dataset(
		\$plot                                                                                                  ,
		$massModel,
		$massFunctionModel,
		style        => "line"                                                                                  ,
		weight       => [3,1]                                                                                   ,
		color        => [$simulation->{'colorDark'},$simulation->{'color'}]
		);
	    &GnuPlot::PrettyPlots::Prepare_Dataset(
		\$plot                                                                                                    ,
		$massModel,
		$massFunctionModelBinned,
		style        => "point"                                                                                   ,
		weight       => [2,1]                                                                                     ,
		symbol       => [2,2]                                                                                     ,
		pointSize    => 0.3                                                                                       ,
		color        => [$simulation->{'colorDark'},$simulation->{'color'}]
		);
	}    
	&GnuPlot::PrettyPlots::Plot_Datasets($gnuPlot,\$plot);
	close($gnuPlot);
	&GnuPlot::LaTeX::GnuPlot2PDF($plotFileTeX);
    }

    # Individual plots.
    foreach my $simulation ( @simulations ) {
	next
	    unless ( scalar(@{$simulation->{'expansionFactors'}}) > $i );
	# Iterate over realizations.
	foreach my $realization ( @{$simulation->{'realizations'}} ) {
	    my $realizationLabel = $realization eq "" ? "" : "_".$realization;
	    unless ( -e $outputDirectory."/haloMassFunction_".$simulation->{'label'}.$realizationLabel."_".$redshiftLabel.".pdf" ) {
		# If a custom plot modifier function is defined, call it.
		my $plotOptions;
		$plotOptions->{'title'   } = $simulation->{'label'};
		$plotOptions->{'xMinimum'} = 8.0e+06;
		$plotOptions->{'xMaximum'} = 1.0e+16;
		$plotOptions->{'yMinimum'} = 1.0e-09;
		$plotOptions->{'yMaximum'} = 1.0e+02;
		$plotOptions->{'xKey'    } = 0.475;
		$plotOptions->{'yKey'    } = 0.450;
		&{$simulation->{'plotModify'}}($simulation,$plotOptions,$realization)
		    if ( exists($simulation->{'plotModify'}) );
		## Halo mass function.
		my $plot;
		my $gnuPlot;
		my $plotFileTeX = $outputDirectory."/haloMassFunction_".$simulation->{'label'}.$realizationLabel."_".$redshiftLabel.".tex";
		open($gnuPlot,"|gnuplot");
		print $gnuPlot "set terminal cairolatex pdf standalone color lw 2 size 4in,4in\n";
		print $gnuPlot "set output '".$plotFileTeX."'\n";
		print $gnuPlot "set xlabel '\$ M \$ [\$\\mathrm{M}_\\odot\$]'\n";
		print $gnuPlot "set ylabel '\$ \\mathrm{d} n / \\mathrm{d} \\log M \$ [Mpc\$^{-3}\$]\n";
		print $gnuPlot "set lmargin screen 0.15\n";
		print $gnuPlot "set rmargin screen 0.95\n";
		print $gnuPlot "set bmargin screen 0.15\n";
		print $gnuPlot "set tmargin screen 0.95\n";
		print $gnuPlot "set key spacing 1.2\n";
		print $gnuPlot "set key at screen ".sprintf("%5.3f",$plotOptions->{'xKey'}).",".sprintf("%5.3f",$plotOptions->{'yKey'})."\n";
		print $gnuPlot "set logscale xy\n";
		print $gnuPlot "set mxtics 10\n";
		print $gnuPlot "set mytics 10\n";
		print $gnuPlot "set format x '\$10^{\%L}\$'\n";
		print $gnuPlot "set format y '\$10^{\%L}\$'\n";
		print $gnuPlot "set xrange [".sprintf("%12.6e",$plotOptions->{'xMinimum'}).":".sprintf("%12.6e",$plotOptions->{'xMaximum'})."]\n";
		print $gnuPlot "set yrange [".sprintf("%12.6e",$plotOptions->{'yMinimum'}).":".sprintf("%12.6e",$plotOptions->{'yMaximum'})."]\n";
		print $gnuPlot "set pointsize 1.0\n";
		my $massHaloMinimum = $simulation->{'massParticle'}*$countParticlesMinimum;
		my $xLimit          = pdl [ $massHaloMinimum, $massHaloMinimum ];
		my $yLimit          = pdl [ 1.0e-9          , 1.0e2            ];
		&GnuPlot::PrettyPlots::Prepare_Dataset(
		    \$plot                                                                                                  ,
		    $xLimit                                                                                                 ,
		    $yLimit                                                                                                 ,
		    style        => "line"                                                                                  ,
		    weight       => [1,1]                                                                                   ,
		    linePattern  => 3                                                                                       ,
		    color        => [$simulation->{'colorDark'},$simulation->{'color'}]
		    );
		my $countHalos =
		    (
		     +$simulation->{$realizationLabel}->{'redshifts'}->[$i]->{'target'}->{'massFunction'     }
		     /$simulation->{$realizationLabel}->{'redshifts'}->[$i]->{'target'}->{'massFunctionError'}
		    )**2;
		my $selectConversion = which(
			($simulation->{$realizationLabel}->{'redshifts'}->[$i]->{'target'}->{'mass'        } > $massHaloMinimum)
			&
			($simulation->{$realizationLabel}->{'redshifts'}->[$i]->{'target'}->{'massFunction'} > 0.0             )
		    );
		my $conversion = average($countHalos->($selectConversion)/$simulation->{$realizationLabel}->{'redshifts'}->[$i]->{'target'}->{'massFunction'}->($selectConversion));
		my $countHalosModel = $simulation->{$realizationLabel}->{'redshifts'}->[$i]->{'model'}->{'massFunctionInterpolated'}*$conversion;
		(my $selected, my $unselected) =
		    which(
			($simulation->{$realizationLabel}->{'redshifts'}->[$i]->{'target'}->{'mass'            } >  $massHaloMinimum)
			&
			($simulation                                                      ->{'countHaloMinimum'} <= $countHalosModel)
		    );
		my $selectedModel =
		    which(
			($simulation->{$realizationLabel}->{'redshifts'}->[$i]->{'model' }->{'mass'            } >  $massHaloMinimum)
		    );
		&GnuPlot::PrettyPlots::Prepare_Dataset(
		    \$plot                                                                                                               ,
		    $simulation->{$realizationLabel}->{'redshifts'}->[$i]->{'target'}->{'mass'        }->($selected)                     ,
		    $simulation->{$realizationLabel}->{'redshifts'}->[$i]->{'target'}->{'massFunction'}->($selected)                     ,
		    errorUp      => $simulation->{$realizationLabel}->{'redshifts'}->[$i]->{'target'}->{'massFunctionError'}->($selected),
		    errorDown    => $simulation->{$realizationLabel}->{'redshifts'}->[$i]->{'target'}->{'massFunctionError'}->($selected),
		    style        => "point"                                                                                              ,
		    weight       => [2,1]                                                                                                ,
		    symbol       => [6,6]                                                                                                ,
		    pointSize    => 0.5                                                                                                  ,
		    color        => [$simulation->{'colorDark'},$simulation->{'color'}]                                                  ,
		    title        => $plotOptions->{'title'}
		    );
		&GnuPlot::PrettyPlots::Prepare_Dataset(
		    \$plot                                                                                                  ,
		    $simulation->{$realizationLabel}->{'redshifts'}->[$i]->{'model'}->{'mass'        }->($selectedModel)    ,
		    $simulation->{$realizationLabel}->{'redshifts'}->[$i]->{'model'}->{'massFunction'}->($selectedModel)    ,
		    style        => "line"                                                                                  ,
		    weight       => [3,1]                                                                                   ,
		    color        => [$simulation->{'colorDark'},$simulation->{'color'}]
		    );
		&GnuPlot::PrettyPlots::Prepare_Dataset(
		    \$plot                                                                                                    ,
		    $simulation->{$realizationLabel}->{'redshifts'}->[$i]->{'model'}->{'mass'              }->($selectedModel),
		    $simulation->{$realizationLabel}->{'redshifts'}->[$i]->{'model'}->{'massFunctionBinned'}->($selectedModel),
		    style        => "point"                                                                                   ,
		    weight       => [2,1]                                                                                     ,
		    symbol       => [2,2]                                                                                     ,
		    pointSize    => 0.3                                                                                       ,
		    color        => [$simulation->{'colorDark'},$simulation->{'color'}]
		    );
		&GnuPlot::PrettyPlots::Plot_Datasets($gnuPlot,\$plot);
		close($gnuPlot);
		&GnuPlot::LaTeX::GnuPlot2PDF($plotFileTeX);
	    }
	}
    }

    unless ( -e $outputDirectory."/haloMassFunctionResidualsFractional_".$redshiftLabel.".pdf" ) {
	## Halo mass function residuals, fractional.
	my $plot;
	my $gnuPlot;
	my $plotFileTeX = $outputDirectory."/haloMassFunctionResidualsFractional_".$redshiftLabel.".tex";
	open($gnuPlot,"|gnuplot");
	print $gnuPlot "set terminal cairolatex pdf standalone color lw 2 size 4in,4in\n";
	print $gnuPlot "set output '".$plotFileTeX."'\n";
	print $gnuPlot "set xlabel '\$ M \$ [\$\\mathrm{M}_\\odot\$]'\n";
	print $gnuPlot "set ylabel '\$ [(\\mathrm{d} n / \\mathrm{d} \\log M)_\\mathrm{model}-(\\mathrm{d} n / \\mathrm{d} \\log M)_\\mathrm{target}]/(\\mathrm{d} n / \\mathrm{d} \\log M)_\\mathrm{model} \$\n";
	print $gnuPlot "set lmargin screen 0.15\n";
	print $gnuPlot "set rmargin screen 0.95\n";
	print $gnuPlot "set bmargin screen 0.15\n";
	print $gnuPlot "set tmargin screen 0.95\n";
	print $gnuPlot "set key spacing 1.2\n";
	print $gnuPlot "set key at screen 0.65,0.49\n";
	print $gnuPlot "set logscale x\n";
	print $gnuPlot "set mxtics 10\n";
	print $gnuPlot "set format x '\$10^{\%L}\$'\n";
	print $gnuPlot "set xrange [8.0e6:1.0e16]\n";
	print $gnuPlot "set yrange [-1.0:+1.0]\n";
	print $gnuPlot "set pointsize 1.0\n";
	foreach my $simulation ( @simulations ) {
	    next
		unless ( scalar(@{$simulation->{'expansionFactors'}}) > $i );
	    my $massHaloMinimum = $simulation->{'massParticle'}*$countParticlesMinimum;
	    my $xLimit          = pdl [ $massHaloMinimum, $massHaloMinimum ];
	    my $yLimit          = pdl [ -1.0            , 1.0              ];
	    # Iterate over realizations.
	    my $massTarget;
	    my $massFunctionTarget;
	    my $massFunctionTargetError;
	    my $massModel;
	    my $massFunctionModel;
	    my $massFunctionModelBinned;
	    foreach my $realization ( @{$simulation->{'realizations'}} ) {
		my $realizationLabel = $realization eq "" ? "" : "_".$realization;
		my $countHalos =
		    (
		     +$simulation->{$realizationLabel}->{'redshifts'}->[$i]->{'target'}->{'massFunction'     }
		     /$simulation->{$realizationLabel}->{'redshifts'}->[$i]->{'target'}->{'massFunctionError'}
		    )**2;
		my $selectConversion = which(
			($simulation->{$realizationLabel}->{'redshifts'}->[$i]->{'target'}->{'mass'        } > $massHaloMinimum)
		    );
		my $conversion = average($countHalos->($selectConversion)/$simulation->{$realizationLabel}->{'redshifts'}->[$i]->{'target'}->{'massFunction'}->($selectConversion));
		my $countHalosModel = $simulation->{$realizationLabel}->{'redshifts'}->[$i]->{'model'}->{'massFunctionInterpolated'}*$conversion;
		(my $selected, my $unselected) =
		    which(
			($simulation->{$realizationLabel}->{'redshifts'}->[$i]->{'target'}->{'mass'            } >  $massHaloMinimum)
		    );
		unless ( defined($massTarget) ) {
		    $massTarget               = $simulation->{$realizationLabel}->{'redshifts'}->[$i]->{'target'}->{'mass'                    }->($selected)   ;
		    $massFunctionTarget       = $simulation->{$realizationLabel}->{'redshifts'}->[$i]->{'target'}->{'massFunction'            }->($selected)   ;
		    $massFunctionTargetError  = $simulation->{$realizationLabel}->{'redshifts'}->[$i]->{'target'}->{'massFunctionError'       }->($selected)**2;
		    $massModel                = $simulation->{$realizationLabel}->{'redshifts'}->[$i]->{'model' }->{'mass'                    }->($selected)   ;
		    $massFunctionModel        = $simulation->{$realizationLabel}->{'redshifts'}->[$i]->{'model' }->{'massFunction'            }->($selected)   ;
		    $massFunctionModelBinned  = $simulation->{$realizationLabel}->{'redshifts'}->[$i]->{'model' }->{'massFunctionInterpolated'}->($selected)   ;
		} else {
		    $massFunctionTarget      += $simulation->{$realizationLabel}->{'redshifts'}->[$i]->{'target'}->{'massFunction'            }->($selected)   ;
		    $massFunctionTargetError += $simulation->{$realizationLabel}->{'redshifts'}->[$i]->{'target'}->{'massFunctionError'       }->($selected)**2;
		    $massFunctionModel       += $simulation->{$realizationLabel}->{'redshifts'}->[$i]->{'model' }->{'massFunction'            }->($selected)   ;
		    $massFunctionModelBinned += $simulation->{$realizationLabel}->{'redshifts'}->[$i]->{'model' }->{'massFunctionInterpolated'}->($selected)   ;
		}
	    }
	    $massFunctionTargetError .= $massFunctionTargetError->sqrt();
	    $massFunctionTarget      /= scalar(@{$simulation->{'realizations'}});
	    $massFunctionTargetError /= scalar(@{$simulation->{'realizations'}});
	    $massFunctionModel       /= scalar(@{$simulation->{'realizations'}});
	    $massFunctionModelBinned /= scalar(@{$simulation->{'realizations'}});
	    &GnuPlot::PrettyPlots::Prepare_Dataset(
		\$plot                                                             ,
		$xLimit                                                            ,
		$yLimit                                                            ,
		style        => "line"                                             ,
		weight       => [1,1]                                              ,
		linePattern  => 3                                                  ,
		color        => [$simulation->{'colorDark'},$simulation->{'color'}]
		);
	    &GnuPlot::PrettyPlots::Prepare_Dataset(
		\$plot                                                                                                        ,
		$massTarget,
		(
		 +$massFunctionModelBinned
		 -$massFunctionTarget
		)
		/$massFunctionModelBinned,
		style        => "point"                                            ,
		weight       => [2,1]                                              ,
		symbol       => [1,1]                                              ,
		pointSize    => 0.2                                                ,
		color        => [$simulation->{'colorDark'},$simulation->{'color'}]
		);
	}
	&GnuPlot::PrettyPlots::Plot_Datasets($gnuPlot,\$plot);
	close($gnuPlot);
	&GnuPlot::LaTeX::GnuPlot2PDF($plotFileTeX);
    }

    unless ( -e $outputDirectory."/haloMassFunctionResidualsNormalized_".$redshiftLabel.".pdf" ) {
	## Halo mass function residuals, normalized.
	my $plot;
	my $gnuPlot;
	my $plotFileTeX = $outputDirectory."/haloMassFunctionResidualsNormalized_".$redshiftLabel.".tex";
	open($gnuPlot,"|gnuplot");
	print $gnuPlot "set terminal cairolatex pdf standalone color lw 2 size 4in,4in\n";
	print $gnuPlot "set output '".$plotFileTeX."'\n";
	print $gnuPlot "set xlabel '\$ M \$ [\$\\mathrm{M}_\\odot\$]'\n";
	print $gnuPlot "set ylabel '\$ |(\\mathrm{d} n / \\mathrm{d} \\log M)_\\mathrm{model}-(\\mathrm{d} n / \\mathrm{d} \\log M)_\\mathrm{target}|/\\sigma_\\mathrm{model} \$\n";
	print $gnuPlot "set lmargin screen 0.15\n";
	print $gnuPlot "set rmargin screen 0.95\n";
	print $gnuPlot "set bmargin screen 0.15\n";
	print $gnuPlot "set tmargin screen 0.95\n";
	print $gnuPlot "set key spacing 1.2\n";
	print $gnuPlot "set key at screen 0.65,0.49\n";
	print $gnuPlot "set logscale xy\n";
	print $gnuPlot "set mxtics 10\n";
	print $gnuPlot "set mytics 10\n";
	print $gnuPlot "set format x '\$10^{\%L}\$'\n";
	print $gnuPlot "set format y '\$10^{\%L}\$'\n";
	print $gnuPlot "set xrange [8.0e6:1.0e16]\n";
	print $gnuPlot "set yrange [0.1:1.0e3]\n";
	print $gnuPlot "set pointsize 1.0\n";
	foreach my $simulation ( @simulations ) {
	    next
		unless ( scalar(@{$simulation->{'expansionFactors'}}) > $i );
	    my $massHaloMinimum = $simulation->{'massParticle'}*$countParticlesMinimum;
	    my $xLimit          = pdl [ $massHaloMinimum, $massHaloMinimum ];
	    my $yLimit          = pdl [ 0.1             , 1.0e3            ];
	    # Iterate over realizations.
	    my $massTarget;
	    my $massFunctionTarget;
	    my $massFunctionModelError;
	    my $massModel;
	    my $massFunctionModel;
	    my $massFunctionModelBinned;
	    foreach my $realization ( @{$simulation->{'realizations'}} ) {
		my $realizationLabel = $realization eq "" ? "" : "_".$realization;
		my $countHalos =
		    (
		     +$simulation->{$realizationLabel}->{'redshifts'}->[$i]->{'target'}->{'massFunction'     }
		     /$simulation->{$realizationLabel}->{'redshifts'}->[$i]->{'target'}->{'massFunctionError'}
		    )**2;
		my $selectConversion = which(
			($simulation->{$realizationLabel}->{'redshifts'}->[$i]->{'target'}->{'mass'        } > $massHaloMinimum)
			&
			($simulation->{$realizationLabel}->{'redshifts'}->[$i]->{'target'}->{'massFunction'} > 0.0             )
		    );
		my $conversion = average($countHalos->($selectConversion)/$simulation->{$realizationLabel}->{'redshifts'}->[$i]->{'target'}->{'massFunction'}->($selectConversion));
		my $countHalosModel = $simulation->{$realizationLabel}->{'redshifts'}->[$i]->{'model'}->{'massFunctionInterpolated'}*$conversion;
		(my $selected, my $unselected) =
		    which(
			($simulation->{$realizationLabel}->{'redshifts'}->[$i]->{'target'}->{'mass'            } >  $massHaloMinimum)
		    );
		unless ( defined($massTarget) ) {
		    $massTarget               = $simulation->{$realizationLabel}->{'redshifts'}->[$i]->{'target'}->{'mass'                    }->($selected)   ;
		    $massFunctionTarget       = $simulation->{$realizationLabel}->{'redshifts'}->[$i]->{'target'}->{'massFunction'            }->($selected)   ;
		    $massModel                = $simulation->{$realizationLabel}->{'redshifts'}->[$i]->{'model' }->{'mass'                    }->($selected)   ;
		    $massFunctionModel        = $simulation->{$realizationLabel}->{'redshifts'}->[$i]->{'model' }->{'massFunction'            }->($selected)   ;
		    $massFunctionModelBinned  = $simulation->{$realizationLabel}->{'redshifts'}->[$i]->{'model' }->{'massFunctionInterpolated'}->($selected)   ;
		    $massFunctionModelError   = $simulation->{$realizationLabel}->{'redshifts'}->[$i]->{'model' }->{'massFunctionInterpolated'}->($selected)**2/$countHalosModel->($selected);
		} else {
		    $massFunctionTarget      += $simulation->{$realizationLabel}->{'redshifts'}->[$i]->{'target'}->{'massFunction'            }->($selected)   ;
		    $massFunctionModel       += $simulation->{$realizationLabel}->{'redshifts'}->[$i]->{'model' }->{'massFunction'            }->($selected)   ;
		    $massFunctionModelBinned += $simulation->{$realizationLabel}->{'redshifts'}->[$i]->{'model' }->{'massFunctionInterpolated'}->($selected)   ;
		    $massFunctionModelError  += $simulation->{$realizationLabel}->{'redshifts'}->[$i]->{'model' }->{'massFunctionInterpolated'}->($selected)**2/$countHalosModel->($selected);
		}
	    }
	    $massFunctionModelError  .= $massFunctionModelError->sqrt();
	    $massFunctionTarget      /= scalar(@{$simulation->{'realizations'}});
	    $massFunctionModelError  /= scalar(@{$simulation->{'realizations'}});
	    $massFunctionModel       /= scalar(@{$simulation->{'realizations'}});
	    $massFunctionModelBinned /= scalar(@{$simulation->{'realizations'}});
	    &GnuPlot::PrettyPlots::Prepare_Dataset(
		\$plot                                                             ,
		$xLimit                                                            ,
		$yLimit                                                            ,
		style        => "line"                                             ,
		weight       => [1,1]                                              ,
		linePattern  => 3                                                  ,
		color        => [$simulation->{'colorDark'},$simulation->{'color'}]
		);
	    &GnuPlot::PrettyPlots::Prepare_Dataset(
		\$plot                                                                                                           ,
		$massTarget,
		abs(
		    +$massFunctionTarget
		    -$massFunctionModelBinned
		)
		/$massFunctionModelError,
		style        => "point"                                            ,
		weight       => [2,1]                                              ,
		symbol       => [1,1]                                              ,
		pointSize    => 0.2                                                ,
		color        => [$simulation->{'colorDark'},$simulation->{'color'}]
		);
	}
	&GnuPlot::PrettyPlots::Plot_Datasets($gnuPlot,\$plot);
	close($gnuPlot);
	&GnuPlot::LaTeX::GnuPlot2PDF($plotFileTeX);
    }

}

exit 0;

sub zoomInsPlotModify {
    # Modify plotting arguments for the halo mass function.
    my $simulation  = shift();
    my $plotOptions = shift();
    my $realization = shift();
    # Appending environment to title.
    my $target              = new PDL::IO::HDF5($ENV{'GALACTICUS_DATA_PATH'}."/static/darkMatter/haloMassFunction_MilkyWay_".$realization."_z0.000.hdf5");                                    
    my $targetSimulation    = $target          ->group  ('simulation0001'   );                                                                                                                                  
    (my $massRegion       ) = $targetSimulation->attrGet('massRegion'       );                                                                                                                                  
    (my $overdensityRegion) = $targetSimulation->attrGet('overdensityRegion');
    $plotOptions->{'title'   } = "\\\\tiny ".$plotOptions->{'title'}.sprintf("; ".$realization."; \$\\\\log_{10}(M_\\\\mathrm{env}/\\\\mathrm{M}_\\\\odot)=%5.2f; \\\\delta_\\\\mathrm{env}=%+6.3f",log10($massRegion),$overdensityRegion);
    # Set plotting limits.
    $plotOptions->{'xMinimum'} = 8.0e+06;
    $plotOptions->{'xMaximum'} = 3.0e+12;
    $plotOptions->{'yMinimum'} = 3.0e-04;
    $plotOptions->{'yMaximum'} = 1.0e+02;
    # Set key location.
    $plotOptions->{'xKey'    } = 0.975;
    $plotOptions->{'yKey'    } = 0.900;
}<|MERGE_RESOLUTION|>--- conflicted
+++ resolved
@@ -183,7 +183,6 @@
     $simulation->{'boxLength'} /= $simulation->{'hubbleConstant'}
         if ( exists($simulation->{'boxLength'}) );
 
-<<<<<<< HEAD
     # Iterate over realizations.
     foreach my $realization ( @{$simulation->{'realizations'}} ) {
 	my $realizationLabel = $realization eq "" ? "" : "_".$realization;
@@ -192,20 +191,9 @@
 	foreach my $expansionFactor ( @{$simulation->{'expansionFactors'}} ) {
 	    my $redshift      = 1.0/$expansionFactor-1.0;
 	    my $redshiftLabel = sprintf("z%5.3f",$redshift);
-=======
-    # Modify particle mass and output file name.
-    $parameters->{'nbodyHaloMassError'      }->{'massParticle'}->{'value'} =                                       $simulation->{'massParticle'}        ;
-    $parameters->{'outputFileName'}                  ->{'value'} = $outputDirectory."/haloMassFunction_".$simulation->{'label'       }.".hdf5";
-
-    # Write parmeter file.
-    my $parameterFileName = $outputDirectory."/haloMassFunctionBase_".$simulation->{'label'}.".xml";
-    open(my $outputFile,">",$parameterFileName);
-    print $outputFile $xml->XMLout($parameters, RootName => "parameters");
-    close($outputFile);
->>>>>>> 04e3e4cf
     
 	    my $parameters = $xml->XMLin($outputDirectory."/haloMassFunctionBase_".$simulation->{'label'}.$realizationLabel."_".$redshiftLabel.".xml");
-	    $parameters->{'galacticusOutputFileName'}->{'value'} = "/data001/abenson/Galacticus/galacticus_dmConstraintPipeline/pipeline.4/haloMassFunction".$simulation->{'label'}.$realizationLabel."_".$redshiftLabel.".hdf5";
+	    $parameters->{'outputFileName'}->{'value'} = "/data001/abenson/Galacticus/galacticus_dmConstraintPipeline/pipeline.4/haloMassFunction".$simulation->{'label'}.$realizationLabel."_".$redshiftLabel.".hdf5";
 	    $parameters->{'haloMassFunctionParameters'}->{'a'            }->{'value'} = 0.82708790844954094;
 	    $parameters->{'haloMassFunctionParameters'}->{'b'            }->{'value'} = 1.7199906684586954E-004;
 	    $parameters->{'haloMassFunctionParameters'}->{'c'            }->{'value'} = -2.9075259886015061;
