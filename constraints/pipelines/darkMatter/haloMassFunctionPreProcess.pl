#!/usr/bin/env perl
use strict;
use warnings;
use lib $ENV{'GALACTICUS_EXEC_PATH'}."/perl";
use XML::Simple;
use File::Copy;
use Data::Dumper;
use PDL;
use PDL::NiceSlice;
use PDL::IO::Misc;
use PDL::IO::HDF5;
use PDL::Constants qw(PI);
use Galacticus::Options;
use Galacticus::Launch::Hooks;
use Galacticus::Launch::PBS;
use Galacticus::Launch::Slurm;
use Galacticus::Launch::Local;
use Galacticus::Constraints::Parameters;

# Construct halo mass function data from a variety of cosmological N-body simulations.
# Andrew Benson (14-October-2020)

# Get command line options.
my %options =
    (
     submitSleepDuration =>  5,
     waitSleepDuration   => 30,
     pbsJobMaximum       => 64,
     slurmJobMaximum     => 64,
     ompThreads          => "max"
    );
&Galacticus::Options::Parse_Options(\@ARGV,\%options);

# Validate required parameters are present.
die('simulationDataPath is required but is not present')
    unless ( exists($options{'simulationDataPath'}) );

# Define simulations to process.
my @simulations =
    (
     {
         label               => "VSMDPL",
         subpath             => "CosmoSim",
         description         => "Halo mass function for non-backsplash halos from the VSMDPL simulation.",
         simulationReference => "Klypin, Yepes, Gottlober, Hess; 2016; MNRAS; 457; 4340",
         simulationURL       => "https://www.cosmosim.org/cms/simulations/vsmdpl/",
         hubbleConstant      => 0.6777,
         massParticle        => 6.2e6,
         subvolumes          => 10,
         expansionFactors    => [ 1.00000, 0.67110, 0.50250, 0.33000, 0.24750 ]
     },
     {
         label               => "SMDPL",
         subpath             => "CosmoSim",
         description         => "Halo mass function for non-backsplash halos from the SMDPL simulation.",
         simulationReference => "Klypin, Yepes, Gottlober, Hess; 2016; MNRAS; 457; 4340",
         simulationURL       => "https://www.cosmosim.org/cms/simulations/smdpl/",
         hubbleConstant      => 0.6777,
         massParticle        => 9.63e7,
         subvolumes          => 10,
         expansionFactors    => [ 1.00000, 0.66430, 0.50000, 0.33100, 0.24800 ]
     },
     {
         label               => "MDPL2",
         subpath             => "CosmoSim",
         description         => "Halo mass function for non-backsplash halos from the MDPL2 simulation.",
         simulationReference => "Klypin, Yepes, Gottlober, Hess; 2016; MNRAS; 457; 4340",
         simulationURL       => "https://www.cosmosim.org/cms/simulations/mdpl2/",
         hubbleConstant      => 0.6777,
         massParticle        => 1.51e9,
         subvolumes          => 10,
         expansionFactors    => [ 1.00000, 0.67120, 0.50320, 0.33030, 0.24230 ]
     },
     {
         label               => "BigMDPL",
         subpath             => "CosmoSim",
         description         => "Halo mass function for non-backsplash halos from the BigMDPL simulation.",
         simulationReference => "Klypin, Yepes, Gottlober, Hess; 2016; MNRAS; 457; 4340",
         simulationURL       => "https://www.cosmosim.org/cms/simulations/bigmdpl/",
         hubbleConstant      => 0.6777,
         massParticle        => 2.359e10,
         subvolumes          => 10,
         expansionFactors    => [ 1.00000, 0.67040, 0.50000, 0.31800, 0.25700 ]
     },
     {
         label               => "HugeMDPL",
         subpath             => "CosmoSim",
         description         => "Halo mass function for non-backsplash halos from the HugeMDPL simulation.",
         simulationReference => "Klypin, Yepes, Gottlober, Hess; 2016; MNRAS; 457; 4340",
         simulationURL       => "https://www.cosmosim.org/cms/simulations/hugemdpl/",
         hubbleConstant      => 0.6777,
         massParticle        => 7.9e10,
         subvolumes          => 10,
         expansionFactors    => [ 1.00000, 0.67120, 0.50320, 0.33030, 0.24770 ]
     },
     {
	 # Milky Way zoom-in simulations from the Symphony suite. Host halo IDs were found (by Ethan Nadler) by matching the MAH to
	 # that of the target halo in the originasl cosmological box simulation.
	 label                   => "MilkyWay",
	 subpath                 => "ZoomIns",
	 realizations            => [ "Halo023", "Halo088", "Halo119", "Halo188", "Halo247", "Halo268", "Halo270", "Halo288", "Halo327", "Halo349", "Halo364", "Halo374", "Halo414", "Halo415", "Halo416", "Halo440", "Halo460", "Halo469", "Halo490", "Halo530", "Halo558", "Halo567", "Halo570", "Halo606", "Halo628", "Halo641", "Halo675", "Halo718", "Halo738", "Halo749", "Halo797", "Halo800", "Halo825", "Halo829", "Halo852", "Halo878", "Halo881", "Halo925", "Halo926", "Halo937", "Halo939", "Halo967", "Halo9749", "Halo9829", "Halo990", "Halo004", "Halo113" ],
<<<<<<< HEAD
	 hostHaloIDs             => [ "7019390", "31120521", "10208174", "28839883", "6646440", "7287306", "31107790", "8697419", "8391099", "15119051", "10301677", "9405794", "9487756", "29718260", "8297694", "14783515", "8932799", "30280719", "9659071", "7714515", "9967184", "8104130", "19722077", "27371347", "12638322", "30457872", "23284353", "28833029", "28077485", "12607178", "9948707", "9113976", "9721967", "6414883", "7961010", "10422676", "42248692", "8529408", "8839742", "9785057", "8282747", "18133566", "27982424", "18701512", "11431405", "7208101", "12594055" ],     
=======
>>>>>>> 63fcfbe2
	 description             => "Halo mass function for non-backsplash halos from Milky Way zoom-in simulations.",
	 simulationReference     => "Nadler et al.",
	 simulationURL           => "https://www",
	 hubbleConstant          => 0.7,
	 massParticle            => 2.81981e5,
	 massHostLogMin          => 12.0, 
	 massHostLogMax          => 12.3, 
	 subvolumes              => 1,
	 expansionFactors        => [   1.0000,   0.66503,   0.50239,   0.32987,   0.20064 ],
	 snapshots               => [ 235     , 203      , 181      , 148      , 109       ],
	 processIdentify         => \&zoomInsProcessIdentify,
	 preprocessExtract       => [
	     \&zoomInsPreProcessExtractLocate,
	     \&zoomInsPreProcessExtractUncontaminated,
	     ],
	 processExtract          => \&zoomInsProcessExtract,
	 postprocessExtract      =>
	     [
	      \&zoomInsPostprocessSelectInSphere    ,
	      \&zoomInsPostprocessExtractSelectedIDs,
	      \&zoomInsPostprocessSelectInICs       ,
	      \&zoomInsPostprocessAnalyze           ,
	      \&zoomInsPostprocessSetVolume
	     ],
	 postprocessMassFunction =>
	     [
	      \&zoomInsPostProcessMassFunction
	     ]
     },
     {
	 label                   => "MilkyWay_hires",
	 subpath                 => "ZoomIns",
	 realizations            => [ "Halo004", ],
<<<<<<< HEAD
	 hostHaloIDs             => [ "56005717" ],     
=======
>>>>>>> 63fcfbe2
	 description             => "Halo mass function for non-backsplash halos from Milky Way zoom-in simulations.",
	 simulationReference     => "Nadler et al.",
	 simulationURL           => "https://www",
	 hubbleConstant          => 0.7,
	 massParticle            => 3.5247625e4,
	 massHostLogMin          => 12.0, 
	 massHostLogMax          => 12.3, 
	 subvolumes              => 1,
	 expansionFactors        => [   1.0000,   0.66503,   0.50239,   0.32987,   0.20064 ],
	 snapshots               => [ 235     , 203      , 181      , 148      , 109       ],
	 processIdentify         => \&zoomInsProcessIdentify,
	 preprocessExtract       => [
	     \&zoomInsPreProcessExtractLocate,
	     \&zoomInsPreProcessExtractUncontaminated,
	     ],
	 processExtract          => \&zoomInsProcessExtract,
	 postprocessExtract      =>
	     [
	      \&zoomInsPostprocessSelectInSphere    ,
	      \&zoomInsPostprocessExtractSelectedIDs,
	      \&zoomInsPostprocessSelectInICs       ,
	      \&zoomInsPostprocessAnalyze           ,
	      \&zoomInsPostprocessSetVolume
	     ],
	 postprocessMassFunction =>
	     [
	      \&zoomInsPostProcessMassFunction
	     ]
     },
     {
	 label                   => "MilkyWay_WDM3",
	 subpath                 => "ZoomIns",
	 realizations            => [ "Halo004", "Halo113", "Halo023" ],
<<<<<<< HEAD
	 hostHaloIDs             => [ "1889038", "3365592", "1801126" ],     
=======
>>>>>>> 63fcfbe2
	 description             => "Halo mass function for non-backsplash halos from Milky Way, 3keV WDM zoom-in simulations.",
	 simulationReference     => "Nadler et al.",
	 simulationURL           => "https://www",
	 hubbleConstant          => 0.7,
	 massHostLogMin          => 12.0, 
	 massHostLogMax          => 12.3, 
	 massParticle            => 2.81981e5,
	 subvolumes              => 1,
	 expansionFactors        => [   1.0000,   0.66503,   0.50239,   0.32987,   0.20064 ],
	 snapshots               => [ 235     , 203      , 181      , 148      , 109       ],
	 processIdentify         => \&zoomInsProcessIdentify,
	 processExtract          => \&zoomInsProcessExtract,
	 preprocessExtract       => [
	     \&zoomInsPreProcessExtractLocate,
	     \&zoomInsPreProcessExtractUncontaminated,
	     ],
	 postprocessExtract      =>
	     [
	      \&zoomInsPostprocessSelectInSphere    ,
	      \&zoomInsPostprocessExtractSelectedIDs,
	      \&zoomInsPostprocessSelectInICs       ,
	      \&zoomInsPostprocessAnalyze           ,
	      \&zoomInsPostprocessSetVolume
	     ],
	 postprocessMassFunction =>
	     [
	      \&zoomInsPostProcessMassFunction
	     ]
     },
     {
	 label                   => "MilkyWay_WDM6.5",
	 subpath                 => "ZoomIns",
	 realizations            => [ "Halo004", "Halo113", "Halo023" ],
<<<<<<< HEAD
	 hostHaloIDs             => [ "3748000", "6642869", "3689954" ],     
=======
>>>>>>> 63fcfbe2
	 description             => "Halo mass function for non-backsplash halos from Milky Way, 6.5keV WDM zoom-in simulations.",
	 simulationReference     => "Nadler et al.",
	 simulationURL           => "https://www",
	 hubbleConstant          => 0.7,
	 massHostLogMin          => 12.0, 
	 massHostLogMax          => 12.3, 
	 massParticle            => 2.81981e5,
	 subvolumes              => 1,
	 expansionFactors        => [   1.0000,   0.66503,   0.50239,   0.32987,   0.20064 ],
	 snapshots               => [ 235     , 203      , 181      , 148      , 109       ],
	 processIdentify         => \&zoomInsProcessIdentify,
	 processExtract          => \&zoomInsProcessExtract,
	 preprocessExtract       => [
	     \&zoomInsPreProcessExtractLocate,
	     \&zoomInsPreProcessExtractUncontaminated,
	     ],
	 postprocessExtract      =>
	     [
	      \&zoomInsPostprocessSelectInSphere    ,
	      \&zoomInsPostprocessExtractSelectedIDs,
	      \&zoomInsPostprocessSelectInICs       ,
	      \&zoomInsPostprocessAnalyze           ,
	      \&zoomInsPostprocessSetVolume
	     ],
	 postprocessMassFunction =>
	     [
	      \&zoomInsPostProcessMassFunction
	     ]
     },
     {
	 label                   => "MilkyWay_WDM10",
	 subpath                 => "ZoomIns",
	 realizations            => [ "Halo004", "Halo113", "Halo023" ],
<<<<<<< HEAD
	 hostHaloIDs             => [ "5142328", "9029790", "5036676" ],
=======
>>>>>>> 63fcfbe2
	 description             => "Halo mass function for non-backsplash halos from Milky Way, 10keV WDM zoom-in simulations.",
	 simulationReference     => "Nadler et al.",
	 simulationURL           => "https://www",
	 hubbleConstant          => 0.7,
	 massHostLogMin          => 12.0, 
	 massHostLogMax          => 12.3, 
	 massParticle            => 2.81981e5,
	 subvolumes              => 1,
	 expansionFactors        => [   1.0000,   0.66503,   0.50239,   0.32987,   0.20064 ],
	 snapshots               => [ 235     , 203      , 181      , 148      , 109       ],
	 processIdentify         => \&zoomInsProcessIdentify,
	 processExtract          => \&zoomInsProcessExtract,
	 preprocessExtract       => [
	     \&zoomInsPreProcessExtractLocate,
	     \&zoomInsPreProcessExtractUncontaminated,
	     ],
	 postprocessExtract      =>
	     [
	      \&zoomInsPostprocessSelectInSphere    ,
	      \&zoomInsPostprocessExtractSelectedIDs,
	      \&zoomInsPostprocessSelectInICs       ,
	      \&zoomInsPostprocessAnalyze           ,
	      \&zoomInsPostprocessSetVolume
	     ],
	 postprocessMassFunction =>
	     [
	      \&zoomInsPostProcessMassFunction
	     ]
     },
     {
	 label                   => "MilkyWay_IDM1GeV_envelope",
	 subpath                 => "ZoomIns",
	 realizations            => [ "Halo004", "Halo113", "Halo023" ],
<<<<<<< HEAD
	 hostHaloIDs             => [ "2209445", "4097027", "2133309" ],     
=======
>>>>>>> 63fcfbe2
	 description             => "Halo mass function for non-backsplash halos from Milky Way, 1GeV (envelope) IDM zoom-in simulations.",
	 simulationReference     => "Nadler et al.",
	 simulationURL           => "https://www",
	 hubbleConstant          => 0.7,
	 massParticle            => 2.81981e5,
	 massHostLogMin          => 12.0, 
	 massHostLogMax          => 12.3, 
	 subvolumes              => 1,
	 expansionFactors        => [   1.0000,   0.66503,   0.50239,   0.32987,   0.20064 ],
	 snapshots               => [ 235     , 203      , 181      , 148      , 109       ],
	 processIdentify         => \&zoomInsProcessIdentify,
	 preprocessExtract       => [
	     \&zoomInsPreProcessExtractLocate,
	     \&zoomInsPreProcessExtractUncontaminated,
	     ],
	 processExtract          => \&zoomInsProcessExtract,
	 postprocessExtract      =>
	     [
	      \&zoomInsPostprocessSelectInSphere    ,
	      \&zoomInsPostprocessExtractSelectedIDs,
	      \&zoomInsPostprocessSelectInICs       ,
	      \&zoomInsPostprocessAnalyze           ,
	      \&zoomInsPostprocessSetVolume
	     ],
	 postprocessMassFunction =>
	     [
	      \&zoomInsPostProcessMassFunction
	     ]
     },
     {
	 label                   => "MilkyWay_IDM1GeV_halfmode",
	 subpath                 => "ZoomIns",
	 realizations            => [ "Halo004", "Halo023", "Halo113" ],
<<<<<<< HEAD
	 hostHaloIDs             => [ "4420455", "4330423", "7742697" ],     
=======
>>>>>>> 63fcfbe2
	 description             => "Halo mass function for non-backsplash halos from Milky Way, 1GeV (halfmode) IDM zoom-in simulations.",
	 simulationReference     => "Nadler et al.",
	 simulationURL           => "https://www",
	 hubbleConstant          => 0.7,
	 massParticle            => 2.81981e5,
	 massHostLogMin          => 12.0, 
	 massHostLogMax          => 12.3, 
	 subvolumes              => 1,
	 expansionFactors        => [   1.0000,   0.66503,   0.50239,   0.32987,   0.20064 ],
	 snapshots               => [ 235     , 203      , 181      , 148      , 109       ],
	 processIdentify         => \&zoomInsProcessIdentify,
	 preprocessExtract       => [
	     \&zoomInsPreProcessExtractLocate,
	     \&zoomInsPreProcessExtractUncontaminated,
	     ],
	 processExtract          => \&zoomInsProcessExtract,
	 postprocessExtract      =>
	     [
	      \&zoomInsPostprocessSelectInSphere    ,
	      \&zoomInsPostprocessExtractSelectedIDs,
	      \&zoomInsPostprocessSelectInICs       ,
	      \&zoomInsPostprocessAnalyze           ,
	      \&zoomInsPostprocessSetVolume
	     ],
	 postprocessMassFunction =>
	     [
	      \&zoomInsPostProcessMassFunction
	     ]
     },
     {
	 label                   => "MilkyWay_IDM1e-2GeV_envelope",
	 subpath                 => "ZoomIns",
	 realizations            => [ "Halo004", "Halo113", "Halo023" ],
<<<<<<< HEAD
	 hostHaloIDs             => [ "2684571", "4987622", "2627506" ],     
=======
>>>>>>> 63fcfbe2
	 description             => "Halo mass function for non-backsplash halos from Milky Way, 1e-2GeV (envelope) IDM zoom-in simulations.",
	 simulationReference     => "Nadler et al.",
	 simulationURL           => "https://www",
	 hubbleConstant          => 0.7,
	 massParticle            => 2.81981e5,
	 massHostLogMin          => 12.0, 
	 massHostLogMax          => 12.3, 
	 subvolumes              => 1,
	 expansionFactors        => [   1.0000,   0.66503,   0.50239,   0.32987,   0.20064 ],
	 snapshots               => [ 235     , 203      , 181      , 148      , 109       ],
	 processIdentify         => \&zoomInsProcessIdentify,
	 preprocessExtract       => [
	     \&zoomInsPreProcessExtractLocate,
	     \&zoomInsPreProcessExtractUncontaminated,
	     ],
	 processExtract          => \&zoomInsProcessExtract,
	 postprocessExtract      =>
	     [
	      \&zoomInsPostprocessSelectInSphere    ,
	      \&zoomInsPostprocessExtractSelectedIDs,
	      \&zoomInsPostprocessSelectInICs       ,
	      \&zoomInsPostprocessAnalyze           ,
	      \&zoomInsPostprocessSetVolume
	     ],
	 postprocessMassFunction =>
	     [
	      \&zoomInsPostProcessMassFunction
	     ]
     },
     {
	 label                   => "MilkyWay_IDM1e-2GeV_halfmode",
	 subpath                 => "ZoomIns",
	 realizations            => [ "Halo004", "Halo113", "Halo023" ],
<<<<<<< HEAD
	 hostHaloIDs             => [ "4715433", "8284700", "4620792" ],     
=======
>>>>>>> 63fcfbe2
	 description             => "Halo mass function for non-backsplash halos from Milky Way, 1e-2GeV (halfmode) IDM zoom-in simulations.",
	 simulationReference     => "Nadler et al.",
	 simulationURL           => "https://www",
	 hubbleConstant          => 0.7,
	 massParticle            => 2.81981e5,
	 massHostLogMin          => 12.0, 
	 massHostLogMax          => 12.3, 
	 subvolumes              => 1,
	 expansionFactors        => [   1.0000,   0.66503,   0.50239,   0.32987,   0.20064 ],
	 snapshots               => [ 235     , 203      , 181      , 148      , 109       ],
	 processIdentify         => \&zoomInsProcessIdentify,
	 preprocessExtract       => [
	     \&zoomInsPreProcessExtractLocate,
	     \&zoomInsPreProcessExtractUncontaminated,
	     ],
	 processExtract          => \&zoomInsProcessExtract,
	 postprocessExtract      =>
	     [
	      \&zoomInsPostprocessSelectInSphere    ,
	      \&zoomInsPostprocessExtractSelectedIDs,
	      \&zoomInsPostprocessSelectInICs       ,
	      \&zoomInsPostprocessAnalyze           ,
	      \&zoomInsPostprocessSetVolume
	     ],
	 postprocessMassFunction =>
	     [
	      \&zoomInsPostProcessMassFunction
	     ]
     },
     {
	 label                   => "MilkyWay_IDM1e-4GeV_envelope",
	 subpath                 => "ZoomIns",
	 realizations            => [ "Halo004", "Halo113", "Halo023" ],
<<<<<<< HEAD
	 hostHaloIDs             => [ "2608778", "4617903", "2548931" ],     
=======
>>>>>>> 63fcfbe2
	 description             => "Halo mass function for non-backsplash halos from Milky Way, 1e-4GeV (envelope) IDM zoom-in simulations.",
	 simulationReference     => "Nadler et al.",
	 simulationURL           => "https://www",
	 hubbleConstant          => 0.7,
	 massParticle            => 2.81981e5,
	 massHostLogMin          => 12.0, 
	 massHostLogMax          => 12.3, 
	 subvolumes              => 1,
	 expansionFactors        => [   1.0000,   0.66503,   0.50239,   0.32987,   0.20064 ],
	 snapshots               => [ 235     , 203      , 181      , 148      , 109       ],
	 processIdentify         => \&zoomInsProcessIdentify,
	 preprocessExtract       => [
	     \&zoomInsPreProcessExtractLocate,
	     \&zoomInsPreProcessExtractUncontaminated,
	     ],
	 processExtract          => \&zoomInsProcessExtract,
	 postprocessExtract      =>
	     [
	      \&zoomInsPostprocessSelectInSphere    ,
	      \&zoomInsPostprocessExtractSelectedIDs,
	      \&zoomInsPostprocessSelectInICs       ,
	      \&zoomInsPostprocessAnalyze           ,
	      \&zoomInsPostprocessSetVolume
	     ],
	 postprocessMassFunction =>
	     [
	      \&zoomInsPostProcessMassFunction
	     ]
     },
     {
	 label                   => "MilkyWay_IDM1e-4GeV_halfmode",
	 subpath                 => "ZoomIns",
	 realizations            => [ "Halo004", "Halo113", "Halo023" ],
<<<<<<< HEAD
	 hostHaloIDs             => [ "3786907", "6704064", "3736780" ],     
=======
>>>>>>> 63fcfbe2
	 description             => "Halo mass function for non-backsplash halos from Milky Way, 1e-4GeV (halfmode) IDM zoom-in simulations.",
	 simulationReference     => "Nadler et al.",
	 simulationURL           => "https://www",
	 hubbleConstant          => 0.7,
	 massParticle            => 2.81981e5,
	 massHostLogMin          => 12.0, 
	 massHostLogMax          => 12.3, 
	 subvolumes              => 1,
	 expansionFactors        => [   1.0000,   0.66503,   0.50239,   0.32987,   0.20064 ],
	 snapshots               => [ 235     , 203      , 181      , 148      , 109       ],
	 processIdentify         => \&zoomInsProcessIdentify,
	 preprocessExtract       => [
	     \&zoomInsPreProcessExtractLocate,
	     \&zoomInsPreProcessExtractUncontaminated,
	     ],
	 processExtract          => \&zoomInsProcessExtract,
	 postprocessExtract      =>
	     [
	      \&zoomInsPostprocessSelectInSphere    ,
	      \&zoomInsPostprocessExtractSelectedIDs,
	      \&zoomInsPostprocessSelectInICs       ,
	      \&zoomInsPostprocessAnalyze           ,
	      \&zoomInsPostprocessSetVolume
	     ],
	 postprocessMassFunction =>
	     [
	      \&zoomInsPostProcessMassFunction
	     ]
     },
     {
	 label                   => "MilkyWay_fdm_25.9e-22eV",
	 subpath                 => "ZoomIns",
	 realizations            => [ "Halo004", "Halo113", "Halo023" ],
<<<<<<< HEAD
	 hostHaloIDs             => [ "1830021", "3212308", "1739218" ],     
=======
>>>>>>> 63fcfbe2
	 description             => "Halo mass function for non-backsplash halos from Milky Way, 25.9-22eV FDM zoom-in simulations.",
	 simulationReference     => "Nadler et al.",
	 simulationURL           => "https://www",
	 hubbleConstant          => 0.7,
	 massParticle            => 2.81981e5,
	 massHostLogMin          => 12.0, 
	 massHostLogMax          => 12.3, 
	 subvolumes              => 1,
	 expansionFactors        => [   1.0000,   0.66503,   0.50239,   0.32987,   0.20064 ],
	 snapshots               => [ 235     , 203      , 181      , 148      , 109       ],
	 processIdentify         => \&zoomInsProcessIdentify,
	 preprocessExtract       => [
	     \&zoomInsPreProcessExtractLocate,
	     \&zoomInsPreProcessExtractUncontaminated,
	     ],
	 processExtract          => \&zoomInsProcessExtract,
	 postprocessExtract      =>
	     [
	      \&zoomInsPostprocessSelectInSphere    ,
	      \&zoomInsPostprocessExtractSelectedIDs,
	      \&zoomInsPostprocessSelectInICs       ,
	      \&zoomInsPostprocessAnalyze           ,
	      \&zoomInsPostprocessSetVolume
	     ],
	 postprocessMassFunction =>
	     [
	      \&zoomInsPostProcessMassFunction
	     ]
     },
     {
	 label                   => "MilkyWay_fdm_185e-22eV",
	 subpath                 => "ZoomIns",
	 realizations            => [ "Halo004", "Halo113", "Halo023" ],
<<<<<<< HEAD
	 hostHaloIDs             => [ "3910587", "6907393", "3862528" ],     
=======
>>>>>>> 63fcfbe2
	 description             => "Halo mass function for non-backsplash halos from Milky Way, 185-22eV FDM zoom-in simulations.",
	 simulationReference     => "Nadler et al.",
	 simulationURL           => "https://www",
	 hubbleConstant          => 0.7,
	 massParticle            => 2.81981e5,
	 massHostLogMin          => 12.0, 
	 massHostLogMax          => 12.3, 
	 subvolumes              => 1,
	 expansionFactors        => [   1.0000,   0.66503,   0.50239,   0.32987,   0.20064 ],
	 snapshots               => [ 235     , 203      , 181      , 148      , 109       ],
	 processIdentify         => \&zoomInsProcessIdentify,
	 preprocessExtract       => [
	     \&zoomInsPreProcessExtractLocate,
	     \&zoomInsPreProcessExtractUncontaminated,
	     ],
	 processExtract          => \&zoomInsProcessExtract,
	 postprocessExtract      =>
	     [
	      \&zoomInsPostprocessSelectInSphere    ,
	      \&zoomInsPostprocessExtractSelectedIDs,
	      \&zoomInsPostprocessSelectInICs       ,
	      \&zoomInsPostprocessAnalyze           ,
	      \&zoomInsPostprocessSetVolume
	     ],
	 postprocessMassFunction =>
	     [
	      \&zoomInsPostProcessMassFunction
	     ]
     },
     {
	 label                   => "MilkyWay_fdm_490e-22eV",
	 subpath                 => "ZoomIns",
	 realizations            => [ "Halo004", "Halo113", "Halo023" ],
<<<<<<< HEAD
	 hostHaloIDs             => [ "5424974", "9529989", "5314898" ],     
=======
>>>>>>> 63fcfbe2
	 description             => "Halo mass function for non-backsplash halos from Milky Way, 490e-22eV FDM zoom-in simulations.",
	 simulationReference     => "Nadler et al.",
	 simulationURL           => "https://www",
	 hubbleConstant          => 0.7,
	 massParticle            => 2.81981e5,
	 massHostLogMin          => 12.0, 
	 massHostLogMax          => 12.3, 
	 subvolumes              => 1,
	 expansionFactors        => [   1.0000,   0.66503,   0.50239,   0.32987,   0.20064 ],
	 snapshots               => [ 235     , 203      , 181      , 148      , 109       ],
	 processIdentify         => \&zoomInsProcessIdentify,
	 preprocessExtract       => [
	     \&zoomInsPreProcessExtractLocate,
	     \&zoomInsPreProcessExtractUncontaminated,
	     ],
	 processExtract          => \&zoomInsProcessExtract,
	 postprocessExtract      =>
	     [
	      \&zoomInsPostprocessSelectInSphere    ,
	      \&zoomInsPostprocessExtractSelectedIDs,
	      \&zoomInsPostprocessSelectInICs       ,
	      \&zoomInsPostprocessAnalyze           ,
	      \&zoomInsPostprocessSetVolume
	     ],
	 postprocessMassFunction =>
	     [
	      \&zoomInsPostProcessMassFunction
	     ]
     },
     {
	 label                   => "MilkyWay_WDM3_hires",
	 subpath                 => "ZoomIns",
	 realizations            => [ "Halo004" ],
<<<<<<< HEAD
	 hostHaloIDs             => [ "7748313" ],     
=======
>>>>>>> 63fcfbe2
	 description             => "Halo mass function for non-backsplash halos from Milky Way, 3keV WDM zoom-in simulations.",
	 simulationReference     => "Nadler et al.",
	 simulationURL           => "https://www",
	 hubbleConstant          => 0.7,
	 massHostLogMin          => 12.0, 
	 massHostLogMax          => 12.3, 
	 massParticle            => 3.5247625e4,
	 subvolumes              => 1,
	 expansionFactors        => [   1.0000,   0.66503,   0.50239,   0.32987,   0.20064 ],
	 snapshots               => [ 235     , 203      , 181      , 148      , 109       ],
	 processIdentify         => \&zoomInsProcessIdentify,
	 processExtract          => \&zoomInsProcessExtract,
	 preprocessExtract       => [
	     \&zoomInsPreProcessExtractLocate,
	     \&zoomInsPreProcessExtractUncontaminated,
	     ],
	 postprocessExtract      =>
	     [
	      \&zoomInsPostprocessSelectInSphere    ,
	      \&zoomInsPostprocessExtractSelectedIDs,
	      \&zoomInsPostprocessSelectInICs       ,
	      \&zoomInsPostprocessAnalyze           ,
	      \&zoomInsPostprocessSetVolume
	     ],
	 postprocessMassFunction =>
	     [
	      \&zoomInsPostProcessMassFunction
	     ]
     },
     {
	 label                   => "MilkyWay_WDM6.5_hires",
	 subpath                 => "ZoomIns",
	 realizations            => [ "Halo004" ],
<<<<<<< HEAD
	 hostHaloIDs             => [ "17700097" ],     
=======
>>>>>>> 63fcfbe2
	 description             => "Halo mass function for non-backsplash halos from Milky Way, 6.5keV WDM zoom-in simulations.",
	 simulationReference     => "Nadler et al.",
	 simulationURL           => "https://www",
	 hubbleConstant          => 0.7,
	 massHostLogMin          => 12.0, 
	 massHostLogMax          => 12.3, 
	 massParticle            => 3.5247625e4,
	 subvolumes              => 1,
	 expansionFactors        => [   1.0000,   0.66503,   0.50239,   0.32987,   0.20064 ],
	 snapshots               => [ 235     , 203      , 181      , 148      , 109       ],
	 processIdentify         => \&zoomInsProcessIdentify,
	 processExtract          => \&zoomInsProcessExtract,
	 preprocessExtract       => [
	     \&zoomInsPreProcessExtractLocate,
	     \&zoomInsPreProcessExtractUncontaminated,
	     ],
	 postprocessExtract      =>
	     [
	      \&zoomInsPostprocessSelectInSphere    ,
	      \&zoomInsPostprocessExtractSelectedIDs,
	      \&zoomInsPostprocessSelectInICs       ,
	      \&zoomInsPostprocessAnalyze           ,
	      \&zoomInsPostprocessSetVolume
	     ],
	 postprocessMassFunction =>
	     [
	      \&zoomInsPostProcessMassFunction
	     ]
     },
     {
	 label                   => "MilkyWay_WDM10_hires",
	 subpath                 => "ZoomIns",
	 realizations            => [ "Halo004" ],
<<<<<<< HEAD
	 hostHaloIDs             => [ "26174044" ],     
=======
>>>>>>> 63fcfbe2
	 description             => "Halo mass function for non-backsplash halos from Milky Way, 10keV WDM zoom-in simulations.",
	 simulationReference     => "Nadler et al.",
	 simulationURL           => "https://www",
	 hubbleConstant          => 0.7,
	 massHostLogMin          => 12.0, 
	 massHostLogMax          => 12.3, 
	 massParticle            => 3.5247625e4,
	 subvolumes              => 1,
	 expansionFactors        => [   1.0000,   0.66503,   0.50239,   0.32987,   0.20064 ],
	 snapshots               => [ 235     , 203      , 181      , 148      , 109       ],
	 processIdentify         => \&zoomInsProcessIdentify,
	 processExtract          => \&zoomInsProcessExtract,
	 preprocessExtract       => [
	     \&zoomInsPreProcessExtractLocate,
	     \&zoomInsPreProcessExtractUncontaminated,
	     ],
	 postprocessExtract      =>
	     [
	      \&zoomInsPostprocessSelectInSphere    ,
	      \&zoomInsPostprocessExtractSelectedIDs,
	      \&zoomInsPostprocessSelectInICs       ,
	      \&zoomInsPostprocessAnalyze           ,
	      \&zoomInsPostprocessSetVolume
	     ],
	 postprocessMassFunction =>
	     [
	      \&zoomInsPostProcessMassFunction
	     ]
     },
     {
	 label                   => "MilkyWay_IDM1GeV_envelope_hires",
	 subpath                 => "ZoomIns",
	 realizations            => [ "Halo004" ],
<<<<<<< HEAD
	 hostHaloIDs             => [ "10954504" ],     
=======
>>>>>>> 63fcfbe2
	 description             => "Halo mass function for non-backsplash halos from Milky Way, 1GeV (envelope) IDM zoom-in simulations.",
	 simulationReference     => "Nadler et al.",
	 simulationURL           => "https://www",
	 hubbleConstant          => 0.7,
	 massParticle            => 3.5247625e4,
	 massHostLogMin          => 12.0, 
	 massHostLogMax          => 12.3, 
	 subvolumes              => 1,
	 expansionFactors        => [   1.0000,   0.66503,   0.50239,   0.32987,   0.20064 ],
	 snapshots               => [ 235     , 203      , 181      , 148      , 109       ],
	 processIdentify         => \&zoomInsProcessIdentify,
	 preprocessExtract       => [
	     \&zoomInsPreProcessExtractLocate,
	     \&zoomInsPreProcessExtractUncontaminated,
	     ],
	 processExtract          => \&zoomInsProcessExtract,
	 postprocessExtract      =>
	     [
	      \&zoomInsPostprocessSelectInSphere    ,
	      \&zoomInsPostprocessExtractSelectedIDs,
	      \&zoomInsPostprocessSelectInICs       ,
	      \&zoomInsPostprocessAnalyze           ,
	      \&zoomInsPostprocessSetVolume
	     ],
	 postprocessMassFunction =>
	     [
	      \&zoomInsPostProcessMassFunction
	     ]
     },
     {
	 label                   => "MilkyWay_IDM1GeV_halfmode_hires",
	 subpath                 => "ZoomIns",
	 realizations            => [ "Halo004" ],
<<<<<<< HEAD
	 hostHaloIDs             => [ "26718213" ],     
=======
>>>>>>> 63fcfbe2
	 description             => "Halo mass function for non-backsplash halos from Milky Way, 1GeV (halfmode) IDM zoom-in simulations.",
	 simulationReference     => "Nadler et al.",
	 simulationURL           => "https://www",
	 hubbleConstant          => 0.7,
	 massParticle            => 3.5247625e4,
	 massHostLogMin          => 12.0, 
	 massHostLogMax          => 12.3, 
	 subvolumes              => 1,
	 expansionFactors        => [   1.0000,   0.66503,   0.50239,   0.32987,   0.20064 ],
	 snapshots               => [ 235     , 203      , 181      , 148      , 109       ],
	 processIdentify         => \&zoomInsProcessIdentify,
	 preprocessExtract       => [
	     \&zoomInsPreProcessExtractLocate,
	     \&zoomInsPreProcessExtractUncontaminated,
	     ],
	 processExtract          => \&zoomInsProcessExtract,
	 postprocessExtract      =>
	     [
	      \&zoomInsPostprocessSelectInSphere    ,
	      \&zoomInsPostprocessExtractSelectedIDs,
	      \&zoomInsPostprocessSelectInICs       ,
	      \&zoomInsPostprocessAnalyze           ,
	      \&zoomInsPostprocessSetVolume
	     ],
	 postprocessMassFunction =>
	     [
	      \&zoomInsPostProcessMassFunction
	     ]
     },
     {
	 label                   => "MilkyWay_IDM1e-2GeV_envelope_hires",
	 subpath                 => "ZoomIns",
	 realizations            => [ "Halo004" ],
<<<<<<< HEAD
	 hostHaloIDs             => [ "12749499" ],     
=======
>>>>>>> 63fcfbe2
	 description             => "Halo mass function for non-backsplash halos from Milky Way, 1e-2GeV (envelope) IDM zoom-in simulations.",
	 simulationReference     => "Nadler et al.",
	 simulationURL           => "https://www",
	 hubbleConstant          => 0.7,
	 massParticle            => 3.5247625e4,
	 massHostLogMin          => 12.0, 
	 massHostLogMax          => 12.3, 
	 subvolumes              => 1,
	 expansionFactors        => [   1.0000,   0.66503,   0.50239,   0.32987,   0.20064 ],
	 snapshots               => [ 235     , 203      , 181      , 148      , 109       ],
	 processIdentify         => \&zoomInsProcessIdentify,
	 preprocessExtract       => [
	     \&zoomInsPreProcessExtractLocate,
	     \&zoomInsPreProcessExtractUncontaminated,
	     ],
	 processExtract          => \&zoomInsProcessExtract,
	 postprocessExtract      =>
	     [
	      \&zoomInsPostprocessSelectInSphere    ,
	      \&zoomInsPostprocessExtractSelectedIDs,
	      \&zoomInsPostprocessSelectInICs       ,
	      \&zoomInsPostprocessAnalyze           ,
	      \&zoomInsPostprocessSetVolume
	     ],
	 postprocessMassFunction =>
	     [
	      \&zoomInsPostProcessMassFunction
	     ]
     },
     {
	 label                   => "MilkyWay_IDM1e-2GeV_halfmode_hires",
	 subpath                 => "ZoomIns",
	 realizations            => [ "Halo004" ],
<<<<<<< HEAD
	 hostHaloIDs             => [ "31947159" ],     
=======
>>>>>>> 63fcfbe2
	 description             => "Halo mass function for non-backsplash halos from Milky Way, 1e-2GeV (halfmode) IDM zoom-in simulations.",
	 simulationReference     => "Nadler et al.",
	 simulationURL           => "https://www",
	 hubbleConstant          => 0.7,
	 massParticle            => 3.5247625e4,
	 massHostLogMin          => 12.0, 
	 massHostLogMax          => 12.3, 
	 subvolumes              => 1,
	 expansionFactors        => [   1.0000,   0.66503,   0.50239,   0.32987,   0.20064 ],
	 snapshots               => [ 235     , 203      , 181      , 148      , 109       ],
	 processIdentify         => \&zoomInsProcessIdentify,
	 preprocessExtract       => [
	     \&zoomInsPreProcessExtractLocate,
	     \&zoomInsPreProcessExtractUncontaminated,
	     ],
	 processExtract          => \&zoomInsProcessExtract,
	 postprocessExtract      =>
	     [
	      \&zoomInsPostprocessSelectInSphere    ,
	      \&zoomInsPostprocessExtractSelectedIDs,
	      \&zoomInsPostprocessSelectInICs       ,
	      \&zoomInsPostprocessAnalyze           ,
	      \&zoomInsPostprocessSetVolume
	     ],
	 postprocessMassFunction =>
	     [
	      \&zoomInsPostProcessMassFunction
	     ]
     },
     {
	 label                   => "MilkyWay_IDM1e-4GeV_envelope_hires",
	 subpath                 => "ZoomIns",
	 realizations            => [ "Halo004" ],
<<<<<<< HEAD
	 hostHaloIDs             => [ "11246992" ],     
=======
>>>>>>> 63fcfbe2
	 description             => "Halo mass function for non-backsplash halos from Milky Way, 1e-4GeV (envelope) IDM zoom-in simulations.",
	 simulationReference     => "Nadler et al.",
	 simulationURL           => "https://www",
	 hubbleConstant          => 0.7,
	 massParticle            => 3.5247625e4,
	 massHostLogMin          => 12.0, 
	 massHostLogMax          => 12.3, 
	 subvolumes              => 1,
	 expansionFactors        => [   1.0000,   0.66503,   0.50239,   0.32987,   0.20064 ],
	 snapshots               => [ 235     , 203      , 181      , 148      , 109       ],
	 processIdentify         => \&zoomInsProcessIdentify,
	 preprocessExtract       => [
	     \&zoomInsPreProcessExtractLocate,
	     \&zoomInsPreProcessExtractUncontaminated,
	     ],
	 processExtract          => \&zoomInsProcessExtract,
	 postprocessExtract      =>
	     [
	      \&zoomInsPostprocessSelectInSphere    ,
	      \&zoomInsPostprocessExtractSelectedIDs,
	      \&zoomInsPostprocessSelectInICs       ,
	      \&zoomInsPostprocessAnalyze           ,
	      \&zoomInsPostprocessSetVolume
	     ],
	 postprocessMassFunction =>
	     [
	      \&zoomInsPostProcessMassFunction
	     ]
     },
     {
	 label                   => "MilkyWay_IDM1e-4GeV_halfmode_hires",
	 subpath                 => "ZoomIns",
	 realizations            => [ "Halo004" ],
<<<<<<< HEAD
	 hostHaloIDs             => [ "17679593" ],     
=======
>>>>>>> 63fcfbe2
	 description             => "Halo mass function for non-backsplash halos from Milky Way, 1e-4GeV (halfmode) IDM zoom-in simulations.",
	 simulationReference     => "Nadler et al.",
	 simulationURL           => "https://www",
	 hubbleConstant          => 0.7,
	 massParticle            => 3.5247625e4,
	 massHostLogMin          => 12.0, 
	 massHostLogMax          => 12.3, 
	 subvolumes              => 1,
	 expansionFactors        => [   1.0000,   0.66503,   0.50239,   0.32987,   0.20064 ],
	 snapshots               => [ 235     , 203      , 181      , 148      , 109       ],
	 processIdentify         => \&zoomInsProcessIdentify,
	 preprocessExtract       => [
	     \&zoomInsPreProcessExtractLocate,
	     \&zoomInsPreProcessExtractUncontaminated,
	     ],
	 processExtract          => \&zoomInsProcessExtract,
	 postprocessExtract      =>
	     [
	      \&zoomInsPostprocessSelectInSphere    ,
	      \&zoomInsPostprocessExtractSelectedIDs,
	      \&zoomInsPostprocessSelectInICs       ,
	      \&zoomInsPostprocessAnalyze           ,
	      \&zoomInsPostprocessSetVolume
	     ],
	 postprocessMassFunction =>
	     [
	      \&zoomInsPostProcessMassFunction
	     ]
     },
     {
	 label                   => "MilkyWay_fdm_25.9e-22eV_hires",
	 subpath                 => "ZoomIns",
	 realizations            => [ "Halo004" ],
<<<<<<< HEAD
	 hostHaloIDs             => [ "7142909" ],     
=======
>>>>>>> 63fcfbe2
	 description             => "Halo mass function for non-backsplash halos from Milky Way, 25.9-22eV FDM zoom-in simulations.",
	 simulationReference     => "Nadler et al.",
	 simulationURL           => "https://www",
	 hubbleConstant          => 0.7,
	 massParticle            => 3.5247625e4,
	 massHostLogMin          => 12.0, 
	 massHostLogMax          => 12.3, 
	 subvolumes              => 1,
	 expansionFactors        => [   1.0000,   0.66503,   0.50239,   0.32987,   0.20064 ],
	 snapshots               => [ 235     , 203      , 181      , 148      , 109       ],
	 processIdentify         => \&zoomInsProcessIdentify,
	 preprocessExtract       => [
	     \&zoomInsPreProcessExtractLocate,
	     \&zoomInsPreProcessExtractUncontaminated,
	     ],
	 processExtract          => \&zoomInsProcessExtract,
	 postprocessExtract      =>
	     [
	      \&zoomInsPostprocessSelectInSphere    ,
	      \&zoomInsPostprocessExtractSelectedIDs,
	      \&zoomInsPostprocessSelectInICs       ,
	      \&zoomInsPostprocessAnalyze           ,
	      \&zoomInsPostprocessSetVolume
	     ],
	 postprocessMassFunction =>
	     [
	      \&zoomInsPostProcessMassFunction
	     ]
     },
     {
	 label                   => "MilkyWay_fdm_185e-22eV_hires",
	 subpath                 => "ZoomIns",
	 realizations            => [ "Halo004" ],
<<<<<<< HEAD
	 hostHaloIDs             => [ "17809555" ],     
=======
>>>>>>> 63fcfbe2
	 description             => "Halo mass function for non-backsplash halos from Milky Way, 185-22eV FDM zoom-in simulations.",
	 simulationReference     => "Nadler et al.",
	 simulationURL           => "https://www",
	 hubbleConstant          => 0.7,
	 massParticle            => 3.5247625e4,
	 massHostLogMin          => 12.0, 
	 massHostLogMax          => 12.3, 
	 subvolumes              => 1,
	 expansionFactors        => [   1.0000,   0.66503,   0.50239,   0.32987,   0.20064 ],
	 snapshots               => [ 235     , 203      , 181      , 148      , 109       ],
	 processIdentify         => \&zoomInsProcessIdentify,
	 preprocessExtract       => [
	     \&zoomInsPreProcessExtractLocate,
	     \&zoomInsPreProcessExtractUncontaminated,
	     ],
	 processExtract          => \&zoomInsProcessExtract,
	 postprocessExtract      =>
	     [
	      \&zoomInsPostprocessSelectInSphere    ,
	      \&zoomInsPostprocessExtractSelectedIDs,
	      \&zoomInsPostprocessSelectInICs       ,
	      \&zoomInsPostprocessAnalyze           ,
	      \&zoomInsPostprocessSetVolume
	     ],
	 postprocessMassFunction =>
	     [
	      \&zoomInsPostProcessMassFunction
	     ]
     },
     {
	 label                   => "MilkyWay_fdm_490e-22eV_hires",
	 subpath                 => "ZoomIns",
	 realizations            => [ "Halo004" ],
<<<<<<< HEAD
	 hostHaloIDs             => [ "26071539" ],     
=======
>>>>>>> 63fcfbe2
	 description             => "Halo mass function for non-backsplash halos from Milky Way, 490e-22eV FDM zoom-in simulations.",
	 simulationReference     => "Nadler et al.",
	 simulationURL           => "https://www",
	 hubbleConstant          => 0.7,
	 massParticle            => 3.5247625e4,
	 massHostLogMin          => 12.0, 
	 massHostLogMax          => 12.3, 
	 subvolumes              => 1,
	 expansionFactors        => [   1.0000,   0.66503,   0.50239,   0.32987,   0.20064 ],
	 snapshots               => [ 235     , 203      , 181      , 148      , 109       ],
	 processIdentify         => \&zoomInsProcessIdentify,
	 preprocessExtract       => [
	     \&zoomInsPreProcessExtractLocate,
	     \&zoomInsPreProcessExtractUncontaminated,
	     ],
	 processExtract          => \&zoomInsProcessExtract,
	 postprocessExtract      =>
	     [
	      \&zoomInsPostprocessSelectInSphere    ,
	      \&zoomInsPostprocessExtractSelectedIDs,
	      \&zoomInsPostprocessSelectInICs       ,
	      \&zoomInsPostprocessAnalyze           ,
	      \&zoomInsPostprocessSetVolume
	     ],
	 postprocessMassFunction =>
	     [
	      \&zoomInsPostProcessMassFunction
	     ]
     },
     {
	 # LMC zoom-in simulations from the Symphony suite. Host halo IDs were found (by Ethan Nadler) by matching the MAH to that of
	 # the target halo in the originasl cosmological box simulation.
	 label                   => "LMC",
	 subpath                 => "ZoomIns",
	 # Halo479 and Halo888 have been excluded due to contamination by low-res particles 
	 realizations            => [ "Halo032", "Halo059", "Halo0662", "Halo083", "Halo088", "Halo097", "Halo104", "Halo110", "Halo202", "Halo208", "Halo218", "Halo296", "Halo301", "Halo303", "Halo340", "Halo374", "Halo380", "Halo391", "Halo405", "Halo440", "Halo463", "Halo4662", "Halo511", "Halo524", "Halo539", "Halo567", "Halo575", "Halo602", "Halo697", "Halo711", "Halo721", "Halo767", "Halo802", "Halo824", "Halo850", "Halo853", "Halo914", "Halo932", "Halo933" ],
<<<<<<< HEAD
	 hostHaloIDs             => [ "6809161", "11451612", "4714720", "2614218", "5470740", "2572433", "2104392", "8920770", "9048851", "5571100", "4797341", "9373983", "3585923", "5676033", "2705971", "2781538", "6323270", "4919362", "4865033", "9443609", "4414397", "5613596", "4210297", "4382204", "3371981", "3775946", "4263000", "9045701", "4524194", "4286404", "4959649", "3145683", "2965025", "6225728", "6473303", "5309166", "7168215", "2680560", "2599455" ], 
=======
>>>>>>> 63fcfbe2
	 description             => "Halo mass function for non-backsplash halos from LMC zoom-in simulations.",
	 simulationReference     => "Nadler et al.",
	 simulationURL           => "https://www",
	 hubbleConstant          => 0.7,
	 massParticle            => 3.52476e4,
	 massHostLogMin          => 10.95, 
	 massHostLogMax          => 11.50, 
	 subvolumes              => 1,
	 expansionFactors        => [   1.0000,   0.66503,   0.50239,   0.32987,   0.20064 ],
	 snapshots               => [ 235     , 203      , 181      , 148      , 109       ],
	 processIdentify         => \&zoomInsProcessIdentify,
	 preprocessExtract       =>
	     [
	      \&zoomInsPreProcessExtractLocate,
	      \&zoomInsPreProcessExtractUncontaminated,
	     ],
	 processExtract          => \&zoomInsProcessExtract,
	 postprocessExtract      =>
	     [
	      \&zoomInsPostprocessSelectInSphere    ,
	      \&zoomInsPostprocessExtractSelectedIDs,
	      \&zoomInsPostprocessSelectInICs       ,
	      \&zoomInsPostprocessAnalyze           ,
	      \&zoomInsPostprocessSetVolume
	     ],
	 postprocessMassFunction =>
	     [
	      \&zoomInsPostProcessMassFunction
	     ]
     }
    );

# Parse config options.
my $queueManager = &Galacticus::Options::Config(                'queueManager' );
my $queueConfig  = &Galacticus::Options::Config($queueManager->{'manager'     });

# Determine number of OpenMP threads to use.
my $ompThreads = $options{'ompThreads'} eq "max" ? $queueConfig->{'ppn'} : $options{'ompThreads'};

# Get an XML object.
my $xml = new XML::Simple();

# Iterate over simulations to identify always-isolated halos.
{
    my @jobsIdentify;
    foreach my $simulation ( @simulations ) {
	# Convert particle mass to Solar masses.
	$simulation->{'massParticle'} /= $simulation->{'hubbleConstant'};
	# Determine minimum and maximum masses for the mass function.
	$simulation->{'massMinimum'} = 10.0**(int(log($simulation->{'massParticle'})/log(10.0))+2);
	$simulation->{'massMaximum'} = 1.0e16;
	# Construct the simulation path.
	$simulation->{'path'} = $options{'simulationDataPath'};
	$simulation->{'path'} .= "/"
	    unless ( $simulation->{'path'} =~ m/\/$/ );
	$simulation->{'path'} .= $simulation->{'subpath'}."/".$simulation->{'label'}."/";
	# Add a single, null realization is the simulation has none.
	$simulation->{'realizations'} = [ "" ]
	    unless ( exists($simulation->{'realizations'}) );
	# Identify always isolated halos at z=0 and export these to IRATE format files.
	## Iterate over realizations.
	foreach my $realization ( @{$simulation->{'realizations'}} ) {
	    my $pathName = $simulation->{'path'}.($realization eq "" ? "" : $realization."/");
	    ## Iterate over subvolumes.
	    for(my $i=0;$i<$simulation->{'subvolumes'};++$i) {
		for(my $j=0;$j<$simulation->{'subvolumes'};++$j) {
		    for(my $k=0;$k<$simulation->{'subvolumes'};++$k) {
		        # Parse the base parameters.
			my $parameters = $xml->XMLin($ENV{'GALACTICUS_EXEC_PATH'}."/constraints/pipelines/darkMatter/haloMassFunctionIdentifyAlwaysIsolated.xml");
		        # Modify file names.
			$parameters->{'nbodyImporter'}                        ->{'fileName'}->{'value'} = $pathName."tree_"                   .$i."_".$j."_".$k.".dat" ;
			$parameters->{'nbodyOperator'}->{'nbodyOperator'}->[3]->{'fileName'}->{'value'} = $pathName."alwaysIsolated_subVolume".$i."_".$j."_".$k.".hdf5";
		        # If a custom process function is defined, call it.
			&{$simulation->{'processIdentify'}}($simulation,$realization,$pathName,$parameters)
			    if ( exists($simulation->{'processIdentify'}) );
		        # Write parmeter file.
			my $parameterFileName = $pathName."identifyAlwaysIsolated_".$i."_".$j."_".$k.".xml";
			open(my $outputFile,">",$parameterFileName);
			print $outputFile $xml->XMLout($parameters, RootName => "parameters");
			close($outputFile);
		        # Skip if the file exists.
		        next
			    if ( -e $pathName."alwaysIsolated_subVolume".$i."_".$j."_".$k.".hdf5" );
		        # Generate a job.
			my $job;
			$job->{'command'   } =
			    "Galacticus.exe ".$parameterFileName;
			$job->{'launchFile'} = $pathName."identifyAlwaysIsolated_".$i."_".$j."_".$k.".sh" ;
			$job->{'logFile'   } = $pathName."identifyAlwaysIsolated_".$i."_".$j."_".$k.".log";
			$job->{'label'     } =           "identifyAlwaysIsolated_".$i."_".$j."_".$k       ;
			$job->{'ppn'       } = $ompThreads;
			$job->{'ompThreads'} = $ompThreads;
			$job->{'nodes'     } = 1 ;
			$job->{'mem'       } = "8G";
			$job->{'walltime'  } = "8:00:00";
			$job->{'mpi'       } = "no";
			push(@jobsIdentify,$job);
		    }
		}
	    }
	}
    }
    &{$Galacticus::Launch::Hooks::moduleHooks{$queueManager->{'manager'}}->{'jobArrayLaunch'}}(\%options,@jobsIdentify)
	if ( scalar(@jobsIdentify) > 0 );
}

# Perform any preprocessing.
{
    my $workDone  =  1;
    my $iteration = -1;
    while ( $workDone ) {
	my @preprocessingJobs;
	++$iteration;
	$workDone = 0;
	foreach my $simulation ( @simulations ) {
	    # Iterate over realizations.
	    foreach my $realization ( @{$simulation->{'realizations'}} ) {
		my $pathName = $simulation->{'path'}.($realization eq "" ? "" : $realization."/");
		# If a custom preprocess function is defined, call it.
		if ( exists($simulation->{'preprocessExtract'}) && scalar(@{$simulation->{'preprocessExtract'}}) > $iteration ) {
		    $workDone = 1;
		    &{$simulation->{'preprocessExtract'}->[$iteration]}($simulation,$realization,$pathName,\@preprocessingJobs);
		}
	    }
	}
	&{$Galacticus::Launch::Hooks::moduleHooks{$queueManager->{'manager'}}->{'jobArrayLaunch'}}(\%options,@preprocessingJobs)
	    if ( scalar(@preprocessingJobs) > 0 );
    }
}

# Iterate over simulations to extract snapshots
{
    my @jobsExtract;
    foreach my $simulation ( @simulations ) {
	# Identify always isolated halos at z=0 and export these to IRATE format files.
	## Iterate over realizations.
	foreach my $realization ( @{$simulation->{'realizations'}} ) {
	    my $pathName = $simulation->{'path'}.($realization eq "" ? "" : $realization."/");
	    ## Iterate over subvolumes.
	    for(my $i=0;$i<$simulation->{'subvolumes'};++$i) {
		for(my $j=0;$j<$simulation->{'subvolumes'};++$j) {
		    for(my $k=0;$k<$simulation->{'subvolumes'};++$k) {
			# Iterate over expansion factors.
			foreach my $expansionFactor ( @{$simulation->{'expansionFactors'}} ) {
			    my $redshift            =  1.0        /$expansionFactor-1.0;
			    my $expansionFactorLow  = (1.0-5.0e-4)*$expansionFactor    ;
			    my $expansionFactorHigh = (1.0+5.0e-4)*$expansionFactor    ;
			    my $redshiftLabel       = sprintf("z%5.3f",$redshift)      ;
			    # Always-Isolated halos.
			    {
				# Parse the base parameters.
				my $parameters = $xml->XMLin($ENV{'GALACTICUS_EXEC_PATH'}."/constraints/pipelines/darkMatter/haloMassFunctionExtractSnapshot.xml");
				# Modify file names.
				$parameters->{'nbodyImporter'}                        ->{'fileName'     }->{'value'} = $pathName."alwaysIsolated_subVolume"                   .$i."_".$j."_".$k.".hdf5";
				$parameters->{'nbodyImporter'}                        ->{'properties'   }->{'value'} = "particleID alwaysIsolated expansionFactor massVirial";
				$parameters->{'nbodyOperator'}->{'nbodyOperator'}->[0]->{'rangeLow'     }->{'value'} = "1 ".$expansionFactorLow ;
				$parameters->{'nbodyOperator'}->{'nbodyOperator'}->[0]->{'rangeHigh'    }->{'value'} = "1 ".$expansionFactorHigh;
				$parameters->{'nbodyOperator'}->{'nbodyOperator'}->[1]->{'propertyNames'}->{'value'} = "alwaysIsolated expansionFactor";
				$parameters->{'nbodyOperator'}->{'nbodyOperator'}->[2]->{'fileName'     }->{'value'} = $pathName."alwaysIsolated_".$redshiftLabel."_subVolume".$i."_".$j."_".$k.".hdf5";
				$parameters->{'nbodyOperator'}->{'nbodyOperator'}->[2]->{'redshift'     }->{'value'} =                             $redshift                                           ;
				# If a custom process function is defined, call it.
				&{$simulation->{'processExtract'}}($simulation,$realization,$pathName,$parameters,$expansionFactor)
				    if ( exists($simulation->{'processExtract'}) );
				# Write parameter file.
				my $parameterFileName = $pathName."identifyAlwaysIsolated_".$redshiftLabel."_".$i."_".$j."_".$k.".xml";
				open(my $outputFile,">",$parameterFileName);
				print $outputFile $xml->XMLout($parameters, RootName => "parameters");
				close($outputFile);
				# Skip if the file exists.
				next
				    if ( -e $pathName."alwaysIsolated_".$redshiftLabel."_subVolume".$i."_".$j."_".$k.".hdf5" );
				# Generate a job.
				my $job;
				$job->{'command'   } =
				    "Galacticus.exe ".$parameterFileName;
				$job->{'launchFile'} = $pathName."identifyAlwaysIsolated_".$redshiftLabel."_".$i."_".$j."_".$k.".sh" ;
				$job->{'logFile'   } = $pathName."identifyAlwaysIsolated_".$redshiftLabel."_".$i."_".$j."_".$k.".log";
				$job->{'label'     } =           "identifyAlwaysIsolated_".$redshiftLabel."_".$i."_".$j."_".$k       ;
				$job->{'ppn'       } = 1;
				$job->{'ompThreads'} = 1;
				$job->{'nodes'     } = 1;
				$job->{'mem'       } = "8G";
				$job->{'walltime'  } = "8:00:00";
				$job->{'mpi'       } = "yes";
				push(@jobsExtract,$job);
			    }
			    # Non-flyby halos.
			    {
				# Parse the base parameters.
				my $parameters = $xml->XMLin($ENV{'GALACTICUS_EXEC_PATH'}."/constraints/pipelines/darkMatter/haloMassFunctionExtractSnapshot.xml");
				# Modify file names.
				$parameters->{'nbodyImporter'}                        ->{'fileName'     }->{'value'} = $pathName."alwaysIsolated_subVolume"             .$i."_".$j."_".$k.".hdf5";
				$parameters->{'nbodyImporter'}                        ->{'properties'   }->{'value'} = "particleID isFlyby expansionFactor massVirial";
				$parameters->{'nbodyOperator'}->{'nbodyOperator'}->[0]->{'propertyNames'}->{'value'} = "isFlyby expansionFactor";
				$parameters->{'nbodyOperator'}->{'nbodyOperator'}->[0]->{'rangeLow'     }->{'value'} = "0 ".$expansionFactorLow ;
				$parameters->{'nbodyOperator'}->{'nbodyOperator'}->[0]->{'rangeHigh'    }->{'value'} = "0 ".$expansionFactorHigh;
				$parameters->{'nbodyOperator'}->{'nbodyOperator'}->[1]->{'propertyNames'}->{'value'} = "isFlyby expansionFactor";
				$parameters->{'nbodyOperator'}->{'nbodyOperator'}->[2]->{'fileName'     }->{'value'} = $pathName."nonFlyby_".$redshiftLabel."_subVolume".$i."_".$j."_".$k.".hdf5";
				$parameters->{'nbodyOperator'}->{'nbodyOperator'}->[2]->{'redshift'     }->{'value'} =                       $redshift                                           ;
				# If a custom process function is defined, call it.
				&{$simulation->{'processExtract'}}($simulation,$realization,$pathName,$parameters,$expansionFactor)
				    if ( exists($simulation->{'processExtract'}) );
				# Write parameter file.
				my $parameterFileName = $pathName."identifyNonFlyby_".$redshiftLabel."_".$i."_".$j."_".$k.".xml";
				open(my $outputFile,">",$parameterFileName);
				print $outputFile $xml->XMLout($parameters, RootName => "parameters");
				close($outputFile);
				# Skip if the file exists.
				next
				    if ( -e $pathName."nonFlyby_".$redshiftLabel."_subVolume".$i."_".$j."_".$k.".hdf5" );
				# Generate a job.
				my $job;
				$job->{'command'   } =
				    "Galacticus.exe ".$parameterFileName;
				$job->{'launchFile'} = $pathName."identifyNonFlyby_".$redshiftLabel."_".$i."_".$j."_".$k.".sh" ;
				$job->{'logFile'   } = $pathName."identifyNonFlyby_".$redshiftLabel."_".$i."_".$j."_".$k.".log";
				$job->{'label'     } =           "identifyNonFlyby_".$redshiftLabel."_".$i."_".$j."_".$k       ;
				$job->{'ppn'       } = 1;
				$job->{'ompThreads'} = 1;
				$job->{'nodes'     } = 1;
				$job->{'mem'       } = "8G";
				$job->{'walltime'  } = "8:00:00";
				$job->{'mpi'       } = "yes";
				push(@jobsExtract,$job);
			    }
			    # All halos.
			    {
				# Parse the base parameters.
				my $parameters = $xml->XMLin($ENV{'GALACTICUS_EXEC_PATH'}."/constraints/pipelines/darkMatter/haloMassFunctionExtractSnapshot.xml");
				# Modify file names.
				$parameters->{'nbodyImporter'}                        ->{'fileName'     }->{'value'} = $pathName."alwaysIsolated_subVolume"        .$i."_".$j."_".$k.".hdf5";
				$parameters->{'nbodyImporter'}                        ->{'properties'   }->{'value'} = "particleID expansionFactor massVirial";
				$parameters->{'nbodyOperator'}->{'nbodyOperator'}->[0]->{'propertyNames'}->{'value'} = "expansionFactor";
				$parameters->{'nbodyOperator'}->{'nbodyOperator'}->[0]->{'rangeLow'     }->{'value'} = $expansionFactorLow ;
				$parameters->{'nbodyOperator'}->{'nbodyOperator'}->[0]->{'rangeHigh'    }->{'value'} = $expansionFactorHigh;
				$parameters->{'nbodyOperator'}->{'nbodyOperator'}->[1]->{'propertyNames'}->{'value'} = "expansionFactor";
				$parameters->{'nbodyOperator'}->{'nbodyOperator'}->[2]->{'fileName'     }->{'value'} = $pathName."all_".$redshiftLabel."_subVolume".$i."_".$j."_".$k.".hdf5";
				$parameters->{'nbodyOperator'}->{'nbodyOperator'}->[2]->{'redshift'     }->{'value'} =                  $redshift                                           ;
				# If a custom process function is defined, call it.
				&{$simulation->{'processExtract'}}($simulation,$realization,$pathName,$parameters,$expansionFactor)
				    if ( exists($simulation->{'processExtract'}) );
				# Write parameter file.
				my $parameterFileName = $pathName."identifyAll_".$redshiftLabel."_".$i."_".$j."_".$k.".xml";
				open(my $outputFile,">",$parameterFileName);
				print $outputFile $xml->XMLout($parameters, RootName => "parameters");
				close($outputFile);
				# Skip if the file exists.
				next
				    if ( -e $pathName."all_".$redshiftLabel."_subVolume".$i."_".$j."_".$k.".hdf5" );
				# Generate a job.
				my $job;
				$job->{'command'   } =
				    "Galacticus.exe ".$parameterFileName;
				$job->{'launchFile'} = $pathName."identifyAll_".$redshiftLabel."_".$i."_".$j."_".$k.".sh" ;
				$job->{'logFile'   } = $pathName."identifyAll_".$redshiftLabel."_".$i."_".$j."_".$k.".log";
				$job->{'label'     } =           "identifyAll_".$redshiftLabel."_".$i."_".$j."_".$k       ;
				$job->{'ppn'       } = 1;
				$job->{'ompThreads'} = 1;
				$job->{'nodes'     } = 1;
				$job->{'mem'       } = "8G";
				$job->{'walltime'  } = "8:00:00";
				$job->{'mpi'       } = "yes";
				push(@jobsExtract,$job);
			    }
			}
		    }
		}
	    }
	}
    }
    &{$Galacticus::Launch::Hooks::moduleHooks{$queueManager->{'manager'}}->{'jobArrayLaunch'}}(\%options,@jobsExtract)
	if ( scalar(@jobsExtract) > 0 );
}

# Perform any postprocessing.
{
    my $workDone  =  1;
    my $iteration = -1;
    while ( $workDone ) {
	my @postprocessingJobs;
	++$iteration;
	$workDone = 0;
	foreach my $simulation ( @simulations ) {
	    # Iterate over realizations.
	    foreach my $realization ( @{$simulation->{'realizations'}} ) {
		my $pathName = $simulation->{'path'}.($realization eq "" ? "" : $realization."/");
		# If a custom postprocess function is defined, call it.
		if ( exists($simulation->{'postprocessExtract'}) && scalar(@{$simulation->{'postprocessExtract'}}) > $iteration ) {
		    $workDone = 1;
		    &{$simulation->{'postprocessExtract'}->[$iteration]}($simulation,$realization,$pathName,\@postprocessingJobs);
		}
	    }
	}
	&{$Galacticus::Launch::Hooks::moduleHooks{$queueManager->{'manager'}}->{'jobArrayLaunch'}}(\%options,@postprocessingJobs)
	    if ( scalar(@postprocessingJobs) > 0 );
    }
}

# Iterate over simulations to construct the mass functions.
{
    my @massFunctionJobs;
    foreach my $simulation ( @simulations ) {
	## Iterate over expansion factors.
	foreach my $expansionFactor ( @{$simulation->{'expansionFactors'}} ) {
	    my $redshift            =  1.0/$expansionFactor-1.0;
	    my $redshiftLabel       = sprintf("z%5.3f",$redshift);
	    # Iterate over realizations.
	    foreach my $realization ( @{$simulation->{'realizations'}} ) {
		my $pathName = $simulation->{'path'}.($realization eq "" ? "" : $realization."/");
		# Iterate over halo types.
		foreach my $haloType ( "alwaysIsolated", "nonFlyby", "all" ) {
		    # Iterate over subvolumes.
		    my @nbodyImporters;
		    for(my $i=0;$i<$simulation->{'subvolumes'};++$i) {
			for(my $j=0;$j<$simulation->{'subvolumes'};++$j) {
			    for(my $k=0;$k<$simulation->{'subvolumes'};++$k) {
				# Add an importer for this subvolume.
				push(
				    @nbodyImporters,
				    {
					value      => "IRATE"                                                                                ,
					fileName   => {value => $pathName.$haloType."_".$redshiftLabel."_subVolume".$i."_".$j."_".$k.".hdf5"},
					snapshot   => {value => "1"},
					properties => {value => "massVirial"}
				    }
				    );
			    }
			}
		    }
		    ## Compute the mass function.
		    unless ( -e $pathName."haloMassFunction_".$haloType."_".$redshiftLabel.":MPI0000.hdf5" ) {
			## Parse the base parameters.
			my $massFunctionParameters = $xml->XMLin($ENV{'GALACTICUS_EXEC_PATH'}."/constraints/pipelines/darkMatter/haloMassFunctionCompute.xml");
			## Modify parameters.
			@{$massFunctionParameters->{'nbodyImporter' }->{'nbodyImporter'}}                                          = @nbodyImporters;
			$massFunctionParameters  ->{'outputFileName'}                                                  ->{'value'} = $pathName."haloMassFunction_".$haloType."_".$redshiftLabel.".hdf5";
			$massFunctionParameters  ->{'nbodyOperator' }->{'nbodyOperator'} ->[0]->{'values'             }->{'value'} = $simulation->{'massParticle'       };
			$massFunctionParameters  ->{'nbodyOperator' }->{'nbodyOperator'} ->[1]->{'description'        }->{'value'} = $simulation->{'description'        };
			$massFunctionParameters  ->{'nbodyOperator' }->{'nbodyOperator'} ->[1]->{'simulationReference'}->{'value'} = $simulation->{'simulationReference'};
			$massFunctionParameters  ->{'nbodyOperator' }->{'nbodyOperator'} ->[1]->{'simulationURL'      }->{'value'} = $simulation->{'simulationURL'      };
			$massFunctionParameters  ->{'nbodyOperator' }->{'nbodyOperator'} ->[1]->{'massMinimum'        }->{'value'} = $simulation->{'massMinimum'        };
			$massFunctionParameters  ->{'nbodyOperator' }->{'nbodyOperator'} ->[1]->{'massMaximum'        }->{'value'} = $simulation->{'massMaximum'        };
			## Write the parameter file.
			my $parameterFileName = $pathName."haloMassFunction_".$haloType."_".$redshiftLabel.".xml";
			open(my $outputFile,">",$parameterFileName);
			print $outputFile $xml->XMLout($massFunctionParameters, RootName => "parameters");
			close($outputFile);
			## Construct the job.
			my $job;
			$job->{'command'   } =
			    "Galacticus.exe ".$parameterFileName;
			$job->{'launchFile'} = $pathName."haloMassFunction_".$haloType."_".$redshiftLabel.".sh" ;
			$job->{'logFile'   } = $pathName."haloMassFunction_".$haloType."_".$redshiftLabel.".log";
			$job->{'label'     } =           "haloMassFunction_".$haloType."_".$redshiftLabel       ;
			$job->{'ppn'       } = $ompThreads;
			$job->{'ompThreads'} = $ompThreads;
			$job->{'nodes'     } = 1;
			$job->{'mem'       } = "8G";
			$job->{'walltime'  } = "8:00:00";
			$job->{'mpi'       } = "no";
			push(@massFunctionJobs,$job);
		    }
		}
	    }
	}
    }
    &{$Galacticus::Launch::Hooks::moduleHooks{$queueManager->{'manager'}}->{'jobArrayLaunch'}}(\%options,@massFunctionJobs)
	if ( scalar(@massFunctionJobs) > 0 );
}

# Perform any postprocessing.
{
    my $workDone  =  1;
    my $iteration = -1;
    while ( $workDone ) {
	my @postprocessingJobs;
	++$iteration;
	$workDone = 0;
	foreach my $simulation ( @simulations ) {
	    # Iterate over realizations.
	    foreach my $realization ( @{$simulation->{'realizations'}} ) {
		my $pathName = $simulation->{'path'}.($realization eq "" ? "" : $realization."/");
		# Iterate over halo types.
		foreach my $haloType ( "alwaysIsolated", "nonFlyby", "all" ) {
		    # If a custom postprocess function is defined, call it.
		    if ( exists($simulation->{'postprocessMassFunction'}) && scalar(@{$simulation->{'postprocessMassFunction'}}) > $iteration ) {
			$workDone = 1;
			&{$simulation->{'postprocessMassFunction'}->[$iteration]}($simulation,$realization,$haloType,$pathName,\@postprocessingJobs);
		    }
		}
	    }
	}
	&{$Galacticus::Launch::Hooks::moduleHooks{$queueManager->{'manager'}}->{'jobArrayLaunch'}}(\%options,@postprocessingJobs)
	    if ( scalar(@postprocessingJobs) > 0 );
    }
}

# Move the resulting mass functions.
foreach my $simulation ( @simulations ) {
    # Iterate over realizations.
    foreach my $realization ( @{$simulation->{'realizations'}} ) {
	my $pathName = $simulation->{'path'}.($realization eq "" ? "" : $realization."/");
	# Iterate over expansion factors.
	foreach my $expansionFactor ( @{$simulation->{'expansionFactors'}} ) {
	    my $redshift            =  1.0/$expansionFactor-1.0;
	    my $redshiftLabel       = sprintf("z%5.3f",$redshift);
	    copy($pathName."haloMassFunction_nonFlyby_".$redshiftLabel.":MPI0000.hdf5",$ENV{'GALACTICUS_DATA_PATH'}."/static/darkMatter/haloMassFunction_".$simulation->{'label'}.($realization eq "" ? "" : "_".$realization)."_".$redshiftLabel.".hdf5");
	}
    }
}

exit 0;

sub zoomInsProcessIdentify {
    # Set the appropriate cosmology.
    my $simulation  = shift();
    my $realization = shift();
    my $pathName    = shift();
    my $parameters  = shift();
    my $expansionFactor = shift();
    # Find the host halo IDs for this simulation.
    my $xml         = new XML::Simple();
    my $hostHaloIDs = $xml->XMLin("constraints/pipelines/darkMatter/symphonyZoomInHostHaloIDs.xml");
    @{$simulation->{'hostHaloIDsSS'}} = map {$hostHaloIDs->{$simulation->{'label'}}->{$_}} @{$simulation->{'realizations'}};
    # Set the relevant cosmology.
    $parameters->{'cosmologyParameters'}->{'HubbleConstant' }->{'value'} = 70.000;
    $parameters->{'cosmologyParameters'}->{'OmegaMatter'    }->{'value'} =  0.286;
    $parameters->{'cosmologyParameters'}->{'OmegaDarkEnergy'}->{'value'} =  0.714;
    $parameters->{'cosmologyParameters'}->{'OmegaBaryon'    }->{'value'} =  0.047;
    # Add read of additional columns.
    my @propertiesImport = split(" ",$parameters->{'nbodyImporter'}->{'readColumns'}->{'value'});
    foreach my $property ( "X", "Y", "Z", "Rvir", "rs" ) {
	$parameters->{'nbodyImporter'}->{'readColumns'}->{'value'} .= " ".$property
	    unless ( grep {$_ eq $property} @propertiesImport );
    }
    # Remove any delete of these properties.
    my @propertiesDeleted = split(" ",$parameters->{'nbodyOperator'}->{'nbodyOperator'}->[2]->{'propertyNames'}->{'value'});
    my @propertiesToDelete;
    foreach my $property ( @propertiesDeleted ) {
	push(@propertiesToDelete,$property)
	    unless
	    (
	     $property eq "position"
	     ||
	     $property eq "radiusScale"
	     ||
	     $property eq "radiusVirial"
	    );
    }
    $parameters->{'nbodyOperator'}->{'nbodyOperator'}->[2]->{'propertyNames'}->{'value'} = join(" ",@propertiesToDelete);
    # Add physical to comoving conversion.
    splice(
	@{$parameters->{'nbodyOperator'}->{'nbodyOperator'}},
	2,0,
	{
	    value => "physicalToComoving"
	}
	);
}

sub zoomInsPreProcessExtractLocate {
    # Identify the primary progenitor.
    my $simulation  = shift();
    my $realization = shift();
    my $pathName    = shift();
    my $jobs        = shift();
    # Find the host halo ID for this realization.
    my $hostHaloID;
    if ( exists($simulation->{'hostHaloIDs'}) ) {
	($hostHaloID) = map {$simulation->{'realizations'}->[$_] eq $realization ? $simulation->{'hostHaloIDs'}->[$_] : ()} 0..$#{$simulation->{'realizations'}};
    } else {
	$hostHaloID = -1;
    }
    # Iterate over expansion factors.
    my $job;
    foreach my $expansionFactor ( @{$simulation->{'expansionFactors'}} ) {
	# Look for an existing record of the primary halo.
	my $redshift               =  1.0/$expansionFactor-1.0;
	my $redshiftLabel          = sprintf("z%5.3f",$redshift);
	my $primaryHaloFileName    = $pathName."primaryHalo_".$redshiftLabel.".xml";
	my $xml                    = new XML::Simple();
	unless ( -e $primaryHaloFileName ) {
	    # Generate a job to extract the primary halo.
	    unless ( defined($job) ) {
		$job->{'command'   } = "";
		$job->{'launchFile'} = $pathName."zoomInExtract_".$simulation->{'label'}.".sh" ;
		$job->{'logFile'   } = $pathName."zoomInExtract_".$simulation->{'label'}.".log";
		$job->{'label'     } =           "zoomInExtract_".$simulation->{'label'}       ;
		$job->{'ppn'       } = 1;
		$job->{'ompThreads'} = 1;
		$job->{'nodes'     } = 1;
		$job->{'mem'       } = "32G";
		$job->{'walltime'  } = "8:00:00";
		$job->{'mpi'       } = "no";
	    }
	    $job->{'command'} .= $ENV{'GALACTICUS_EXEC_PATH'}."/constraints/pipelines/darkMatter/haloMassFunctionZoomInExtract.pl ".$pathName." ".$primaryHaloFileName." ".$expansionFactor." ".$simulation->{'hubbleConstant'}." ".$simulation->{'massParticle'}." ".$simulation->{'massHostLogMin'}." ".$simulation->{'massHostLogMax'}." ".$hostHaloID."\n";
	}
    }   
    push(@{$jobs},$job)
	if ( defined($job) );
}

sub zoomInsPreProcessExtractUncontaminated {
    # Find the uncontaminated region.
    my $simulation  = shift();
    my $realization = shift();
    my $pathName    = shift();
    my $jobs        = shift();
    # Iterate over expansion factors.
    foreach my $expansionFactor ( @{$simulation->{'expansionFactors'}} ) {
	# Look for an existing record of the primary halo.
	my $redshift             =  1.0/$expansionFactor-1.0;
	my $redshiftLabel        = sprintf("z%5.3f",$redshift);
	my $primaryHaloFileName  = $pathName."primaryHalo_".$redshiftLabel.".xml";
	# Find properties of the central halo.
	my $xml                  = new XML::Simple();
	my $primaryHaloData      = $xml->XMLin($primaryHaloFileName);
	my $expansionFactorLabel = sprintf("sphericalOrigin:a%5.3f",$expansionFactor);
	$simulation->{$realization}->{$expansionFactorLabel} =
	    $primaryHaloData->{'x'}." ".
	    $primaryHaloData->{'y'}." ".
	    $primaryHaloData->{'z'}    ;
	$simulation->{'massCentral'} = pdl $primaryHaloData->{'mc'};
	# Generate job to find the uncontaminated region.
	my $uncontaminatedFileName = $pathName."uncontaminated_".$redshiftLabel.".hdf5";
	unless ( -e $uncontaminatedFileName ) {
	    my $parametersUncontaminated = $xml->XMLin($ENV{'GALACTICUS_EXEC_PATH'}."/constraints/pipelines/darkMatter/zoomInSelectUncontaminated.xml");
	    # Modify file names.
	    (my $snapshot) = map {$simulation->{'expansionFactors'}->[$_] == $expansionFactor ? $simulation->{'snapshots'}->[$_] : ()} 0..$#{$simulation->{'expansionFactors'}};
	    $parametersUncontaminated->{'nbodyImporter'}                        ->{'fileName'      }->{'value'} = $pathName."snapshots/snapshot_".$snapshot;
	    $parametersUncontaminated->{'nbodyOperator'}->{'nbodyOperator'}->[0]->{'point'         }->{'value'} = $simulation->{$realization}->{$expansionFactorLabel};
	    $parametersUncontaminated->{'nbodyOperator'}->{'nbodyOperator'}->[1]->{'fileName'      }->{'value'} = $uncontaminatedFileName;
	    $parametersUncontaminated                                           ->{'outputFileName'}->{'value'} = $pathName."uncontaminatedExtract_".$redshiftLabel.".hdf5";
	    # Write parameter file.
	    my $parameterFileName = $pathName."uncontaminated_".$redshiftLabel.".xml";
	    open(my $outputFile,">",$parameterFileName);
	    print $outputFile $xml->XMLout($parametersUncontaminated, RootName => "parameters");
	    close($outputFile);
	    # Generate a job to extract the uncontaminated region around the primary halo.
	    my $job;
	    $job->{'command'   } = $ENV{'GALACTICUS_EXEC_PATH'}."/Galacticus.exe ".$pathName."uncontaminated_".$redshiftLabel.".xml";
	    $job->{'launchFile'} = $pathName."uncontaminatedExtract_".$simulation->{'label'}."_".$redshiftLabel.".sh" ;
	    $job->{'logFile'   } = $pathName."uncontaminatedExtract_".$simulation->{'label'}."_".$redshiftLabel.".log";
	    $job->{'label'     } =           "uncontaminatedExtract_".$simulation->{'label'}."_".$redshiftLabel       ;
	    $job->{'ppn'       } = $ompThreads;
	    $job->{'ompThreads'} = $ompThreads;
	    $job->{'nodes'     } = 1;
	    $job->{'mem'       } = "16G";
	    $job->{'walltime'  } = "8:00:00";
	    $job->{'mpi'       } = "no";
	    push(@{$jobs},$job)
	}
    }
}

sub zoomInsProcessExtract {
    # Determine the central point, and extent of the high-resolution region in a zoom in simulation.
    my $simulation      = shift();
    my $realization     = shift();
    my $pathName        = shift();
    my $parameters      = shift();
    my $expansionFactor = shift();
    print "Processing extraction for ".$simulation->{'label'}." : ".$realization."\n";
    # Set the relevant cosmology.
    $parameters->{'cosmologyParameters'}->{'HubbleConstant' }->{'value'} = 70.000;
    $parameters->{'cosmologyParameters'}->{'OmegaMatter'    }->{'value'} =  0.286;
    $parameters->{'cosmologyParameters'}->{'OmegaDarkEnergy'}->{'value'} =  0.714;
    $parameters->{'cosmologyParameters'}->{'OmegaBaryon'    }->{'value'} =  0.047;
    # Set path names.
    my $redshift               =  1.0/$expansionFactor-1.0;
    my $redshiftLabel          = sprintf("z%5.3f",$redshift);
    my $expansionFactorLabel   = sprintf("sphericalOrigin:a%5.3f",$expansionFactor);
    my $primaryHaloFileName    = $pathName."primaryHalo_".$redshiftLabel.".xml";
    my $uncontaminatedFileName = $pathName."uncontaminated_".$redshiftLabel.".hdf5";
    # Find properties of the central halo.
    my $xml                    = new XML::Simple();
    my $primaryHaloData        = $xml->XMLin($primaryHaloFileName);
    # Find uncontaminated region.
    my $uncontaminatedFile      = new PDL::IO::HDF5($uncontaminatedFileName);
    my $uncontaminatedParticles = $uncontaminatedFile     ->group  ('Snapshot00001/HaloCatalog');
    (my $radiusUncontaminated)  = $uncontaminatedParticles->attrGet('radiusUncontaminated'     );
    $primaryHaloData->{'ur'} = $radiusUncontaminated->sclr();
    open(my $primaryHaloDataFile,">",$primaryHaloFileName);
    print $primaryHaloDataFile $xml->XMLout($primaryHaloData, RootName => "primaryHalo");
    close($primaryHaloDataFile);
    # Add read of (x,y,z) coordinate columns, and subsequent delete.
    $parameters->{'nbodyImporter'}                        ->{'properties'   }->{'value'} .= " position"         ;
    $parameters->{'nbodyOperator'}->{'nbodyOperator'}->[1]->{'propertyNames'}->{'value'} .= " distanceFromPoint";
    # Add calculation of distance from primary halo.
    $simulation->{$realization}->{$redshiftLabel}->{'sphericalRadiusMinimum'} = 0.0;
    $simulation->{$realization}->{$redshiftLabel}->{'sphericalRadiusMaximum'} = $radiusUncontaminated->sclr();
    splice(
	@{$parameters->{'nbodyOperator'}->{'nbodyOperator'}},
	1,0,
	{
	    value         => "distanceFromPoint",
	    point         => {value => $simulation->{$realization}->{$expansionFactorLabel  }}
	},
	{
	    value         =>           "filterProperties"                                                        ,
	    propertyNames => {value => "distanceFromPoint"                                                      },
	    rangeLow      => {value => $simulation->{$realization}->{$redshiftLabel}->{'sphericalRadiusMinimum'}},
	    rangeHigh     => {value => $simulation->{$realization}->{$redshiftLabel}->{'sphericalRadiusMaximum'}},
	},
	{
	    value         => "setBoxSize",
	    boxSize       => {value => $primaryHaloData->{'l'}}
	}
	);
}

sub zoomInsPostprocessSelectInSphere {
    # Select all particles within the sphere of interest.
    my $simulation  = shift();
    my $realization = shift();
    my $pathName    = shift();
    my $jobs        = shift();
    # Generate a parameter file to extract particles within the spherical volume of interest.
    my $xml        = new XML::Simple();
    my $parameters = $xml->XMLin($ENV{'GALACTICUS_EXEC_PATH'}."/constraints/pipelines/darkMatter/zoomInSelectInSphere.xml");
    # Iterate over expansion factors.
    foreach my $expansionFactor ( @{$simulation->{'expansionFactors'}} ) {
	my $redshift             =  1.0/$expansionFactor-1.0;
	my $redshiftLabel        = sprintf("z%5.3f"                ,$redshift       );
	my $expansionFactorLabel = sprintf("sphericalOrigin:a%5.3f",$expansionFactor);
	(my $snapshot)           = map {$simulation->{'expansionFactors'}->[$_] == $expansionFactor ? $simulation->{'snapshots'}->[$_] : ()} 0..$#{$simulation->{'expansionFactors'}};
	$parameters->{'nbodyImporter'}                        ->{'fileName' }->{'value'} = $pathName."snapshots/snapshot_".$snapshot;
	$parameters->{'nbodyOperator'}->{'nbodyOperator'}->[4]->{'fileName' }->{'value'} = $pathName."selectedParticles_".$redshiftLabel.".hdf5";
	$parameters->{'nbodyOperator'}->{'nbodyOperator'}->[4]->{'redshift' }->{'value'} =                                $redshift             ;
	$parameters->{'nbodyOperator'}->{'nbodyOperator'}->[0]->{'point'    }->{'value'} = $simulation->{$realization}->{$expansionFactorLabel}                            ;
	$parameters->{'nbodyOperator'}->{'nbodyOperator'}->[1]->{'rangeLow' }->{'value'} = $simulation->{$realization}->{$redshiftLabel       }->{'sphericalRadiusMinimum'};
	$parameters->{'nbodyOperator'}->{'nbodyOperator'}->[1]->{'rangeHigh'}->{'value'} = $simulation->{$realization}->{$redshiftLabel       }->{'sphericalRadiusMaximum'};
	my $parameterFileName = $pathName."selectInSphere_".$redshiftLabel.".xml";
	open(my $outputFile,">",$parameterFileName);
	print $outputFile $xml->XMLout($parameters, RootName => "parameters");
	close($outputFile);
	my $job;
	$job->{'command'   } =
	    "Galacticus.exe ".$parameterFileName;
	$job->{'launchFile'} = $pathName."selectInSphere_".$redshiftLabel.".sh" ;
	$job->{'logFile'   } = $pathName."selectInSphere_".$redshiftLabel.".log";
	$job->{'label'     } =           "selectInSphere_".$redshiftLabel       ;
	$job->{'ppn'       } = $ompThreads;
	$job->{'ompThreads'} = $ompThreads;
	$job->{'nodes'     } =  1;
	$job->{'mem'       } = "16G";
	$job->{'walltime'  } = "8:00:00";
	$job->{'mpi'       } = "no";
	push(@{$jobs},$job)
	    unless ( -e $parameters->{'nbodyOperator'}->{'nbodyOperator'}->[4]->{'fileName' }->{'value'} );
    }
}

sub zoomInsPostprocessExtractSelectedIDs {
    # Extract the IDs of selected particles.
    my $simulation  = shift();
    my $realization = shift();
    my $pathName    = shift();
    my $jobs        = shift();
    # Iterate over expansion factors.
    foreach my $expansionFactor ( @{$simulation->{'expansionFactors'}} ) {
	my $redshift            =  1.0/$expansionFactor-1.0;
	my $redshiftLabel       = sprintf("z%5.3f",$redshift);
	# Read particle IDs.
	next
	    if ( -e $pathName."selectedParticlesIDs_".$redshiftLabel.".hdf5" );
	my $selectedParticleFile = new PDL::IO::HDF5(    $pathName."selectedParticles_"   .$redshiftLabel.".hdf5");
	my $selectedIDFile       = new PDL::IO::HDF5(">".$pathName."selectedParticlesIDs_".$redshiftLabel.".hdf5");
	my $selectedIDs          = $selectedParticleFile->group('Snapshot00001')->group('HaloCatalog')->dataset('HaloID')->get();
	$selectedIDFile->dataset('id')->set($selectedIDs);
    }
}

sub zoomInsPostprocessSelectInICs {
    # Identify selected particles in the initial conditions.
    my $simulation  = shift();
    my $realization = shift();
    my $pathName    = shift();
    my $jobs        = shift();
    # Find the redshift of the ICs.
    my $musicFileName = $pathName."music.conf";
    die("missing file: ".$musicFileName)
	unless ( -e $musicFileName );
    open(my $musicFile,$musicFileName);
    while ( my $line = <$musicFile> ) {
	if ( $line =~ m/^zstart\s*=\s*([\d\.]+)/ ) {
	    $simulation->{'redshiftICs'} = $1;
	}
    }
    close($musicFile);
    # Generate a parameter file to extract selected particles in the ICs.
    my $xml        = new XML::Simple();
    my $parameters = $xml->XMLin($ENV{'GALACTICUS_EXEC_PATH'}."/constraints/pipelines/darkMatter/zoomInSelectInICs.xml");
    # Iterate over expansion factors.
    foreach my $expansionFactor ( @{$simulation->{'expansionFactors'}} ) {
	my $redshift            =  1.0/$expansionFactor-1.0;
	my $redshiftLabel       = sprintf("z%5.3f",$redshift);
	$parameters->{'nbodyImporter'}                        ->{'fileName'           }->{'value'} =                $pathName                   ."ic/ic_gadget_dist"                                ;
	$parameters->{'nbodyOperator'}->{'nbodyOperator'}->[0]->{'idSelectionFileName'}->{'value'} =                $pathName                   ."selectedParticlesIDs_".$redshiftLabel.    ".hdf5" ;
	$parameters->{'nbodyOperator'}->{'nbodyOperator'}->[1]->{'fileName'           }->{'value'} =                $pathName                   ."selectedParticles_"   .$redshiftLabel."_ICs.hdf5" ;
	$parameters->{'nbodyOperator'}->{'nbodyOperator'}->[1]->{'redshift'           }->{'value'} = sprintf("%.3f",$simulation->{'redshiftICs'}                                                   );
	$parameters                                           ->{'outputFileName'     }->{'value'} =                $pathName                   ."selectInICs_"         .$redshiftLabel.    ".hdf5" ;
	my $parameterFileName = $pathName."selectInICs_".$redshiftLabel.".xml";
	open(my $outputFile,">",$parameterFileName);
	print $outputFile $xml->XMLout($parameters, RootName => "parameters");
	close($outputFile);
	my $job;
	$job->{'command'   } =
	    "Galacticus.exe ".$parameterFileName;
	$job->{'launchFile'} = $pathName."selectInICs_".$redshiftLabel.".sh" ;
	$job->{'logFile'   } = $pathName."selectInICs_".$redshiftLabel.".log";
	$job->{'label'     } =           "selectInICs_".$redshiftLabel.""    ;
	$job->{'ppn'       } = $ompThreads;
	$job->{'ompThreads'} = $ompThreads;
	$job->{'nodes'     } =  1;
	$job->{'mem'       } = "16G";
	$job->{'walltime'  } = "8:00:00";
	$job->{'mpi'       } = "no";
	push(@{$jobs},$job)
	    unless ( -e $parameters->{'nbodyOperator'}->{'nbodyOperator'}->[1]->{'fileName' }->{'value'} );
    }
}

sub zoomInsPostprocessAnalyze {
    # Measure mass and overdensity of the selected region.
    my $simulation  = shift();
    my $realization = shift();
    my $pathName    = shift();
    my $jobs        = shift();
    # Generate a parameter file to measure mass and overdensity.
    my $xml        = new XML::Simple();
    my $parameters = $xml->XMLin($ENV{'GALACTICUS_EXEC_PATH'}."/constraints/pipelines/darkMatter/zoomInAnalyze.xml");
    # Iterate over expansion factors.
    foreach my $expansionFactor ( @{$simulation->{'expansionFactors'}} ) {
	my $redshift            =  1.0/$expansionFactor-1.0;
	my $redshiftLabel       = sprintf("z%5.3f",$redshift);
	$parameters->{'outputFileName'}                                                         ->{'value'} =                $pathName                   ."environment_"      .$redshiftLabel.".hdf5"     ;
	$parameters->{'nbodyImporter' }->{'nbodyImporter'}->[0]                   ->{'fileName'}->{'value'} =                $pathName                   ."selectedParticles_".$redshiftLabel."_ICs.hdf5" ;
	$parameters->{'nbodyImporter' }->{'nbodyImporter'}->[1]                   ->{'fileName'}->{'value'} =                $pathName                   ."ic/ic_gadget_dist"                             ;
	$parameters->{'nbodyOperator' }->{'nbodyOperator'}->[0]                   ->{'values'  }->{'value'} = sprintf("%.3f",$simulation->{'redshiftICs'}                                                );
	$parameters->{'nbodyOperator' }->{'nbodyOperator'}->[5]->{'nbodyOperator'}->{'fileName'}->{'value'} =                $pathName                   ."allParticles_"     .$redshiftLabel."_ICs.hdf5" ;
	$parameters->{'nbodyOperator' }->{'nbodyOperator'}->[5]->{'nbodyOperator'}->{'redshift'}->{'value'} = sprintf("%.3f",$simulation->{'redshiftICs'}                                                );
	my $parameterFileName = $pathName."analyze_".$redshiftLabel.".xml";
	open(my $outputFile,">",$parameterFileName);
	print $outputFile $xml->XMLout($parameters, RootName => "parameters");
	close($outputFile);
	my $job;
	$job->{'command'   } =
	    "Galacticus.exe ".$parameterFileName;
	$job->{'launchFile'} = $pathName."analyze_".$redshiftLabel.".sh" ;
	$job->{'logFile'   } = $pathName."analyze_".$redshiftLabel.".log";
	$job->{'label'     } =           "analyze_".$redshiftLabel       ;
	$job->{'ppn'       } = $ompThreads;
	$job->{'ompThreads'} = $ompThreads;
	$job->{'nodes'     } =  1;
	$job->{'mem'       } = "32G";
	$job->{'walltime'  } = "8:00:00";
	$job->{'mpi'       } = "no";
	push(@{$jobs},$job)
	    unless ( -e $pathName."environment_".$redshiftLabel.":MPI0000.hdf5" );
    }
}

sub zoomInsPostprocessSetVolume {
    # Set the effective Lagrangian volume for the selected region.
    my $simulation              = shift();
    my $realization             = shift();
    my $pathName                = shift();
    my $jobs                    = shift();
    # Set cosmological parameters.
    my $HubbleConstant          = pdl 70.000;
    my $OmegaMatter             = pdl  0.286;
    # Iterate over expansion factors.
    foreach my $expansionFactor ( @{$simulation->{'expansionFactors'}} ) {
	my $redshift            =  1.0/$expansionFactor-1.0;
	my $redshiftLabel       = sprintf("z%5.3f",$redshift);
	# Extract the mass of the region.
	my $analysisFile            = new PDL::IO::HDF5($pathName."selectedParticles_".$redshiftLabel.".hdf5");
	die("error: 'massTotal' attribute is missing from file '".$pathName."selectedParticles_".$redshiftLabel.".hdf5'")
	    unless ( grep {$_ eq "massTotal"} $analysisFile->group('Snapshot00001')->group('HaloCatalog')->attrs() );
	(my $mass)                  = $analysisFile->group('Snapshot00001')->group('HaloCatalog')->attrGet('massTotal');
	# Compute the mean density of the universe.
	my $gravitationalConstant   = pdl 4.3011827419096073e-9;
	my $densityMean             = 3.0*$OmegaMatter*$HubbleConstant**2/8.0/PI/$gravitationalConstant;
	# Compute the volume of a cube containing the mass of our selected region.
	my $boxSize                                                     = (    $mass/$densityMean       )**(1.0/3.0);
	$simulation->{$realization}->{$redshiftLabel}->{'radiusRegion'} = (3.0*$mass/$densityMean/4.0/PI)**(1.0/3.0);
	$simulation->{$realization}->{$redshiftLabel}->{'massRegion'  } =      $mass                                ;
	# Iterate over halo types.
	foreach my $haloType ( "alwaysIsolated", "nonFlyby", "all" ) {
	    # Set the box size.
	    my $halosFile = new PDL::IO::HDF5(">".$pathName.$haloType."_".$redshiftLabel."_subVolume0_0_0.hdf5");
	    $halosFile->group('Snapshot00001'       )->group('HaloCatalog')->attrSet(boxSize => $boxSize);
	    $halosFile->group('SimulationProperties')                      ->attrSet(boxSize => $boxSize);
	}
    }
}

sub zoomInsPostProcessMassFunction {
    # Store the region mass and overdensity in the mass function file.
    my $simulation           = shift();
    my $realization          = shift();
    my $haloType             = shift();
    my $pathName             = shift();
    my $jobs                 = shift();
    # Iterate over expansion factors.
    foreach my $expansionFactor ( @{$simulation->{'expansionFactors'}} ) {
	my $redshift            =  1.0/$expansionFactor-1.0;
	my $redshiftLabel       = sprintf("z%5.3f",$redshift);
	# Extract overdensity from the analysis file.
	my $analysisFile         = new PDL::IO::HDF5($pathName."environment_".$redshiftLabel.":MPI0000.hdf5");
	die("error: 'simulation0002' group is missing from file '".$pathName."environment_".$redshiftLabel.":MPI0000.hdf5'")
	    unless ( grep {$_ eq "simulation0002"} $analysisFile->groups() );
	foreach my $attributeName ( 'massTotal', 'convexHullOverdensity' ) {
	    die("error: '".$attributeName."' attribute is missing from file '".$pathName."environment_".$redshiftLabel.":MPI0000.hdf5'")
		unless ( grep {$_ eq $attributeName} $analysisFile->group('simulation0002')->attrs() );
	}
	(my $mass)               = $analysisFile->group('simulation0002')->attrGet('massTotal'            );
	(my $overdensity)        = $analysisFile->group('simulation0002')->attrGet('convexHullOverdensity');
	# Store these to the halo mass function.
	my $haloMassFunctionFile = new PDL::IO::HDF5(">".$pathName."haloMassFunction_".$haloType."_".$redshiftLabel.":MPI0000.hdf5");
	my $simulationGroup      = $haloMassFunctionFile->group('simulation0001')                                     ;
	$simulationGroup->attrSet(massRegion             => $simulation->{$realization}->{$redshiftLabel}->{'massRegion'  });
	$simulationGroup->attrSet(radiusRegion           => $simulation->{$realization}->{$redshiftLabel}->{'radiusRegion'});
	$simulationGroup->attrSet(overdensityEnvironment => $overdensity                                                   );
	$simulationGroup->attrSet(massEnvironment        => $mass                                                          );
    }
}<|MERGE_RESOLUTION|>--- conflicted
+++ resolved
@@ -99,10 +99,6 @@
 	 label                   => "MilkyWay",
 	 subpath                 => "ZoomIns",
 	 realizations            => [ "Halo023", "Halo088", "Halo119", "Halo188", "Halo247", "Halo268", "Halo270", "Halo288", "Halo327", "Halo349", "Halo364", "Halo374", "Halo414", "Halo415", "Halo416", "Halo440", "Halo460", "Halo469", "Halo490", "Halo530", "Halo558", "Halo567", "Halo570", "Halo606", "Halo628", "Halo641", "Halo675", "Halo718", "Halo738", "Halo749", "Halo797", "Halo800", "Halo825", "Halo829", "Halo852", "Halo878", "Halo881", "Halo925", "Halo926", "Halo937", "Halo939", "Halo967", "Halo9749", "Halo9829", "Halo990", "Halo004", "Halo113" ],
-<<<<<<< HEAD
-	 hostHaloIDs             => [ "7019390", "31120521", "10208174", "28839883", "6646440", "7287306", "31107790", "8697419", "8391099", "15119051", "10301677", "9405794", "9487756", "29718260", "8297694", "14783515", "8932799", "30280719", "9659071", "7714515", "9967184", "8104130", "19722077", "27371347", "12638322", "30457872", "23284353", "28833029", "28077485", "12607178", "9948707", "9113976", "9721967", "6414883", "7961010", "10422676", "42248692", "8529408", "8839742", "9785057", "8282747", "18133566", "27982424", "18701512", "11431405", "7208101", "12594055" ],     
-=======
->>>>>>> 63fcfbe2
 	 description             => "Halo mass function for non-backsplash halos from Milky Way zoom-in simulations.",
 	 simulationReference     => "Nadler et al.",
 	 simulationURL           => "https://www",
@@ -136,10 +132,6 @@
 	 label                   => "MilkyWay_hires",
 	 subpath                 => "ZoomIns",
 	 realizations            => [ "Halo004", ],
-<<<<<<< HEAD
-	 hostHaloIDs             => [ "56005717" ],     
-=======
->>>>>>> 63fcfbe2
 	 description             => "Halo mass function for non-backsplash halos from Milky Way zoom-in simulations.",
 	 simulationReference     => "Nadler et al.",
 	 simulationURL           => "https://www",
@@ -173,10 +165,6 @@
 	 label                   => "MilkyWay_WDM3",
 	 subpath                 => "ZoomIns",
 	 realizations            => [ "Halo004", "Halo113", "Halo023" ],
-<<<<<<< HEAD
-	 hostHaloIDs             => [ "1889038", "3365592", "1801126" ],     
-=======
->>>>>>> 63fcfbe2
 	 description             => "Halo mass function for non-backsplash halos from Milky Way, 3keV WDM zoom-in simulations.",
 	 simulationReference     => "Nadler et al.",
 	 simulationURL           => "https://www",
@@ -210,10 +198,6 @@
 	 label                   => "MilkyWay_WDM6.5",
 	 subpath                 => "ZoomIns",
 	 realizations            => [ "Halo004", "Halo113", "Halo023" ],
-<<<<<<< HEAD
-	 hostHaloIDs             => [ "3748000", "6642869", "3689954" ],     
-=======
->>>>>>> 63fcfbe2
 	 description             => "Halo mass function for non-backsplash halos from Milky Way, 6.5keV WDM zoom-in simulations.",
 	 simulationReference     => "Nadler et al.",
 	 simulationURL           => "https://www",
@@ -247,10 +231,6 @@
 	 label                   => "MilkyWay_WDM10",
 	 subpath                 => "ZoomIns",
 	 realizations            => [ "Halo004", "Halo113", "Halo023" ],
-<<<<<<< HEAD
-	 hostHaloIDs             => [ "5142328", "9029790", "5036676" ],
-=======
->>>>>>> 63fcfbe2
 	 description             => "Halo mass function for non-backsplash halos from Milky Way, 10keV WDM zoom-in simulations.",
 	 simulationReference     => "Nadler et al.",
 	 simulationURL           => "https://www",
@@ -284,10 +264,6 @@
 	 label                   => "MilkyWay_IDM1GeV_envelope",
 	 subpath                 => "ZoomIns",
 	 realizations            => [ "Halo004", "Halo113", "Halo023" ],
-<<<<<<< HEAD
-	 hostHaloIDs             => [ "2209445", "4097027", "2133309" ],     
-=======
->>>>>>> 63fcfbe2
 	 description             => "Halo mass function for non-backsplash halos from Milky Way, 1GeV (envelope) IDM zoom-in simulations.",
 	 simulationReference     => "Nadler et al.",
 	 simulationURL           => "https://www",
@@ -321,10 +297,6 @@
 	 label                   => "MilkyWay_IDM1GeV_halfmode",
 	 subpath                 => "ZoomIns",
 	 realizations            => [ "Halo004", "Halo023", "Halo113" ],
-<<<<<<< HEAD
-	 hostHaloIDs             => [ "4420455", "4330423", "7742697" ],     
-=======
->>>>>>> 63fcfbe2
 	 description             => "Halo mass function for non-backsplash halos from Milky Way, 1GeV (halfmode) IDM zoom-in simulations.",
 	 simulationReference     => "Nadler et al.",
 	 simulationURL           => "https://www",
@@ -358,10 +330,6 @@
 	 label                   => "MilkyWay_IDM1e-2GeV_envelope",
 	 subpath                 => "ZoomIns",
 	 realizations            => [ "Halo004", "Halo113", "Halo023" ],
-<<<<<<< HEAD
-	 hostHaloIDs             => [ "2684571", "4987622", "2627506" ],     
-=======
->>>>>>> 63fcfbe2
 	 description             => "Halo mass function for non-backsplash halos from Milky Way, 1e-2GeV (envelope) IDM zoom-in simulations.",
 	 simulationReference     => "Nadler et al.",
 	 simulationURL           => "https://www",
@@ -395,10 +363,6 @@
 	 label                   => "MilkyWay_IDM1e-2GeV_halfmode",
 	 subpath                 => "ZoomIns",
 	 realizations            => [ "Halo004", "Halo113", "Halo023" ],
-<<<<<<< HEAD
-	 hostHaloIDs             => [ "4715433", "8284700", "4620792" ],     
-=======
->>>>>>> 63fcfbe2
 	 description             => "Halo mass function for non-backsplash halos from Milky Way, 1e-2GeV (halfmode) IDM zoom-in simulations.",
 	 simulationReference     => "Nadler et al.",
 	 simulationURL           => "https://www",
@@ -432,10 +396,6 @@
 	 label                   => "MilkyWay_IDM1e-4GeV_envelope",
 	 subpath                 => "ZoomIns",
 	 realizations            => [ "Halo004", "Halo113", "Halo023" ],
-<<<<<<< HEAD
-	 hostHaloIDs             => [ "2608778", "4617903", "2548931" ],     
-=======
->>>>>>> 63fcfbe2
 	 description             => "Halo mass function for non-backsplash halos from Milky Way, 1e-4GeV (envelope) IDM zoom-in simulations.",
 	 simulationReference     => "Nadler et al.",
 	 simulationURL           => "https://www",
@@ -469,10 +429,6 @@
 	 label                   => "MilkyWay_IDM1e-4GeV_halfmode",
 	 subpath                 => "ZoomIns",
 	 realizations            => [ "Halo004", "Halo113", "Halo023" ],
-<<<<<<< HEAD
-	 hostHaloIDs             => [ "3786907", "6704064", "3736780" ],     
-=======
->>>>>>> 63fcfbe2
 	 description             => "Halo mass function for non-backsplash halos from Milky Way, 1e-4GeV (halfmode) IDM zoom-in simulations.",
 	 simulationReference     => "Nadler et al.",
 	 simulationURL           => "https://www",
@@ -506,10 +462,6 @@
 	 label                   => "MilkyWay_fdm_25.9e-22eV",
 	 subpath                 => "ZoomIns",
 	 realizations            => [ "Halo004", "Halo113", "Halo023" ],
-<<<<<<< HEAD
-	 hostHaloIDs             => [ "1830021", "3212308", "1739218" ],     
-=======
->>>>>>> 63fcfbe2
 	 description             => "Halo mass function for non-backsplash halos from Milky Way, 25.9-22eV FDM zoom-in simulations.",
 	 simulationReference     => "Nadler et al.",
 	 simulationURL           => "https://www",
@@ -543,10 +495,6 @@
 	 label                   => "MilkyWay_fdm_185e-22eV",
 	 subpath                 => "ZoomIns",
 	 realizations            => [ "Halo004", "Halo113", "Halo023" ],
-<<<<<<< HEAD
-	 hostHaloIDs             => [ "3910587", "6907393", "3862528" ],     
-=======
->>>>>>> 63fcfbe2
 	 description             => "Halo mass function for non-backsplash halos from Milky Way, 185-22eV FDM zoom-in simulations.",
 	 simulationReference     => "Nadler et al.",
 	 simulationURL           => "https://www",
@@ -580,10 +528,6 @@
 	 label                   => "MilkyWay_fdm_490e-22eV",
 	 subpath                 => "ZoomIns",
 	 realizations            => [ "Halo004", "Halo113", "Halo023" ],
-<<<<<<< HEAD
-	 hostHaloIDs             => [ "5424974", "9529989", "5314898" ],     
-=======
->>>>>>> 63fcfbe2
 	 description             => "Halo mass function for non-backsplash halos from Milky Way, 490e-22eV FDM zoom-in simulations.",
 	 simulationReference     => "Nadler et al.",
 	 simulationURL           => "https://www",
@@ -617,10 +561,6 @@
 	 label                   => "MilkyWay_WDM3_hires",
 	 subpath                 => "ZoomIns",
 	 realizations            => [ "Halo004" ],
-<<<<<<< HEAD
-	 hostHaloIDs             => [ "7748313" ],     
-=======
->>>>>>> 63fcfbe2
 	 description             => "Halo mass function for non-backsplash halos from Milky Way, 3keV WDM zoom-in simulations.",
 	 simulationReference     => "Nadler et al.",
 	 simulationURL           => "https://www",
@@ -654,10 +594,6 @@
 	 label                   => "MilkyWay_WDM6.5_hires",
 	 subpath                 => "ZoomIns",
 	 realizations            => [ "Halo004" ],
-<<<<<<< HEAD
-	 hostHaloIDs             => [ "17700097" ],     
-=======
->>>>>>> 63fcfbe2
 	 description             => "Halo mass function for non-backsplash halos from Milky Way, 6.5keV WDM zoom-in simulations.",
 	 simulationReference     => "Nadler et al.",
 	 simulationURL           => "https://www",
@@ -691,10 +627,6 @@
 	 label                   => "MilkyWay_WDM10_hires",
 	 subpath                 => "ZoomIns",
 	 realizations            => [ "Halo004" ],
-<<<<<<< HEAD
-	 hostHaloIDs             => [ "26174044" ],     
-=======
->>>>>>> 63fcfbe2
 	 description             => "Halo mass function for non-backsplash halos from Milky Way, 10keV WDM zoom-in simulations.",
 	 simulationReference     => "Nadler et al.",
 	 simulationURL           => "https://www",
@@ -728,10 +660,6 @@
 	 label                   => "MilkyWay_IDM1GeV_envelope_hires",
 	 subpath                 => "ZoomIns",
 	 realizations            => [ "Halo004" ],
-<<<<<<< HEAD
-	 hostHaloIDs             => [ "10954504" ],     
-=======
->>>>>>> 63fcfbe2
 	 description             => "Halo mass function for non-backsplash halos from Milky Way, 1GeV (envelope) IDM zoom-in simulations.",
 	 simulationReference     => "Nadler et al.",
 	 simulationURL           => "https://www",
@@ -765,10 +693,6 @@
 	 label                   => "MilkyWay_IDM1GeV_halfmode_hires",
 	 subpath                 => "ZoomIns",
 	 realizations            => [ "Halo004" ],
-<<<<<<< HEAD
-	 hostHaloIDs             => [ "26718213" ],     
-=======
->>>>>>> 63fcfbe2
 	 description             => "Halo mass function for non-backsplash halos from Milky Way, 1GeV (halfmode) IDM zoom-in simulations.",
 	 simulationReference     => "Nadler et al.",
 	 simulationURL           => "https://www",
@@ -802,10 +726,6 @@
 	 label                   => "MilkyWay_IDM1e-2GeV_envelope_hires",
 	 subpath                 => "ZoomIns",
 	 realizations            => [ "Halo004" ],
-<<<<<<< HEAD
-	 hostHaloIDs             => [ "12749499" ],     
-=======
->>>>>>> 63fcfbe2
 	 description             => "Halo mass function for non-backsplash halos from Milky Way, 1e-2GeV (envelope) IDM zoom-in simulations.",
 	 simulationReference     => "Nadler et al.",
 	 simulationURL           => "https://www",
@@ -839,10 +759,6 @@
 	 label                   => "MilkyWay_IDM1e-2GeV_halfmode_hires",
 	 subpath                 => "ZoomIns",
 	 realizations            => [ "Halo004" ],
-<<<<<<< HEAD
-	 hostHaloIDs             => [ "31947159" ],     
-=======
->>>>>>> 63fcfbe2
 	 description             => "Halo mass function for non-backsplash halos from Milky Way, 1e-2GeV (halfmode) IDM zoom-in simulations.",
 	 simulationReference     => "Nadler et al.",
 	 simulationURL           => "https://www",
@@ -876,10 +792,6 @@
 	 label                   => "MilkyWay_IDM1e-4GeV_envelope_hires",
 	 subpath                 => "ZoomIns",
 	 realizations            => [ "Halo004" ],
-<<<<<<< HEAD
-	 hostHaloIDs             => [ "11246992" ],     
-=======
->>>>>>> 63fcfbe2
 	 description             => "Halo mass function for non-backsplash halos from Milky Way, 1e-4GeV (envelope) IDM zoom-in simulations.",
 	 simulationReference     => "Nadler et al.",
 	 simulationURL           => "https://www",
@@ -913,10 +825,6 @@
 	 label                   => "MilkyWay_IDM1e-4GeV_halfmode_hires",
 	 subpath                 => "ZoomIns",
 	 realizations            => [ "Halo004" ],
-<<<<<<< HEAD
-	 hostHaloIDs             => [ "17679593" ],     
-=======
->>>>>>> 63fcfbe2
 	 description             => "Halo mass function for non-backsplash halos from Milky Way, 1e-4GeV (halfmode) IDM zoom-in simulations.",
 	 simulationReference     => "Nadler et al.",
 	 simulationURL           => "https://www",
@@ -950,10 +858,6 @@
 	 label                   => "MilkyWay_fdm_25.9e-22eV_hires",
 	 subpath                 => "ZoomIns",
 	 realizations            => [ "Halo004" ],
-<<<<<<< HEAD
-	 hostHaloIDs             => [ "7142909" ],     
-=======
->>>>>>> 63fcfbe2
 	 description             => "Halo mass function for non-backsplash halos from Milky Way, 25.9-22eV FDM zoom-in simulations.",
 	 simulationReference     => "Nadler et al.",
 	 simulationURL           => "https://www",
@@ -987,10 +891,6 @@
 	 label                   => "MilkyWay_fdm_185e-22eV_hires",
 	 subpath                 => "ZoomIns",
 	 realizations            => [ "Halo004" ],
-<<<<<<< HEAD
-	 hostHaloIDs             => [ "17809555" ],     
-=======
->>>>>>> 63fcfbe2
 	 description             => "Halo mass function for non-backsplash halos from Milky Way, 185-22eV FDM zoom-in simulations.",
 	 simulationReference     => "Nadler et al.",
 	 simulationURL           => "https://www",
@@ -1024,10 +924,6 @@
 	 label                   => "MilkyWay_fdm_490e-22eV_hires",
 	 subpath                 => "ZoomIns",
 	 realizations            => [ "Halo004" ],
-<<<<<<< HEAD
-	 hostHaloIDs             => [ "26071539" ],     
-=======
->>>>>>> 63fcfbe2
 	 description             => "Halo mass function for non-backsplash halos from Milky Way, 490e-22eV FDM zoom-in simulations.",
 	 simulationReference     => "Nadler et al.",
 	 simulationURL           => "https://www",
@@ -1064,10 +960,6 @@
 	 subpath                 => "ZoomIns",
 	 # Halo479 and Halo888 have been excluded due to contamination by low-res particles 
 	 realizations            => [ "Halo032", "Halo059", "Halo0662", "Halo083", "Halo088", "Halo097", "Halo104", "Halo110", "Halo202", "Halo208", "Halo218", "Halo296", "Halo301", "Halo303", "Halo340", "Halo374", "Halo380", "Halo391", "Halo405", "Halo440", "Halo463", "Halo4662", "Halo511", "Halo524", "Halo539", "Halo567", "Halo575", "Halo602", "Halo697", "Halo711", "Halo721", "Halo767", "Halo802", "Halo824", "Halo850", "Halo853", "Halo914", "Halo932", "Halo933" ],
-<<<<<<< HEAD
-	 hostHaloIDs             => [ "6809161", "11451612", "4714720", "2614218", "5470740", "2572433", "2104392", "8920770", "9048851", "5571100", "4797341", "9373983", "3585923", "5676033", "2705971", "2781538", "6323270", "4919362", "4865033", "9443609", "4414397", "5613596", "4210297", "4382204", "3371981", "3775946", "4263000", "9045701", "4524194", "4286404", "4959649", "3145683", "2965025", "6225728", "6473303", "5309166", "7168215", "2680560", "2599455" ], 
-=======
->>>>>>> 63fcfbe2
 	 description             => "Halo mass function for non-backsplash halos from LMC zoom-in simulations.",
 	 simulationReference     => "Nadler et al.",
 	 simulationURL           => "https://www",
