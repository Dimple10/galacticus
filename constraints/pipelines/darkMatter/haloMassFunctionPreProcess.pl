--- conflicted
+++ resolved
@@ -378,7 +378,7 @@
 		my $massFunctionParameters = $xml->XMLin($ENV{'GALACTICUS_EXEC_PATH'}."/constraints/pipelines/darkMatter/haloMassFunctionCompute.xml");
 		## Modify parameters.
 		@{$massFunctionParameters->{'nbodyImporter'           }->{'nbodyImporter'}}                                          = @nbodyImporters;
-		$massFunctionParameters  ->{'galacticusOutputFileName'}                                                  ->{'value'} = $pathName."haloMassFunction_".$redshiftLabel.".hdf5";
+		$massFunctionParameters  ->{'outputFileName'}                                                  ->{'value'} = $pathName."haloMassFunction_".$redshiftLabel.".hdf5";
 		$massFunctionParameters  ->{'nbodyOperator'           }->{'nbodyOperator'} ->[0]->{'values'             }->{'value'} = $simulation->{'massParticle'       };
 		$massFunctionParameters  ->{'nbodyOperator'           }->{'nbodyOperator'} ->[1]->{'description'        }->{'value'} = $simulation->{'description'        };
 		$massFunctionParameters  ->{'nbodyOperator'           }->{'nbodyOperator'} ->[1]->{'simulationReference'}->{'value'} = $simulation->{'simulationReference'};
@@ -430,7 +430,6 @@
 	&{$Galacticus::Launch::Hooks::moduleHooks{$queueManager->{'manager'}}->{'jobArrayLaunch'}}(\%options,@postprocessingJobs)
 	    if ( scalar(@postprocessingJobs) > 0 );
     }
-<<<<<<< HEAD
 }
 
 # Move the resulting mass functions.
@@ -547,21 +546,6 @@
 	$parameters->{'nbodyOperator'}->{'nbodyOperator'}->[1]->{'rangeLow' }->{'value'} = $simulation->{$realization}->{'sphericalRadiusMinimum'};
 	$parameters->{'nbodyOperator'}->{'nbodyOperator'}->[1]->{'rangeHigh'}->{'value'} = $simulation->{$realization}->{'sphericalRadiusMaximum'};
 	my $parameterFileName = $pathName."selectInSphere_".$redshiftLabel.".xml";
-=======
-    ## Compute the mass function.
-    unless ( -e $simulation->{'path'}."haloMassFunction_z0.000.hdf5" ) {
-	## Modify parameters.
-	@{$massFunctionParameters->{'nbodyImporter'     }->{'nbodyImporter'}} = @nbodyImporters;
-	$massFunctionParameters  ->{'outputFileName'}->{'value'}  = $simulation->{'path'}."haloMassFunction_z0.000.hdf5";
-$massFunctionParameters  ->{'nbodyOperator'}->{'nbodyOperator'}->[0]->{'values'             }->{'value'} = $simulation->{'massParticle'       };
-	$massFunctionParameters  ->{'nbodyOperator'}->{'nbodyOperator'}->[1]->{'description'        }->{'value'} = $simulation->{'description'        };
-	$massFunctionParameters  ->{'nbodyOperator'}->{'nbodyOperator'}->[1]->{'simulationReference'}->{'value'} = $simulation->{'simulationReference'};
-	$massFunctionParameters  ->{'nbodyOperator'}->{'nbodyOperator'}->[1]->{'simulationURL'      }->{'value'} = $simulation->{'simulationURL'      };
-	$massFunctionParameters  ->{'nbodyOperator'}->{'nbodyOperator'}->[1]->{'massMinimum'        }->{'value'} = $simulation->{'massMinimum'        };
-	$massFunctionParameters  ->{'nbodyOperator'}->{'nbodyOperator'}->[1]->{'massMaximum'        }->{'value'} = $simulation->{'massMaximum'        };
-	## Write the parameter file.
-	my $parameterFileName = $simulation->{'path'}."haloMassFunction_z0.000.xml";
->>>>>>> 04e3e4cf
 	open(my $outputFile,">",$parameterFileName);
 	print $outputFile $xml->XMLout($parameters, RootName => "parameters");
 	close($outputFile);
@@ -654,7 +638,7 @@
     foreach my $expansionFactor ( @{$simulation->{'expansionFactors'}} ) {
 	my $redshift            =  1.0/$expansionFactor-1.0;
 	my $redshiftLabel       = sprintf("z%5.3f",$redshift);
-	$parameters->{'galacticusOutputFileName'}                                                         ->{'value'} =                $pathName                   ."environment_"      .$redshiftLabel.".hdf5"     ;
+	$parameters->{'outputFileName'}                                                         ->{'value'} =                $pathName                   ."environment_"      .$redshiftLabel.".hdf5"     ;
 	$parameters->{'nbodyImporter'           }->{'nbodyImporter'}->[0]                   ->{'fileName'}->{'value'} =                $pathName                   ."selectedParticles_".$redshiftLabel."_ICs.hdf5" ;
 	$parameters->{'nbodyImporter'           }->{'nbodyImporter'}->[1]                   ->{'fileName'}->{'value'} =                $pathName                   ."ic/ic_gadget_dist"                             ;
 	$parameters->{'nbodyOperator'           }->{'nbodyOperator'}->[0]                   ->{'values'  }->{'value'} = sprintf("%.3f",$simulation->{'redshiftICs'}                                                );
