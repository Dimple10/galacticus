#!/usr/bin/env perl
use strict;
use warnings;
use lib $ENV{'GALACTICUS_EXEC_PATH'}."/perl";
use XML::Simple;
use File::Copy;
use Data::Dumper;
use PDL;
use PDL::NiceSlice;
use PDL::IO::Misc;
use PDL::IO::HDF5;
use PDL::Constants qw(PI);
use Galacticus::Options;
use Galacticus::Launch::Hooks;
use Galacticus::Launch::PBS;
use Galacticus::Launch::Slurm;
use Galacticus::Launch::Local;
use Galacticus::Constraints::Parameters;

# Construct halo mass function data from a variety of cosmological N-body simulations.
# Andrew Benson (14-October-2020)

# Get command line options.
my %options =
    (
     submitSleepDuration =>  5,
     waitSleepDuration   => 30,
     pbsJobMaximum       => 64,
     slurmJobMaximum     => 64
    );
&Galacticus::Options::Parse_Options(\@ARGV,\%options);

# Validate required parameters are present.
die('simulationDataPath is required but is not present')
    unless ( exists($options{'simulationDataPath'}) );

# Define simulations to process.
my @simulations =
(
 {
     label               => "VSMDPL",
     subpath             => "CosmoSim",
     description         => "Halo mass function for non-backsplash halos from the VSMDPL simulation.",
     simulationReference => "Klypin, Yepes, Gottlober, Hess; 2016; MNRAS; 457; 4340",
     simulationURL       => "https://www.cosmosim.org/cms/simulations/vsmdpl/",
     hubbleConstant      => 0.6777,
     massParticle        => 6.2e6,
     subvolumes          => 10,
     expansionFactors    => [ 1.00000, 0.67110, 0.50250, 0.33000, 0.24750 ]
 },
 {
     label               => "SMDPL",
     subpath             => "CosmoSim",
     description         => "Halo mass function for non-backsplash halos from the SMDPL simulation.",
     simulationReference => "Klypin, Yepes, Gottlober, Hess; 2016; MNRAS; 457; 4340",
     simulationURL       => "https://www.cosmosim.org/cms/simulations/smdpl/",
     hubbleConstant      => 0.6777,
     massParticle        => 9.63e7,
     subvolumes          => 10,
     expansionFactors    => [ 1.00000, 0.66430, 0.50000, 0.33100, 0.24800 ]
 },
 {
     label               => "MDPL2",
     subpath             => "CosmoSim",
     description         => "Halo mass function for non-backsplash halos from the MDPL2 simulation.",
     simulationReference => "Klypin, Yepes, Gottlober, Hess; 2016; MNRAS; 457; 4340",
     simulationURL       => "https://www.cosmosim.org/cms/simulations/mdpl2/",
     hubbleConstant      => 0.6777,
     massParticle        => 1.51e9,
     subvolumes          => 10,
     expansionFactors    => [ 1.00000, 0.67120, 0.50320, 0.33030, 0.24230 ]
 },
 {
     label               => "BigMDPL",
     subpath             => "CosmoSim",
     description         => "Halo mass function for non-backsplash halos from the BigMDPL simulation.",
     simulationReference => "Klypin, Yepes, Gottlober, Hess; 2016; MNRAS; 457; 4340",
     simulationURL       => "https://www.cosmosim.org/cms/simulations/bigmdpl/",
     hubbleConstant      => 0.6777,
     massParticle        => 2.359e10,
     subvolumes          => 10,
     expansionFactors    => [ 1.00000, 0.67040, 0.50000, 0.31800, 0.25700 ]
 },
 {
     label               => "HugeMDPL",
     subpath             => "CosmoSim",
     description         => "Halo mass function for non-backsplash halos from the HugeMDPL simulation.",
     simulationReference => "Klypin, Yepes, Gottlober, Hess; 2016; MNRAS; 457; 4340",
     simulationURL       => "https://www.cosmosim.org/cms/simulations/hugemdpl/",
     hubbleConstant      => 0.6777,
     massParticle        => 7.9e10,
     subvolumes          => 10,
     expansionFactors    => [ 1.00000, 0.67120, 0.50320, 0.33030, 0.24770 ]
 },
 {
     # Milky Way zoom-in simulations from the Symphony suite. Host halo IDs were found (by Ethan Nadler) by matching the MAH to
     # that of the target halo in the originasl cosmological box simulation.
     label                   => "MilkyWay",
     subpath                 => "ZoomIns",
     realizations            => [ "Halo023", "Halo088", "Halo119", "Halo188", "Halo247", "Halo268", "Halo270", "Halo288", "Halo327", "Halo349", "Halo364", "Halo374", "Halo414", "Halo415", "Halo416", "Halo440", "Halo460", "Halo469", "Halo490", "Halo530", "Halo558", "Halo567", "Halo570", "Halo606", "Halo628", "Halo641", "Halo675", "Halo718", "Halo738", "Halo749", "Halo797", "Halo800", "Halo825", "Halo829", "Halo852", "Halo878", "Halo881", "Halo925", "Halo926", "Halo937", "Halo939", "Halo967", "Halo9749", "Halo9829", "Halo990" ],
     hostHaloIDs             => [ "7019390", "31120521", "10208174", "28839883", "6646440", "7287306", "31107790", "8697419", "8391099", "15119051", "10301677", "9405794", "9487756", "29718260", "8297694", "14783515", "8932799", "30280719", "9659071", "7714515", "9967184", "8104130", "19722077", "27371347", "12638322", "30457872", "23284353", "28833029", "28077485", "12607178", "9948707", "9113976", "9721967", "6414883", "7961010", "10422676", "42248692", "8529408", "8839742", "9785057", "8282747", "18133566", "27982424", "18701512", "11431405" ],     
     description             => "Halo mass function for non-backsplash halos from Milky Way zoom-in simulations.",
     simulationReference     => "Nadler et al.",
     simulationURL           => "https://www",
     hubbleConstant          => 0.7,
     massParticle            => 2.81981e5,
     massHostLogMin          => 12.0, 
     massHostLogMax          => 12.3, 
     subvolumes              => 1,
     expansionFactors        => [   1.0000,   0.66503,   0.50239,   0.32987,   0.20064 ],
     snapshots               => [ 235     , 203      , 181      , 148      , 109       ],
     processIdentify         => \&zoomInsProcessIdentify,
     preprocessExtract       => [
	 \&zoomInsPreProcessExtractLocate,
	 \&zoomInsPreProcessExtractUncontaminated,
	 ],
     processExtract          => \&zoomInsProcessExtract,
     postprocessExtract      =>
 	 [
 	  \&zoomInsPostprocessSelectInSphere    ,
 	  \&zoomInsPostprocessExtractSelectedIDs,
 	  \&zoomInsPostprocessSelectInICs       ,
 	  \&zoomInsPostprocessAnalyze           ,
 	  \&zoomInsPostprocessSetVolume
 	 ],
     postprocessMassFunction =>
 	 [
 	  \&zoomInsPostProcessMassFunction
 	 ]
 },
 {
     label                   => "MilkyWay_WDM1",
     subpath                 => "ZoomIns",
     realizations            => [ "Halo416" ],
     description             => "Halo mass function for non-backsplash halos from Milky Way, 1keV WDM zoom-in simulations.",
     simulationReference     => "Nadler et al.",
     simulationURL           => "https://www",
     hubbleConstant          => 0.7,
     massParticle            => 2.81981e5,
     massHostLogMin          => 12.0, 
     massHostLogMax          => 12.3, 
     subvolumes              => 1,
     expansionFactors        => [ 1.0000 ],
     snapshots               => [ 235    ],
     processIdentify         => \&zoomInsProcessIdentify,
     processExtract          => \&zoomInsProcessExtract,
     preprocessExtract       => [
 	 \&zoomInsPreProcessExtractLocate,
 	 \&zoomInsPreProcessExtractUncontaminated,
 	 ],
     postprocessExtract      =>
 	 [
 	  \&zoomInsPostprocessSelectInSphere    ,
 	  \&zoomInsPostprocessExtractSelectedIDs,
 	  \&zoomInsPostprocessSelectInICs       ,
 	  \&zoomInsPostprocessAnalyze           ,
 	  \&zoomInsPostprocessSetVolume
 	 ],
     postprocessMassFunction =>
 	 [
 	  \&zoomInsPostProcessMassFunction
 	 ]
 },
 {
     label                   => "MilkyWay_WDM5",
     subpath                 => "ZoomIns",
     realizations            => [ "Halo416" ],
     description             => "Halo mass function for non-backsplash halos from Milky Way, 5keV WDM zoom-in simulations.",
     simulationReference     => "Nadler et al.",
     simulationURL           => "https://www",
     hubbleConstant          => 0.7,
     massHostLogMin          => 12.0, 
     massHostLogMax          => 12.3, 
     massParticle            => 2.81981e5,
     subvolumes              => 1,
     expansionFactors        => [ 1.0000 ],
     snapshots               => [ 235    ],
     processIdentify         => \&zoomInsProcessIdentify,
     processExtract          => \&zoomInsProcessExtract,
     preprocessExtract       => [
 	 \&zoomInsPreProcessExtractLocate,
 	 \&zoomInsPreProcessExtractUncontaminated,
 	 ],
     postprocessExtract      =>
 	 [
 	  \&zoomInsPostprocessSelectInSphere    ,
 	  \&zoomInsPostprocessExtractSelectedIDs,
 	  \&zoomInsPostprocessSelectInICs       ,
 	  \&zoomInsPostprocessAnalyze           ,
 	  \&zoomInsPostprocessSetVolume
 	 ],
     postprocessMassFunction =>
 	 [
 	  \&zoomInsPostProcessMassFunction
 	 ]
 },
 {
     label                   => "MilkyWay_WDM10",
     subpath                 => "ZoomIns",
     realizations            => [ "Halo416" ],
     description             => "Halo mass function for non-backsplash halos from Milky Way, 10keV WDM zoom-in simulations.",
     simulationReference     => "Nadler et al.",
     simulationURL           => "https://www",
     hubbleConstant          => 0.7,
     massParticle            => 2.81981e5,
     massHostLogMin          => 12.0, 
     massHostLogMax          => 12.3, 
     subvolumes              => 1,
     expansionFactors        => [ 1.0000 ],
     snapshots               => [ 235    ],
     processIdentify         => \&zoomInsProcessIdentify,
     preprocessExtract       => [
 	 \&zoomInsPreProcessExtractLocate,
 	 \&zoomInsPreProcessExtractUncontaminated,
 	 ],
     processExtract          => \&zoomInsProcessExtract,
     postprocessExtract      =>
 	 [
 	  \&zoomInsPostprocessSelectInSphere    ,
 	  \&zoomInsPostprocessExtractSelectedIDs,
 	  \&zoomInsPostprocessSelectInICs       ,
 	  \&zoomInsPostprocessAnalyze           ,
 	  \&zoomInsPostprocessSetVolume
 	 ],
     postprocessMassFunction =>
 	 [
 	  \&zoomInsPostProcessMassFunction
 	 ]
 },
 {
     label                   => "MilkyWay_Axion22",
     subpath                 => "ZoomIns",
     realizations            => [ "Halo416" ],
     description             => "Halo mass function for non-backsplash halos from Milky Way, 10^-22 eV axion zoom-in simulations.",
     simulationReference     => "Nadler et al.",
     simulationURL           => "https://www",
     hubbleConstant          => 0.7,
     massParticle            => 2.81981e5,
     massHostLogMin          => 12.0, 
     massHostLogMax          => 12.3, 
     subvolumes              => 1,
     expansionFactors        => [ 1.0000 ],
     snapshots               => [ 235    ],
     processIdentify         => \&zoomInsProcessIdentify,
     preprocessExtract       => [
 	 \&zoomInsPreProcessExtractLocate,
 	 \&zoomInsPreProcessExtractUncontaminated,
 	 ],
     processExtract          => \&zoomInsProcessExtract,
     postprocessExtract      =>
 	 [
 	  \&zoomInsPostprocessSelectInSphere    ,
 	  \&zoomInsPostprocessExtractSelectedIDs,
 	  \&zoomInsPostprocessSelectInICs       ,
 	  \&zoomInsPostprocessAnalyze           ,
 	  \&zoomInsPostprocessSetVolume
 	 ],
     postprocessMassFunction =>
 	 [
 	  \&zoomInsPostProcessMassFunction
 	 ]
 },
 {
     label                   => "MilkyWay_Axion21",
     subpath                 => "ZoomIns",
     realizations            => [ "Halo416" ],
     description             => "Halo mass function for non-backsplash halos from Milky Way, 10^-21 eV axion zoom-in simulations.",
     simulationReference     => "Nadler et al.",
     simulationURL           => "https://www",
     hubbleConstant          => 0.7,
     massParticle            => 2.81981e5,
     massHostLogMin          => 12.0, 
     massHostLogMax          => 12.3, 
     subvolumes              => 1,
     expansionFactors        => [ 1.0000 ],
     snapshots               => [ 235    ],
     processIdentify         => \&zoomInsProcessIdentify,
     preprocessExtract       => [
 	 \&zoomInsPreProcessExtractLocate,
 	 \&zoomInsPreProcessExtractUncontaminated,
 	 ],
     processExtract          => \&zoomInsProcessExtract,
     postprocessExtract      =>
 	 [
 	  \&zoomInsPostprocessSelectInSphere    ,
 	  \&zoomInsPostprocessExtractSelectedIDs,
 	  \&zoomInsPostprocessSelectInICs       ,
 	  \&zoomInsPostprocessAnalyze           ,
 	  \&zoomInsPostprocessSetVolume
 	 ],
     postprocessMassFunction =>
 	 [
 	  \&zoomInsPostProcessMassFunction
 	 ]
 },
 {
     label                   => "MilkyWay_Axion20",
     subpath                 => "ZoomIns",
     realizations            => [ "Halo416" ],
     description             => "Halo mass function for non-backsplash halos from Milky Way, 10^-20 eV axion zoom-in simulations.",
     simulationReference     => "Nadler et al.",
     simulationURL           => "https://www",
     hubbleConstant          => 0.7,
     massParticle            => 2.81981e5,
     massHostLogMin          => 12.0, 
     massHostLogMax          => 12.3, 
     subvolumes              => 1,
     expansionFactors        => [ 1.0000 ],
     snapshots               => [ 235    ],
     processIdentify         => \&zoomInsProcessIdentify,
     preprocessExtract       => [
 	 \&zoomInsPreProcessExtractLocate,
 	 \&zoomInsPreProcessExtractUncontaminated,
 	 ],
     processExtract          => \&zoomInsProcessExtract,
     postprocessExtract      =>
 	 [
 	  \&zoomInsPostprocessSelectInSphere    ,
 	  \&zoomInsPostprocessExtractSelectedIDs,
 	  \&zoomInsPostprocessSelectInICs       ,
 	  \&zoomInsPostprocessAnalyze           ,
 	  \&zoomInsPostprocessSetVolume
 	 ],
     postprocessMassFunction =>
 	 [
 	  \&zoomInsPostProcessMassFunction
 	 ]
 },
 {
     # LMC zoom-in simulations from the Symphony suite. Host halo IDs were found (by Ethan Nadler) by matching the MAH to that of
     # the target halo in the originasl cosmological box simulation.
     label                   => "LMC",
     subpath                 => "ZoomIns",
     # Halo479 and Halo888 have been excluded due to contamination by low-res particles 
     realizations            => [ "Halo032", "Halo059", "Halo0662", "Halo083", "Halo088", "Halo097", "Halo104", "Halo110", "Halo202", "Halo208", "Halo218", "Halo296", "Halo301", "Halo303", "Halo340", "Halo374", "Halo380", "Halo391", "Halo405", "Halo440", "Halo463", "Halo4662", "Halo511", "Halo524", "Halo539", "Halo567", "Halo575", "Halo602", "Halo697", "Halo711", "Halo721", "Halo767", "Halo802", "Halo824", "Halo850", "Halo853", "Halo914", "Halo932", "Halo933" ],
     hostHaloIDs             => [ "6809161", "11451612", "4714720", "2614218", "5470740", "2572433", "2104392", "8920770", "9048851", "5571100", "4797341", "9373983", "3585923", "5676033", "2705971", "2781538", "6323270", "4919362", "4865033", "9443609", "4414397", "5613596", "4210297", "4382204", "3371981", "3775946", "4263000", "9045701", "4524194", "4286404", "4959649", "3145683", "2965025", "6225728", "6473303", "5309166", "7168215", "2680560", "2599455" ],	 
     description             => "Halo mass function for non-backsplash halos from LMC zoom-in simulations.",
     simulationReference     => "Nadler et al.",
     simulationURL           => "https://www",
     hubbleConstant          => 0.7,
     massParticle            => 3.52476e4,
     massHostLogMin          => 10.95, 
     massHostLogMax          => 11.50, 
     subvolumes              => 1,
     expansionFactors        => [   1.0000,   0.66503,   0.50239,   0.32987,   0.20064 ],
     snapshots               => [ 235     , 203      , 181      , 148      , 109       ],
     processIdentify         => \&zoomInsProcessIdentify,
     preprocessExtract       =>
	 [
	  \&zoomInsPreProcessExtractLocate,
	  \&zoomInsPreProcessExtractUncontaminated,
 	 ],
     processExtract          => \&zoomInsProcessExtract,
     postprocessExtract      =>
 	 [
 	  \&zoomInsPostprocessSelectInSphere    ,
 	  \&zoomInsPostprocessExtractSelectedIDs,
 	  \&zoomInsPostprocessSelectInICs       ,
 	  \&zoomInsPostprocessAnalyze           ,
 	  \&zoomInsPostprocessSetVolume
 	 ],
     postprocessMassFunction =>
 	 [
 	  \&zoomInsPostProcessMassFunction
 	 ]
 },
);

# Parse config options.
my $queueManager = &Galacticus::Options::Config(                'queueManager' );
my $queueConfig  = &Galacticus::Options::Config($queueManager->{'manager'     });

# Get an XML object.
my $xml = new XML::Simple();

# Iterate over simulations to identify always-isolated halos.
my @jobsIdentify;
foreach my $simulation ( @simulations ) {
    # Convert particle mass to Solar masses.
    $simulation->{'massParticle'} /= $simulation->{'hubbleConstant'};
    # Determine minimum and maximum masses for the mass function.
    $simulation->{'massMinimum'} = 10.0**(int(log($simulation->{'massParticle'})/log(10.0))+2);
    $simulation->{'massMaximum'} = 1.0e16;
    # Construct the simulation path.
    $simulation->{'path'} = $options{'simulationDataPath'};
    $simulation->{'path'} .= "/"
	unless ( $simulation->{'path'} =~ m/\/$/ );
    $simulation->{'path'} .= $simulation->{'subpath'}."/".$simulation->{'label'}."/";
    # Add a single, null realization is the simulation has none.
    $simulation->{'realizations'} = [ "" ]
	unless ( exists($simulation->{'realizations'}) );
    # Identify always isolated halos at z=0 and export these to IRATE format files.
    ## Iterate over realizations.
    foreach my $realization ( @{$simulation->{'realizations'}} ) {
	my $pathName = $simulation->{'path'}.($realization eq "" ? "" : $realization."/");
	## Iterate over subvolumes.
	for(my $i=0;$i<$simulation->{'subvolumes'};++$i) {
	    for(my $j=0;$j<$simulation->{'subvolumes'};++$j) {
		for(my $k=0;$k<$simulation->{'subvolumes'};++$k) {
		    # Parse the base parameters.
		    my $parameters = $xml->XMLin($ENV{'GALACTICUS_EXEC_PATH'}."/constraints/pipelines/darkMatter/haloMassFunctionIdentifyAlwaysIsolated.xml");
		    # Modify file names.
		    $parameters->{'nbodyImporter'}                        ->{'fileName'}->{'value'} = $pathName."tree_"                   .$i."_".$j."_".$k.".dat" ;
		    $parameters->{'nbodyOperator'}->{'nbodyOperator'}->[3]->{'fileName'}->{'value'} = $pathName."alwaysIsolated_subVolume".$i."_".$j."_".$k.".hdf5";
		    # If a custom process function is defined, call it.
		    &{$simulation->{'processIdentify'}}($simulation,$realization,$pathName,$parameters)
			if ( exists($simulation->{'processIdentify'}) );
		    # Write parmeter file.
		    my $parameterFileName = $pathName."identifyAlwaysIsolated_".$i."_".$j."_".$k.".xml";
		    open(my $outputFile,">",$parameterFileName);
		    print $outputFile $xml->XMLout($parameters, RootName => "parameters");
		    close($outputFile);
		    # Skip if the file exists.
		    next
			if ( -e $pathName."alwaysIsolated_subVolume".$i."_".$j."_".$k.".hdf5" );
		    # Generate a job.
		    my $job;
		    $job->{'command'   } =
			"Galacticus.exe ".$parameterFileName;
		    $job->{'launchFile'} = $pathName."identifyAlwaysIsolated_".$i."_".$j."_".$k.".sh" ;
		    $job->{'logFile'   } = $pathName."identifyAlwaysIsolated_".$i."_".$j."_".$k.".log";
		    $job->{'label'     } =           "identifyAlwaysIsolated_".$i."_".$j."_".$k       ;
		    $job->{'ppn'       } = $queueConfig->{'ppn'};
		    $job->{'nodes'     } = 1 ;
		    $job->{'mpi'       } = "no";
		    push(@jobsIdentify,$job);
		}
	    }
	}
    }
}
&{$Galacticus::Launch::Hooks::moduleHooks{$queueManager->{'manager'}}->{'jobArrayLaunch'}}(\%options,@jobsIdentify)
    if ( scalar(@jobsIdentify) > 0 );

# Perform any preprocessing.
{
    my $workDone  =  1;
    my $iteration = -1;
    while ( $workDone ) {
	my @preprocessingJobs;
	++$iteration;
	$workDone = 0;
	foreach my $simulation ( @simulations ) {
	    # Iterate over realizations.
	    foreach my $realization ( @{$simulation->{'realizations'}} ) {
		my $pathName = $simulation->{'path'}.($realization eq "" ? "" : $realization."/");
		# If a custom preprocess function is defined, call it.
		if ( exists($simulation->{'preprocessExtract'}) && scalar(@{$simulation->{'preprocessExtract'}}) > $iteration ) {
		    $workDone = 1;
		    &{$simulation->{'preprocessExtract'}->[$iteration]}($simulation,$realization,$pathName,\@preprocessingJobs);
		}
<<<<<<< HEAD
	    }
	}
	&{$Galacticus::Launch::Hooks::moduleHooks{$queueManager->{'manager'}}->{'jobArrayLaunch'}}(\%options,@preprocessingJobs)
	    if ( scalar(@preprocessingJobs) > 0 );
    }
}

# Iterate over simulations to extract snapshots
my @jobsExtract;
foreach my $simulation ( @simulations ) {
    # Identify always isolated halos at z=0 and export these to IRATE format files.
    ## Iterate over realizations.
    foreach my $realization ( @{$simulation->{'realizations'}} ) {
	my $pathName = $simulation->{'path'}.($realization eq "" ? "" : $realization."/");
	## Iterate over subvolumes.
	for(my $i=0;$i<$simulation->{'subvolumes'};++$i) {
	    for(my $j=0;$j<$simulation->{'subvolumes'};++$j) {
		for(my $k=0;$k<$simulation->{'subvolumes'};++$k) {
		    # Iterate over expansion factors.
		    foreach my $expansionFactor ( @{$simulation->{'expansionFactors'}} ) {
			my $redshift            =  1.0        /$expansionFactor-1.0;
			my $expansionFactorLow  = (1.0-5.0e-4)*$expansionFactor    ;
			my $expansionFactorHigh = (1.0+5.0e-4)*$expansionFactor    ;
			my $redshiftLabel       = sprintf("z%5.3f",$redshift)      ;
			# Parse the base parameters.
			my $parameters = $xml->XMLin($ENV{'GALACTICUS_EXEC_PATH'}."/constraints/pipelines/darkMatter/haloMassFunctionExtractSnapshot.xml");
			# Modify file names.
			$parameters->{'nbodyImporter'}                        ->{'fileName' }->{'value'} = $pathName."alwaysIsolated_subVolume"                   .$i."_".$j."_".$k.".hdf5";
			$parameters->{'nbodyOperator'}->{'nbodyOperator'}->[0]->{'rangeLow' }->{'value'} = "1 ".$expansionFactorLow ;
			$parameters->{'nbodyOperator'}->{'nbodyOperator'}->[0]->{'rangeHigh'}->{'value'} = "1 ".$expansionFactorHigh;
			$parameters->{'nbodyOperator'}->{'nbodyOperator'}->[2]->{'fileName' }->{'value'} = $pathName."alwaysIsolated_".$redshiftLabel."_subVolume".$i."_".$j."_".$k.".hdf5";
			$parameters->{'nbodyOperator'}->{'nbodyOperator'}->[2]->{'redshift' }->{'value'} =                             $redshift                                           ;
			# If a custom process function is defined, call it.
			&{$simulation->{'processExtract'}}($simulation,$realization,$pathName,$parameters,$expansionFactor)
			    if ( exists($simulation->{'processExtract'}) );
			# Write parameter file.
			my $parameterFileName = $pathName."identifyAlwaysIsolated_".$redshiftLabel."_".$i."_".$j."_".$k.".xml";
			open(my $outputFile,">",$parameterFileName);
			print $outputFile $xml->XMLout($parameters, RootName => "parameters");
			close($outputFile);
			# Skip if the file exists.
			next
			    if ( -e $pathName."alwaysIsolated_".$redshiftLabel."_subVolume".$i."_".$j."_".$k.".hdf5" );
			# Generate a job.
			my $job;
			$job->{'command'   } =
			    "Galacticus.exe ".$parameterFileName;
			$job->{'launchFile'} = $pathName."identifyAlwaysIsolated_".$redshiftLabel."_".$i."_".$j."_".$k.".sh" ;
			$job->{'logFile'   } = $pathName."identifyAlwaysIsolated_".$redshiftLabel."_".$i."_".$j."_".$k.".log";
			$job->{'label'     } =           "identifyAlwaysIsolated_".$redshiftLabel."_".$i."_".$j."_".$k       ;
			$job->{'ppn'       } = 1;
			$job->{'nodes'     } = 1;
			$job->{'mpi'       } = "yes";
			push(@jobsExtract,$job);
		    }
		}
	    }
	}
    }
}
&{$Galacticus::Launch::Hooks::moduleHooks{$queueManager->{'manager'}}->{'jobArrayLaunch'}}(\%options,@jobsExtract)
    if ( scalar(@jobsExtract) > 0 );

# Perform any postprocessing.
{
    my $workDone  =  1;
    my $iteration = -1;
    while ( $workDone ) {
	my @postprocessingJobs;
	++$iteration;
	$workDone = 0;
	foreach my $simulation ( @simulations ) {
	    # Iterate over realizations.
	    foreach my $realization ( @{$simulation->{'realizations'}} ) {
		my $pathName = $simulation->{'path'}.($realization eq "" ? "" : $realization."/");
		# If a custom postprocess function is defined, call it.
		if ( exists($simulation->{'postprocessExtract'}) && scalar(@{$simulation->{'postprocessExtract'}}) > $iteration ) {
		    $workDone = 1;
		    &{$simulation->{'postprocessExtract'}->[$iteration]}($simulation,$realization,$pathName,\@postprocessingJobs);
		}
	    }
	}
	&{$Galacticus::Launch::Hooks::moduleHooks{$queueManager->{'manager'}}->{'jobArrayLaunch'}}(\%options,@postprocessingJobs)
	    if ( scalar(@postprocessingJobs) > 0 );
    }
}

# Iterate over simulations to construct the mass functions.
my @massFunctionJobs;
foreach my $simulation ( @simulations ) {
    ## Iterate over expansion factors.
    foreach my $expansionFactor ( @{$simulation->{'expansionFactors'}} ) {
	my $redshift            =  1.0/$expansionFactor-1.0;
	my $redshiftLabel       = sprintf("z%5.3f",$redshift);
	# Iterate over realizations.
	foreach my $realization ( @{$simulation->{'realizations'}} ) {
	    my $pathName = $simulation->{'path'}.($realization eq "" ? "" : $realization."/");
	    # Iterate over subvolumes.
	    my @nbodyImporters;
	    for(my $i=0;$i<$simulation->{'subvolumes'};++$i) {
		for(my $j=0;$j<$simulation->{'subvolumes'};++$j) {
		    for(my $k=0;$k<$simulation->{'subvolumes'};++$k) {
			# Add an importer for this subvolume.
			push(
			    @nbodyImporters,
			    {
				value      => "IRATE"                                                                                    ,
				fileName   => {value => $pathName."alwaysIsolated_".$redshiftLabel."_subVolume".$i."_".$j."_".$k.".hdf5"},
				snapshot   => {value => "1"},
				properties => {value => "massVirial"}
			    }
			    );
		    }
		}
	    }
	    ## Compute the mass function.
	    unless ( -e $pathName."haloMassFunction_".$redshiftLabel.":MPI0000.hdf5" ) {
		## Parse the base parameters.
		my $massFunctionParameters = $xml->XMLin($ENV{'GALACTICUS_EXEC_PATH'}."/constraints/pipelines/darkMatter/haloMassFunctionCompute.xml");
		## Modify parameters.
		@{$massFunctionParameters->{'nbodyImporter'           }->{'nbodyImporter'}}                                          = @nbodyImporters;
		$massFunctionParameters  ->{'outputFileName'}                                                  ->{'value'} = $pathName."haloMassFunction_".$redshiftLabel.".hdf5";
		$massFunctionParameters  ->{'nbodyOperator'           }->{'nbodyOperator'} ->[0]->{'values'             }->{'value'} = $simulation->{'massParticle'       };
		$massFunctionParameters  ->{'nbodyOperator'           }->{'nbodyOperator'} ->[1]->{'description'        }->{'value'} = $simulation->{'description'        };
		$massFunctionParameters  ->{'nbodyOperator'           }->{'nbodyOperator'} ->[1]->{'simulationReference'}->{'value'} = $simulation->{'simulationReference'};
		$massFunctionParameters  ->{'nbodyOperator'           }->{'nbodyOperator'} ->[1]->{'simulationURL'      }->{'value'} = $simulation->{'simulationURL'      };
		$massFunctionParameters  ->{'nbodyOperator'           }->{'nbodyOperator'} ->[1]->{'massMinimum'        }->{'value'} = $simulation->{'massMinimum'        };
		$massFunctionParameters  ->{'nbodyOperator'           }->{'nbodyOperator'} ->[1]->{'massMaximum'        }->{'value'} = $simulation->{'massMaximum'        };
		## Write the parameter file.
		my $parameterFileName = $pathName."haloMassFunction_".$redshiftLabel.".xml";
		open(my $outputFile,">",$parameterFileName);
		print $outputFile $xml->XMLout($massFunctionParameters, RootName => "parameters");
		close($outputFile);
		## Construct the job.
		my $job;
		$job->{'command'   } =
		    "Galacticus.exe ".$parameterFileName;
		$job->{'launchFile'} = $pathName."haloMassFunction_".$redshiftLabel.".sh" ;
		$job->{'logFile'   } = $pathName."haloMassFunction_".$redshiftLabel.".log";
		$job->{'label'     } =           "haloMassFunction_".$redshiftLabel       ;
		$job->{'ppn'       } = $queueConfig->{'ppn'};
		$job->{'nodes'     } = 1;
		$job->{'mpi'       } = "no";
		push(@massFunctionJobs,$job);
=======
>>>>>>> 86217772
	    }
	}
	&{$Galacticus::Launch::Hooks::moduleHooks{$queueManager->{'manager'}}->{'jobArrayLaunch'}}(\%options,@preprocessingJobs)
	    if ( scalar(@preprocessingJobs) > 0 );
    }
}

# Iterate over simulations to extract snapshots
my @jobsExtract;
foreach my $simulation ( @simulations ) {
    # Identify always isolated halos at z=0 and export these to IRATE format files.
    ## Iterate over realizations.
    foreach my $realization ( @{$simulation->{'realizations'}} ) {
	my $pathName = $simulation->{'path'}.($realization eq "" ? "" : $realization."/");
	## Iterate over subvolumes.
	for(my $i=0;$i<$simulation->{'subvolumes'};++$i) {
	    for(my $j=0;$j<$simulation->{'subvolumes'};++$j) {
		for(my $k=0;$k<$simulation->{'subvolumes'};++$k) {
		    # Iterate over expansion factors.
		    foreach my $expansionFactor ( @{$simulation->{'expansionFactors'}} ) {
			my $redshift            =  1.0        /$expansionFactor-1.0;
			my $expansionFactorLow  = (1.0-5.0e-4)*$expansionFactor    ;
			my $expansionFactorHigh = (1.0+5.0e-4)*$expansionFactor    ;
			my $redshiftLabel       = sprintf("z%5.3f",$redshift)      ;
			# Always-Isolated halos.
			{
			    # Parse the base parameters.
			    my $parameters = $xml->XMLin($ENV{'GALACTICUS_EXEC_PATH'}."/constraints/pipelines/darkMatter/haloMassFunctionExtractSnapshot.xml");
			    # Modify file names.
			    $parameters->{'nbodyImporter'}                        ->{'fileName'     }->{'value'} = $pathName."alwaysIsolated_subVolume"                   .$i."_".$j."_".$k.".hdf5";
			    $parameters->{'nbodyImporter'}                        ->{'properties'   }->{'value'} = "particleID alwaysIsolated expansionFactor massVirial";
			    $parameters->{'nbodyOperator'}->{'nbodyOperator'}->[0]->{'rangeLow'     }->{'value'} = "1 ".$expansionFactorLow ;
			    $parameters->{'nbodyOperator'}->{'nbodyOperator'}->[0]->{'rangeHigh'    }->{'value'} = "1 ".$expansionFactorHigh;
			    $parameters->{'nbodyOperator'}->{'nbodyOperator'}->[1]->{'propertyNames'}->{'value'} = "alwaysIsolated expansionFactor";
			    $parameters->{'nbodyOperator'}->{'nbodyOperator'}->[2]->{'fileName'     }->{'value'} = $pathName."alwaysIsolated_".$redshiftLabel."_subVolume".$i."_".$j."_".$k.".hdf5";
			    $parameters->{'nbodyOperator'}->{'nbodyOperator'}->[2]->{'redshift'     }->{'value'} =                             $redshift                                           ;
			    # If a custom process function is defined, call it.
			    &{$simulation->{'processExtract'}}($simulation,$realization,$pathName,$parameters,$expansionFactor)
				if ( exists($simulation->{'processExtract'}) );
			    # Write parameter file.
			    my $parameterFileName = $pathName."identifyAlwaysIsolated_".$redshiftLabel."_".$i."_".$j."_".$k.".xml";
			    open(my $outputFile,">",$parameterFileName);
			    print $outputFile $xml->XMLout($parameters, RootName => "parameters");
			    close($outputFile);
			    # Skip if the file exists.
			    next
				if ( -e $pathName."alwaysIsolated_".$redshiftLabel."_subVolume".$i."_".$j."_".$k.".hdf5" );
			    # Generate a job.
			    my $job;
			    $job->{'command'   } =
				"Galacticus.exe ".$parameterFileName;
			    $job->{'launchFile'} = $pathName."identifyAlwaysIsolated_".$redshiftLabel."_".$i."_".$j."_".$k.".sh" ;
			    $job->{'logFile'   } = $pathName."identifyAlwaysIsolated_".$redshiftLabel."_".$i."_".$j."_".$k.".log";
			    $job->{'label'     } =           "identifyAlwaysIsolated_".$redshiftLabel."_".$i."_".$j."_".$k       ;
			    $job->{'ppn'       } = 1;
			    $job->{'nodes'     } = 1;
			    $job->{'mpi'       } = "yes";
			    push(@jobsExtract,$job);
			}
			# Non-flyby halos.
			{
			    # Parse the base parameters.
			    my $parameters = $xml->XMLin($ENV{'GALACTICUS_EXEC_PATH'}."/constraints/pipelines/darkMatter/haloMassFunctionExtractSnapshot.xml");
			    # Modify file names.
			    $parameters->{'nbodyImporter'}                        ->{'fileName'     }->{'value'} = $pathName."alwaysIsolated_subVolume"             .$i."_".$j."_".$k.".hdf5";
			    $parameters->{'nbodyImporter'}                        ->{'properties'   }->{'value'} = "particleID isFlyby expansionFactor massVirial";
			    $parameters->{'nbodyOperator'}->{'nbodyOperator'}->[0]->{'propertyNames'}->{'value'} = "isFlyby expansionFactor";
			    $parameters->{'nbodyOperator'}->{'nbodyOperator'}->[0]->{'rangeLow'     }->{'value'} = "0 ".$expansionFactorLow ;
			    $parameters->{'nbodyOperator'}->{'nbodyOperator'}->[0]->{'rangeHigh'    }->{'value'} = "0 ".$expansionFactorHigh;
			    $parameters->{'nbodyOperator'}->{'nbodyOperator'}->[1]->{'propertyNames'}->{'value'} = "isFlyby expansionFactor";
			    $parameters->{'nbodyOperator'}->{'nbodyOperator'}->[2]->{'fileName'     }->{'value'} = $pathName."nonFlyby_".$redshiftLabel."_subVolume".$i."_".$j."_".$k.".hdf5";
			    $parameters->{'nbodyOperator'}->{'nbodyOperator'}->[2]->{'redshift'     }->{'value'} =                       $redshift                                           ;
			    # If a custom process function is defined, call it.
			    &{$simulation->{'processExtract'}}($simulation,$realization,$pathName,$parameters,$expansionFactor)
				if ( exists($simulation->{'processExtract'}) );
			    # Write parameter file.
			    my $parameterFileName = $pathName."identifyNonFlyby_".$redshiftLabel."_".$i."_".$j."_".$k.".xml";
			    open(my $outputFile,">",$parameterFileName);
			    print $outputFile $xml->XMLout($parameters, RootName => "parameters");
			    close($outputFile);
			    # Skip if the file exists.
			    next
				if ( -e $pathName."nonFlyby_".$redshiftLabel."_subVolume".$i."_".$j."_".$k.".hdf5" );
			    # Generate a job.
			    my $job;
			    $job->{'command'   } =
				"Galacticus.exe ".$parameterFileName;
			    $job->{'launchFile'} = $pathName."identifyNonFlyby_".$redshiftLabel."_".$i."_".$j."_".$k.".sh" ;
			    $job->{'logFile'   } = $pathName."identifyNonFlyby_".$redshiftLabel."_".$i."_".$j."_".$k.".log";
			    $job->{'label'     } =           "identifyNonFlyby_".$redshiftLabel."_".$i."_".$j."_".$k       ;
			    $job->{'ppn'       } = 1;
			    $job->{'nodes'     } = 1;
			    $job->{'mpi'       } = "yes";
			    push(@jobsExtract,$job);
			}
			# All halos.
			{
			    # Parse the base parameters.
			    my $parameters = $xml->XMLin($ENV{'GALACTICUS_EXEC_PATH'}."/constraints/pipelines/darkMatter/haloMassFunctionExtractSnapshot.xml");
			    # Modify file names.
			    $parameters->{'nbodyImporter'}                        ->{'fileName'     }->{'value'} = $pathName."alwaysIsolated_subVolume"        .$i."_".$j."_".$k.".hdf5";
			    $parameters->{'nbodyImporter'}                        ->{'properties'   }->{'value'} = "particleID expansionFactor massVirial";
			    $parameters->{'nbodyOperator'}->{'nbodyOperator'}->[0]->{'propertyNames'}->{'value'} = "expansionFactor";
			    $parameters->{'nbodyOperator'}->{'nbodyOperator'}->[0]->{'rangeLow'     }->{'value'} = $expansionFactorLow ;
			    $parameters->{'nbodyOperator'}->{'nbodyOperator'}->[0]->{'rangeHigh'    }->{'value'} = $expansionFactorHigh;
			    $parameters->{'nbodyOperator'}->{'nbodyOperator'}->[1]->{'propertyNames'}->{'value'} = "expansionFactor";
			    $parameters->{'nbodyOperator'}->{'nbodyOperator'}->[2]->{'fileName'     }->{'value'} = $pathName."all_".$redshiftLabel."_subVolume".$i."_".$j."_".$k.".hdf5";
			    $parameters->{'nbodyOperator'}->{'nbodyOperator'}->[2]->{'redshift'     }->{'value'} =                  $redshift                                           ;
			    # If a custom process function is defined, call it.
			    &{$simulation->{'processExtract'}}($simulation,$realization,$pathName,$parameters,$expansionFactor)
				if ( exists($simulation->{'processExtract'}) );
			    # Write parameter file.
			    my $parameterFileName = $pathName."identifyAll_".$redshiftLabel."_".$i."_".$j."_".$k.".xml";
			    open(my $outputFile,">",$parameterFileName);
			    print $outputFile $xml->XMLout($parameters, RootName => "parameters");
			    close($outputFile);
			    # Skip if the file exists.
			    next
				if ( -e $pathName."all_".$redshiftLabel."_subVolume".$i."_".$j."_".$k.".hdf5" );
			    # Generate a job.
			    my $job;
			    $job->{'command'   } =
				"Galacticus.exe ".$parameterFileName;
			    $job->{'launchFile'} = $pathName."identifyAll_".$redshiftLabel."_".$i."_".$j."_".$k.".sh" ;
			    $job->{'logFile'   } = $pathName."identifyAll_".$redshiftLabel."_".$i."_".$j."_".$k.".log";
			    $job->{'label'     } =           "identifyAll_".$redshiftLabel."_".$i."_".$j."_".$k       ;
			    $job->{'ppn'       } = 1;
			    $job->{'nodes'     } = 1;
			    $job->{'mpi'       } = "yes";
			    push(@jobsExtract,$job);
			}
		    }
		}
	    }
	}
    }
}
&{$Galacticus::Launch::Hooks::moduleHooks{$queueManager->{'manager'}}->{'jobArrayLaunch'}}(\%options,@jobsExtract)
    if ( scalar(@jobsExtract) > 0 );

# Perform any postprocessing.
{
    my $workDone  =  1;
    my $iteration = -1;
    while ( $workDone ) {
	my @postprocessingJobs;
	++$iteration;
	$workDone = 0;
	foreach my $simulation ( @simulations ) {
	    # Iterate over realizations.
	    foreach my $realization ( @{$simulation->{'realizations'}} ) {
		my $pathName = $simulation->{'path'}.($realization eq "" ? "" : $realization."/");
		# If a custom postprocess function is defined, call it.
		if ( exists($simulation->{'postprocessExtract'}) && scalar(@{$simulation->{'postprocessExtract'}}) > $iteration ) {
		    $workDone = 1;
		    &{$simulation->{'postprocessExtract'}->[$iteration]}($simulation,$realization,$pathName,\@postprocessingJobs);
		}
	    }
	}
	&{$Galacticus::Launch::Hooks::moduleHooks{$queueManager->{'manager'}}->{'jobArrayLaunch'}}(\%options,@postprocessingJobs)
	    if ( scalar(@postprocessingJobs) > 0 );
    }
}
<<<<<<< HEAD
&{$Galacticus::Launch::Hooks::moduleHooks{$queueManager->{'manager'}}->{'jobArrayLaunch'}}(\%options,@massFunctionJobs)
    if ( scalar(@massFunctionJobs) > 0 );
=======
>>>>>>> 86217772

# Perform any postprocessing.
{
    my $workDone  =  1;
    my $iteration = -1;
    while ( $workDone ) {
	my @postprocessingJobs;
	++$iteration;
	$workDone = 0;
	foreach my $simulation ( @simulations ) {
	    # Iterate over realizations.
	    foreach my $realization ( @{$simulation->{'realizations'}} ) {
		my $pathName = $simulation->{'path'}.($realization eq "" ? "" : $realization."/");
		# If a custom postprocess function is defined, call it.
		if ( exists($simulation->{'postprocessMassFunction'}) && scalar(@{$simulation->{'postprocessMassFunction'}}) > $iteration ) {
		    $workDone = 1;
		    &{$simulation->{'postprocessMassFunction'}->[$iteration]}($simulation,$realization,$pathName,\@postprocessingJobs);
		}
	    }
	}
	&{$Galacticus::Launch::Hooks::moduleHooks{$queueManager->{'manager'}}->{'jobArrayLaunch'}}(\%options,@postprocessingJobs)
	    if ( scalar(@postprocessingJobs) > 0 );
    }
}

# Move the resulting mass functions.
foreach my $simulation ( @simulations ) {
<<<<<<< HEAD
=======
    ## Iterate over expansion factors.
    foreach my $expansionFactor ( @{$simulation->{'expansionFactors'}} ) {
	my $redshift            =  1.0/$expansionFactor-1.0;
	my $redshiftLabel       = sprintf("z%5.3f",$redshift);
	# Iterate over realizations.
	foreach my $realization ( @{$simulation->{'realizations'}} ) {
	    my $pathName = $simulation->{'path'}.($realization eq "" ? "" : $realization."/");
	    # Iterate over halo types.
	    foreach my $haloType ( "alwaysIsolated", "nonFlyby", "all" ) {
		# Iterate over subvolumes.
		my @nbodyImporters;
		for(my $i=0;$i<$simulation->{'subvolumes'};++$i) {
		    for(my $j=0;$j<$simulation->{'subvolumes'};++$j) {
			for(my $k=0;$k<$simulation->{'subvolumes'};++$k) {
			    # Add an importer for this subvolume.
			    push(
				@nbodyImporters,
				{
				    value      => "IRATE"                                                                                ,
				    fileName   => {value => $pathName.$haloType."_".$redshiftLabel."_subVolume".$i."_".$j."_".$k.".hdf5"},
				    snapshot   => {value => "1"},
				    properties => {value => "massVirial"}
				}
				);
			}
		    }
		}
		## Compute the mass function.
		unless ( -e $pathName."haloMassFunction_".$haloType."_".$redshiftLabel.":MPI0000.hdf5" ) {
		## Parse the base parameters.
		    my $massFunctionParameters = $xml->XMLin($ENV{'GALACTICUS_EXEC_PATH'}."/constraints/pipelines/darkMatter/haloMassFunctionCompute.xml");
		    ## Modify parameters.
		    @{$massFunctionParameters->{'nbodyImporter' }->{'nbodyImporter'}}                                          = @nbodyImporters;
		    $massFunctionParameters  ->{'outputFileName'}                                                  ->{'value'} = $pathName."haloMassFunction_".$haloType."_".$redshiftLabel.".hdf5";
		    $massFunctionParameters  ->{'nbodyOperator' }->{'nbodyOperator'} ->[0]->{'values'             }->{'value'} = $simulation->{'massParticle'       };
		    $massFunctionParameters  ->{'nbodyOperator' }->{'nbodyOperator'} ->[1]->{'description'        }->{'value'} = $simulation->{'description'        };
		    $massFunctionParameters  ->{'nbodyOperator' }->{'nbodyOperator'} ->[1]->{'simulationReference'}->{'value'} = $simulation->{'simulationReference'};
		    $massFunctionParameters  ->{'nbodyOperator' }->{'nbodyOperator'} ->[1]->{'simulationURL'      }->{'value'} = $simulation->{'simulationURL'      };
		    $massFunctionParameters  ->{'nbodyOperator' }->{'nbodyOperator'} ->[1]->{'massMinimum'        }->{'value'} = $simulation->{'massMinimum'        };
		    $massFunctionParameters  ->{'nbodyOperator' }->{'nbodyOperator'} ->[1]->{'massMaximum'        }->{'value'} = $simulation->{'massMaximum'        };
		    ## Write the parameter file.
		    my $parameterFileName = $pathName."haloMassFunction_".$haloType."_".$redshiftLabel.".xml";
		    open(my $outputFile,">",$parameterFileName);
		    print $outputFile $xml->XMLout($massFunctionParameters, RootName => "parameters");
		    close($outputFile);
		    ## Construct the job.
		    my $job;
		    $job->{'command'   } =
			"Galacticus.exe ".$parameterFileName;
		    $job->{'launchFile'} = $pathName."haloMassFunction_".$haloType."_".$redshiftLabel.".sh" ;
		    $job->{'logFile'   } = $pathName."haloMassFunction_".$haloType."_".$redshiftLabel.".log";
		    $job->{'label'     } =           "haloMassFunction_".$haloType."_".$redshiftLabel       ;
		    $job->{'ppn'       } = $queueConfig->{'ppn'};
		    $job->{'nodes'     } = 1;
		    $job->{'mpi'       } = "no";
		    push(@massFunctionJobs,$job);
		}
	    }
	}
    }
}
&{$Galacticus::Launch::Hooks::moduleHooks{$queueManager->{'manager'}}->{'jobArrayLaunch'}}(\%options,@massFunctionJobs)
    if ( scalar(@massFunctionJobs) > 0 );

# Perform any postprocessing.
{
    my $workDone  =  1;
    my $iteration = -1;
    while ( $workDone ) {
	my @postprocessingJobs;
	++$iteration;
	$workDone = 0;
	foreach my $simulation ( @simulations ) {
	    # Iterate over realizations.
	    foreach my $realization ( @{$simulation->{'realizations'}} ) {
		my $pathName = $simulation->{'path'}.($realization eq "" ? "" : $realization."/");
		# If a custom postprocess function is defined, call it.
		if ( exists($simulation->{'postprocessMassFunction'}) && scalar(@{$simulation->{'postprocessMassFunction'}}) > $iteration ) {
		    $workDone = 1;
		    &{$simulation->{'postprocessMassFunction'}->[$iteration]}($simulation,$realization,$pathName,\@postprocessingJobs);
		}
	    }
	}
	&{$Galacticus::Launch::Hooks::moduleHooks{$queueManager->{'manager'}}->{'jobArrayLaunch'}}(\%options,@postprocessingJobs)
	    if ( scalar(@postprocessingJobs) > 0 );
    }
}

# Move the resulting mass functions.
foreach my $simulation ( @simulations ) {
>>>>>>> 86217772
    # Iterate over realizations.
    foreach my $realization ( @{$simulation->{'realizations'}} ) {
	my $pathName = $simulation->{'path'}.($realization eq "" ? "" : $realization."/");
	# Iterate over expansion factors.
	foreach my $expansionFactor ( @{$simulation->{'expansionFactors'}} ) {
	    my $redshift            =  1.0/$expansionFactor-1.0;
	    my $redshiftLabel       = sprintf("z%5.3f",$redshift);
<<<<<<< HEAD
	    copy($pathName."haloMassFunction_".$redshiftLabel.":MPI0000.hdf5",$ENV{'GALACTICUS_DATA_PATH'}."/static/darkMatter/haloMassFunction_".$simulation->{'label'}.($realization eq "" ? "" : "_".$realization)."_".$redshiftLabel.".hdf5");
=======
	    copy($pathName."haloMassFunction_nonFlyby_".$redshiftLabel.":MPI0000.hdf5",$ENV{'GALACTICUS_DATA_PATH'}."/static/darkMatter/haloMassFunction_".$simulation->{'label'}.($realization eq "" ? "" : "_".$realization)."_".$redshiftLabel.".hdf5");
>>>>>>> 86217772
	}
    }
}

exit 0;

sub zoomInsProcessIdentify {
    # Set the appropriate cosmology.
    my $simulation  = shift();
    my $realization = shift();
    my $pathName    = shift();
    my $parameters  = shift();
    my $expansionFactor = shift();
    # Set the relevant cosmology.
    $parameters->{'cosmologyParameters'}->{'HubbleConstant' }->{'value'} = 70.000;
    $parameters->{'cosmologyParameters'}->{'OmegaMatter'    }->{'value'} =  0.286;
    $parameters->{'cosmologyParameters'}->{'OmegaDarkEnergy'}->{'value'} =  0.714;
    $parameters->{'cosmologyParameters'}->{'OmegaBaryon'    }->{'value'} =  0.047;
    # Add read of additional columns.
    $parameters->{'nbodyImporter'      }->{'readColumns'    }->{'value'} .= " X Y Z Rvir rs";
<<<<<<< HEAD
=======
    # Add physical to comoving conversion.
    splice(
	@{$parameters->{'nbodyOperator'}->{'nbodyOperator'}},
	2,0,
	{
	    value => "physicalToComoving"
	}
	);
>>>>>>> 86217772
}

sub zoomInsPreProcessExtractLocate {
    # Identify the primary progenitor.
    my $simulation  = shift();
    my $realization = shift();
    my $pathName    = shift();
    my $jobs        = shift();
    # Find the host halo ID for this realization.
    my $hostHaloID;
    if ( exists($simulation->{'hostHaloIDs'}) ) {
	($hostHaloID) = map {$simulation->{'realizations'}->[$_] eq $realization ? $simulation->{'hostHaloIDs'}->[$_] : ()} 0..$#{$simulation->{'realizations'}};
    } else {
	$hostHaloID = -1;
    }
    # Iterate over expansion factors.
    my $job;
    foreach my $expansionFactor ( @{$simulation->{'expansionFactors'}} ) {
	# Look for an existing record of the primary halo.
	my $redshift               =  1.0/$expansionFactor-1.0;
	my $redshiftLabel          = sprintf("z%5.3f",$redshift);
	my $primaryHaloFileName    = $pathName."primaryHalo_".$redshiftLabel.".xml";
	my $xml                    = new XML::Simple();
	unless ( -e $primaryHaloFileName ) {
	    # Generate a job to extract the primary halo.
	    unless ( defined($job) ) {
		$job->{'command'   } = "";
		$job->{'launchFile'} = $pathName."zoomInExtract_".$simulation->{'label'}.".sh" ;
		$job->{'logFile'   } = $pathName."zoomInExtract_".$simulation->{'label'}.".log";
		$job->{'label'     } =           "zoomInExtract_".$simulation->{'label'}       ;
		$job->{'ppn'       } = 1;
		$job->{'nodes'     } = 1;
		$job->{'mem'       } = "32G";
		$job->{'mpi'       } = "no";
	    }
	    $job->{'command'} .= $ENV{'GALACTICUS_EXEC_PATH'}."/constraints/pipelines/darkMatter/haloMassFunctionZoomInExtract.pl ".$pathName." ".$primaryHaloFileName." ".$expansionFactor." ".$simulation->{'hubbleConstant'}." ".$simulation->{'massParticle'}." ".$simulation->{'massHostLogMin'}." ".$simulation->{'massHostLogMax'}." ".$hostHaloID."\n";
	}
    }   
    push(@{$jobs},$job)
	if ( defined($job) );
}

sub zoomInsPreProcessExtractUncontaminated {
    # Find the uncontaminated region.
    my $simulation  = shift();
    my $realization = shift();
    my $pathName    = shift();
    my $jobs        = shift();
    # Iterate over expansion factors.
    foreach my $expansionFactor ( @{$simulation->{'expansionFactors'}} ) {
	# Look for an existing record of the primary halo.
	my $redshift             =  1.0/$expansionFactor-1.0;
	my $redshiftLabel        = sprintf("z%5.3f",$redshift);
	my $primaryHaloFileName  = $pathName."primaryHalo_".$redshiftLabel.".xml";
	# Find properties of the central halo.
	my $xml                  = new XML::Simple();
	my $primaryHaloData      = $xml->XMLin($primaryHaloFileName);
	my $expansionFactorLabel = sprintf("sphericalOrigin:a%5.3f",$expansionFactor);
	$simulation->{$realization}->{$expansionFactorLabel} =
	    $primaryHaloData->{'x'}." ".
	    $primaryHaloData->{'y'}." ".
	    $primaryHaloData->{'z'}    ;
	$simulation->{'massCentral'} = pdl $primaryHaloData->{'mc'};
	# Generate job to find the uncontaminated region.
	my $uncontaminatedFileName = $pathName."uncontaminated_".$redshiftLabel.".hdf5";
	unless ( -e $uncontaminatedFileName ) {
	    my $parametersUncontaminated = $xml->XMLin($ENV{'GALACTICUS_EXEC_PATH'}."/constraints/pipelines/darkMatter/zoomInSelectUncontaminated.xml");
	    # Modify file names.
	    (my $snapshot) = map {$simulation->{'expansionFactors'}->[$_] == $expansionFactor ? $simulation->{'snapshots'}->[$_] : ()} 0..$#{$simulation->{'expansionFactors'}};
	    $parametersUncontaminated->{'nbodyImporter'}                        ->{'fileName'}->{'value'} = $pathName."snapshots/snapshot_".$snapshot;
	    $parametersUncontaminated->{'nbodyOperator'}->{'nbodyOperator'}->[0]->{'point'   }->{'value'} = $simulation->{$realization}->{$expansionFactorLabel};
	    $parametersUncontaminated->{'nbodyOperator'}->{'nbodyOperator'}->[1]->{'fileName'}->{'value'} = $uncontaminatedFileName;
	    # Write parameter file.
	    my $parameterFileName = $pathName."uncontaminated_".$redshiftLabel.".xml";
	    open(my $outputFile,">",$parameterFileName);
	    print $outputFile $xml->XMLout($parametersUncontaminated, RootName => "parameters");
	    close($outputFile);
	    # Generate a job to extract the uncontaminated region around the primary halo.
	    my $job;
	    $job->{'command'   } = $ENV{'GALACTICUS_EXEC_PATH'}."/Galacticus.exe ".$pathName."uncontaminated_".$redshiftLabel.".xml";
	    $job->{'launchFile'} = $pathName."uncontaminatedExtract_".$simulation->{'label'}."_".$redshiftLabel.".sh" ;
	    $job->{'logFile'   } = $pathName."uncontaminatedExtract_".$simulation->{'label'}."_".$redshiftLabel.".log";
	    $job->{'label'     } =           "uncontaminatedExtract_".$simulation->{'label'}."_".$redshiftLabel       ;
	    $job->{'ppn'       } = $queueConfig->{'ppn'};
	    $job->{'nodes'     } = 1;
	    $job->{'mpi'       } = "no";
	    push(@{$jobs},$job)
	}
    }
}

sub zoomInsProcessExtract {
    # Determine the central point, and extent of the high-resolution region in a zoom in simulation.
    my $simulation      = shift();
    my $realization     = shift();
    my $pathName        = shift();
    my $parameters      = shift();
    my $expansionFactor = shift();
    print "Processing extraction for ".$simulation->{'label'}." : ".$realization."\n";
    # Set the relevant cosmology.
    $parameters->{'cosmologyParameters'}->{'HubbleConstant' }->{'value'} = 70.000;
    $parameters->{'cosmologyParameters'}->{'OmegaMatter'    }->{'value'} =  0.286;
    $parameters->{'cosmologyParameters'}->{'OmegaDarkEnergy'}->{'value'} =  0.714;
    $parameters->{'cosmologyParameters'}->{'OmegaBaryon'    }->{'value'} =  0.047;
    # Set path names.
    my $redshift               =  1.0/$expansionFactor-1.0;
    my $redshiftLabel          = sprintf("z%5.3f",$redshift);
    my $expansionFactorLabel   = sprintf("sphericalOrigin:a%5.3f",$expansionFactor);
    my $primaryHaloFileName    = $pathName."primaryHalo_".$redshiftLabel.".xml";
    my $uncontaminatedFileName = $pathName."uncontaminated_".$redshiftLabel.".hdf5";
    # Find properties of the central halo.
    my $xml                    = new XML::Simple();
    my $primaryHaloData        = $xml->XMLin($primaryHaloFileName);
    # Find uncontaminated region.
    my $uncontaminatedFile      = new PDL::IO::HDF5($uncontaminatedFileName);
    my $uncontaminatedParticles = $uncontaminatedFile     ->group  ('Snapshot00001/HaloCatalog');
    (my $radiusUncontaminated)  = $uncontaminatedParticles->attrGet('radiusUncontaminated'     );
    $primaryHaloData->{'ur'} = $radiusUncontaminated->sclr();
    open(my $primaryHaloDataFile,">",$primaryHaloFileName);
    print $primaryHaloDataFile $xml->XMLout($primaryHaloData, RootName => "primaryHalo");
    close($primaryHaloDataFile);
    # Add read of (x,y,z) coordinate columns, and subsequent delete.
    $parameters->{'nbodyImporter'}                        ->{'properties'   }->{'value'} .= " position"         ;
    $parameters->{'nbodyOperator'}->{'nbodyOperator'}->[1]->{'propertyNames'}->{'value'} .= " distanceFromPoint";
    # Add calculation of distance from primary halo.
    $simulation->{$realization}->{$redshiftLabel}->{'sphericalRadiusMinimum'} = 0.0;
    $simulation->{$realization}->{$redshiftLabel}->{'sphericalRadiusMaximum'} = $radiusUncontaminated->sclr();
    splice(
	@{$parameters->{'nbodyOperator'}->{'nbodyOperator'}},
	1,0,
	{
	    value         => "distanceFromPoint",
	    point         => {value => $simulation->{$realization}->{$expansionFactorLabel  }}
	},
	{
	    value         =>           "filterProperties"                                                        ,
	    propertyNames => {value => "distanceFromPoint"                                                      },
	    rangeLow      => {value => $simulation->{$realization}->{$redshiftLabel}->{'sphericalRadiusMinimum'}},
	    rangeHigh     => {value => $simulation->{$realization}->{$redshiftLabel}->{'sphericalRadiusMaximum'}},
	},
	{
	    value         => "setBoxSize",
	    boxSize       => {value => $primaryHaloData->{'l'}}
	}
	);
}

sub zoomInsPostprocessSelectInSphere {
    # Select all particles within the sphere of interest.
    my $simulation  = shift();
    my $realization = shift();
    my $pathName    = shift();
    my $jobs        = shift();
    # Generate a parameter file to extract particles within the spherical volume of interest.
    my $xml        = new XML::Simple();
    my $parameters = $xml->XMLin($ENV{'GALACTICUS_EXEC_PATH'}."/constraints/pipelines/darkMatter/zoomInSelectInSphere.xml");
    # Iterate over expansion factors.
    foreach my $expansionFactor ( @{$simulation->{'expansionFactors'}} ) {
	my $redshift             =  1.0/$expansionFactor-1.0;
	my $redshiftLabel        = sprintf("z%5.3f"                ,$redshift       );
	my $expansionFactorLabel = sprintf("sphericalOrigin:a%5.3f",$expansionFactor);
	(my $snapshot)           = map {$simulation->{'expansionFactors'}->[$_] == $expansionFactor ? $simulation->{'snapshots'}->[$_] : ()} 0..$#{$simulation->{'expansionFactors'}};
	$parameters->{'nbodyImporter'}                        ->{'fileName' }->{'value'} = $pathName."snapshots/snapshot_".$snapshot;
	$parameters->{'nbodyOperator'}->{'nbodyOperator'}->[4]->{'fileName' }->{'value'} = $pathName."selectedParticles_".$redshiftLabel.".hdf5";
	$parameters->{'nbodyOperator'}->{'nbodyOperator'}->[4]->{'redshift' }->{'value'} =                                $redshift             ;
	$parameters->{'nbodyOperator'}->{'nbodyOperator'}->[0]->{'point'    }->{'value'} = $simulation->{$realization}->{$expansionFactorLabel}                            ;
	$parameters->{'nbodyOperator'}->{'nbodyOperator'}->[1]->{'rangeLow' }->{'value'} = $simulation->{$realization}->{$redshiftLabel       }->{'sphericalRadiusMinimum'};
	$parameters->{'nbodyOperator'}->{'nbodyOperator'}->[1]->{'rangeHigh'}->{'value'} = $simulation->{$realization}->{$redshiftLabel       }->{'sphericalRadiusMaximum'};
	my $parameterFileName = $pathName."selectInSphere_".$redshiftLabel.".xml";
	open(my $outputFile,">",$parameterFileName);
	print $outputFile $xml->XMLout($parameters, RootName => "parameters");
	close($outputFile);
	my $job;
	$job->{'command'   } =
	    "Galacticus.exe ".$parameterFileName;
	$job->{'launchFile'} = $pathName."selectInSphere_".$redshiftLabel.".sh" ;
	$job->{'logFile'   } = $pathName."selectInSphere_".$redshiftLabel.".log";
	$job->{'label'     } =           "selectInSphere_".$redshiftLabel       ;
	$job->{'ppn'       } = $queueConfig->{'ppn'};
	$job->{'nodes'     } =  1;
	$job->{'mpi'       } = "no";
	push(@{$jobs},$job)
	    unless ( -e $parameters->{'nbodyOperator'}->{'nbodyOperator'}->[4]->{'fileName' }->{'value'} );
    }
}

sub zoomInsPostprocessExtractSelectedIDs {
    # Extract the IDs of selected particles.
    my $simulation  = shift();
    my $realization = shift();
    my $pathName    = shift();
    my $jobs        = shift();
    # Iterate over expansion factors.
    foreach my $expansionFactor ( @{$simulation->{'expansionFactors'}} ) {
	my $redshift            =  1.0/$expansionFactor-1.0;
	my $redshiftLabel       = sprintf("z%5.3f",$redshift);
	# Read particle IDs.
	my $selectedParticleFile = new PDL::IO::HDF5(    $pathName."selectedParticles_"   .$redshiftLabel.".hdf5");
	my $selectedIDFile       = new PDL::IO::HDF5(">".$pathName."selectedParticlesIDs_".$redshiftLabel.".hdf5");
	my $selectedIDs          = $selectedParticleFile->group('Snapshot00001')->group('HaloCatalog')->dataset('HaloID')->get();
	$selectedIDFile->dataset('id')->set($selectedIDs);
    }
}

sub zoomInsPostprocessSelectInICs {
    # Identify selected particles in the initial conditions.
    my $simulation  = shift();
    my $realization = shift();
    my $pathName    = shift();
    my $jobs        = shift();
    # Find the redshift of the ICs.
    my $musicFileName = $pathName."music.conf";
    open(my $musicFile,$musicFileName);
    while ( my $line = <$musicFile> ) {
	if ( $line =~ m/^zstart\s*=\s*([\d\.]+)/ ) {
	    $simulation->{'redshiftICs'} = $1;
	}
    }
    close($musicFile);
    # Generate a parameter file to extract selected particles in the ICs.
    my $xml        = new XML::Simple();
    my $parameters = $xml->XMLin($ENV{'GALACTICUS_EXEC_PATH'}."/constraints/pipelines/darkMatter/zoomInSelectInICs.xml");
    # Iterate over expansion factors.
    foreach my $expansionFactor ( @{$simulation->{'expansionFactors'}} ) {
	my $redshift            =  1.0/$expansionFactor-1.0;
	my $redshiftLabel       = sprintf("z%5.3f",$redshift);
	$parameters->{'nbodyImporter'}                        ->{'fileName'           }->{'value'} =                $pathName                   ."ic/ic_gadget_dist"                                ;
	$parameters->{'nbodyOperator'}->{'nbodyOperator'}->[0]->{'idSelectionFileName'}->{'value'} =                $pathName                   ."selectedParticlesIDs_".$redshiftLabel.    ".hdf5" ;
	$parameters->{'nbodyOperator'}->{'nbodyOperator'}->[1]->{'fileName'           }->{'value'} =                $pathName                   ."selectedParticles_"   .$redshiftLabel."_ICs.hdf5" ;
	$parameters->{'nbodyOperator'}->{'nbodyOperator'}->[1]->{'redshift'           }->{'value'} = sprintf("%.3f",$simulation->{'redshiftICs'}                                                   );
	my $parameterFileName = $pathName."selectInICs_".$redshiftLabel.".xml";
	open(my $outputFile,">",$parameterFileName);
	print $outputFile $xml->XMLout($parameters, RootName => "parameters");
	close($outputFile);
	my $job;
	$job->{'command'   } =
	    "Galacticus.exe ".$parameterFileName;
	$job->{'launchFile'} = $pathName."selectInICs_".$redshiftLabel.".sh" ;
	$job->{'logFile'   } = $pathName."selectInICs_".$redshiftLabel.".log";
	$job->{'label'     } =           "selectInICs_".$redshiftLabel.""    ;
	$job->{'ppn'       } = $queueConfig->{'ppn'};
	$job->{'nodes'     } =  1;
	$job->{'mpi'       } = "no";
	push(@{$jobs},$job)
	    unless ( -e $parameters->{'nbodyOperator'}->{'nbodyOperator'}->[1]->{'fileName' }->{'value'} );
    }
}

sub zoomInsPostprocessAnalyze {
    # Measure mass and overdensity of the selected region.
    my $simulation  = shift();
    my $realization = shift();
    my $pathName    = shift();
    my $jobs        = shift();
    # Generate a parameter file to measure mass and overdensity.
    my $xml        = new XML::Simple();
    my $parameters = $xml->XMLin($ENV{'GALACTICUS_EXEC_PATH'}."/constraints/pipelines/darkMatter/zoomInAnalyze.xml");
    # Iterate over expansion factors.
    foreach my $expansionFactor ( @{$simulation->{'expansionFactors'}} ) {
	my $redshift            =  1.0/$expansionFactor-1.0;
	my $redshiftLabel       = sprintf("z%5.3f",$redshift);
	$parameters->{'outputFileName'}                                                         ->{'value'} =                $pathName                   ."environment_"      .$redshiftLabel.".hdf5"     ;
	$parameters->{'nbodyImporter' }->{'nbodyImporter'}->[0]                   ->{'fileName'}->{'value'} =                $pathName                   ."selectedParticles_".$redshiftLabel."_ICs.hdf5" ;
	$parameters->{'nbodyImporter' }->{'nbodyImporter'}->[1]                   ->{'fileName'}->{'value'} =                $pathName                   ."ic/ic_gadget_dist"                             ;
	$parameters->{'nbodyOperator' }->{'nbodyOperator'}->[0]                   ->{'values'  }->{'value'} = sprintf("%.3f",$simulation->{'redshiftICs'}                                                );
	$parameters->{'nbodyOperator' }->{'nbodyOperator'}->[5]->{'nbodyOperator'}->{'fileName'}->{'value'} =                $pathName                   ."allParticles_"     .$redshiftLabel."_ICs.hdf5" ;
	$parameters->{'nbodyOperator' }->{'nbodyOperator'}->[5]->{'nbodyOperator'}->{'redshift'}->{'value'} = sprintf("%.3f",$simulation->{'redshiftICs'}                                                );
	my $parameterFileName = $pathName."analyze_".$redshiftLabel.".xml";
	open(my $outputFile,">",$parameterFileName);
	print $outputFile $xml->XMLout($parameters, RootName => "parameters");
	close($outputFile);
	my $job;
	$job->{'command'   } =
	    "Galacticus.exe ".$parameterFileName;
	$job->{'launchFile'} = $pathName."analyze_".$redshiftLabel.".sh" ;
	$job->{'logFile'   } = $pathName."analyze_".$redshiftLabel.".log";
	$job->{'label'     } =           "analyze_".$redshiftLabel       ;
	$job->{'ppn'       } = $queueConfig->{'ppn'};
	$job->{'nodes'     } =  1;
	$job->{'mpi'       } = "no";
	push(@{$jobs},$job)
	    unless ( -e $pathName."environment_".$redshiftLabel.":MPI0000.hdf5" );
    }
}

sub zoomInsPostprocessSetVolume {
    # Set the effective Lagrangian volume for the selected region.
    my $simulation              = shift();
    my $realization             = shift();
    my $pathName                = shift();
    my $jobs                    = shift();
    # Set cosmological parameters.
    my $HubbleConstant          = pdl 70.000;
    my $OmegaMatter             = pdl  0.286;
    # Iterate over expansion factors.
    foreach my $expansionFactor ( @{$simulation->{'expansionFactors'}} ) {
	my $redshift            =  1.0/$expansionFactor-1.0;
	my $redshiftLabel       = sprintf("z%5.3f",$redshift);
	# Extract the mass of the region.
	my $analysisFile            = new PDL::IO::HDF5($pathName."selectedParticles_".$redshiftLabel.".hdf5");
	(my $mass)                  = $analysisFile->group('Snapshot00001')->group('HaloCatalog')->attrGet('massTotal');
	# Compute the mean density of the universe.
	my $gravitationalConstant   = pdl 4.3011827419096073e-9;
	my $densityMean             = 3.0*$OmegaMatter*$HubbleConstant**2/8.0/PI/$gravitationalConstant;
	# Compute the volume of a cube containing the mass of our selected region.
	my $boxSize                                   = (    $mass/$densityMean       )**(1.0/3.0);
	$simulation->{$realization}->{$redshiftLabel}->{'radiusRegion'} = (3.0*$mass/$densityMean/4.0/PI)**(1.0/3.0);
	$simulation->{$realization}->{$redshiftLabel}->{'massRegion'  } =      $mass                                ;
	# Set the box size.
	my $halosFile                                 = new PDL::IO::HDF5(">".$pathName."alwaysIsolated_".$redshiftLabel."_subVolume0_0_0.hdf5");
	$halosFile->group('Snapshot00001'       )->group('HaloCatalog')->attrSet(boxSize => $boxSize);
	$halosFile->group('SimulationProperties')                      ->attrSet(boxSize => $boxSize);
    }
}

sub zoomInsPostProcessMassFunction {
    # Store the region mass and overdensity in the mass function file.
    my $simulation           = shift();
    my $realization          = shift();
    my $pathName             = shift();
    my $jobs                 = shift();
    # Iterate over expansion factors.
    foreach my $expansionFactor ( @{$simulation->{'expansionFactors'}} ) {
	my $redshift            =  1.0/$expansionFactor-1.0;
	my $redshiftLabel       = sprintf("z%5.3f",$redshift);
	# Extract overdensity from the analysis file.
	my $analysisFile         = new PDL::IO::HDF5($pathName."environment_".$redshiftLabel.":MPI0000.hdf5");
	(my $mass)               = $analysisFile->group('simulation0002')->attrGet('massTotal'            );
	(my $overdensity)        = $analysisFile->group('simulation0002')->attrGet('convexHullOverdensity');
	# Store these to the halo mass function.
	my $haloMassFunctionFile = new PDL::IO::HDF5(">".$pathName."haloMassFunction_".$redshiftLabel.":MPI0000.hdf5");
	my $simulationGroup      = $haloMassFunctionFile->group('simulation0001')                                     ;
	$simulationGroup->attrSet(massRegion             => $simulation->{$realization}->{$redshiftLabel}->{'massRegion'  });
	$simulationGroup->attrSet(radiusRegion           => $simulation->{$realization}->{$redshiftLabel}->{'radiusRegion'});
	$simulationGroup->attrSet(overdensityEnvironment => $overdensity                                                   );
	$simulationGroup->attrSet(massEnvironment        => $mass                                                          );
   }
}<|MERGE_RESOLUTION|>--- conflicted
+++ resolved
@@ -449,153 +449,6 @@
 		    $workDone = 1;
 		    &{$simulation->{'preprocessExtract'}->[$iteration]}($simulation,$realization,$pathName,\@preprocessingJobs);
 		}
-<<<<<<< HEAD
-	    }
-	}
-	&{$Galacticus::Launch::Hooks::moduleHooks{$queueManager->{'manager'}}->{'jobArrayLaunch'}}(\%options,@preprocessingJobs)
-	    if ( scalar(@preprocessingJobs) > 0 );
-    }
-}
-
-# Iterate over simulations to extract snapshots
-my @jobsExtract;
-foreach my $simulation ( @simulations ) {
-    # Identify always isolated halos at z=0 and export these to IRATE format files.
-    ## Iterate over realizations.
-    foreach my $realization ( @{$simulation->{'realizations'}} ) {
-	my $pathName = $simulation->{'path'}.($realization eq "" ? "" : $realization."/");
-	## Iterate over subvolumes.
-	for(my $i=0;$i<$simulation->{'subvolumes'};++$i) {
-	    for(my $j=0;$j<$simulation->{'subvolumes'};++$j) {
-		for(my $k=0;$k<$simulation->{'subvolumes'};++$k) {
-		    # Iterate over expansion factors.
-		    foreach my $expansionFactor ( @{$simulation->{'expansionFactors'}} ) {
-			my $redshift            =  1.0        /$expansionFactor-1.0;
-			my $expansionFactorLow  = (1.0-5.0e-4)*$expansionFactor    ;
-			my $expansionFactorHigh = (1.0+5.0e-4)*$expansionFactor    ;
-			my $redshiftLabel       = sprintf("z%5.3f",$redshift)      ;
-			# Parse the base parameters.
-			my $parameters = $xml->XMLin($ENV{'GALACTICUS_EXEC_PATH'}."/constraints/pipelines/darkMatter/haloMassFunctionExtractSnapshot.xml");
-			# Modify file names.
-			$parameters->{'nbodyImporter'}                        ->{'fileName' }->{'value'} = $pathName."alwaysIsolated_subVolume"                   .$i."_".$j."_".$k.".hdf5";
-			$parameters->{'nbodyOperator'}->{'nbodyOperator'}->[0]->{'rangeLow' }->{'value'} = "1 ".$expansionFactorLow ;
-			$parameters->{'nbodyOperator'}->{'nbodyOperator'}->[0]->{'rangeHigh'}->{'value'} = "1 ".$expansionFactorHigh;
-			$parameters->{'nbodyOperator'}->{'nbodyOperator'}->[2]->{'fileName' }->{'value'} = $pathName."alwaysIsolated_".$redshiftLabel."_subVolume".$i."_".$j."_".$k.".hdf5";
-			$parameters->{'nbodyOperator'}->{'nbodyOperator'}->[2]->{'redshift' }->{'value'} =                             $redshift                                           ;
-			# If a custom process function is defined, call it.
-			&{$simulation->{'processExtract'}}($simulation,$realization,$pathName,$parameters,$expansionFactor)
-			    if ( exists($simulation->{'processExtract'}) );
-			# Write parameter file.
-			my $parameterFileName = $pathName."identifyAlwaysIsolated_".$redshiftLabel."_".$i."_".$j."_".$k.".xml";
-			open(my $outputFile,">",$parameterFileName);
-			print $outputFile $xml->XMLout($parameters, RootName => "parameters");
-			close($outputFile);
-			# Skip if the file exists.
-			next
-			    if ( -e $pathName."alwaysIsolated_".$redshiftLabel."_subVolume".$i."_".$j."_".$k.".hdf5" );
-			# Generate a job.
-			my $job;
-			$job->{'command'   } =
-			    "Galacticus.exe ".$parameterFileName;
-			$job->{'launchFile'} = $pathName."identifyAlwaysIsolated_".$redshiftLabel."_".$i."_".$j."_".$k.".sh" ;
-			$job->{'logFile'   } = $pathName."identifyAlwaysIsolated_".$redshiftLabel."_".$i."_".$j."_".$k.".log";
-			$job->{'label'     } =           "identifyAlwaysIsolated_".$redshiftLabel."_".$i."_".$j."_".$k       ;
-			$job->{'ppn'       } = 1;
-			$job->{'nodes'     } = 1;
-			$job->{'mpi'       } = "yes";
-			push(@jobsExtract,$job);
-		    }
-		}
-	    }
-	}
-    }
-}
-&{$Galacticus::Launch::Hooks::moduleHooks{$queueManager->{'manager'}}->{'jobArrayLaunch'}}(\%options,@jobsExtract)
-    if ( scalar(@jobsExtract) > 0 );
-
-# Perform any postprocessing.
-{
-    my $workDone  =  1;
-    my $iteration = -1;
-    while ( $workDone ) {
-	my @postprocessingJobs;
-	++$iteration;
-	$workDone = 0;
-	foreach my $simulation ( @simulations ) {
-	    # Iterate over realizations.
-	    foreach my $realization ( @{$simulation->{'realizations'}} ) {
-		my $pathName = $simulation->{'path'}.($realization eq "" ? "" : $realization."/");
-		# If a custom postprocess function is defined, call it.
-		if ( exists($simulation->{'postprocessExtract'}) && scalar(@{$simulation->{'postprocessExtract'}}) > $iteration ) {
-		    $workDone = 1;
-		    &{$simulation->{'postprocessExtract'}->[$iteration]}($simulation,$realization,$pathName,\@postprocessingJobs);
-		}
-	    }
-	}
-	&{$Galacticus::Launch::Hooks::moduleHooks{$queueManager->{'manager'}}->{'jobArrayLaunch'}}(\%options,@postprocessingJobs)
-	    if ( scalar(@postprocessingJobs) > 0 );
-    }
-}
-
-# Iterate over simulations to construct the mass functions.
-my @massFunctionJobs;
-foreach my $simulation ( @simulations ) {
-    ## Iterate over expansion factors.
-    foreach my $expansionFactor ( @{$simulation->{'expansionFactors'}} ) {
-	my $redshift            =  1.0/$expansionFactor-1.0;
-	my $redshiftLabel       = sprintf("z%5.3f",$redshift);
-	# Iterate over realizations.
-	foreach my $realization ( @{$simulation->{'realizations'}} ) {
-	    my $pathName = $simulation->{'path'}.($realization eq "" ? "" : $realization."/");
-	    # Iterate over subvolumes.
-	    my @nbodyImporters;
-	    for(my $i=0;$i<$simulation->{'subvolumes'};++$i) {
-		for(my $j=0;$j<$simulation->{'subvolumes'};++$j) {
-		    for(my $k=0;$k<$simulation->{'subvolumes'};++$k) {
-			# Add an importer for this subvolume.
-			push(
-			    @nbodyImporters,
-			    {
-				value      => "IRATE"                                                                                    ,
-				fileName   => {value => $pathName."alwaysIsolated_".$redshiftLabel."_subVolume".$i."_".$j."_".$k.".hdf5"},
-				snapshot   => {value => "1"},
-				properties => {value => "massVirial"}
-			    }
-			    );
-		    }
-		}
-	    }
-	    ## Compute the mass function.
-	    unless ( -e $pathName."haloMassFunction_".$redshiftLabel.":MPI0000.hdf5" ) {
-		## Parse the base parameters.
-		my $massFunctionParameters = $xml->XMLin($ENV{'GALACTICUS_EXEC_PATH'}."/constraints/pipelines/darkMatter/haloMassFunctionCompute.xml");
-		## Modify parameters.
-		@{$massFunctionParameters->{'nbodyImporter'           }->{'nbodyImporter'}}                                          = @nbodyImporters;
-		$massFunctionParameters  ->{'outputFileName'}                                                  ->{'value'} = $pathName."haloMassFunction_".$redshiftLabel.".hdf5";
-		$massFunctionParameters  ->{'nbodyOperator'           }->{'nbodyOperator'} ->[0]->{'values'             }->{'value'} = $simulation->{'massParticle'       };
-		$massFunctionParameters  ->{'nbodyOperator'           }->{'nbodyOperator'} ->[1]->{'description'        }->{'value'} = $simulation->{'description'        };
-		$massFunctionParameters  ->{'nbodyOperator'           }->{'nbodyOperator'} ->[1]->{'simulationReference'}->{'value'} = $simulation->{'simulationReference'};
-		$massFunctionParameters  ->{'nbodyOperator'           }->{'nbodyOperator'} ->[1]->{'simulationURL'      }->{'value'} = $simulation->{'simulationURL'      };
-		$massFunctionParameters  ->{'nbodyOperator'           }->{'nbodyOperator'} ->[1]->{'massMinimum'        }->{'value'} = $simulation->{'massMinimum'        };
-		$massFunctionParameters  ->{'nbodyOperator'           }->{'nbodyOperator'} ->[1]->{'massMaximum'        }->{'value'} = $simulation->{'massMaximum'        };
-		## Write the parameter file.
-		my $parameterFileName = $pathName."haloMassFunction_".$redshiftLabel.".xml";
-		open(my $outputFile,">",$parameterFileName);
-		print $outputFile $xml->XMLout($massFunctionParameters, RootName => "parameters");
-		close($outputFile);
-		## Construct the job.
-		my $job;
-		$job->{'command'   } =
-		    "Galacticus.exe ".$parameterFileName;
-		$job->{'launchFile'} = $pathName."haloMassFunction_".$redshiftLabel.".sh" ;
-		$job->{'logFile'   } = $pathName."haloMassFunction_".$redshiftLabel.".log";
-		$job->{'label'     } =           "haloMassFunction_".$redshiftLabel       ;
-		$job->{'ppn'       } = $queueConfig->{'ppn'};
-		$job->{'nodes'     } = 1;
-		$job->{'mpi'       } = "no";
-		push(@massFunctionJobs,$job);
-=======
->>>>>>> 86217772
 	    }
 	}
 	&{$Galacticus::Launch::Hooks::moduleHooks{$queueManager->{'manager'}}->{'jobArrayLaunch'}}(\%options,@preprocessingJobs)
@@ -759,40 +612,10 @@
 	    if ( scalar(@postprocessingJobs) > 0 );
     }
 }
-<<<<<<< HEAD
-&{$Galacticus::Launch::Hooks::moduleHooks{$queueManager->{'manager'}}->{'jobArrayLaunch'}}(\%options,@massFunctionJobs)
-    if ( scalar(@massFunctionJobs) > 0 );
-=======
->>>>>>> 86217772
-
-# Perform any postprocessing.
-{
-    my $workDone  =  1;
-    my $iteration = -1;
-    while ( $workDone ) {
-	my @postprocessingJobs;
-	++$iteration;
-	$workDone = 0;
-	foreach my $simulation ( @simulations ) {
-	    # Iterate over realizations.
-	    foreach my $realization ( @{$simulation->{'realizations'}} ) {
-		my $pathName = $simulation->{'path'}.($realization eq "" ? "" : $realization."/");
-		# If a custom postprocess function is defined, call it.
-		if ( exists($simulation->{'postprocessMassFunction'}) && scalar(@{$simulation->{'postprocessMassFunction'}}) > $iteration ) {
-		    $workDone = 1;
-		    &{$simulation->{'postprocessMassFunction'}->[$iteration]}($simulation,$realization,$pathName,\@postprocessingJobs);
-		}
-	    }
-	}
-	&{$Galacticus::Launch::Hooks::moduleHooks{$queueManager->{'manager'}}->{'jobArrayLaunch'}}(\%options,@postprocessingJobs)
-	    if ( scalar(@postprocessingJobs) > 0 );
-    }
-}
-
-# Move the resulting mass functions.
+
+# Iterate over simulations to construct the mass functions.
+my @massFunctionJobs;
 foreach my $simulation ( @simulations ) {
-<<<<<<< HEAD
-=======
     ## Iterate over expansion factors.
     foreach my $expansionFactor ( @{$simulation->{'expansionFactors'}} ) {
 	my $redshift            =  1.0/$expansionFactor-1.0;
@@ -883,7 +706,6 @@
 
 # Move the resulting mass functions.
 foreach my $simulation ( @simulations ) {
->>>>>>> 86217772
     # Iterate over realizations.
     foreach my $realization ( @{$simulation->{'realizations'}} ) {
 	my $pathName = $simulation->{'path'}.($realization eq "" ? "" : $realization."/");
@@ -891,11 +713,7 @@
 	foreach my $expansionFactor ( @{$simulation->{'expansionFactors'}} ) {
 	    my $redshift            =  1.0/$expansionFactor-1.0;
 	    my $redshiftLabel       = sprintf("z%5.3f",$redshift);
-<<<<<<< HEAD
-	    copy($pathName."haloMassFunction_".$redshiftLabel.":MPI0000.hdf5",$ENV{'GALACTICUS_DATA_PATH'}."/static/darkMatter/haloMassFunction_".$simulation->{'label'}.($realization eq "" ? "" : "_".$realization)."_".$redshiftLabel.".hdf5");
-=======
 	    copy($pathName."haloMassFunction_nonFlyby_".$redshiftLabel.":MPI0000.hdf5",$ENV{'GALACTICUS_DATA_PATH'}."/static/darkMatter/haloMassFunction_".$simulation->{'label'}.($realization eq "" ? "" : "_".$realization)."_".$redshiftLabel.".hdf5");
->>>>>>> 86217772
 	}
     }
 }
@@ -916,8 +734,6 @@
     $parameters->{'cosmologyParameters'}->{'OmegaBaryon'    }->{'value'} =  0.047;
     # Add read of additional columns.
     $parameters->{'nbodyImporter'      }->{'readColumns'    }->{'value'} .= " X Y Z Rvir rs";
-<<<<<<< HEAD
-=======
     # Add physical to comoving conversion.
     splice(
 	@{$parameters->{'nbodyOperator'}->{'nbodyOperator'}},
@@ -926,7 +742,6 @@
 	    value => "physicalToComoving"
 	}
 	);
->>>>>>> 86217772
 }
 
 sub zoomInsPreProcessExtractLocate {
