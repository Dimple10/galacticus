--- conflicted
+++ resolved
@@ -227,12 +227,8 @@
     ++$iFileRoot;
     
 # Extract only converged entries and entries within a given range if necessary.
-<<<<<<< HEAD
 my $kdeFileName = $plotFile.".tmp.kde";
-=======
-    my $kdeFileName = $workDirectory."/tmp.kde";
     push(@tempFiles,$kdeFileName);
->>>>>>> cdbbde15
 my @outlierChains;
 @outlierChains = split(/,/,$arguments{'outliers'})
     if ( exists($arguments{'outliers'}) );
@@ -256,13 +252,9 @@
 	my @columns = split(/\s+/,$lineCopy);
 	my $include = 1;
 	$include = 0
-<<<<<<< HEAD
 	    if ( $columns[3] eq "F" && ( ! exists($arguments{'useUnconverged'}) || $arguments{'useUnconverged'} eq "no" ) );
-=======
-	    if ( $columns[3] eq "F" );
 	$include = 0
 	    if ( exists($arguments{'minimumLogL'}) && $columns[4] < $arguments{'minimumLogL'} );
->>>>>>> cdbbde15
 	if ( exists($arguments{'range'}) ) {
 	    foreach my $range ( @{$arguments{'range'}} ) {
 		$include = 0
@@ -328,34 +320,6 @@
     if ( $yScale eq "log" );
 
 # Find ranges.
-<<<<<<< HEAD
-my $xMin = $x->min();
-my $xMax = $x->max();
-my $yMin = $y->min();
-my $yMax = $y->max();
-my $pMin = 0.0;
-$pMin = 1.0e-3
-    if ( $zScale eq "log" );
-my $pMax = 1.02*$p->max();
-my $pMaxShort = $pMax*0.9;
-
-# Remove temporary file.
-unlink($plotFile.".kde");
-
-# Plot the posterior.
-# Make plot of redshift evolution.
-my $plot;
-my $gnuPlot;
-(my $plotFileEPS = $plotFile) =~ s/\.pdf$/.eps/;
-open($gnuPlot,"|gnuplot 1>/dev/null 2>&1");
-print $gnuPlot "set terminal epslatex color colortext lw 2 solid ".$textSize."\n";
-print $gnuPlot "set output '".$plotFileEPS."'\n";
-print $gnuPlot "set title '".$title."'\n"
-    unless ( $title eq "none" );
-print $gnuPlot "set xlabel '{\\".$labelStyle." ".$xLabel."}'\n"
-    unless ( $labelX eq "" );
-unless ( $labelY eq "" ) {
-=======
 my $pMin;
 my $pMax;
 if ( $iFileRoot == 0 ) {
@@ -380,7 +344,6 @@
 	$pMax = $2;
     }
     print $gnuPlot "set xrange [".$xMin.":".$xMax."]\n";
->>>>>>> cdbbde15
     if ( $dimensions == 1 ) {
 	print $gnuPlot "set yrange [".$pMin.":".$pMax."]\n";
     } else {
@@ -448,30 +411,21 @@
     print ppHndl "e\n";
     print ppHndl "unset table\n";
     close(ppHndl);
-<<<<<<< HEAD
+    push(@tempFiles,"contour.dat","contour".$iFileRoot.".dat");
     system("awk \"NF<2{printf\\\"\\n\\\"}{print}\" <".$plotFile.".contour.dat >".$plotFile.".contour1.dat");
-=======
-    push(@tempFiles,"contour.dat","contour".$iFileRoot.".dat");
-    system("awk \"NF<2{printf\\\"\\n\\\"}{print}\" <contour.dat >contour".$iFileRoot.".dat");
->>>>>>> cdbbde15
     print $gnuPlot "set pm3d map\n";
     print $gnuPlot "set pm3d explicit\n";
     print $gnuPlot "set pm3d corners2color c1\n";
     print $gnuPlot "set palette rgbformulae 21,22,23 negative\n";
     print $gnuPlot "set log cb\n"
 	if ( $zScale eq "log" );
-<<<<<<< HEAD
-    print $gnuPlot "splot '-' with pm3d notitle, '".$plotFile.".contour1.dat' with line lt -1 lc rgbcolor \"#FF44FF\" notitle\n";
-=======
     if ( $iFileRoot == 0 ) {
 	print $gnuPlot "set cbrange ".$pMin.":".$pMax."\n";
     } elsif ( $iFileRoot == 1 ) {
 	print $gnuPlot "unset colorbox\n"
 	    unless ( $colorbox == 0 );
     }
-    if ( $iFileRoot == 0 ) { 
-	print $gnuPlot "splot '-' with pm3d notitle, 'contour".$iFileRoot.".dat' with line lt -1 lc rgbcolor \"#".$contourColors[$iFileRoot]."\" notitle\n";
->>>>>>> cdbbde15
+    print $gnuPlot "splot '-' with pm3d notitle, '".$plotFile.".contour1.dat' with line lt -1 lc rgbcolor \"#FF44FF\" notitle\n";
     $k = -1;
     for(my $i=0;$i<$nGrid;++$i) {
 	for(my $j=0;$j<$nGrid;++$j) {
@@ -513,12 +467,7 @@
     if ( $dimensions == 2 );
 
 close($gnuPlot);
-<<<<<<< HEAD
-unlink($plotFile.".contour.dat",$plotFile.".contour1.dat");
-&LaTeX::GnuPlot2PDF($plotFileEPS, margin => -1);
-=======
-#unlink(uniq(@tempFiles));
+unlink(uniq(@tempFiles));
 &LaTeX::GnuPlot2PDF($plotFileEPS, margin => 1);
->>>>>>> cdbbde15
 
 exit;