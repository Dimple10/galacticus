--- conflicted
+++ resolved
@@ -2,13 +2,8 @@
 use strict;
 use warnings;
 my $galacticusPath;
-<<<<<<< HEAD
-if ( exists($ENV{"GALACTICUS_ROOT_V092"}) ) {
- $galacticusPath  = $ENV{"GALACTICUS_ROOT_V092"};
-=======
 if ( exists($ENV{"GALACTICUS_ROOT_V093"}) ) {
  $galacticusPath  = $ENV{"GALACTICUS_ROOT_V093"};
->>>>>>> 9e52edf7
  $galacticusPath .= "/" unless ( $galacticusPath =~ m/\/$/ );
 } else {
  $galacticusPath  = "./";
