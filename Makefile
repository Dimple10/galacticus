# Main Makefile for building Galacticus.
#
# Andrew Benson (06-Feb-2010)

# Build option.
GALACTICUS_BUILD_OPTION ?= default
ifeq '$(GALACTICUS_BUILD_OPTION)' 'default'
export BUILDPATH = ./work/build
else ifeq '$(GALACTICUS_BUILD_OPTION)' 'MPI'
export BUILDPATH = ./work/buildMPI
endif

# Preprocessor:
PREPROCESSOR ?= cpp

# Fortran compiler:
ifeq '$(GALACTICUS_BUILD_OPTION)' 'MPI'
FCCOMPILER ?= mpif90
else
FCCOMPILER ?= gfortran
endif

# C compiler:
ifeq '$(GALACTICUS_BUILD_OPTION)' 'MPI'
CCOMPILER ?= mpicc
else
CCOMPILER ?= gcc
endif

# C++ compiler:
ifeq '$(GALACTICUS_BUILD_OPTION)' 'MPI'
CPPCOMPILER ?= mpic++
else
CPPCOMPILER ?= g++
endif

# Linker for Condor standard universe executables. Uncomment the second line to link for submission to the Condor standard universe.
CONDORLINKER = 
#CONDORLINKER = condor_compile

# Module type (used for checking if module interfaces have changed):
MODULETYPE ?= GCC-f95-on-LINUX

# Fortran compiler flags:
FCFLAGS += -ffree-line-length-none -frecursive -DBUILDPATH=\'$(BUILDPATH)\' -J$(BUILDPATH)/ -I$(BUILDPATH)/ ${GALACTICUS_FCFLAGS} -fintrinsic-modules-path /usr/local/finclude -fintrinsic-modules-path /usr/local/include/gfortran -fintrinsic-modules-path /usr/local/include -fintrinsic-modules-path /usr/lib/gfortran/modules -fintrinsic-modules-path /usr/include/gfortran -fintrinsic-modules-path /usr/include -fintrinsic-modules-path /usr/finclude -fintrinsic-modules-path /usr/lib64/gfortran/modules -fintrinsic-modules-path /usr/lib64/openmpi/lib -pthread
# Fortran77 compiler flags:
F77FLAGS = -g -DBUILDPATH=\'$(BUILDPATH)\'
# Error checking flags
FCFLAGS += -Wall -g -fbacktrace -ffpe-trap=invalid,zero,overflow -fdump-core
# Add bounds checking.
#FCFLAGS += -fbounds-check
# Add profiling.
FCFLAGS += -g
# A copy of the flags prior to any optimizations.
FCFLAGS_NOOPT := $(FCFLAGS)
# Optimization flags.
FCFLAGS += -O3 -ffinite-math-only -fno-math-errno
# For OpenMP compilation.
FCFLAGS += -fopenmp

# C compiler flags:
CFLAGS = -DBUILDPATH=\'$(BUILDPATH)\' -I./source/ -I$(BUILDPATH)/ -I/opt/gsl-trunk/include ${GALACTICUS_CFLAGS}
CFLAGS += -g

# C++ compiler flags:
CPPFLAGS += -DBUILDPATH=\'$(BUILDPATH)\' -I./source/ -I$(BUILDPATH)/ ${GALACTICUS_CPPFLAGS}
CPPFLAGS += -g

# Detect MPI compile.
ifeq '$(GALACTICUS_BUILD_OPTION)' 'MPI'
FCFLAGS += -DUSEMPI
CFLAGS += -DUSEMPI
CPPFLAGS += -DUSEMPI 
endif

# Detect YEPPP libraries.
# ifdef YEPROOT
# FCFLAGS += -I$(YEPROOT)/bindings/fortran/modules/$(YEPPLATFORM)-gfortran/ -L$(YEPBINARIES) -DYEPPP
# endif

# List of additional Makefiles which contain dependency information
MAKE_DEPS = $(BUILDPATH)/Makefile_Module_Deps $(BUILDPATH)/Makefile_Use_Deps $(BUILDPATH)/Makefile_Include_Deps

# Get versions of build tools.
FCCOMPILER_VERSION = `$(FCCOMPILER) -v 2>&1`
CCOMPILER_VERSION = `$(CCOMPILER) -v 2>&1`
CPPCOMPILER_VERSION = `$(CPPCOMPILER) -v 2>&1`

# General suffix rules: i.e. rules for making a file of one suffix from files of another suffix.

# Object (*.o) files are built by preprocessing and then compiling Fortran 90 (*.F90) source
# files. Note that .F90 source files should not have names which coincide with the name of a
# module - this will lead to circular dependency problems as Make becomes confused about how to
# build the module file.
vpath %.F90 source
<<<<<<< HEAD
$(BUILDPATH)/%.o : %.F90 $(BUILDPATH)/%.m $(BUILDPATH)/%.d $(BUILDPATH)/%.fl Makefile
	@mlist=`cat $(BUILDPATH)/$*.m` ; \
=======
./work/build/%.p.F90 : source/%.F90
	scripts/build/preprocess.pl source/$*.F90 ./work/build/$*.p.F90
./work/build/%.o : ./work/build/%.p.F90 ./work/build/%.m ./work/build/%.d ./work/build/%.fl Makefile
	@mlist=`cat ./work/build/$*.m` ; \
>>>>>>> 02748e9e
	for mod in $$mlist ; \
	do \
	 if [ -f $$mod ] ; then mv $$mod $$mod~; fi \
	done
<<<<<<< HEAD
	scripts/build/preprocess.pl source/$*.F90 $(BUILDPATH)/$*.p.F90
	$(FCCOMPILER) -c $(BUILDPATH)/$*.p.F90 -o $(BUILDPATH)/$*.o $(FCFLAGS)
	@mlist=`cat $(BUILDPATH)/$*.m` ; \
=======
	$(FCCOMPILER) -c ./work/build/$*.p.F90 -o ./work/build/$*.o $(FCFLAGS)
	@mlist=`cat ./work/build/$*.m` ; \
>>>>>>> 02748e9e
	for mod in $$mlist ; \
	do \
	 if [ -f $$mod~ ] ; then \
	  file $$mod | grep -q ASCII ; \
	  if [ $$? -eq 0 ]; then \
	   if perl -w ./scripts/build/Compare_Module_Files.pl -compiler $(MODULETYPE) $$mod $$mod~ ; then \
	    mv $$mod~ $$mod ; \
	   else \
	    rm $$mod~ ; \
	   fi \
	 else \
	   gunzip -c $$mod > $$mod.gu ; \
	   gunzip -c $$mod~ > $$mod~.gu ; \
	   if perl -w ./scripts/build/Compare_Module_Files.pl -compiler $(MODULETYPE) $$mod.gu $$mod~.gu ; then \
	    mv $$mod~ $$mod ; \
	   else \
	    rm $$mod~ ; \
	   fi ; \
	   rm $$mod.gu $$mod~.gu ; \
          fi \
	 fi \
	done

# Object (*.o) files are built by compiling C (*.c) source files.
vpath %.c source
$(BUILDPATH)/%.o : %.c $(BUILDPATH)/%.d $(BUILDPATH)/%.fl Makefile
	$(CCOMPILER) -c $< -o $(BUILDPATH)/$*.o $(CFLAGS)

# Object (*.o) can also be built from C++ source files.
vpath %.cpp source
$(BUILDPATH)/%.o : %.cpp $(BUILDPATH)/%.d $(BUILDPATH)/%.fl Makefile
	$(CPPCOMPILER) -c $< -o $(BUILDPATH)/$*.o $(CPPFLAGS)

# Object (*.o) files are built by compiling Fortran (*.f) source files.
vpath %.f source
$(BUILDPATH)/%.o : %.f $(BUILDPATH)/%.d $(BUILDPATH)/%.fl Makefile
	$(FCCOMPILER) -c $< -o $(BUILDPATH)/$*.o $(F77FLAGS)

# Special rules required for building some sources (unfortunate, but necessary....)
# bivar.F90 doesn't like to be compiled with any optimization:
$(BUILDPATH)/Bivar/bivar.o : ./source/Bivar/bivar.F90 Makefile
	$(FCCOMPILER) -c $< -o $(BUILDPATH)/Bivar/bivar.o $(FCFLAGS_NOOPT)
# pfq.new.f
$(BUILDPATH)/pFq/pfq.new.o : ./source/pFq/pfq.new.f Makefile
	$(FCCOMPILER) -c $< -o $(BUILDPATH)/pFq/pfq.new.o $(FCFLAGS)

# Rule for running *.Inc files through the preprocessor.
$(BUILDPATH)/%.Inc : ./source/%.Inc
	cp -f ./source/$*.Inc $(BUILDPATH)/$*.Inc
$(BUILDPATH)/%.inc : $(BUILDPATH)/%.Inc Makefile
	$(PREPROCESSOR) -nostdinc -C $< -o $(BUILDPATH)/$*.tmp
	mv -f $(BUILDPATH)/$*.tmp $(BUILDPATH)/$*.inc

# Dependency files (*.d) are created as empty files by default. Normally this rule is overruled by a specific set of rules in the
# Makefile_Use_Deps Makefile_Module_Deps files, but this acts as a fallback rule.
$(BUILDPATH)/%.d : ./source/%.F90
	@echo $(BUILDPATH)/$*.o > $(BUILDPATH)/$*.d
$(BUILDPATH)/%.d : ./source/%.f
	@echo $(BUILDPATH)/$*.o > $(BUILDPATH)/$*.d
$(BUILDPATH)/%.d : ./source/%.c
	@echo $(BUILDPATH)/$*.o > $(BUILDPATH)/$*.d
$(BUILDPATH)/%.d : ./source/%.cpp
	@echo $(BUILDPATH)/$*.o > $(BUILDPATH)/$*.d
%.d : %.f
	@echo $*.o > $*.d
%.d :
	@mkdir -p `dirname $*.d`
	@touch $*.d


# Library files (*.fl) are created as empty files by default. Normally this rule is overruled by a specific set of rules in the
# Makefile_Use_Deps file, but this acts as a fallback rule.
$(BUILDPATH)/%.fl : ./source/%.F90
	@touch $(BUILDPATH)/$*.fl
$(BUILDPATH)/%.fl : ./source/%.f
	@touch $(BUILDPATH)/$*.fl
$(BUILDPATH)/%.fl : ./source/%.c
	@touch $(BUILDPATH)/$*.fl
$(BUILDPATH)/%.fl : ./source/%.cpp
	@touch $(BUILDPATH)/$*.fl

# GraphViz files (*.gv) are created with just a node entry by default. Normally this rule is overruled by a specific set of rules in the
# Makefile_Use_Deps Makefile_Module_Deps files, but this acts as a fallback rule.
$(BUILDPATH)/%.F90.gv : ./source/%.F90
	@echo \"$*.F90\" > $(BUILDPATH)/$*.F90.gv
$(BUILDPATH)/%.c.gv : ./source/%.c
	@echo \"$*.c\" > $(BUILDPATH)/$*.c.gv
$(BUILDPATH)/%.cpp.gv : ./source/%.cpp
	@echo \"$*.cpp\" > $(BUILDPATH)/$*.cpp.gv

# Create a PostScript files showing tree diagrams of source file dependencies.
%.tps : $(BUILDPATH)/%.gv
	@echo digraph Tree \{ > $*.dot
	@cat $(BUILDPATH)/$*.gv >> $*.dot
	@echo \} >> $*.dot
	dot -Tps $*.dot -o $*.tps
	@rm $*.dot

# Module list files are created empty by default. Normally this rule is overruled by a specific set of rules in the
# Makefile_Module_Deps files, but this acts as a fallback rule.
$(BUILDPATH)/%.m : ./source/%.F90
	@touch $(BUILDPATH)/$*.m

# Executables (*.exe) are built by linking together all of the object files (*.o) specified in the associated dependency (*.d)
# file.
%.exe : $(BUILDPATH)/%.o $(BUILDPATH)/%.d `cat $(BUILDPATH)/$*.d` $(MAKE_DEPS)
	 $(CONDORLINKER) $(FCCOMPILER) `cat $*.d` -o $*.exe $(FCFLAGS) `scripts/build/Library_Dependencies.pl $*.exe $(FCFLAGS)`
	 ./scripts/build/Find_Executable_Size.pl $*.exe $*.size
	 ./scripts/build/Find_Parameter_Dependencies.pl `pwd` $*.exe

# Ensure that we don't delete object files which make considers to be intermediate
.PRECIOUS: %.o %.d %.dd %.m %.make %.Inc ./work/build/%.p.F90

# Include depenencies on "include" files.
-include $(BUILDPATH)/Makefile_Include_Deps 

# Include module dependencies.
-include $(BUILDPATH)/Makefile_Module_Deps

# Include rules to build include files generated from directives.
-include $(BUILDPATH)/Makefile_Directives

# Include module use dependencies. Include this after Makefile_Directives, as Makefile_Directives will
# specify dependencies for Makefile_Use_Deps
-include $(BUILDPATH)/Makefile_Use_Deps

# Rules for memory management routines.
$(BUILDPATH)/Allocatable_Arrays.xml: ./scripts/build/Find_Allocatable_Arrays.pl source/*.[fF]90 $(wildcard source/*.Inc)
	./scripts/build/Find_Allocatable_Arrays.pl `pwd`

$(BUILDPATH)/utility.memory_management.precontain.inc: ./scripts/build/Make_Memory_Usage_Routines.pl $(BUILDPATH)/Allocatable_Arrays.xml
	./scripts/build/Make_Memory_Usage_Routines.pl

$(BUILDPATH)/utility.memory_management.postcontain.inc:
	@touch $(BUILDPATH)/utility.memory_management.postcontain.inc

# Rules for version routines.
$(BUILDPATH)/galacticus.output.version.revision.inc: $(wildcard .hg/branch)
	@if [ -f .hg/branch ] ; then hg tip | awk 'BEGIN {FS=":";r=-1;h=""} {if ((NR == 1 && NF == 3 ) || $$1 == "changeset") {r=$$2;h=$$3}} END {print "integer, parameter :: hgRevision="r"\ncharacter(len=12), parameter :: hgHash=\""h"\""}' > $(BUILDPATH)/galacticus.output.version.revision.inc; else printf 'integer, parameter :: hgRevision=-1\ncharacter(len=12), parameter :: hgHash=""\n' > $(BUILDPATH)/galacticus.output.version.revision.inc; fi

# Rules for build information routines.
$(BUILDPATH)/galacticus.output.build.environment.inc:
	@echo PREPROCESSOR=\"$(PREPROCESSOR)\" > $(BUILDPATH)/galacticus.output.build.environment.inc
	@echo FCCOMPILER=\"$(FCCOMPILER)\" >> $(BUILDPATH)/galacticus.output.build.environment.inc
	@echo CCOMPILER=\"$(CCOMPILER)\" >> $(BUILDPATH)/galacticus.output.build.environment.inc
	@echo CPPCOMPILER=\"$(CPPCOMPILER)\" >> $(BUILDPATH)/galacticus.output.build.environment.inc
	@echo MODULETYPE=\"$(MODULETYPE)\" >> $(BUILDPATH)/galacticus.output.build.environment.inc
	@echo FCFLAGS=\"$(FCFLAGS)\" >> $(BUILDPATH)/galacticus.output.build.environment.inc
	@echo FCFLAGS_NOOPT=\"$(FCFLAGS_NOOPT)\" >> $(BUILDPATH)/galacticus.output.build.environment.inc
	@echo CFLAGS=\"$(CFLAGS)\" >> $(BUILDPATH)/galacticus.output.build.environment.inc
	@echo CPPFLAGS=\"$(CPPFLAGS)\" >> $(BUILDPATH)/galacticus.output.build.environment.inc
	@echo LIBS=\"$(LIBS)\" >> $(BUILDPATH)/galacticus.output.build.environment.inc
	@echo FCCOMPILER_VERSION=\"$(FCCOMPILER_VERSION)\" >> $(BUILDPATH)/galacticus.output.build.environment.inc
	@echo CCOMPILER_VERSION=\"$(CCOMPILER_VERSION)\" >> $(BUILDPATH)/galacticus.output.build.environment.inc
	@echo CPPCOMPILER_VERSION=\"$(CPPCOMPILER_VERSION)\" >> $(BUILDPATH)/galacticus.output.build.environment.inc

# Rules for unique label function creation.
dfiles := $(patsubst source/%.F90,$(BUILDPATH)/%.d,$(wildcard source/*.F90))
mfiles := $(patsubst source/%.F90,$(BUILDPATH)/%.m,$(wildcard source/*.F90))
$(BUILDPATH)/utility.input_parameters.unique_labels.inc:
	@touch $(BUILDPATH)/utility.input_parameters.unique_labels.inc
$(BUILDPATH)/utility.input_parameters.unique_labels.visibilities.inc: $(dfiles) $(mfiles)
	scripts/build/Make_Unique_Label_Functions.pl `pwd`

# Rules for changeset creation.
Galacticus.exe: $(BUILDPATH)/galacticus.hg.patch $(BUILDPATH)/galacticus.hg.bundle
$(BUILDPATH)/galacticus.hg.patch:
	hg diff > $(BUILDPATH)/galacticus.hg.patch | true
$(BUILDPATH)/galacticus.hg.bundle:
	hg bundle -t none $(BUILDPATH)/galacticus.hg.bundle https://abensonca@bitbucket.org/abensonca/galacticus | true

# Rules for cleaning up.
clean: tidy
	rm -f *.exe

tidy:
	rm -rf $(BUILDPATH)/*

# Rule for making all executables.
-include $(BUILDPATH)/Makefile_All_Execs
all: deps $(all_exes)

# Rules for building dependency Makefiles.
$(BUILDPATH)/Makefile_Module_Deps: ./scripts/build/Find_Module_Dependencies.pl source/*.[fF]90 source/*.h source/*.c $(wildcard source/*.cpp) $(wildcard source/*.Inc)
	@mkdir -p $(BUILDPATH)
	./scripts/build/Find_Module_Dependencies.pl `pwd`

$(BUILDPATH)/Makefile_Use_Deps: ./scripts/build/Find_Use_Dependencies.pl $(BUILDPATH)/Code_Directive_Locations.xml $(BUILDPATH)/Makefile_Directives $(BUILDPATH)/Makefile_Include_Deps source/*.[fF]90 source/*.h source/*.c $(wildcard source/*.cpp) $(wildcard source/*.Inc)
	@mkdir -p $(BUILDPATH)
	./scripts/build/Find_Use_Dependencies.pl `pwd` $(MAKE)

$(BUILDPATH)/Makefile_Directives: ./scripts/build/Code_Directive_Parser.pl source/*.[fF]90 source/*.h source/*.c $(wildcard source/*.cpp)
	@mkdir -p $(BUILDPATH)
	./scripts/build/Code_Directive_Parser.pl `pwd`

$(BUILDPATH)/Makefile_Include_Deps: ./scripts/build/Find_Include_Dependencies.pl source/*.[fF]90 source/*.h source/*.c $(wildcard source/*.cpp)
	@mkdir -p $(BUILDPATH)
	./scripts/build/Find_Include_Dependencies.pl `pwd`

$(BUILDPATH)/Makefile_All_Execs: ./scripts/build/Find_Programs.pl source/*.[fF]90 source/*.h source/*.c $(wildcard source/*.cpp)
	@mkdir -p $(BUILDPATH)
	./scripts/build/Find_Programs.pl `pwd`

deps: $(MAKE_DEPS) $(BUILDPATH)/Makefile_All_Execs

# Rules for FFTLog library.
source/FFTlog/fftlog.f:
	mkdir -p source/FFTlog
	wget http://casa.colorado.edu/~ajsh/FFTLog/fftlog.tar.gz -O - | tar xvz -C source/FFTlog -f -
	if [ ! -e source/FFTlog/fftlog.f ]; then
	 echo "subroutine fhti(n,mu,q,dlnr,kr,kropt,wsave,ok)" > source/FFTlog/fftlog.f
	 echo " stop 'FFTlog was not downloaded'" > source/FFTlog/fftlog.f
	 echo "end subroutine fhti" >> source/FFTlog/fftlog.f
	 touch source/FFTlog/cdgamma.f
	 touch source/FFTlog/drfftb.f 
	 touch source/FFTlog/drfftf.f 
	 touch source/FFTlog/drffti.f 
	fi
<|MERGE_RESOLUTION|>--- conflicted
+++ resolved
@@ -93,27 +93,15 @@
 # module - this will lead to circular dependency problems as Make becomes confused about how to
 # build the module file.
 vpath %.F90 source
-<<<<<<< HEAD
-$(BUILDPATH)/%.o : %.F90 $(BUILDPATH)/%.m $(BUILDPATH)/%.d $(BUILDPATH)/%.fl Makefile
-	@mlist=`cat $(BUILDPATH)/$*.m` ; \
-=======
-./work/build/%.p.F90 : source/%.F90
-	scripts/build/preprocess.pl source/$*.F90 ./work/build/$*.p.F90
-./work/build/%.o : ./work/build/%.p.F90 ./work/build/%.m ./work/build/%.d ./work/build/%.fl Makefile
-	@mlist=`cat ./work/build/$*.m` ; \
->>>>>>> 02748e9e
+$(BUILDPATH)/%.p.F90 : source/%.F90
+	scripts/build/preprocess.pl source/$*.F90 $(BUILDPATH)/$*.p.F90
+$(BUILDPATH)/%.o : $(BUILDPATH)/%.p.F90 $(BUILDPATH)/%.m $(BUILDPATH)/%.d $(BUILDPATH)/%.fl Makefile
 	for mod in $$mlist ; \
 	do \
 	 if [ -f $$mod ] ; then mv $$mod $$mod~; fi \
 	done
-<<<<<<< HEAD
-	scripts/build/preprocess.pl source/$*.F90 $(BUILDPATH)/$*.p.F90
 	$(FCCOMPILER) -c $(BUILDPATH)/$*.p.F90 -o $(BUILDPATH)/$*.o $(FCFLAGS)
 	@mlist=`cat $(BUILDPATH)/$*.m` ; \
-=======
-	$(FCCOMPILER) -c ./work/build/$*.p.F90 -o ./work/build/$*.o $(FCFLAGS)
-	@mlist=`cat ./work/build/$*.m` ; \
->>>>>>> 02748e9e
 	for mod in $$mlist ; \
 	do \
 	 if [ -f $$mod~ ] ; then \
