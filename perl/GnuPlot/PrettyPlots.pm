--- conflicted
+++ resolved
@@ -170,27 +170,9 @@
 
 # Sets of color pairs suitable for plotting points with a light middle and darker border.
 our %colorPairs = (
-<<<<<<< HEAD
-    greenRed       => [$colors{'Green'        },$colors{'Red'           }],
-    redYellow      => [$colors{'Red'          },$colors{'Yellow'        }],
-    redYellowFaint => [$colors{'OrangeRed'    },$colors{'LightYellow'   }],
-    blackGray      => [$colors{'SlateGray'    },$colors{'Black'         }],
-    blueCyan       => [$colors{'Blue'         },$colors{'Cyan'          }],
-    peachPuff      => [$colors{'Bisque3'      },$colors{'PeachPuff'     }],
-    slateGray      => [$colors{'DarkSlateGray'},$colors{'SlateGray'     }],
-    cornflowerBlue => [$colors{'DarkSlateBlue'},$colors{'CornflowerBlue'}],
-    lightSkyBlue   => [$colors{'DodgerBlue'   },$colors{'LightSkyBlue'  }],
-    mediumSeaGreen => [$colors{'SeaGreen'     },$colors{'MediumSeaGreen'}],
-    yellowGreen    => [$colors{'OliveDrab'    },$colors{'YellowGreen'   }],
-    lightGoldenrod => [$colors{'Goldenrod'    },$colors{'LightGoldenrod'}],
-    indianRed      => [$colors{'Sienna'       },$colors{'IndianRed'     }],
-    orange         => [$colors{'OrangeRed'    },$colors{'Orange'        }],
-    plum           => [$colors{'VioletRed'    },$colors{'Plum'          }],
-    thistle        => [$colors{'MediumPurple' },$colors{'Thistle'       }],
-    hotPink        => [$colors{'Maroon'       },$colors{'HotPink'       }]
-=======
     greenRed       => [$colors{'Green'         },$colors{'Red'           }],
     redYellow      => [$colors{'Red'           },$colors{'Yellow'        }],
+    redYellowFaint => [$colors{'OrangeRed'    },$colors{'LightYellow'   }],
     blackGray      => [$colors{'SlateGray'     },$colors{'Black'         }],
     blueCyan       => [$colors{'Blue'          },$colors{'Cyan'          }],
     peachPuff      => [$colors{'Bisque3'       },$colors{'PeachPuff'     }],
@@ -207,7 +189,6 @@
     thistle        => [$colors{'MediumPurple'  },$colors{'Thistle'       }],
     hotPink        => [$colors{'Maroon'        },$colors{'HotPink'       }],
     midnightBlue   => [$colors{'Navy'          },$colors{'MidnightBlue'  }]
->>>>>>> 72820893
     );
 
 # Sets of sequences of color pairs suitable for plotting multiple datasets.
