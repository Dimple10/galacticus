# Contains a Perl module which implements processing of functionClass directives.

package Galacticus::Build::SourceTree::Process::FunctionClass;
use strict;
use warnings;
use utf8;
use Cwd;
use lib $ENV{'GALACTICUS_EXEC_PATH'}."/perl";
use Data::Dumper;
use XML::Simple;
use Sort::Topological qw(toposort);
use LaTeX::Encode;
use Scalar::Util qw(reftype);
use List::ExtraUtils;
use Fortran::Utils;
use Text::Template 'fill_in_string';
use Galacticus::Build::SourceTree::Process::SourceIntrospection;

# Insert hooks for our functions.
$Galacticus::Build::SourceTree::Hooks::processHooks{'functionClass'} = \&Process_FunctionClass;

sub Process_FunctionClass {
    # Get the tree.
    my $tree = shift();
    # Get an XML parser.
    my $xml = new XML::Simple();
    # Initialize code directive locations.
    my $directiveLocations;
    # Initialize state storables database.
    my $stateStorables;
    # Initialize deep copy actions database.
    my $deepCopyActions;
    # Determine if debugging output is required.
    my $debugging = exists($ENV{'GALACTICUS_OBJECTS_DEBUG'}) && $ENV{'GALACTICUS_OBJECTS_DEBUG'} eq "yes";
    # Walk the tree, looking for code blocks.
    my $node  = $tree;
    my $depth = 0;
    while ( $node ) {
	if ( $node->{'type'} eq "functionClass" ) {
	    # Assert that our parent is a module.
	    die("Process_FunctionClass: parent node must be a module")
		unless ( $node->{'parent'}->{'type'} eq "module" );
	    my $lineNumber = $node->{'line'};
	    # Extract the directive.
	    my $directive = $node->{'directive'};
	    # Get code directive locations if we do not have them.
	    $directiveLocations = $xml->XMLin($ENV{'BUILDPATH'}."/directiveLocations.xml")
		unless ( $directiveLocations );	    
	    # Get state storables database if we do not have it.
	    $stateStorables = $xml->XMLin($ENV{'BUILDPATH'}."/stateStorables.xml")
		unless ( $stateStorables );
	    # Get state storables database if we do not have it.
	    $deepCopyActions = $xml->XMLin($ENV{'BUILDPATH'}."/deepCopyActions.xml")
		unless ( $deepCopyActions );
	    # Find methods.
	    my %methods;
	    if ( exists($directive->{'method'}) ) {
		if ( exists($directive->{'method'}->{'name'}) && ! reftype($directive->{'method'}->{'name'}) ) {
		    $methods{$directive->{'method'}->{'name'}} = $directive->{'method'};
		} else {
		    %methods = %{$directive->{'method'}};
		}
	    }
	    # Load any functionClassType that the base class extends.
	    my $functionClassType;
	    if ( exists($directive->{'extends'}) ) {
		(my $functionClassTypeFileName) = map {$_->{'name'} eq $directive->{'extends'} ? $_->{'file'} : ()} &List::ExtraUtils::as_array($stateStorables->{'functionClassTypes'});
		die('failed to find file containing functionClassType "'.$directive->{'extends'}.'"')
		    unless ( defined($functionClassTypeFileName) );
		$functionClassType->{'tree'} = &Galacticus::Build::SourceTree::ParseFile($functionClassTypeFileName);
		my $classNode  = $functionClassType->{'tree'};
		my $classDepth = 0;
		while ( $classNode ) {
		    if ( $classNode->{'type'} eq "type" ) {
			if ( $classNode->{'name'} eq $directive->{'extends'} ) {
			    $functionClassType->{'node'} = $classNode;
			}
		    }
		    $classNode = &Galacticus::Build::SourceTree::Walk_Tree($classNode,\$classDepth);
		}
	    }
	    # Find class locations.
	    my @classLocations = &List::ExtraUtils::as_array($directiveLocations->{$directive->{'name'}}->{'file'})
		if ( exists($directiveLocations->{$directive->{'name'}}) );
	    # Parse classes.
	    my %dependencies;
	    my %classes;
	    foreach my $classLocation ( @classLocations ) {
		my $classTree  = &Galacticus::Build::SourceTree::ParseFile($classLocation);
		&Galacticus::Build::SourceTree::ProcessTree($classTree, errorTolerant => 1);
		my $classNode  = $classTree;
		my $classDepth = 0;
		my $className;
		my $class;
		$class->{'file'} = $classLocation;
		while ( $classNode ) {
		    # Collect class directives.
		    if ( $classNode->{'type'} eq $directive->{'name'} ) {
			$class->{'node'} = $classNode;
			$class->{$_    } = $classNode->{'directive'}->{$_}
			    foreach ( keys(%{$classNode->{'directive'}}) );
		    }
		    if ( $classNode->{'type'} eq "type" ) {
			# Parse class openers to find dependencies.
			if (
			    $classNode->{'opener'} =~ m/^\s*type\s*(,\s*abstract\s*|,\s*public\s*|,\s*private\s*|,\s*extends\s*\(([a-zA-Z0-9_]+)\)\s*)*(::)??\s*$directive->{'name'}([a-z0-9_]+)\s*$/i 
			    &&
			    defined($2)
			    ) {
			    my $extends = $2;
			    my $type    = $directive->{'name'}.$4;
			    $class->{'type'   } = $type;
			    $class->{'extends'} = $extends;
			    push(@{$dependencies{$extends}},$type);
			    # Also determine if any other members of this class are used in this type definition, and add suitable dependencies.
			    my $childNode = $classNode->{'firstChild'};
			    while ( $childNode ) {
				if ( $childNode->{'type'} eq "declaration" ) {
				    foreach my $declaration ( @{$childNode->{'declarations'}} ) {
					push(@{$dependencies{$declaration->{'type'}}},$type)
					    if ( ( $declaration->{'intrinsic'} eq "class" || $declaration->{'intrinsic'} eq "type" ) && $declaration->{'type'} =~ m/^$directive->{'name'}/ && $declaration->{'type'} ne $type );
				    }
				}
				$childNode = $childNode->{'sibling'};
			    }
			}
		    }
		    $classNode = &Galacticus::Build::SourceTree::Walk_Tree($classNode,\$classDepth);
		}
		# Store tree.
		$class->{'tree'} = $classTree;
		# Set defaults.
		$class->{'abstract'} = "no"
		    unless ( exists($class->{'abstract'}) );
	        # Store to set of all classes.
		die('Galacticus::Build::SourceTree::Process::FunctionClass::Process_FunctionClass: class is undefined in file "'.$classLocation.'"')
		    unless ( defined($class->{'type'}) );
		$classes{$class->{'type'}} = $class;
	    }
	    # Sort classes.
	    my @unsortedClasses = keys(%classes);
	    my @sortedClasses   = toposort(sub { @{$dependencies{$_[0]} || []}; }, \@unsortedClasses );
	    my @classes         = map($classes{$_},@sortedClasses);
	    # Create a set of non-abstract classes.
	    my @nonAbstractClasses;
	    foreach ( @classes ) {
		push(
		    @nonAbstractClasses,
		    $_
		    )
		    unless ( exists($_->{'abstract'}) && $_->{'abstract'} eq "yes" );
	    }
	    # Add methods to store and retrieve state.
	    $methods{'stateStore'} =
	    {
		description => "Store the state of the object to file.",
		type        => "void",
		pass        => "yes",
		modules     =>
		    [
		     {
			 name => "FGSL",
			 only => [ "fgsl_file" ]
		     }
		    ],
		argument    => [ "integer, intent(in   ) :: stateFile", "type(fgsl_file), intent(in   ) :: fgslStateFile" ],
	    };
	    $methods{'stateRestore'} =
	    {
		description => "Restore the state of the object to file.",
		type        => "void",
		pass        => "yes",
		modules     => 
		    [
		     {
			 name => "FGSL",
			 only => [ "fgsl_file" ]
		     }
		    ],
		argument    => [ "integer, intent(in   ) :: stateFile", "type(fgsl_file), intent(in   ) :: fgslStateFile" ],
	    };
	    # Add auto-hook function.
	    $methods{'autoHook'} = 
	    {
		description => "Insert any event hooks required by this object.",
		type        => "void",
		pass        => "yes",
		code        => "!GCC\$ attributes unused :: self\n\n! Nothing to do by default.\n"
	    };
	    # Add "descriptor" method.
	    my $descriptorCode;
	    my %descriptorModules = ( "Input_Parameters" => 1 );
	    my %addSubParameters;
	    my $addLabel         = 0;
	    my $descriptorUsed   = 0;
	    $descriptorCode .= "select type (self)\n";
	    foreach my $nonAbstractClass ( @nonAbstractClasses ) {
		(my $label = $nonAbstractClass->{'name'}) =~ s/^$directive->{'name'}//;
		$label = lcfirst($label)
		    unless ( $label =~ m/^[A-Z]{2,}/ );
		my $hasCustomDescriptor = 0;
		my $extensionOf;
		# Build lists of all potential parameter and object names for this class, including any from parent classes.
		my $potentialNames;
		my $class = $nonAbstractClass;
		while ( $class ) {
		    my $node = $class->{'tree'}->{'firstChild'};
		    $node = $node->{'sibling'}
		        while ( $node && ( $node->{'type'} ne "type" || ( ! exists($node->{'name'}) || $node->{'name'} ne $class->{'name'} ) ) );
		    last
			unless ( $node );
		    # Find the parent class.
		    if ( $class == $nonAbstractClass && $node->{'opener'} =~ m/,\s*extends\s*\(\s*([a-zA-Z0-9_]+)\s*\)/ ) {
			$extensionOf = $1;
		    }
		    # Search the node for declarations.
		    $node = $node->{'firstChild'};
		    while ( $node ) {
			if ( $node->{'type'} eq "declaration" ) {
			    foreach my $declaration ( @{$node->{'declarations'}} ) {
				# Identify object pointers.
				push(@{$potentialNames->{'objects'}},map {$_ =~ s/\s*([a-zA-Z0-9_]+).*/$1/; $_} @{$declaration->{'variables'}})
				    if
				    (
				     $declaration->{'intrinsic'} eq "class"
				     &&
				     $declaration->{'type'     } =~ m/Class\s*$/
				     &&
				     grep {$_ eq "pointer"} @{$declaration->{'attributes'}}
				    );
				push(@{$potentialNames->{'parameters'}},$declaration)
				    if
				    (
				     (grep {$_ eq $declaration->{'intrinsic'}} ( "integer", "logical", "double precision" ))
				     ||
				     (
				             $declaration->{'intrinsic'}  eq "type"
				      &&
				      trimlc($declaration->{'type'     }) eq "varying_string"				      
				     )
				    );
				$hasCustomDescriptor = 1
				    if
				    (
				     $declaration->{'intrinsic'} eq "procedure"
				     &&
				     $declaration->{'variables'}->[0] =~ m/^descriptor=>/
				    );
			    }
			}
			$node = $node->{'type'} eq "contains" ? $node->{'firstChild'} : $node->{'sibling'};
		    }
		    # Move to the parent class.
		    $class = ($class->{'extends'} eq $directive->{'name'}) ? undef() : $classes{$class->{'extends'}};
		}		
		# Add any names declared in the base class.
		foreach my $data ( &List::ExtraUtils::as_array($directive->{'data'}) ) {
		    my $declarationSource;
		    if ( reftype($data) ) {
			$declarationSource = $data->{'content'}
			    if ( $data->{'scope'} eq "self" );
		    } else {
			$declarationSource = $data;
		    }
		    next
			unless ( defined($declarationSource) );
		    my $declaration = &Fortran::Utils::Unformat_Variables($declarationSource);
		    die("Galacticus::Build::SourceTree::Process::FunctionClass::Process_FunctionClass(): unable to parse variable declaration")
			unless ( defined($declaration) );
		    push(@{$potentialNames->{'objects'}},map {$_ =~ s/\s*([a-zA-Z0-9_]+).*/$1/; $_} @{$declaration->{'variables'}})
			if
			(
			 $declaration->{'intrinsic'} eq "class"
			 &&
			 $declaration->{'type'     } =~ m/Class\s*$/
			 &&
			 grep {$_ eq "pointer"} @{$declaration->{'attributes'}}
			);
		    push(@{$potentialNames->{'parameters'}},$declaration)
			if
			(
			 (grep {$_ eq $declaration->{'intrinsic'}} ( "integer", "logical", "double precision" ))
			 ||
			 (
			         $declaration->{'intrinsic'}  eq "type"
			  &&
			  trimlc($declaration->{'type'     }) eq "varying_string"				      
			 )
			);
		}
		# Add any names declared in the functionClassType.
		if ( defined($functionClassType) ) {
		    # Search the node for declarations.
		    my $node = $functionClassType->{'node'}->{'firstChild'};
		    while ( $node ) {
			if ( $node->{'type'} eq "declaration" ) {
			    foreach my $declaration ( @{$node->{'declarations'}} ) {
				# Identify object pointers.
				push(@{$potentialNames->{'objects'}},map {$_ =~ s/\s*([a-zA-Z0-9_]+).*/$1/; $_} @{$declaration->{'variables'}})
				    if
				    (
				     $declaration->{'intrinsic'} eq "class"
				     &&
				     $declaration->{'type'     } =~ m/Class\s*$/
				     &&
				     grep {$_ eq "pointer"} @{$declaration->{'attributes'}}
				    );
				push(@{$potentialNames->{'parameters'}},$declaration)
				    if
				    (
				     (grep {$_ eq $declaration->{'intrinsic'}} ( "integer", "logical", "double precision" ))
				     ||
				     (
				             $declaration->{'intrinsic'}  eq "type"
				      &&
				      trimlc($declaration->{'type'     }) eq "varying_string"				      
				     )
				    );
			    }
			}
			$node = $node->{'type'} eq "contains" ? $node->{'firstChild'} : $node->{'sibling'};
		    }
		}		
		# Search the tree for this class to find the interface to the parameters constructor.
		my $node = $nonAbstractClass->{'tree'}->{'firstChild'};
		$node = $node->{'sibling'}
		    while ( $node && ( $node->{'type'} ne "interface" || ( ! exists($node->{'name'}) || $node->{'name'} ne $nonAbstractClass->{'name'} ) ) );
		next
		    unless ( $node );
		# Find all constructor names.
		$node = $node->{'firstChild'};		
		my @constructors;
		while ( $node ) {
		    push(@constructors,@{$node->{'names'}})
			if ( $node->{'type'} eq "moduleProcedure" );
		    $node = $node->{'sibling'};
		}
		# Search for constructors.
		$node = $nonAbstractClass->{'tree'}->{'firstChild'};
		my $descriptorParameters;
		my %subParameters;
		my $declarationMatches    = 0;
		my $supported             = 1;
		my $parentConstructorUsed = 0;
		my @failureMessage;
		while ( $node ) {
		    if ( $node->{'type'} eq "function" && (grep {$_ eq $node->{'name'}} @constructors) && $node->{'opener'} =~ m/^\s*function\s+$node->{'name'}\s*\(\s*parameters\s*\)/ ) {
			# Extract the name of the return variable in this function.
			my $result = ($node->{'opener'} =~ m/result\s*\(\s*([a-zA-Z0-9_]+)\s*\)\s*$/) ? $1 : $node->{'name'};
			# Check if this is the parameters constructor.
			my $constructorNode    = $node->{'firstChild'};
			my $depth = 0;
			while ( $constructorNode ) {
			    # Process node.
			    if ( $constructorNode->{'type'} eq "declaration" ) {
				# Declaration node found - check if we have a parameters argument of the correct type.
				foreach my $declaration ( @{$constructorNode->{'declarations'}} ) {
				    $declarationMatches = 1
					if ( 
					    $declaration->{'intrinsic'}  eq "type"
					    &&
					    trimlc($declaration->{'type'     }) eq "inputparameters"
					    &&
					    grep {$_ eq "parameters"} @{$declaration->{'variables'}}
					);	     
				}
			    }
			    if ( $constructorNode->{'type'} eq "code" ) {
				# Locate any use of sub-parameters and of the parent class constructor.
				open(my $code,"<",\$constructorNode->{'content'});
				do {
				    # Get a line.
				    &Fortran::Utils::Get_Fortran_Line($code,my $rawLine, my $processedLine, my $bufferedComments); 
				    # Identify subparameter usages.
				    if ( $processedLine =~ m/^\s*([a-zA-Z0-9_]+)\s*=\s*([a-zA-Z0-9_]+)\s*\%\s*subParameters\s*\(/ ) {
					$subParameters{$1} =
					{
					    parent => $2,
					    source => $processedLine
					};
				    }
				    # Identify use of parent constructor.
				    $parentConstructorUsed = 1
					if ( $processedLine =~ m/^\s*$result\s*\%\s*$extensionOf\s*=/ );
				} until ( eof($code) );
				close($code);
			    }
			    if ( $constructorNode->{'type'} eq "inputParameter" ) {
				if ( exists($constructorNode->{'directive'}->{'source'}) ) {
				    if      ( exists($constructorNode->{'directive'}->{'name'    }) ) {
					# A regular parameter, defined by its name.
					my $name;
					if ( exists($constructorNode->{'directive'}->{'variable'}) ) {
					    ($name = $constructorNode->{'directive'}->{'variable'}) =~ s/.*\%(.*)/$1/;
					} else {
					    $name = $constructorNode->{'directive'}->{'name'};
					}
					if ( grep {$_ eq lc($name)} (map {@{$_->{'variables'}}} @{$potentialNames->{'parameters'}}) ) {
					    push(@{$descriptorParameters->{'parameters'}},{name => $name, inputName => $constructorNode->{'directive'}->{'name'}, source => $constructorNode->{'directive'}->{'source'}});
					    # Find the matched variable.
					    my $descriptor;
					    foreach my $potentialDescriptor ( @{$potentialNames->{'parameters'}} ) {
						$descriptor = $potentialDescriptor
						    if ( grep {$_ eq lc($name)} @{$potentialDescriptor->{'variables'}} );
					    }					    
					    if ( grep {$_ =~ m/^dimension\s*\([a-z0-9_:,\s]+\)/} @{$descriptor->{'attributes'}} ) {
						# A non-scalar parameter - currently not supported.
						$supported = -8;
						push(@failureMessage,"non-scalar parameters not supported");
					    }
					} else {
					    $supported = -1;
					    push(@failureMessage,"could not find a matching internal variable for parameter [".$name."]");
					}
				    } elsif ( exists($constructorNode->{'directive'}->{'regEx'   }) ) {
					# A regular expression parameter. Currently not supported.
					$supported = -2;
					push(@failureMessage,"regular expression parameter [".$constructorNode->{'directive'}->{'regEx'}."] not supported");
				    } elsif ( exists($constructorNode->{'directive'}->{'iterator'}) ) {
					# A parameter whose name iterates over a set of possible names. Currently not supported.
					$supported = -3;
					push(@failureMessage,"iterator parameter [".$constructorNode->{'directive'}->{'iterator'}."] not supported");
				    }
				} else {
				    $supported = -4;
				    push(@failureMessage,"unsourced parameters not supported");
				}
			    }
			    if ( $constructorNode->{'type'} eq "objectBuilder"  ) {		    
				if ( exists($constructorNode->{'directive'}->{'source'}) ) {				    
				    (my $name = $constructorNode->{'directive'}->{'name'}) =~ s/([a-zA-Z0-9_]+\s*\%\s*)?([a-zA-Z0-9_]+).*/$2/;
				    $name =~ s/\s//g;
				    if ( grep {$_ eq lc($name)} @{$potentialNames->{'objects'}} ) { 
					push(@{$descriptorParameters->{'objects'}},{name => $name, source => $constructorNode->{'directive'}->{'source'}});
				    } else {
					$supported = -5;
					push(@failureMessage,"could not find a matching internal object for object [".$name."]");
				    }
				} else {
				    $supported = -6;
				    push(@failureMessage,"unsourced objects not supported");
				}
			    }
			    $constructorNode = &Galacticus::Build::SourceTree::Walk_Tree($constructorNode,\$depth);
			    last
				if ( $depth < 0 );
			}
		    }
		    $node = $node->{'type'} eq "contains" ? $node->{'firstChild'} : $node->{'sibling'};
		}
		# Validate sub-parameters.
		foreach my $subParameterName ( keys(%subParameters) ) {
		    unless ( exists($subParameters{$subParameters{$subParameterName}->{'parent'}}) || $subParameters{$subParameterName}->{'parent'} eq "parameters" ) {
			$supported = -7;
			push(@failureMessage,"subparameter hierarchy failure");
		    }
		}
		# Build the code.
		$descriptorCode .= "type is (".$nonAbstractClass->{'name'}.")\n";
		if ( $hasCustomDescriptor ) {
		    # The class has its own descriptor function, so we should never arrive at this point in the code.
		    $descriptorCode .= " call Galacticus_Error_Report('custom descriptor exists - this should not happen'//".&Galacticus::Build::SourceTree::Process::SourceIntrospection::Location($nonAbstractClass->{'node'},$nonAbstractClass->{'node'}->{'line'}).")\n";
		    $descriptorModules{'Galacticus_Error'} = 1;
		} else{
		    # Build an auto-descriptor function.
		    if ( $declarationMatches && $supported == 1 ) {
			$descriptorUsed = 1;
			$descriptorCode .= " if (.not.present(includeMethod).or.includeMethod) call descriptor%addParameter('".$directive->{'name'}."Method','".$label."')\n";
			if ( defined($descriptorParameters) ) {			    
			    # Get subparameters.
			    $addSubParameters{'parameters'} = 1;
			    $descriptorCode   .= "parameters=descriptor%subparameters('".$directive->{'name'}."Method')\n";
			    foreach my $subParameterName (keys(%subParameters) ) {
				$addSubParameters{$subParameterName} = 1;
				$descriptorCode .= $subParameters{$subParameterName}->{'source'};
			    }
			    # Handle parameters set via inputParameter directives.
			    if ( defined($descriptorParameters->{'parameters'}) ) {
				foreach my $parameter ( @{$descriptorParameters->{'parameters'}} ) {
				    foreach my $declaration ( @{$potentialNames->{'parameters'}} ) {
					if ( grep {$_ eq lc($parameter->{'name'})} @{$declaration->{'variables'}} ) {
					    if      ( $declaration->{'intrinsic'} eq "type" ) {
						$descriptorCode .= "call ".$parameter->{'source'}."%addParameter('".$parameter->{'inputName'}."',char(self%".$parameter->{'name'}."))\n";
					    } elsif ( $declaration->{'intrinsic'} eq "logical" ) {
						$descriptorCode .= "if (self%".$parameter->{'name'}.") then\n";
						$descriptorCode .= "  call ".$parameter->{'source'}."%addParameter('".$parameter->{'inputName'}."','true' )\n";
						$descriptorCode .= "else\n";
						$descriptorCode .= "  call ".$parameter->{'source'}."%addParameter('".$parameter->{'inputName'}."','false')\n";
						$descriptorCode .= "end if\n";
					    } else {
						$addLabel = 1;
						my $format;
						$format = "e17.10"
						    if ( $declaration->{'intrinsic'} eq "double precision" );
						$format = "i17"
						    if ( $declaration->{'intrinsic'} eq "integer"          );
						$descriptorCode .= "write (parameterLabel,'(".$format.")') self%".$parameter->{'name'}."\n";
						$descriptorCode .= "call ".$parameter->{'source'}."%addParameter('".$parameter->{'inputName'}."',trim(adjustl(parameterLabel)))\n";
					    }
					}
				    }
				}
			    }
			    # Handle objects built via objectBuilder directives.
			    if ( defined($descriptorParameters->{'objects'}) ) {
				foreach ( @{$descriptorParameters->{'objects'}} ) {
				    $descriptorCode .= "call self%".$_->{'name'}."%descriptor(".$_->{'source'}.")\n";
				}
			    }
			}
			# If the parent constructor was used, call its descriptor method.
			if ( $parentConstructorUsed ) {
			    $descriptorCode .= "call self%".$extensionOf."%descriptor(descriptor,includeMethod=.false.)\n";
			}
		    } elsif ( ! $declarationMatches     ) {		    
			$descriptorCode .= " call Galacticus_Error_Report('auto-descriptor not supported for this class: parameter-based constructor not found'//".&Galacticus::Build::SourceTree::Process::SourceIntrospection::Location($nonAbstractClass->{'node'},$nonAbstractClass->{'node'}->{'line'}).")\n";
			$descriptorModules{'Galacticus_Error'} = 1;
		    } elsif (   $supported         != 1 ) {
			$descriptorCode .= " call Galacticus_Error_Report('auto-descriptor not supported for this class because:'//char(10)//".join("//char(10)// &\n & ",map {"'  --> ".$_."'"} @failureMessage)."//".&Galacticus::Build::SourceTree::Process::SourceIntrospection::Location($nonAbstractClass->{'node'},$nonAbstractClass->{'node'}->{'line'}).")\n";
			$descriptorModules{'Galacticus_Error'} = 1;
		    }
		}
	    }	    
	    $descriptorCode .= "end select\n";
	    $descriptorCode  = " !GCC\$ attributes unused :: descriptor, includeMethod\n".$descriptorCode
		unless ( $descriptorUsed );
 	    $descriptorCode  = "type(inputParameters) :: ".join(",",keys(%addSubParameters))."\n".$descriptorCode
		if ( %addSubParameters );
 	    $descriptorCode  = "character(len=18) :: parameterLabel\n".$descriptorCode
		if ( $addLabel );
	    $methods{'descriptor'} = 
	    {
		description => "Return an input parameter list descriptor which could be used to recreate this object.",
		type        => "void",
		pass        => "yes",
		modules     => join(" ",keys(%descriptorModules)),
		argument    => [ "type(inputParameters), intent(inout) :: descriptor", "logical, intent(in   ), optional :: includeMethod" ],
		code        => $descriptorCode
	    };
	    # Add a "hashedDescriptor" method.
	    $code::directiveName = $directive->{'name'};
	    my $hashedDescriptorCode = fill_in_string(<<'CODE', PACKAGE => 'code');
type(inputParameters)       :: descriptor
type(varying_string )       :: descriptorString
type(varying_string ), save :: descriptorStringPrevious, hashedDescriptorPrevious
!$omp threadprivate(descriptorStringPrevious,hashedDescriptorPrevious)
descriptor=inputParameters()
! Disable live nodeLists in FoX as updating these nodeLists leads to memory leaks.
call setLiveNodeLists(descriptor%document,.false.)
call self%descriptor(descriptor)
descriptorString=descriptor%serializeToString()
call descriptor%destroy()
if (present(includeSourceDigest).and.includeSourceDigest) then
select type (self)
CODE
	    foreach my $nonAbstractClass ( @nonAbstractClasses ) {
		$code::type = $nonAbstractClass->{'name'};
		(my $classFile = $tree->{'source'}) =~ s/^.*\/([^\/]+)$/$1/;
		my @sourceFiles = ( $classFile );
		my $class = $nonAbstractClass;
		while ( $class ) {
		    (my $sourceFile = $class->{'file'}) =~ s/^.*\/([^\/]+)$/$1/;
		    push(@sourceFiles,$sourceFile);
		    $class = ($class->{'extends'} eq $directive->{'name'}) ? undef() : $classes{$class->{'extends'}};
		}
		$code::digest = &Galacticus::Build::SourceTree::Process::SourceDigest::Find_Hash(@sourceFiles);
		$hashedDescriptorCode .= fill_in_string(<<'CODE', PACKAGE => 'code');
type is ({$type})
descriptorString=descriptorString//":sourceDigest\{{$digest}\}"
CODE
	    }
	    $hashedDescriptorCode .= fill_in_string(<<'CODE', PACKAGE => 'code');
end select
end if
if (descriptorString /= descriptorStringPrevious) then
   descriptorStringPrevious=         descriptorString
   hashedDescriptorPrevious=Hash_MD5(descriptorString)
end if
{$directiveName}HashedDescriptor=hashedDescriptorPrevious
CODE
	    $methods{'hashedDescriptor'} = 
	    {
		description => "Return a hash of the descriptor for this object, optionally include the source code digest in the hash.",
		type        => "type(varying_string)",
		pass        => "yes",
		modules     => "ISO_Varying_String Input_Parameters Hashes_Cryptographic FoX_DOM",
		argument    => [ "logical, intent(in   ), optional :: includeSourceDigest" ],
		code        => $hashedDescriptorCode
	    };
	    # Add a "objectType" method.
	    $code::directiveName = $directive->{'name'};
	    my $objectTypeCode = fill_in_string(<<'CODE', PACKAGE => 'code');
select type (self)
CODE
	    foreach my $nonAbstractClass ( @nonAbstractClasses ) {
		$code::type = $nonAbstractClass->{'name'};
		$objectTypeCode .= fill_in_string(<<'CODE', PACKAGE => 'code');
type is ({$type})
{$directiveName}ObjectType='{$type}'
CODE
	    }
	    $objectTypeCode .= fill_in_string(<<'CODE', PACKAGE => 'code');
end select
CODE
	    $methods{'objectType'} = 
	    {
		description => "Return the type of the object.",
		type        => "type(varying_string)",
		pass        => "yes",
		modules     => "ISO_Varying_String",
		code        => $objectTypeCode
	    };
	    # Add "allowedParameters" method.
	    my $allowedParametersCode;
	    my $parametersPresent = 0;
	    foreach my $class ( @classes ) {
		(my $label = $class->{'name'}) =~ s/^$directive->{'name'}//;
		$label = lcfirst($label)
		    unless ( $label =~ m/^[A-Z]{2,}/ );
		# Search the tree for this class to find the interface to the parameters constructor.
		my $node = $class->{'tree'}->{'firstChild'};
		$node = $node->{'sibling'}
		    while ( $node && ( $node->{'type'} ne "interface" || ( ! exists($node->{'name'}) || $node->{'name'} ne $class->{'name'} ) ) );
		next
		    unless ( $node );
		# Find all constructor names.
		$node = $node->{'firstChild'};		
		my @constructors;
		while ( $node ) {
		    push(@constructors,@{$node->{'names'}})
			if ( $node->{'type'} eq "moduleProcedure" );
		    $node = $node->{'sibling'};
		}
		# Search for constructors.
		$node = $class->{'tree'}->{'firstChild'};
		my $allowedParameters;
		my $declarationMatches = 0;
		while ( $node ) {
<<<<<<< HEAD
		    if ( $node->{'type'} eq "function" && (grep {$_ eq $node->{'name'}} @constructors) && $node->{'opener'} =~ m/^\s*function\s+$node->{'name'}\s*\(\s*parameters\s*(\s*,\s*recursiveConstruct\s*,\s*recursiveSelf\s*)??\)/ ) {
=======
		    if ( $node->{'type'} eq "function" && (grep {$_ eq $node->{'name'}} @constructors) && $node->{'opener'} =~ m/^\s*(recursive)??\s+function\s+$node->{'name'}\s*\(\s*parameters\s*(\s*,\s*recursiveConstruct\s*,\s*recursiveSelf\s*)??\)/ ) {
>>>>>>> b64b9cb5
			# Extract the name of the return variable in this function.
			my $result = ($node->{'opener'} =~ m/result\s*\(\s*([a-zA-Z0-9_]+)\s*\)\s*$/) ? $1 : $node->{'name'};
			# Check if this is the parameters constructor.
			my $constructorNode    = $node->{'firstChild'};
			my $depth = 0;
			while ( $constructorNode ) {
			    # Process node.
			    if ( $constructorNode->{'type'} eq "declaration" ) {
				# Declaration node found - check if we have a parameters argument of the correct type.
				foreach my $declaration ( @{$constructorNode->{'declarations'}} ) {
				    $declarationMatches = 1
					if ( 
					           $declaration->{'intrinsic'}  eq "type"
					    &&
					    trimlc($declaration->{'type'     }) eq "inputparameters"
					    &&
					    grep {$_ eq "parameters"} @{$declaration->{'variables'}}
					);	     
				}
			    }
			    if ( $constructorNode->{'type'} eq "inputParameter" ) {
				my $source = exists($constructorNode->{'directive'}->{'source'}) ? $constructorNode->{'directive'}->{'source'} : "globalParameters";
				if      ( exists($constructorNode->{'directive'}->{'name'    }) ) {
				    # A regular parameter, defined by its name.
				    push(@{$allowedParameters->{$source}->{'all'}},         $constructorNode->{'directive'}->{'name' });
				} elsif ( exists($constructorNode->{'directive'}->{'regEx'   }) ) {
				    # A regular expression parameter.
				    push(@{$allowedParameters->{$source}->{'all'}},"regEx:".$constructorNode->{'directive'}->{'regEx'});
				} elsif ( exists($constructorNode->{'directive'}->{'iterator'}) ) {
				    # A parameter whose name iterates over a set of possible names.
				    if ( $constructorNode->{'directive'}->{'iterator'} =~ m/\(\#([a-zA-Z0-9]+)\-\>([a-zA-Z0-9]+)\)/ ) {
					my $directiveName = $1;
					my $attributeName = $2;
					die('Process_FunctionClass(): locations not found for directives')
					    unless ( exists($directiveLocations->{$directiveName}) );
					foreach my $fileName ( &List::ExtraUtils::as_array($directiveLocations->{$directiveName}->{'file'}) ) {
					    foreach ( &Galacticus::Build::Directives::Extract_Directives($fileName,$directiveName) ) {
						(my $parameterName = $constructorNode->{'directive'}->{'iterator'}) =~ s/\(\#$directiveName\-\>$attributeName\)/$_->{$attributeName}/;
						push(@{$allowedParameters->{$source}->{'all'}},$parameterName);
					    }
					}
				    } else {
					die('Process_FunctionClass(): nothing to iterate over');
				    }
				}
			    }
			    if ( $constructorNode->{'type'} eq "objectBuilder"  ) {		    
				my $source = exists($constructorNode->{'directive'}->{'source'}) ? $constructorNode->{'directive'}->{'source'} : "globalParameters";
				push(@{$allowedParameters->{$source}->{'all'}},exists($constructorNode->{'directive'}->{'parameterName'}) ? $constructorNode->{'directive'}->{'parameterName'} : $constructorNode->{'directive'}->{'class'}."Method");
				# Check if the class contains a pointer of the expected type and name for this object.
				my $typeNode = $class->{'tree'}->{'firstChild'};
				while ( $typeNode ) {
				    if ( $typeNode->{'type'} eq "type" && lc($typeNode->{'name'}) eq lc($class->{'name'}) ) {
					$typeNode = $typeNode->{'firstChild'};
					while ( $typeNode ) {
					    if ( $typeNode->{'type'} eq "declaration" ) {
						foreach my $declaration ( @{$typeNode->{'declarations'}} ) {
						    if ( 
							$declaration->{'intrinsic'} eq "class"
							&&
							trimlc($declaration->{'type'}) eq trimlc($constructorNode->{'directive'}->{'class'})."class"
							) {
							push(
							     @{$allowedParameters->{$source}->{'objects'}},
							     map {
								  (
								   lc(            $_) eq striplc($constructorNode->{'directive'}->{'name'})
								   ||
								   lc($result."%".$_) eq striplc($constructorNode->{'directive'}->{'name'})
								  )
								  ?
								  $_
								  :
								  ()
							    } @{$declaration->{'variables'}}
							    );
						    }
						}
					    }
					    $typeNode = $typeNode->{'sibling'};  
					}
					last;
				    }
				    $typeNode = $typeNode->{'sibling'};
				}
			    }
			    $constructorNode = &Galacticus::Build::SourceTree::Walk_Tree($constructorNode,\$depth);
			    last
				if ( $depth < 0 );
			}
		    }
		    $node = $node->{'type'} eq "contains" ? $node->{'firstChild'} : $node->{'sibling'};
		}		
		if ( $declarationMatches && defined($allowedParameters) ) {
		    $parametersPresent      = 1;
		    $allowedParametersCode .= "select type (self)\n";		    
		    # Include the class and all parent classes here - in the parent class constructor we want to accept parameters
		    # that are valid in child classes.
		    my $className = $class->{'name'};
		    while ( defined($className) ) {		    
			$allowedParametersCode .= "class is (".$className.")\n";
			foreach my $source ( keys(%{$allowedParameters}) ) {
			    my $parameterCount = scalar(@{$allowedParameters->{$source}->{'all'}});
			    if ( $parameterCount > 0 ) {
				$allowedParametersCode .= "  if (sourceName == '".$source."') then\n";
				$allowedParametersCode .= "    if (allocated(allowedParameters)) then\n";
				$allowedParametersCode .= "      call move_alloc(allowedParameters,allowedParametersTmp)\n";
				$allowedParametersCode .= "      allocate(allowedParameters(size(allowedParametersTmp)+".$parameterCount."))\n";
				$allowedParametersCode .= "      allowedParameters(1:size(allowedParametersTmp))=allowedParametersTmp\n";
				$allowedParametersCode .= "      deallocate(allowedParametersTmp)\n";
				$allowedParametersCode .= "    else\n";
				$allowedParametersCode .= "      allocate(allowedParameters(".$parameterCount."))\n";
				$allowedParametersCode .= "    end if\n";
				# The following is done as a sequence of scalar assignments, instead of assigning a single array
				# using an array constructor, as that approach lead to a memory leak.
				for(my $i=0;$i<$parameterCount;++$i) {
				    $allowedParametersCode .= "    allowedParameters(size(allowedParameters)-".($parameterCount-1-$i).")='".$allowedParameters->{$source}->{'all'}->[$i]."'\n";
				}
				$allowedParametersCode .= "  end if\n";
			    }
			    # Call the allowedParameters() method of any stored obejcts.
			    if ( $className eq $class->{'name'} ) {
				foreach ( @{$allowedParameters->{$source}->{'objects'}} ) {
				    $allowedParametersCode .= "  if (associated(self%".$_.")) call self%".$_."%allowedParameters(allowedParameters,'".$source."')\n";
				}
			    }
			}
			if ( $classes{$className}->{'extends'} eq $directive->{'name'}."Class" ) {
			    undef($className);
			} else {
			    $className = $classes{$className}->{'extends'};
			}
		    }
		    $allowedParametersCode .= "end select\n";		    
		}
	    }
	    if ( $parametersPresent ) {		
		$allowedParametersCode = "type(varying_string), allocatable, dimension(:) :: allowedParametersTmp\n".$allowedParametersCode;
	    } else {
		$allowedParametersCode = "!GCC\$ attributes unused :: self, allowedParameters, sourceName\n";
	    }
	    $methods{'allowedParameters'} = 
	    {
		description => "Return a list of parameter names allowed for this object.",
		type        => "void",
		recursive   => "yes",
		pass        => "yes",
		modules     => "ISO_Varying_String",
		argument    => [ "type(varying_string), dimension(:), allocatable, intent(inout) :: allowedParameters", "character(len=*), intent(in   ) :: sourceName" ],
		code        => $allowedParametersCode
	    };
	    # Add "deepCopy" method.
            my %deepCopyModules;
            if ( $debugging ) {
		$deepCopyModules{'MPI_Utilities'     } = 1;
		$deepCopyModules{'ISO_Varying_String'} = 1;
		$deepCopyModules{'String_Handling'   } = 1;
		$deepCopyModules{'Galacticus_Display'} = 1;
            }
            my $rankMaximum = 0;
	    my $deepCopyCode;
	    $deepCopyCode .= "select type (self)\n";
	    foreach my $nonAbstractClass ( @nonAbstractClasses ) {
		# Search the tree for this class.
		my $class = $nonAbstractClass;
		my $assignments;
		while ( $class ) {
		    my $node = $class->{'tree'}->{'firstChild'};
		    $node = $node->{'sibling'}
		        while ( $node && ( $node->{'type'} ne "type" || ( ! exists($node->{'name'}) || $node->{'name'} ne $class->{'name'} ) ) );
		    last
			unless ( $node );
		    # Search the node for declarations.
		    my @ignore = exists($class->{'deepCopy'}->{'ignore'}) ? split(/\s*,\s*/,$class->{'deepCopy'}->{'ignore'}->{'variables'}) : ();
		    $node = $node->{'firstChild'};
		    while ( $node ) {
			if ( $node->{'type'} eq "declaration" ) {
			    foreach my $declaration ( @{$node->{'declarations'}} ) {
				# Deep copy of functionClass objects.
				(my $type = $declaration->{'type'}) =~ s/(^\s*|\s*$)//g
				    if ( $declaration->{'intrinsic'} eq "class" || $declaration->{'intrinsic'} eq "type" );
				if
				    (
				     $declaration->{'intrinsic'} eq "class"
				     &&
				     (grep {$_ eq $type    } (@{$stateStorables->{'functionClasses'}},@{$stateStorables->{'functionClassInstances'}}))
				     &&
				     grep {$_ eq "pointer"}  @{$declaration   ->{'attributes'     }}
				    ) 
				{
				    foreach my $object ( @{$declaration->{'variables'}} ) {
					(my $name = $object) =~ s/^([a-zA-Z0-9_]+).*/$1/; # Strip away anything (e.g. assignment operators) after the variable name.
					next
					    if ( grep {lc($_) eq lc($name)} @ignore );
					$assignments .= "nullify(destination%".$name.")\n";
					$assignments .= "allocate(destination%".$name.",mold=self%".$name.")\n";
					$assignments .= "call self%".$name."%deepCopy(destination%".$name.")\n";
					$assignments .= "if (mpiSelf\%isMaster()) call Galacticus_Display_Message(var_str('functionClass[own] (class : ownerName : ownerLoc : objectLoc : sourceLoc): ".$name." : [destination] : ')//loc(destination)//' : '//loc(destination%".$name.")//' : '//".&Galacticus::Build::SourceTree::Process::SourceIntrospection::Location($node,$lineNumber,compact => 1).",verbositySilent)\n"
					    if ( $debugging );
					$assignments .= "call destination%".$name."%autoHook()\n";
				    }
				};
				# Deep copy of objects with explicit deep copy actions.
				if
				    (
				     (
				      $declaration->{'intrinsic'} eq "class"
				      ||
				      $declaration->{'intrinsic'} eq "type"
				     )
				     &&
				     (grep {$_->{'type'} eq $type} @{$deepCopyActions->{'deepCopyActions'}})
				    ) {
					my $rank = 0;
					if ( grep {$_ =~ m/^dimension\s*\(/} @{$declaration->{'attributes'}} ) {
					    my $dimensionDeclarator = join(",",map {/^dimension\s*\(([a-zA-Z0-9_,]+)\)/} @{$declaration->{'attributes'}});
					    $rank        = ($dimensionDeclarator =~ tr/,//)+1;
					    $rankMaximum = $rank
						if ( $rank > $rankMaximum );
					}
					foreach my $variableName ( @{$declaration->{'variables'}} ) {
					    for(my $i=1;$i<=$rank;++$i) {
						$assignments .= (" " x $i)."do i".$i."=1,size(self%".$variableName.",dim=".$i.")\n";
					    }
					    my $arrayElement = $rank > 0 ? "(".join(",",map {"i".$_} 1..$rank).")" : "";
					    $assignments .= (" " x $rank)."call destination%".$variableName.$arrayElement."%deepCopyActions()\n";
					    for(my $i=1;$i<=$rank;++$i) {
						    $assignments .= (" " x ($rank+1-$i))."end do\n";
					    }					    
					}
				}
				# Deep copy of HDF5 objects.
				if
				    (
				     $declaration->{'intrinsic'} eq "type"
				     &&
				     $declaration->{'type'     } =~ m/^\s*hdf5object\s*$/i
				    ) {
					$deepCopyModules{'IO_HDF5'} = 1;
					$assignments .= "!\$ call hdf5Access%set  ()\n";
					$assignments .= "call self%".$_."%deepCopy(destination%".$_.")\n"
					    foreach ( @{$declaration->{'variables'}} );
					$assignments .= "!\$ call hdf5Access%unset()\n";
				}
				# Deep copy of non-(class,pointer) functionClass objects.
				if ( exists($class->{'deepCopy'}->{'functionClass'}) ) {
				    foreach my $object ( @{$declaration->{'variables'}} ) {
					(my $name = $object) =~ s/^([a-zA-Z0-9_]+).*/$1/; # Strip away anything (e.g. assignment operators) after the variable name.
					if ( grep {lc($_) eq lc($name)} split(/\s*,\s*/,$class->{'deepCopy'}->{'functionClass'}->{'variables'}) ) {
					    if ( grep {$_ eq "pointer"}  @{$declaration->{'attributes'}} ) {
						$assignments .= "nullify(destination%".$name.")\n";
						$assignments .= "if (associated(self%".$name.")) then\n";
						$assignments .= "allocate(destination%".$name.",mold=self%".$name.")\n";
					    }
					    $assignments .= "call self%".$name."%deepCopy(destination%".$name.")\n";
					    $assignments .= "if (mpiSelf\%isMaster()) call Galacticus_Display_Message(var_str('functionClass[own] (class : ownerName : ownerLoc : objectLoc : sourceLoc): ".$name." : [destination] : ')//loc(destination)//' : '//loc(destination%".$name.")//' : '//".&Galacticus::Build::SourceTree::Process::SourceIntrospection::Location($node,$lineNumber,compact => 1).",verbositySilent)\n"
					    if ( $debugging );
					    $assignments .= "call destination%".$name."%autoHook()\n";
					    if ( grep {$_ eq "pointer"}  @{$declaration->{'attributes'}} ) {
						$assignments .= "end if\n";
					    }
					}
				    }
				}
				# Perform any increments.
				if ( exists($class->{'deepCopy'}->{'increment'}) ) {
				    my @increments = map {{variable => $_}} split(/\s*,\s*/,$class->{'deepCopy'}->{'increment'}->{'variables'});
				    foreach ( @increments ) {
					($_->{'host'} = $_->{'variable'}) =~ s/^([^%]+)%.+/$1/;
				    }
				    foreach my $object ( @{$declaration->{'variables'}} ) {
					(my $name = $object) =~ s/^([a-zA-Z0-9_]+).*/$1/; # Strip away anything (e.g. assignment operators) after the variable name.
					foreach my $increment ( @increments ) {
					    if ( lc($increment->{'host'}) eq lc($name) ) {
						$assignments .= "!\$omp atomic\n"
						    if ( exists($class->{'deepCopy'}->{'increment'}->{'atomic'}) && $class->{'deepCopy'}->{'increment'}->{'atomic'} eq "yes" );
						$assignments .= "destination\%".$increment->{'variable'}."=destination\%".$increment->{'variable'}."+1\n";
					    }
					}
				    }
				}
                                # Perform any explicit deep copies.
				if ( exists($class->{'deepCopy'}->{'deepCopy'}) ) {
				    my @deepCopies = split(/\s*,\s*/,$class->{'deepCopy'}->{'deepCopy'}->{'variables'});
				    foreach my $object ( @{$declaration->{'variables'}} ) {
					foreach my $deepCopy ( @deepCopies ) {
					    if ( lc($object) eq lc($deepCopy) ) {
						$assignments .= "nullify(destination\%".$object.")\n";
						$assignments .= "allocate(destination\%".$object.",mold=self\%".$object.")\n";
						if ( exists($class->{'deepCopy'}->{'deepCopy'}->{'function'}) ) {
						    $deepCopyModules{$class->{'deepCopy'}->{'deepCopy'}->{'module'}} = 1
							if ( exists($class->{'deepCopy'}->{'deepCopy'}->{'module'}) );
						    $assignments .= "if (associated(self\%".$object.")) call ".$class->{'deepCopy'}->{'deepCopy'}->{'function'}."(self\%".$object.",destination\%".$object.")\n";
						} else {
						    $assignments .= "if (associated(self\%".$object.")) call self\%".$object."\%deepCopy(destination\%".$object.")\n";
						}
					    }
					}
				    }
				}
				# Deallocate FGSL interpolators.
				if
				    (
				     $declaration->{'intrinsic'} eq "type"
				     &&
				     $declaration->{'type'     } =~ m/^\s*fgsl_interp\s*$/i
				    ) {
					$assignments .= "destination%".$_."=fgsl_interp()\n"
					    foreach ( @{$declaration->{'variables'}} );
				}
				if
				    (
				     $declaration->{'intrinsic'} eq "type"
				     &&
				     $declaration->{'type'     } =~ m/^\s*fgsl_interp_accel\s*$/i
				    ) {
					$assignments .= "destination%".$_."=fgsl_interp_accel()\n"
					    foreach ( @{$declaration->{'variables'}} );
				}
				# Reinitialize OpenMP locks.
				if
				    (
				     $declaration->{'intrinsic'} eq "integer"
				     &&
				     exists ($declaration->{'type'})
				     &&
				     defined($declaration->{'type'})
				     &&
				     $declaration->{'type'     } =~ m/^\s*omp_lock_kind\s*$/i
				    ) {
					$assignments .= "!\$ call OMP_Init_Lock(destination\%".$_.")\n"
					    foreach ( @{$declaration->{'variables'}} );
				}
				# Reinitialize OpenMP read/write locks.
				if
				    (
				     $declaration->{'intrinsic'} eq "type"
				     &&
				     exists ($declaration->{'type'})
				     &&
				     defined($declaration->{'type'})
				     &&
				     $declaration->{'type'     } =~ m/^\s*ompReadWriteLock\s*$/i
				    ) {
					foreach ( @{$declaration->{'variables'}} ) {
					    my @dimensions =
						exists($declaration->{'attributes'}) 
						?
						map {/^dimension\s*\(([:,]+)\)/} @{$declaration->{'attributes'}} 
					        :
						undef();	    
					    if ( @dimensions ) {
						my @rank = split(",",$dimensions[0]);
						# Add loop index variables.
						$rankMaximum = scalar(@rank)
						    if ( scalar(@rank) > $rankMaximum );
						for(my $i=1;$i<=scalar(@rank);++$i) {
						    $assignments .= "!\$ do i".$i."=lbound(destination\%".$_.",dim=".$i."),ubound(destination\%".$_.",dim=".$i.")\n";
						}
						$assignments .= "!\$    call destination\%".$_."(".join(",",map {"i".$_} 1..scalar(@rank)).")%initialize()\n";
						for(my $i=1;$i<=scalar(@rank);++$i) {
						    $assignments .= "!\$ end do\n";
						}
					    } else {
						# Scalar lock.
						$assignments .= "!\$ call destination\%".$_."%initialize()\n";
					    }
					}
				}		    
			    }
			}
			$node = $node->{'sibling'};
		    }
		    # Move to the parent class.
		    $class = ($class->{'extends'} eq $directive->{'name'}) ? undef() : $classes{$class->{'extends'}};
		}
		# Add any objects declared in the base class.
		foreach my $data ( &List::ExtraUtils::as_array($directive->{'data'}) ) {
		    my $declarationSource;
		    if ( reftype($data) ) {
			$declarationSource = $data->{'content'}
			    if ( $data->{'scope'} eq "self" );
		    } else {
			$declarationSource = $data;
		    }
		    next
			unless ( defined($declarationSource) );
		    my $declaration = &Fortran::Utils::Unformat_Variables($declarationSource);
		    (my $type = $declaration->{'type'}) =~ s/(^\s*|\s*$)//g
			if ( $declaration->{'intrinsic'} eq "class" || $declaration->{'intrinsic'} eq "type" );
		    if
			(
			 $declaration->{'intrinsic'} eq "class"
			 &&
			 $declaration->{'type'     } =~ m/Class\s*$/
			 &&
			 grep {$_ eq "pointer"} @{$declaration->{'attributes'}}
			) {
			    foreach my $object ( @{$declaration->{'variables'}} ) {
				(my $name = $object) =~ s/^([a-zA-Z0-9_]+).*/$1/; # Strip away anything (e.g. assignment operators) after the variable name.
				$assignments .= "nullify(destination%".$name.")\n";
				$assignments .= "allocate(destination%".$name.",mold=self%".$name.")\n";
				$assignments .= "call self%".$name."%deepCopy(destination%".$name.")\n";
				$assignments .= "if (mpiSelf\%isMaster()) call Galacticus_Display_Message(var_str('functionClass[own] (class : ownerName : ownerLoc : objectLoc : sourceLoc): ".$name." : [destination] : ')//loc(destination)//' : '//loc(destination%".$name.")//' : '//".&Galacticus::Build::SourceTree::Process::SourceIntrospection::Location($node,$lineNumber,compact => 1).",verbositySilent)\n"
				    if ( $debugging );
			       	$assignments .= "call destination%".$name."%autoHook()\n";
			    }
		    }
		    # Deep copy of objects with explicit deep copy actions.
		    if
			(
			 (
			  $declaration->{'intrinsic'} eq "class"
			  ||
			  $declaration->{'intrinsic'} eq "type"
			 )
			 &&
			 (grep {$_->{'type'} eq $type} @{$deepCopyActions->{'deepCopyActions'}})
			) {
			    my $rank = 0;
			    if ( grep {$_ =~ m/^dimension\s*\(/} @{$declaration->{'attributes'}} ) {
				my $dimensionDeclarator = join(",",map {/^dimension\s*\(([a-zA-Z0-9_,]+)\)/} @{$declaration->{'attributes'}});
				$rank        = ($dimensionDeclarator =~ tr/,//)+1;
				$rankMaximum = $rank
				    if ( $rank > $rankMaximum );
			    }
			    foreach my $variableName ( @{$declaration->{'variables'}} ) {
				for(my $i=1;$i<=$rank;++$i) {
				    $assignments .= (" " x $i)."do i".$i."=1,size(self%".$variableName.",dim=".$i.")\n";
				}
				my $arrayElement = $rank > 0 ? "(".join(",",map {"i".$_} 1..$rank).")" : "";
				$assignments .= (" " x $rank)."call destination%".$variableName.$arrayElement."%deepCopyActions()\n";
				for(my $i=1;$i<=$rank;++$i) {
					$assignments .= (" " x ($rank+1-$i))."end do\n";
				}					    
			    }
		    }
		    # Deep copy of HDF5 objects.
		    if
			(
			 $declaration->{'intrinsic'} eq "type"
			 &&
			 $declaration->{'type'     } =~ m/^\s*hdf5object\s*$/i
			) {
			    $deepCopyModules{'IO_HDF5'} = 1;
			    $assignments .= "!\$ call hdf5Access%set  ()\n";
			    $assignments .= "call self%".$_."%deepCopy(destination%".$_.")\n"
				foreach ( @{$declaration->{'variables'}} );
			    $assignments .= "!\$ call hdf5Access%unset()\n";
		    }
		    # Deep copy of non-(class,pointer) functionClass objects.
		    if ( exists($class->{'deepCopy'}->{'functionClass'}) ) {
			foreach my $object ( @{$declaration->{'variables'}} ) {
			    (my $name = $object) =~ s/^([a-zA-Z0-9_]+).*/$1/; # Strip away anything (e.g. assignment operators) after the variable name.
			    if ( grep {lc($_) eq lc($name)} split(/\s*,\s*/,$class->{'deepCopy'}->{'functionClass'}->{'variables'}) ) {
				if ( grep {$_ eq "pointer"}  @{$declaration->{'attributes'}} ) {
				    $assignments .= "nullify(destination%".$name.")\n";
				    $assignments .= "if (associated(self%".$name.")) then\n";
				    $assignments .= "allocate(destination%".$name.",mold=self%".$name.")\n";
				}
				$assignments .= "call self%".$name."%deepCopy(destination%".$name.")\n";
				$assignments .= "if (mpiSelf\%isMaster()) call Galacticus_Display_Message(var_str('functionClass[own] (class : ownerName : ownerLoc : objectLoc : sourceLoc): ".$name." : [destination] : ')//loc(destination)//' : '//loc(destination%".$name.")//' : '//".&Galacticus::Build::SourceTree::Process::SourceIntrospection::Location($node,$lineNumber,compact => 1).",verbositySilent)\n"
				    if ( $debugging );
				$assignments .= "call destination%".$name."%autoHook()\n";
				if ( grep {$_ eq "pointer"}  @{$declaration->{'attributes'}} ) {
				    $assignments .= "end if\n";
				}
			    }
			}
		    }
		    # Perform any increments.
		    if ( exists($class->{'deepCopy'}->{'increment'}) ) {
			my @increments = map {{variable => $_}} split(/\s*,\s*/,$class->{'deepCopy'}->{'increment'}->{'variables'});
			foreach ( @increments ) {
			    ($_->{'host'} = $_->{'variable'}) =~ s/^([^%]+)%.+/$1/;
			}
			foreach my $object ( @{$declaration->{'variables'}} ) {
			    (my $name = $object) =~ s/^([a-zA-Z0-9_]+).*/$1/; # Strip away anything (e.g. assignment operators) after the variable name.
			    foreach my $increment ( @increments ) {
				if ( lc($increment->{'host'}) eq lc($name) ) {
				    $assignments .= "!\$omp atomic\n"
					if ( exists($class->{'deepCopy'}->{'increment'}->{'atomic'}) && $class->{'deepCopy'}->{'increment'}->{'atomic'} eq "yes" );
				    $assignments .= "destination\%".$increment->{'variable'}."=destination\%".$increment->{'variable'}."+1\n";
				}
			    }
			}
		    }
		    # Perform any explicit deep copies.
		    if ( exists($class->{'deepCopy'}->{'deepCopy'}) ) {
			my @deepCopies = split(/\s*,\s*/,$class->{'deepCopy'}->{'deepCopy'}->{'variables'});
			foreach my $object ( @{$declaration->{'variables'}} ) {
			    foreach my $deepCopy ( @deepCopies ) {
				if ( lc($object) eq lc($deepCopy) ) {
				    $assignments .= "nullify(destination\%".$object.")\n";
				    $assignments .= "allocate(destination\%".$object.",mold=self\%".$object.")\n";
				    if ( exists($class->{'deepCopy'}->{'deepCopy'}->{'function'}) ) {
					$deepCopyModules{$class->{'deepCopy'}->{'deepCopy'}->{'module'}} = 1
					    if ( exists($class->{'deepCopy'}->{'deepCopy'}->{'module'}) );
					$assignments .= "if (associated(self\%".$object.")) call ".$class->{'deepCopy'}->{'deepCopy'}->{'function'}."(self\%".$object.",destination\%".$object.")\n";
				    } else {
					$assignments .= "if (associated(self\%".$object.")) call self\%".$object."\%deepCopy(destination\%".$object.")\n";
				    }
				}
			    }
			}
		    }
		    # Perform any increments.
		    if ( exists($class->{'deepCopy'}->{'increment'}) ) {
			my @increments = map {{variable => $_}} split(/\s*,\s*/,$class->{'deepCopy'}->{'increment'}->{'variables'});
			foreach ( @increments ) {
			    ($_->{'host'} = $_->{'variable'}) =~ s/^([^%]+)%.+/$1/;
			}
			foreach my $object ( @{$declaration->{'variables'}} ) {
			    (my $name = $object) =~ s/^([a-zA-Z0-9_]+).*/$1/; # Strip away anything (e.g. assignment operators) after the variable name.
			    foreach my $increment ( @increments ) {
				if ( lc($increment->{'host'}) eq lc($name) ) {
				    $assignments .= "!\$omp atomic\n"
					if ( exists($class->{'deepCopy'}->{'increment'}->{'atomic'}) && $class->{'deepCopy'}->{'increment'}->{'atomic'} eq "yes" );
				    $assignments .= "destination\%".$increment->{'variable'}."=destination\%".$increment->{'variable'}."+1\n";
				}
			    }
			}
		    }
		    # Perform any explicit deep copies.
		    if ( exists($class->{'deepCopy'}->{'deepCopy'}) ) {
			my @deepCopies = split(/\s*,\s*/,$class->{'deepCopy'}->{'deepCopy'}->{'variables'});
			foreach my $object ( @{$declaration->{'variables'}} ) {
			    foreach my $deepCopy ( @deepCopies ) {
				if ( lc($object) eq lc($deepCopy) ) {
				    $assignments .= "nullify(destination\%".$object.")\n";
				    $assignments .= "allocate(destination\%".$object.",mold=self\%".$object.")\n";
				    if ( exists($class->{'deepCopy'}->{'deepCopy'}->{'function'}) ) {
					$deepCopyModules{$class->{'deepCopy'}->{'deepCopy'}->{'module'}} = 1
					    if ( exists($class->{'deepCopy'}->{'deepCopy'}->{'module'}) );
					$assignments .= "if (associated(self\%".$object.")) call ".$class->{'deepCopy'}->{'deepCopy'}->{'function'}."(self\%".$object.",destination\%".$object.")\n";
				    } else {
					$assignments .= "if (associated(self\%".$object.")) call self\%".$object."\%deepCopy(destination\%".$object.")\n";
				    }
				}
			    }
			}
		    }
		    # Deallocate FGSL interpolators.
		    if
			(
			 $declaration->{'intrinsic'} eq "type"
			 &&
			 $declaration->{'type'     } =~ m/^\s*fgsl_interp\s*$/i
			) {
			    $assignments .= "destination%".$_."=fgsl_interp()\n"
				foreach ( @{$declaration->{'variables'}} );
		    }
		    if
			(
			 $declaration->{'intrinsic'} eq "type"
			 &&
			 $declaration->{'type'     } =~ m/^\s*fgsl_interp_accel\s*$/i
			) {
			    $assignments .= "destination%".$_."=fgsl_interp_accel()\n"
				foreach ( @{$declaration->{'variables'}} );
		    }
		}
		# Add any objects declared in the functionClassType class.
		if ( defined($functionClassType) ) {
		    # Search the node for declarations.
		    my $node = $functionClassType->{'node'}->{'firstChild'};
		    while ( $node ) {
			if ( $node->{'type'} eq "declaration" ) {
			    foreach my $declaration ( @{$node->{'declarations'}} ) {
				# Deep copy of functionClass objects.
				(my $type = $declaration->{'type'}) =~ s/(^\s*|\s*$)//g
				    if ( $declaration->{'intrinsic'} eq "class" );
				if
				    (
				     $declaration->{'intrinsic'} eq "class"
				     &&
				     (grep {$_ eq $type    } (@{$stateStorables->{'functionClasses'}},@{$stateStorables->{'functionClassInstances'}}))
				     &&
				     grep {$_ eq "pointer"}  @{$declaration   ->{'attributes'     }}
				    ) 
				{
				    foreach my $object ( @{$declaration->{'variables'}} ) {
					(my $name = $object) =~ s/^([a-zA-Z0-9_]+).*/$1/; # Strip away anything (e.g. assignment operators) after the variable name.
					$assignments .= "nullify(destination%".$name.")\n";
					$assignments .= "allocate(destination%".$name.",mold=self%".$name.")\n";
					$assignments .= "call self%".$name."%deepCopy(destination%".$name.")\n";
					$assignments .= "if (mpiSelf\%isMaster()) call Galacticus_Display_Message(var_str('functionClass[own] (class : ownerName : ownerLoc : objectLoc : sourceLoc): ".$name." : [destination] : ')//loc(destination)//' : '//loc(destination%".$name.")//' : '//".&Galacticus::Build::SourceTree::Process::SourceIntrospection::Location($node,$lineNumber,compact => 1).",verbositySilent)\n"
					    if ( $debugging );
					$assignments .= "call destination%".$name."%autoHook()\n";
				    }
				};
				# Deep copy of HDF5 objects.
				if
				    (
				     $declaration->{'intrinsic'} eq "type"
				     &&
				     $declaration->{'type'     } =~ m/^\s*hdf5object\s*$/i
				    ) {
					$deepCopyModules{'IO_HDF5'} = 1;
					$assignments .= "!\$ call hdf5Access%set  ()\n";
					$assignments .= "call self%".$_."%deepCopy(destination%".$_.")\n"
					    foreach ( @{$declaration->{'variables'}} );
					$assignments .= "!\$ call hdf5Access%unset()\n";
				}
				# Deep copy of non-(class,pointer) functionClass objects.
				if ( exists($class->{'deepCopy'}->{'functionClass'}) ) {
				    foreach my $object ( @{$declaration->{'variables'}} ) {
					(my $name = $object) =~ s/^([a-zA-Z0-9_]+).*/$1/; # Strip away anything (e.g. assignment operators) after the variable name.
					if ( grep {lc($_) eq lc($name)} split(/\s*,\s*/,$class->{'deepCopy'}->{'functionClass'}->{'variables'}) ) {
					    if ( grep {$_ eq "pointer"}  @{$declaration->{'attributes'}} ) {
						$assignments .= "nullify(destination%".$name.")\n";
						$assignments .= "if (associated(self%".$name.")) then\n";
						$assignments .= "allocate(destination%".$name.",mold=self%".$name.")\n";
					    }
					    $assignments .= "call self%".$name."%deepCopy(destination%".$name.")\n";
					    $assignments .= "if (mpiSelf\%isMaster()) call Galacticus_Display_Message(var_str('functionClass[own] (class : ownerName : ownerLoc : objectLoc : sourceLoc): ".$name." : [destination] : ')//loc(destination)//' : '//loc(destination%".$name.")//' : '//".&Galacticus::Build::SourceTree::Process::SourceIntrospection::Location($node,$lineNumber,compact => 1).",verbositySilent)\n"
					    if ( $debugging );
				   	    $assignments .= "call destination%".$name."%autoHook()\n";
					    if ( grep {$_ eq "pointer"}  @{$declaration->{'attributes'}} ) {
						$assignments .= "end if\n";
					    }
					}
				    }
				}
				# Deallocate FGSL interpolators.
				if
				    (
				     $declaration->{'intrinsic'} eq "type"
				     &&
				     $declaration->{'type'     } =~ m/^\s*fgsl_interp\s*$/i
				    ) {
					$assignments .= "destination%".$_."=fgsl_interp()\n"
					    foreach ( @{$declaration->{'variables'}} );
				}
				if
				    (
				     $declaration->{'intrinsic'} eq "type"
				     &&
				     $declaration->{'type'     } =~ m/^\s*fgsl_interp_accel\s*$/i
				    ) {
					$assignments .= "destination%".$_."=fgsl_interp_accel()\n"
					    foreach ( @{$declaration->{'variables'}} );
				}
				# Reinitialize OpenMP locks.
				if
				    (
				     $declaration->{'intrinsic'} eq "integer"
				     &&
				     exists ($declaration->{'type'})
				     &&
				     defined($declaration->{'type'})
				     &&
				     $declaration->{'type'     } =~ m/^\s*omp_lock_kind\s*$/i
				    ) {
					$assignments .= "!\$ call OMP_Init_Lock(destination\%".$_.")\n"
					    foreach ( @{$declaration->{'variables'}} );
				}
				# Reinitialize OpenMP read/write locks.
				if
				    (
				     $declaration->{'intrinsic'} eq "type"
				     &&
				     exists ($declaration->{'type'})
				     &&
				     defined($declaration->{'type'})
				     &&
				     $declaration->{'type'     } =~ m/^\s*ompReadWriteLock\s*$/i
				    ) {
					foreach ( @{$declaration->{'variables'}} ) {
					    my @dimensions =
						exists($declaration->{'attributes'}) 
						?
						map {/^dimension\s*\(([:,]+)\)/} @{$declaration->{'attributes'}} 
					        :
						undef();	    
					    if ( @dimensions ) {
						my @rank = split(",",$dimensions[0]);
						# Add loop index variables.
						$rankMaximum = scalar(@rank)
						    if ( scalar(@rank) > $rankMaximum );
						for(my $i=1;$i<=scalar(@rank);++$i) {
						    $assignments .= "!\$ do i".$i."=lbound(destination\%".$_.",dim=".$i."),ubound(destination\%".$_.",dim=".$i.")\n";
						}
						$assignments .= "!\$    call destination\%".$_."(".join(",",map {"i".$_} 1..scalar(@rank)).")%initialize()\n";
						for(my $i=1;$i<=scalar(@rank);++$i) {
						    $assignments .= "!\$ end do\n";
						}
					    } else {
						# Scalar lock.
						$assignments .= "!\$ call destination\%".$_."%initialize()\n";
					    }
					}
				}		    
			    }
			}
			$node = $node->{'sibling'};
		    }
		}
		# Check that the type of the destination matches, and perform the copy. Reset the reference count to the copy.
		$deepCopyCode .= "type is (".$nonAbstractClass->{'name'}.")\n";
		$deepCopyCode .= "select type (destination)\n";
		$deepCopyCode .= "type is (".$nonAbstractClass->{'name'}.")\n";
		$deepCopyCode .= "destination=self\n";
		$deepCopyCode .= $assignments
		    if ( defined($assignments) );
		$deepCopyCode .= "class default\n";
		$deepCopyCode .= "call Galacticus_Error_Report('destination and source types do not match'//".&Galacticus::Build::SourceTree::Process::SourceIntrospection::Location($nonAbstractClass->{'node'},$nonAbstractClass->{'node'}->{'line'}).")\n";
		$deepCopyCode .= "end select\n";
		# Specify required modules.
		$deepCopyModules{'Galacticus_Error'} = 1;
	    }
            $deepCopyCode .= "end select\n";
            # Reset the reference count to this newly created object.
            $deepCopyCode .= "call destination%referenceCountReset()\n";
            # Reset the state operation ID if necessary.
            $deepCopyCode .= "destination%stateOperationID=0_c_size_t\n";
            # Insert any iterator variables needed.
            $deepCopyCode = "integer :: ".join(",",map {"i".$_} 1..$rankMaximum)."\n".$deepCopyCode
                if ( $rankMaximum > 0 );
	    $methods{'deepCopy'} = 
	    {
		description => "Perform a deep copy of the object.",
		type        => "void",
		recursive   => "yes",
		pass        => "yes",
		modules     => join(" ",keys(%deepCopyModules)),
		argument    => [ "class(".$directive->{'name'}."Class), intent(inout) :: destination" ],
		code        => $deepCopyCode
	    };
	    # Add "stateStore" and "stateRestore" method.
	    my $stateStoreCode;
	    my $stateRestoreCode;
	    my %stateStoreModules   = ( "Galacticus_Display" => 1, "ISO_Varying_String" => 1, "String_Handling" => 1, "FGSL,only:fgsl_file" => 1, "ISO_C_Binding" => 1 );
	    my %stateRestoreModules = ( "Galacticus_Display" => 1, "ISO_Varying_String" => 1, "String_Handling" => 1, "FGSL,only:fgsl_file" => 1, "ISO_C_Binding" => 1 );
	    my @outputUnusedVariables;
	    my @inputUnusedVariables;
	    my $allocatablesFound = 0;
	    my $dimensionalsFound = 0;
	    my $fgslStateFileUsed = 0;
	    my $stateFileUsed     = 0;
	    my $labelUsed         = 0;
	    $rankMaximum          = 0;
	    $stateStoreCode   .= "call Galacticus_Display_Indent(var_str('storing state for \""  .$directive->{'name'}."\" [position: ')//FTell(stateFile)//']',verbosity=verbosityWorking)\n";
	    $stateRestoreCode .= "call Galacticus_Display_Indent(var_str('restoring state for \"".$directive->{'name'}."\" [position: ')//FTell(stateFile)//']',verbosity=verbosityWorking)\n";
	    $stateStoreCode   .= "select type (self)\n";
	    $stateRestoreCode .= "select type (self)\n";
	    foreach my $nonAbstractClass ( @nonAbstractClasses ) {
		# Build the code.
		$stateStoreCode   .= "type is (".$nonAbstractClass->{'name'}.")\n";
		$stateRestoreCode .= "type is (".$nonAbstractClass->{'name'}.")\n";
		$stateStoreCode   .= "if (self%stateOperationID == stateOperationID) then\n"; # If this object was already stored, don't do it again.
		$stateStoreCode   .= " call Galacticus_Display_Unindent('skipping - already stored',verbosity=verbosityWorking)\n";
		$stateStoreCode   .= " return\n";
		$stateStoreCode   .= "end if\n";
		$stateStoreCode   .= "self%stateOperationID=stateOperationID\n";
		$stateRestoreCode .= "if (self%stateOperationID == stateOperationID) then\n"; # If this object was already restored, don't do it again.
		$stateRestoreCode .= " call Galacticus_Display_Unindent('skipping - already restored',verbosity=verbosityWorking)\n";
		$stateRestoreCode .= " return\n";
		$stateRestoreCode .= "end if\n";
		$stateRestoreCode .= "self%stateOperationID=stateOperationID\n";
		$stateStoreCode   .= " call Galacticus_Display_Message('object type \"".$nonAbstractClass->{'name'}."\"',verbosity=verbosityWorking)\n";
		$stateRestoreCode .= " call Galacticus_Display_Message('object type \"".$nonAbstractClass->{'name'}."\"',verbosity=verbosityWorking)\n";
		(my $label = $nonAbstractClass->{'name'}) =~ s/^$directive->{'name'}//;
		$label = lcfirst($label)
		    unless ( $label =~ m/^[A-Z]{2,}/ );
		my $hasCustomStateStore   = 0;
		my $hasCustomStateRestore = 0;
		my $extensionOf;
		# Generate code to output all variables from this class (and any parent class).
		my $outputCode;
		my $inputCode;
		my @staticVariables;
		my $class = $nonAbstractClass;
		while ( $class ) {
		    my $node = $class->{'tree'}->{'firstChild'};
		    $node = $node->{'sibling'}
		    while ( $node && ( $node->{'type'} ne "type" || ( ! exists($node->{'name'}) || $node->{'name'} ne $class->{'name'} ) ) );
		    last
			unless ( $node );
		    # Find the parent class.
		    if ( $class == $nonAbstractClass && $node->{'opener'} =~ m/,\s*extends\s*\(\s*([a-zA-Z0-9_]+)\s*\)/ ) {
			$extensionOf = $1;
		    }
		    # Find any variables to be excluded from state store/restore.
		    my @excludes = exists($class->{'stateStorable'}->{'exclude'}->{'variables'}) ? split(/\s*,\s*/,$class->{'stateStorable'}->{'exclude'}->{'variables'}) : ();
		    # Search the node for declarations.
		    $node = $node->{'firstChild'};
		    while ( $node ) {
			if ( $node->{'type'} eq "declaration" ) {			    
			    foreach my $declaration ( @{$node->{'declarations'}} ) {
				# Identify variable type.
				if ( $declaration->{'intrinsic'} eq "procedure" ) {
				    # Type-bound procedure - nothing to do.
				} elsif ( $declaration->{'intrinsic'} eq "class" || $declaration->{'intrinsic'} eq "type" ) {
				    # Look for pointers to functionClasses.
				    (my $type = $declaration->{'type'}) =~ s/\s//g;
				    if ( 
					$declaration->{'intrinsic'} eq "class"
					&&
					(grep {$_ eq "pointer"} @{$declaration   ->{'attributes'     }})
					&&
					(grep {$_ eq $type    } @{$stateStorables->{'functionClasses'}})
					) {
					# Pointer to a functionClass object.
					foreach ( @{$declaration->{'variables'}} ) {
					    $labelUsed = 1;
					    (my $variableName = $_) =~ s/\s*=.*$//;
					    next
						if ( grep {lc($_) eq lc($variableName)} @excludes );
					    $outputCode .= " if (Galacticus_Verbosity_Level() >= verbosityWorking) then\n";
					    $outputCode .= "  select type (c__ => self%".$variableName.")\n";
					    $outputCode .= "  class is (".$declaration->{'type'}.")\n";
					    $outputCode .= "   write (label,'(i16)') sizeof(c__)\n";
					    $outputCode .= "  end select\n";
					    $outputCode .= "  call Galacticus_Display_Message('storing \"".$variableName."\" with size '//trim(adjustl(label))//' bytes')\n";
					    $outputCode .= " end if\n";
					    $inputCode  .= " call Galacticus_Display_Message('restoring \"".$variableName."\"',verbosity=verbosityWorking)\n";
					    $outputCode .= " call self%".$variableName."%stateStore  (stateFile,fgslStateFile,stateOperationID)\n";
					    $inputCode  .= " call self%".$variableName."%stateRestore(stateFile,fgslStateFile,stateOperationID)\n";
					    $stateFileUsed     = 1;
					    $fgslStateFileUsed = 1;
					}
				    } elsif (
					(  grep {$_->{'type'} eq $type    } @{$stateStorables->{'stateStorables'        }})
					||
					(  grep {$_           eq $type    } @{$stateStorables->{'functionClassInstances'}})
					){					
					# This is a non-pointer object which is explicitly stateStorable.
					# Get presence of pointer attribute.
					my $isPointer = grep {$_ eq "pointer"} @{$declaration->{'attributes'}};
					# Get list of named pointer variables that are allowed.
					my @explicits = exists($class->{'stateStorable'}->{'functionClass'}->{'variables'}) ? split(/\s*,\s*/,$class->{'stateStorable'}->{'functionClass'}->{'variables'}) : ();
					my $isFunctionClass = grep {$_ eq $type} @{$stateStorables->{'functionClassInstances'}};
					# Construct code to output.
					foreach ( @{$declaration->{'variables'}} ) {
					    (my $variableName = $_) =~ s/\s*=.*$//;
					    next
						if ( grep {lc($_) eq lc($variableName)} @excludes );
					    next
						unless ( (! $isPointer) || grep {lc($_) eq lc($variableName)} @explicits );
					    my $rank = 0;
					    if ( grep {$_ =~ m/^dimension\s*\(/} @{$declaration->{'attributes'}} ) {
						my $dimensionDeclarator = join(",",map {/^dimension\s*\(([a-zA-Z0-9_,]+)\)/} @{$declaration->{'attributes'}});
						$rank        = ($dimensionDeclarator =~ tr/,//)+1;
						$rankMaximum = $rank
						    if ( $rank > $rankMaximum );
					    }
					    if ( grep {$_ eq "allocatable"} @{$declaration->{'attributes'}} ) {
						# For allocatable variables we must first store the shape so that they can be reallocated on restore.
						$allocatablesFound  = 1;
						$dimensionalsFound  = 1
						    if ( $rank > 0 );
						$outputCode .= " if (allocated(self%".$variableName.")) then\n";
						$outputCode .= "  write (stateFile) .true.\n";
						$outputCode .= "  write (stateFile) shape(self%".$variableName.",kind=c_size_t)\n"
						    if ( $rank > 0 );
						$inputCode  .= " read (stateFile) wasAllocated\n";
						$inputCode  .= " if (allocated(self%".$variableName.")) deallocate(self%".$variableName.")\n";
						$inputCode  .= " if (wasAllocated) then\n";
						if ( $rank > 0 ) {
						    $inputCode  .= "  allocate(storedShape(".$rank."))\n";
						    $inputCode  .= "  read (stateFile) storedShape\n";
						    $inputCode  .= "  deallocate(storedShape)\n";
						}
						if ( $declaration->{'intrinsic'} eq "class" ) {
						    $inputCode  .= "  call ".$type."ClassRestore(self%".$variableName.",stateFile)\n";
						} else {
						    $inputCode  .= "  allocate(self%".$variableName.($rank > 0 ? "(".join(",",map {"storedShape(".$_.")"} 1..$rank).")" : "").")\n";
						}
					    }
					    for(my $i=1;$i<=$rank;++$i) {
						$outputCode .= (" " x $i)."do i".$i."=1,size(self%".$variableName.",dim=".$i.")\n";
						$inputCode  .= (" " x $i)."do i".$i."=1,size(self%".$variableName.",dim=".$i.")\n";
					    }
					    my $arrayElement = $rank > 0 ? "(".join(",",map {"i".$_} 1..$rank).")" : "";
					    $labelUsed   = 1;
					    $outputCode .= " if (Galacticus_Verbosity_Level() >= verbosityWorking) then\n";
					    if ( $declaration->{'intrinsic'} eq "class" ) {
						$outputCode .= "  select type (c__ => self%".$variableName.")\n";
						$outputCode .= "  class is (".$declaration->{'type'}.")\n";
						$outputCode .= "   write (label,'(i16)') sizeof(c__".$arrayElement.")\n";
						$outputCode .= "  end select\n";
					    } else {
						$outputCode .= "   write (label,'(i16)') sizeof(self%".$variableName.")\n";
					    }
					    $outputCode .= "  call Galacticus_Display_Message('storing \"".$variableName.$arrayElement."\" with size '//trim(adjustl(label))//' bytes')\n";
					    $outputCode .= " end if\n";
					    $inputCode  .= " call Galacticus_Display_Message('restoring \"".$variableName.$arrayElement."\"',verbosity=verbosityWorking)\n";
					    $inputCode  .= (" " x $rank)." call self%".$variableName.$arrayElement."%stateRestore(stateFile,fgslStateFile".($isFunctionClass ? ",stateOperationID" : "").")\n";
					    $outputCode .= (" " x $rank)." call self%".$variableName.$arrayElement."%stateStore  (stateFile,fgslStateFile".($isFunctionClass ? ",stateOperationID" : ",storeIdentifier=".($declaration->{'intrinsic'} eq "class" ? ".true." : ".false.")).")\n";
					    for(my $i=1;$i<=$rank;++$i) {
						$outputCode .= (" " x ($rank+1-$i))."end do\n";
						$inputCode  .= (" " x ($rank+1-$i))."end do\n";
					    }
					    if ( grep {$_ eq "allocatable"} @{$declaration->{'attributes'}} ) {
						$inputCode  .= " end if\n";
						$outputCode .= " else\n";
						$outputCode .= "  write (stateFile) .false.\n";
						$outputCode .= " end if\n";
					    }
					    $stateFileUsed      = 1;
					    $fgslStateFileUsed  = 1;
					}
				    }
				} else {
				    # Intrinsic type.
				    if ( grep {$_ eq "pointer"} @{$declaration->{'attributes'}} ) {
					# Pointers are currently not handled.
				    } elsif ( exists($declaration->{'type'}) && defined($declaration->{'type'}) && $declaration->{'type'} =~ m/^\s*omp_lock_kind\s*/ ) {
					# Do not store OpenMP lock variables.
				    } elsif ( grep {$_ eq "allocatable"} @{$declaration->{'attributes'}} ) {
					# For allocatable variables we must first store the shape so that they can be reallocated on restore.
					my $dimensionDeclarator = join(",",map {/^dimension\s*\(([:,]+)\)/} @{$declaration->{'attributes'}});
					my $rank = ($dimensionDeclarator =~ tr/://);
					foreach my $variableName ( @{$declaration->{'variables'}} ) {
					    next
						if ( grep {lc($_) eq lc($variableName)} @excludes );
					    $allocatablesFound  = 1;
					    $dimensionalsFound  = 1;
					    $stateFileUsed      = 1;
					    $labelUsed          = 1;
					    $outputCode        .= " if (allocated(self%".$variableName.")) then\n";
					    $outputCode        .= "  if (Galacticus_Verbosity_Level() >= verbosityWorking) then\n";
					    $outputCode        .= "   write (label,'(i16)') sizeof(self%".$variableName.")\n";
					    $outputCode        .= "   call Galacticus_Display_Message('storing \"".$variableName."\" with size '//trim(adjustl(label))//' bytes')\n";
					    $outputCode        .= "  end if\n";
					    $outputCode        .= "  write (stateFile) .true.\n";
					    $outputCode        .= "  write (stateFile) shape(self%".$variableName.",kind=c_size_t)\n";
					    $outputCode        .= "  write (stateFile) self%".$variableName."\n";
					    $outputCode        .= " else\n";
					    $outputCode        .= "  write (stateFile) .false.\n";
					    $outputCode        .= " end if\n";
					    $inputCode         .= " read (stateFile) wasAllocated\n";
					    $inputCode         .= " if (allocated(self%".$variableName.")) deallocate(self%".$variableName.")\n";
					    $inputCode         .= " if (wasAllocated) then\n";
					    $inputCode         .= "  call Galacticus_Display_Message('restoring \"".$variableName."\"',verbosity=verbosityWorking)\n";
					    $inputCode         .= "  allocate(storedShape(".$rank."))\n";
					    $inputCode         .= "  read (stateFile) storedShape\n";
					    $inputCode         .= "  allocate(self%".$variableName."(".join(",",map {"storedShape(".$_.")"} 1..$rank)."))\n";
					    $inputCode         .= "  deallocate(storedShape)\n";
					    $inputCode         .= "  read (stateFile) self%".$variableName."\n";
					    $inputCode         .= " end if\n";
					}
				    } else {
					# Statically-sized variable.
					foreach ( @{$declaration->{'variables'}} ) {
					    (my $variableName = $_) =~ s/\s*=.*$//;
					    next
						if ( grep {lc($_) eq lc($variableName)} @excludes );
					    my $store = 1;
					    if ( exists($class->{'stateStorable'}) && exists($class->{'stateStorable'}->{'restoreTo'}) ) {
						foreach ( &List::ExtraUtils::as_array($class->{'stateStorable'}->{'restoreTo'}) ) {
						    my @variables = split(/\s*,\s*/,$_->{'variables'});
						    if ( grep {lc($_) eq lc($variableName)} @variables ) {
							$store = 0;
							$inputCode .= " self%".$variableName."=".$_->{'state'}."\n";
						    }
						}
					    }
					    push(@staticVariables,$variableName)
						if ( $store );
					}
				    }
				}
				$hasCustomStateStore   = 1
				    if
				    (
				     $declaration->{'intrinsic'} eq "procedure"
				     &&
				     $declaration->{'variables'}->[0] =~ m/^stateStore=>/
				    );
				$hasCustomStateRestore = 1
				    if
				    (
				     $declaration->{'intrinsic'} eq "procedure"
				     &&
				     $declaration->{'variables'}->[0] =~ m/^stateRestore=>/
				    );
			    }
			}
			$node = $node->{'type'} eq "contains" ? $node->{'firstChild'} : $node->{'sibling'};
		    }
		    # Move to the parent class.
		    $class = ($class->{'extends'} eq $directive->{'name'}) ? undef() : $classes{$class->{'extends'}};
		}
		# Find any variables to be excluded from state store/restore.
		my @excludes = exists($directive->{'stateStorable'}->{'exclude'}->{'variables'}) ? split(/\s*,\s*/,$directive->{'stateStorable'}->{'exclude'}->{'variables'}) : ();
		# Add any variables declared in the base class.
		foreach my $data ( &List::ExtraUtils::as_array($directive->{'data'}) ) {
		    my $declarationSource;
		    if ( reftype($data) ) {
			$declarationSource = $data->{'content'}
			if ( $data->{'scope'} eq "self" );
		    } else {
			$declarationSource = $data;
		    }
		    next
			unless ( defined($declarationSource) );
		    my $declaration = &Fortran::Utils::Unformat_Variables($declarationSource);
		    die("Galacticus::Build::SourceTree::Process::FunctionClass::Process_FunctionClass(): unable to parse variable declaration")
			unless ( defined($declaration) );
		    # Identify variable type.
		    if ( $declaration->{'intrinsic'} eq "procedure" ) {
			# Type-bound procedure - nothing to do.
		    } elsif ( $declaration->{'intrinsic'} eq "class" || $declaration->{'intrinsic'} eq "type" ) {
			# Look for pointers to functionClasses.
			(my $type = $declaration->{'type'}) =~ s/\s//g;
			if ( 
			    $declaration->{'intrinsic'} eq "class"
			    &&
			    (grep {$_ eq "pointer"} @{$declaration   ->{'attributes'     }})
			    &&
			    (grep {$_ eq $type    } @{$stateStorables->{'functionClasses'}})
			    ) {
			    # Pointer to a functionClass object.
			    foreach ( @{$declaration->{'variables'}} ) {
				(my $variableName = $_) =~ s/\s*=.*$//;
				$labelUsed  = 1;
				$outputCode .= " if (Galacticus_Verbosity_Level() >= verbosityWorking) then\n";
				$outputCode .= "  select type (c__ => self%".$variableName.")\n";
				$outputCode .= "  class is (".$declaration->{'type'}.")\n";
				$outputCode .= "   write (label,'(i16)') sizeof(c__)\n";
				$outputCode .= "  end select\n";
				$outputCode .= "  call Galacticus_Display_Message('storing \"".$variableName."\" with size '//trim(adjustl(label))//' bytes')\n";
				$outputCode .= " end if\n";
				$inputCode  .= " call Galacticus_Display_Message('restoring \"".$variableName."\"',verbosity=verbosityWorking)\n";
				$outputCode .= " call self%".$variableName."%stateStore  (stateFile,fgslStateFile,stateOperationID)\n";
				$inputCode  .= " call self%".$variableName."%stateRestore(stateFile,fgslStateFile,stateOperationID)\n";
				$stateFileUsed     = 1;
				$fgslStateFileUsed = 1;
			    }
			} elsif (
			    (  grep {$_->{'type'} eq $type    } @{$stateStorables->{'stateStorables'        }})
			    ||
			    (  grep {$_           eq $type    } @{$stateStorables->{'functionClassInstances'}})
			    ){
			    # Get presence of pointer attribute.
			    my $isPointer = grep {$_ eq "pointer"} @{$declaration->{'attributes'}};
			    # Get list of named pointer variables that are allowed.
			    my @explicits = exists($directive->{'stateStorable'}->{'functionClass'}->{'variables'}) ? split(/\s*,\s*/,$directive->{'stateStorable'}->{'functionClass'}->{'variables'}) : ();
			    # This is a non-pointer object which is explicitly stateStorable or implicitly storeable by virtue of being a functionClass.
			    # Construct code to output.
			    foreach ( @{$declaration->{'variables'}} ) {
				(my $variableName = $_) =~ s/\s*=.*$//;
				next
				    if ( grep {lc($_) eq lc($variableName)} @excludes );
				next
				    unless ( (! $isPointer) || grep {lc($_) eq lc($variableName)} @explicits );
				my $rank = 0;
				if ( grep {$_ =~ m/^dimension\s*\(/} @{$declaration->{'attributes'}} ) {
				    my $dimensionDeclarator = join(",",map {/^dimension\s*\(([:,]+)\)/} @{$declaration->{'attributes'}});
				    $rank        = ($dimensionDeclarator =~ tr/,//)+1;
				    $rankMaximum = $rank
					if ( $rank > $rankMaximum );
				}
				if ( grep {$_ eq "allocatable"} @{$declaration->{'attributes'}} ) {
				    # For allocatable variables we must first store the shape so that they can be reallocated on restore.			
				    $allocatablesFound  = 1;
				    $dimensionalsFound  = 1
					if ( $rank > 0 );
				    $outputCode .= " if (allocated(self%".$variableName.")) then\n";
				    $outputCode .= "  write (stateFile) .true.\n";
				    $outputCode .= "  write (stateFile) shape(self%".$variableName.",kind=c_size_t)\n"
					if ( $rank > 0 );
				    $inputCode  .= " read (stateFile) wasAllocated\n";
				    $inputCode  .= " if (allocated(self%".$variableName.")) deallocate(self%".$variableName.")\n";
				    $inputCode  .= " if (wasAllocated) then\n";
				    if ( $rank > 0 ) {
					$inputCode  .= "  allocate(storedShape(".$rank."))\n";
					$inputCode  .= "  read (stateFile) storedShape\n";
					$inputCode  .= "  deallocate(storedShape)\n";
				    }
				    if ( $declaration->{'intrinsic'} eq "class" ) {
					$inputCode  .= "  call ".$type."ClassRestore(self%".$variableName.",stateFile)\n";
				    } else {
					$inputCode  .= "  allocate(self%".$variableName.($rank > 0 ? "(".join(",",map {"storedShape(".$_.")"} 1..$rank).")" : "").")\n";
				    }
				}
				for(my $i=1;$i<=$rank;++$i) {
				    $outputCode .= (" " x $i)."do i".$i."=1,size(self%".$variableName.",dim=".$i.")\n";
				    $inputCode  .= (" " x $i)."do i".$i."=1,size(self%".$variableName.",dim=".$i.")\n";
				}
				my $arrayElement = $rank > 0 ? "(".join(",",map {"i".$_} 1..$rank).")" : "";
				$labelUsed   = 1;
				$outputCode .= " if (Galacticus_Verbosity_Level() >= verbosityWorking) then\n";
				if ( $declaration->{'intrinsic'} eq "class" ) {
				    $outputCode .= "  select type (c__ => self%".$variableName.")\n";
				    $outputCode .= "  class is (".$declaration->{'type'}.")\n";
				    $outputCode .= "   write (label,'(i16)') sizeof(c__".$arrayElement.")\n";
				    $outputCode .= "  end select\n";
				} else {
				    $outputCode .= "   write (label,'(i16)') sizeof(self%".$variableName.$arrayElement.")\n";
				}
				$outputCode .= "  call Galacticus_Display_Message('storing \"".$variableName.$arrayElement."\" with size '//trim(adjustl(label))//' bytes')\n";
				$outputCode .= " end if\n";
				$inputCode  .= " call Galacticus_Display_Message('restoring \"".$variableName.$arrayElement."\"',verbosity=verbosityWorking)\n";
				$inputCode  .= (" " x $rank)." call self%".$variableName.$arrayElement."%stateRestore(stateFile,fgslStateFile)\n";
				$outputCode .= (" " x $rank)." call self%".$variableName.$arrayElement."%stateStore  (stateFile,fgslStateFile,storeIdentifier=".($declaration->{'intrinsic'} eq "class" ? ".true." : ".false.").")\n";
				for(my $i=1;$i<=$rank;++$i) {
				    $outputCode .= (" " x ($rank+1-$i))."end do\n";
				    $inputCode  .= (" " x ($rank+1-$i))."end do\n";
				}
				if ( grep {$_ eq "allocatable"} @{$declaration->{'attributes'}} ) {
				    $inputCode  .= " end if\n";
				    $outputCode .= " else\n";
				    $outputCode .= "  write (stateFile) .false.\n";
				    $outputCode .= " end if\n";
				}
				$stateFileUsed      = 1;
				$fgslStateFileUsed  = 1;
			    }
			}
		    } else {
			# Intrinsic type.
			if ( grep {$_ eq "pointer"} @{$declaration->{'attributes'}} ) {
			    # Pointers are currently not handled.
			} elsif ( exists($declaration->{'type'}) && $declaration->{'type'} =~ m/^\s*omp_lock_kind\s*/ ) {
			    # Do not store OpenMP lock variables.
			} elsif ( grep {$_ eq "allocatable"} @{$declaration->{'attributes'}} ) {
			    # For allocatable variables we must first store the shape so that they can be reallocated on restore.
			    my $dimensionDeclarator = join(",",map {/^dimension\s*\(([:,]+)\)/} @{$declaration->{'attributes'}});
			    my $rank = ($dimensionDeclarator =~ tr/://);
			    foreach my $variableName ( @{$declaration->{'variables'}} ) {
				next
				    if ( grep {lc($_) eq lc($variableName)} @excludes );
				$allocatablesFound  = 1;
				$dimensionalsFound  = 1;
				$stateFileUsed      = 1;
				$labelUsed          = 1;
				$outputCode        .= " if (allocated(self%".$variableName.")) then\n";
				$outputCode        .= "  if (Galacticus_Verbosity_Level() >= verbosityWorking) then\n";
				$outputCode        .= "   write (label,'(i16)') sizeof(self%".$variableName.")\n";
				$outputCode        .= "   call Galacticus_Display_Message('storing \"".$variableName."\" with size '//trim(adjustl(label))//' bytes')\n";
				$outputCode        .= "  end if\n";
				$outputCode        .= "  write (stateFile) .true.\n";
				$outputCode        .= "  write (stateFile) shape(self%".$variableName.",kind=c_size_t)\n";
				$outputCode        .= "  write (stateFile) self%".$variableName."\n";
				$outputCode        .= " else\n";
				$outputCode        .= "  write (stateFile) .false.\n";
				$outputCode        .= " end if\n";
				$inputCode         .= " read (stateFile) wasAllocated\n";
				$inputCode         .= " if (allocated(self%".$variableName.")) deallocate(self%".$variableName.")\n";
				$inputCode         .= " if (wasAllocated) then\n";
				$inputCode         .= "  call Galacticus_Display_Message('restoring \"".$variableName."\"',verbosity=verbosityWorking)\n";
				$inputCode         .= "  allocate(storedShape(".$rank."))\n";
				$inputCode         .= "  read (stateFile) storedShape\n";
				$inputCode         .= "  allocate(self%".$variableName."(".join(",",map {"storedShape(".$_.")"} 1..$rank)."))\n";
				$inputCode         .= "  deallocate(storedShape)\n";
				$inputCode         .= "  read (stateFile) self%".$variableName."\n";
				$inputCode         .= " end if\n";
			    }
			} else {
			    # Statically-sized variable.
			    foreach ( @{$declaration->{'variables'}} ) {
				(my $variableName = $_) =~ s/\s*=.*$//;
				next
				    if ( grep {lc($_) eq lc($variableName)} @excludes );
				push(@staticVariables,$variableName);
			    }
			}
		    }
		}
		# Add any variables declared in the functionClassType class.
		if ( defined($functionClassType) ) {
		    my $node = $functionClassType->{'node'}->{'firstChild'};
		    while ( $node ) {
			if ( $node->{'type'} eq "declaration" ) {			    
			    foreach my $declaration ( @{$node->{'declarations'}} ) {
				# Identify variable type.
				if ( $declaration->{'intrinsic'} eq "procedure" ) {
				    # Type-bound procedure - nothing to do.
				} elsif ( $declaration->{'intrinsic'} eq "class" || $declaration->{'intrinsic'} eq "type" ) {
				    # Look for pointers to functionClasses.
				    (my $type = $declaration->{'type'}) =~ s/\s//g;
				    if ( 
					$declaration->{'intrinsic'} eq "class"
					&&
					(grep {$_ eq "pointer"} @{$declaration   ->{'attributes'     }})
					&&
					(grep {$_ eq $type    } @{$stateStorables->{'functionClasses'}})
					) {
					# Pointer to a functionClass object.
					foreach ( @{$declaration->{'variables'}} ) {
					    $labelUsed = 1;
					    (my $variableName = $_) =~ s/\s*=.*$//;
					    $outputCode .= " if (Galacticus_Verbosity_Level() >= verbosityWorking) then\n";
					    $outputCode .= "  select type (c__ => self%".$variableName.")\n";
					    $outputCode .= "  class is (".$declaration->{'type'}.")\n";
					    $outputCode .= "   write (label,'(i16)') sizeof(c__)\n";
					    $outputCode .= "  end select\n";
					    $outputCode .= "  call Galacticus_Display_Message('storing \"".$variableName."\" with size '//trim(adjustl(label))//' bytes')\n";
					    $outputCode .= " end if\n";
					    $inputCode  .= " call Galacticus_Display_Message('restoring \"".$variableName."\"',verbosity=verbosityWorking)\n";
					    $outputCode .= " call self%".$variableName."%stateStore  (stateFile,fgslStateFile,stateOperationID)\n";
					    $inputCode  .= " call self%".$variableName."%stateRestore(stateFile,fgslStateFile,stateOperationID)\n";
					    $stateFileUsed     = 1;
					    $fgslStateFileUsed = 1;
					}
				    } elsif (
					(
					 (  grep {$_->{'type'} eq $type    } @{$stateStorables->{'stateStorables'        }})
					 ||
					 (  grep {$_           eq $type    } @{$stateStorables->{'functionClassInstances'}})
					)
					&&
					(! grep {$_           eq "pointer"} @{$declaration   ->{'attributes'            }})				       
					){
					# This is a non-pointer object which is explicitly stateStorable.
					# Validate: Currently we do not support store/restore of polymorphic functionClass objects.
					die("Galacticus::Build::SourceTree::Process::FunctionClass::Process_FunctionClass(): storing of polymorphic functionClass objects is not implemented")
					    if
					    (
					     $declaration->{'intrinsic'} eq "class"
					     &&
					     (grep {$_ eq $type} @{$stateStorables->{'functionClassInstances'}})
					    );
					my $isFunctionClass = grep {$_ eq $type} @{$stateStorables->{'functionClassInstances'}};
					# Construct code to output.
					foreach ( @{$declaration->{'variables'}} ) {
					    (my $variableName = $_) =~ s/\s*=.*$//;
					    next
						if ( grep {lc($_) eq lc($variableName)} @excludes );
					    my $rank = 0;
					    if ( grep {$_ =~ m/^dimension\s*\(/} @{$declaration->{'attributes'}} ) {
						my $dimensionDeclarator = join(",",map {/^dimension\s*\(([a-zA-Z0-9_,]+)\)/} @{$declaration->{'attributes'}});
						$rank        = ($dimensionDeclarator =~ tr/,//)+1;
						$rankMaximum = $rank
						    if ( $rank > $rankMaximum );
					    }
					    if ( grep {$_ eq "allocatable"} @{$declaration->{'attributes'}} ) {
						# For allocatable variables we must first store the shape so that they can be reallocated on restore.
						$allocatablesFound  = 1;
						$dimensionalsFound  = 1
						    if ( $rank > 0 );
						$outputCode .= " if (allocated(self%".$variableName.")) then\n";
						$outputCode .= "  write (stateFile) .true.\n";
						$outputCode .= "  write (stateFile) shape(self%".$variableName.",kind=c_size_t)\n"
						    if ( $rank > 0 );
						$inputCode  .= " read (stateFile) wasAllocated\n";
						$inputCode  .= " if (allocated(self%".$variableName.")) deallocate(self%".$variableName.")\n";
						$inputCode  .= " if (wasAllocated) then\n";
						if ( $rank > 0 ) {
						    $inputCode  .= "  allocate(storedShape(".$rank."))\n";
						    $inputCode  .= "  read (stateFile) storedShape\n";
						    $inputCode  .= "  deallocate(storedShape)\n";
						}
						if ( $declaration->{'intrinsic'} eq "class" ) {
						    $inputCode  .= "  call ".$type."ClassRestore(self%".$variableName.",stateFile)\n";
						} else {
						    $inputCode  .= "  allocate(self%".$variableName.($rank > 0 ? "(".join(",",map {"storedShape(".$_.")"} 1..$rank).")" : "").")\n";
						}
					    }
					    for(my $i=1;$i<=$rank;++$i) {
						$outputCode .= (" " x $i)."do i".$i."=1,size(self%".$variableName.",dim=".$i.")\n";
						$inputCode  .= (" " x $i)."do i".$i."=1,size(self%".$variableName.",dim=".$i.")\n";
					    }
					    my $arrayElement = $rank > 0 ? "(".join(",",map {"i".$_} 1..$rank).")" : "";
					    $labelUsed   = 1;
					    $outputCode .= " if (Galacticus_Verbosity_Level() >= verbosityWorking) then\n";
					    if ( $declaration->{'intrinsic'} eq "class" ) {
						$outputCode .= "  select type (c__ => self%".$variableName.")\n";
						$outputCode .= "  class is (".$declaration->{'type'}.")\n";
						$outputCode .= "   write (label,'(i16)') sizeof(c__".$arrayElement.")\n";
						$outputCode .= "  end select\n";
					    } else {
						$outputCode .= "   write (label,'(i16)') sizeof(self%".$variableName.")\n";
					    }
					    $outputCode .= "  call Galacticus_Display_Message('storing \"".$variableName.$arrayElement."\" with size '//trim(adjustl(label))//' bytes')\n";
					    $outputCode .= " end if\n";
					    $inputCode  .= " call Galacticus_Display_Message('restoring \"".$variableName.$arrayElement."\"',verbosity=verbosityWorking)\n";
					    $inputCode  .= (" " x $rank)." call self%".$variableName.$arrayElement."%stateRestore(stateFile,fgslStateFile".($isFunctionClass ? ",stateOperationID" : "").")\n";
					    $outputCode .= (" " x $rank)." call self%".$variableName.$arrayElement."%stateStore  (stateFile,fgslStateFile".($isFunctionClass ? ",stateOperationID" : ",storeIdentifier=".($declaration->{'intrinsic'} eq "class" ? ".true." : ".false.")).")\n";
					    for(my $i=1;$i<=$rank;++$i) {
						$outputCode .= (" " x ($rank+1-$i))."end do\n";
						$inputCode  .= (" " x ($rank+1-$i))."end do\n";
					    }
					    if ( grep {$_ eq "allocatable"} @{$declaration->{'attributes'}} ) {
						$inputCode  .= " end if\n";
						$outputCode .= " else\n";
						$outputCode .= "  write (stateFile) .false.\n";
						$outputCode .= " end if\n";
					    }
					    $stateFileUsed      = 1;
					    $fgslStateFileUsed  = 1;
					}
				    }
				} else {
				    # Intrinsic type.
				    if ( grep {$_ eq "pointer"} @{$declaration->{'attributes'}} ) {
					# Pointers are currently not handled.
				    } elsif ( exists($declaration->{'type'}) && defined($declaration->{'type'}) && $declaration->{'type'} =~ m/^\s*omp_lock_kind\s*/ ) {
					# Do not store OpenMP lock variables.
				    } elsif ( grep {$_ eq "allocatable"} @{$declaration->{'attributes'}} ) {
					# For allocatable variables we must first store the shape so that they can be reallocated on restore.
					my $dimensionDeclarator = join(",",map {/^dimension\s*\(([:,]+)\)/} @{$declaration->{'attributes'}});
					my $rank = ($dimensionDeclarator =~ tr/://);
					foreach my $variableName ( @{$declaration->{'variables'}} ) {
					    next
						if ( grep {lc($_) eq lc($variableName)} @excludes );
					    $allocatablesFound  = 1;
					    $dimensionalsFound  = 1;
					    $stateFileUsed      = 1;
					    $labelUsed          = 1;
					    $outputCode        .= " if (allocated(self%".$variableName.")) then\n";
					    $outputCode        .= "  if (Galacticus_Verbosity_Level() >= verbosityWorking) then\n";
					    $outputCode        .= "   write (label,'(i16)') sizeof(self%".$variableName.")\n";
					    $outputCode        .= "   call Galacticus_Display_Message('storing \"".$variableName."\" with size '//trim(adjustl(label))//' bytes')\n";
					    $outputCode        .= "  end if\n";
					    $outputCode        .= "  write (stateFile) .true.\n";
					    $outputCode        .= "  write (stateFile) shape(self%".$variableName.",kind=c_size_t)\n";
					    $outputCode        .= "  write (stateFile) self%".$variableName."\n";
					    $outputCode        .= " else\n";
					    $outputCode        .= "  write (stateFile) .false.\n";
					    $outputCode        .= " end if\n";
					    $inputCode         .= " read (stateFile) wasAllocated\n";
					    $inputCode         .= " if (allocated(self%".$variableName.")) deallocate(self%".$variableName.")\n";
					    $inputCode         .= " if (wasAllocated) then\n";
					    $inputCode         .= "  call Galacticus_Display_Message('restoring \"".$variableName."\"',verbosity=verbosityWorking)\n";
					    $inputCode         .= "  allocate(storedShape(".$rank."))\n";
					    $inputCode         .= "  read (stateFile) storedShape\n";
					    $inputCode         .= "  allocate(self%".$variableName."(".join(",",map {"storedShape(".$_.")"} 1..$rank)."))\n";
					    $inputCode         .= "  deallocate(storedShape)\n";
					    $inputCode         .= "  read (stateFile) self%".$variableName."\n";
					    $inputCode         .= " end if\n";
					}
				    } else {
					# Statically-sized variable.
					foreach ( @{$declaration->{'variables'}} ) {
					    (my $variableName = $_) =~ s/\s*=.*$//;
					    next
						if ( grep {lc($_) eq lc($variableName)} @excludes );
					    my $store = 1;
					    if ( exists($class->{'stateStorable'}) && exists($class->{'stateStorable'}->{'restoreTo'}) ) {
						foreach ( &List::ExtraUtils::as_array($class->{'stateStorable'}->{'restoreTo'}) ) {
						    my @variables = split(/\s*,\s*/,$_->{'variables'});
						    if ( grep {lc($_) eq lc($variableName)} @variables ) {
							$store = 0;
							$inputCode .= " self%".$variableName."=".$_->{'state'}."\n";
						    }
						}
					    }
					    push(@staticVariables,$variableName)
						if ( $store );
					}
				    }
				}
				$hasCustomStateStore   = 1
				    if
				    (
				     $declaration->{'intrinsic'} eq "procedure"
				     &&
				     $declaration->{'variables'}->[0] =~ m/^stateStore=>/
				    );
				$hasCustomStateRestore = 1
				    if
				    (
				     $declaration->{'intrinsic'} eq "procedure"
				     &&
				     $declaration->{'variables'}->[0] =~ m/^stateRestore=>/
				    );
			    }
			}
			$node = $node->{'type'} eq "contains" ? $node->{'firstChild'} : $node->{'sibling'};
		    }
		}
		# Add code to method.
		$stateFileUsed = 1
		    if ( scalar(@staticVariables) > 0 );
		if ( $hasCustomStateStore   ) {
		    # The class has its own state store function, so we should never arrive at this point in the code.
		    $stateStoreCode .= " call Galacticus_Error_Report('custom state store function exists - this should not happen'//".&Galacticus::Build::SourceTree::Process::SourceIntrospection::Location($nonAbstractClass->{'node'},$nonAbstractClass->{'node'}->{'line'}).")\n";
		    $stateStoreModules{'Galacticus_Error'} = 1;
		} else {
		    foreach ( @staticVariables ) {
			$labelUsed       = 1;
			$stateStoreCode .= " if (Galacticus_Verbosity_Level() >= verbosityWorking) then\n";
			$stateStoreCode .= "  write (label,'(i16)') sizeof(self%".$_.")\n";
			$stateStoreCode .= "  call Galacticus_Display_Message('storing \"".$_."\" with size '//trim(adjustl(label))//' bytes')\n";
			$stateStoreCode .= " end if\n";
		    }
		    $stateStoreCode .= " write (stateFile) ".join(", &\n  & ",map {"self%".$_} @staticVariables)."\n"
			if ( scalar(@staticVariables) > 0 );
		    $stateStoreCode .= $outputCode
			if ( defined($outputCode) );
		}		
		if ( $hasCustomStateRestore ) {
		    # The class has its own state store function, so we should never arrive at this point in the code.
		    $stateRestoreCode .= " call Galacticus_Error_Report('custom state restore function exists - this should not happen'//".&Galacticus::Build::SourceTree::Process::SourceIntrospection::Location($nonAbstractClass->{'node'},$nonAbstractClass->{'node'}->{'line'}).")\n";
		    $stateRestoreModules{'Galacticus_Error'} = 1;
		} else {
		    foreach ( @staticVariables ) {
			$stateRestoreCode .= " call Galacticus_Display_Message('restoring \"".$_."\"',verbosity=verbosityWorking)\n";
		    }
		    $stateRestoreCode .= " read (stateFile) ".join(", &\n  & ",map {"self%".$_} @staticVariables)."\n"
			if ( scalar(@staticVariables) > 0 );
		    $stateRestoreCode .= $inputCode
			if ( defined($inputCode) );
		}		
	    }
	    $stateStoreCode   .= "end select\n";
	    $stateStoreCode   .= "call Galacticus_Display_Unindent('done',verbosity=verbosityWorking)\n";
	    $stateStoreCode   .= "return\n";
	    $stateRestoreCode .= "end select\n";
	    $stateRestoreCode .= "call Galacticus_Display_Unindent('done',verbosity=verbosityWorking)\n";
	    $stateRestoreCode .= "return\n";
	    unless ( $fgslStateFileUsed ) {
		push(@outputUnusedVariables,"fgslStateFile");
		push(@inputUnusedVariables ,"fgslStateFile");
	    }
	    unless ( $stateFileUsed     ) {
		push(@outputUnusedVariables,"stateFile"    );
		push(@inputUnusedVariables ,"stateFile"    );
	    }
	    push(@outputUnusedVariables,"label")
		unless ( $labelUsed );
	    $stateStoreCode   =
		($rankMaximum > 0 ? " integer :: ".join(", ",map {"i".$_} 1..$rankMaximum)."\n" : "").
		(@outputUnusedVariables ? " !GCC\$ attributes unused :: ".join(", ",@outputUnusedVariables)."\n" : "").
		$stateStoreCode  ;
	    $stateRestoreCode = 
		($rankMaximum > 0 ? " integer :: ".join(", ",map {"i".$_} 1..$rankMaximum)."\n" : "").
		(@inputUnusedVariables ? " !GCC\$ attributes unused :: ".join(", ",@inputUnusedVariables)."\n" : "").
		$stateRestoreCode;		
	    if ( $allocatablesFound ) {
		$stateRestoreCode = ($dimensionalsFound ? "integer(c_size_t), allocatable, dimension(:) :: storedShape\n"  : "").
		    ($allocatablesFound ? "logical                                      :: wasAllocated\n" : "").
		    $stateRestoreCode;
	    }
	    $stateStoreCode   = " character(len=16) :: label\n".$stateStoreCode  ;
	    $methods{'stateStore'} = 
	    {
		description => "Store the state of this object to file.",
		type        => "void",
		pass        => "yes",
		modules     => join(" ",keys(%stateStoreModules)),
		argument    => [ "integer, intent(in   ) :: stateFile", "type(fgsl_file), intent(in   ) :: fgslStateFile", "integer(c_size_t), intent(in   ) :: stateOperationID"  ],
		code        => $stateStoreCode
	    };
	    $methods{'stateRestore'} = 
	    {
		description => "Restore the state of this object from file.",
		type        => "void",
		pass        => "yes",
		modules     => join(" ",keys(%stateRestoreModules)),
		argument    => [ "integer, intent(in   ) :: stateFile", "type(fgsl_file), intent(in   ) :: fgslStateFile", "integer(c_size_t), intent(in   ) :: stateOperationID"  ],
		code        => $stateRestoreCode
	    };
	    # Initialize new nodes.
	    my $preContains = 
		[
		 {
		     type       => "code" ,
		     content    => ""     ,
		     firstChild => undef(),
		     sibling    => undef(),
		     parent     => undef(),
		     source     => "Galacticus::Build::SourceTree::Process::FunctionClass::Process_FunctionClass()",
		     line       => 1
		 }
		];
	    my $postContains =
		[
		 {
		     type       => "code" ,
		     content    => ""     ,
		     firstChild => undef(),
		     sibling    => undef(),
		     parent     => undef(),
		     source     => "Galacticus::Build::SourceTree::Process::FunctionClass::Process_FunctionClass()",
		     line       => 1
		 }
		];

	    # Add variable tracking module initialization status.
	    $preContains->[0]->{'content'} .= "   logical, private :: ".$directive->{'name'}."Initialized=.false.\n\n";

	    # Generate the base class.
	    &Galacticus::Build::SourceTree::SetVisibility($node->{'parent'},$directive->{'name'}."Class","public");
	    &Galacticus::Build::SourceTree::SetVisibility($node->{'parent'},$directive->{'name'}        ,"public");
	    my $extends = exists($directive->{'extends'}) ? $directive->{'extends'} : "functionClass";
	    $preContains->[0]->{'content'} .= "   type, extends(".$extends.") :: ".$directive->{'name'}."Class\n";
	    $preContains->[0]->{'content'} .= "    private\n";
	    my $usesNode =
	    {
		type      => "moduleUse",
		moduleUse =>
		{
		    Function_Classes =>
		    {
			intrinsic => 0,
			all       => 1
		    }
		}
	    };
            $usesNode->{'moduleUse'}->{'ISO_C_Binding'} = {intrinsic => 1, all => 1}
                if ( $debugging );
            $preContains->[0]->{'content'} .= "    integer(c_size_t) :: stateOperationID=0\n";
            $usesNode->{'moduleUse'}->{'ISO_C_Binding'} =
                {
		    intrinsic => 1,
		    all       => 1
		};
            &Galacticus::Build::SourceTree::Parse::ModuleUses::AddUses($node->{'parent'},$usesNode);
	    foreach ( &List::ExtraUtils::as_array($directive->{'data'}) ) {
		if ( reftype($_) ) {
		    $_->{'scope'} = "self"
			unless ( exists($_->{'scope'}) );
		    $preContains->[0]->{'content'} .= $_->{'content'}."\n"
			if (  $_->{'scope'} eq "self" );
		} else {
		    $preContains->[0]->{'content'} .= $_."\n";
		}
	    }
	    $preContains->[0]->{'content'} .= "    contains\n";
	    $preContains->[0]->{'content'} .= "    !@ <objectMethods>\n";
	    $preContains->[0]->{'content'} .= "    !@   <object>".$directive->{'name'}."Class</object>\n";
	    my $generics;
	    foreach my $methodName ( keys(%methods) ) {
		my $method = $methods{$methodName};
		my $argumentList = "";
		my @arguments;
		if ( exists($method->{'argument'}) ) {
		    if ( UNIVERSAL::isa($method->{'argument'},"ARRAY") ) {
			push(@arguments,@{$method->{'argument'}});
		    } else {
			push(@arguments,  $method->{'argument'} );
		    }
		}
		my $separator = "";
		foreach my $argument ( @arguments ) {
		    foreach my $intrinsic ( keys(%Fortran::Utils::intrinsicDeclarations) ) {
			my $declarator = $Fortran::Utils::intrinsicDeclarations{$intrinsic};
			if ( my @matches = $argument =~ m/$declarator->{'regEx'}/ ) {
			    my $intrinsicName =                          $declarator->{'intrinsic' }  ;
			    my $type          =                 $matches[$declarator->{'type'      }] ;
			    my $attributeList =                 $matches[$declarator->{'attributes'}] ;
			    $attributeList =~ s/^\s*,?\s*//;
			    $attributeList =~ s/\s*$//;
			    my @attributes = &Fortran::Utils::Extract_Variables($attributeList, keepQualifiers => 1, removeSpaces => 1);
			    my @variables     = split(/\s*,\s*/,$matches[$declarator->{'variables' }]);
			    foreach my $variable ( @variables ) {
				$argumentList .= $separator."\\textcolor{red}{\\textless ".$intrinsicName;
				$argumentList .= "(".$type.")"
				    if ( defined($type) );
				$argumentList .= "\\textgreater} ".$variable;
				foreach my $attribute ( @attributes ) {
				    $argumentList .= "\\argin"
					if ( $attribute eq "intent(in)" );
				    $argumentList .= "\\argout"
					if ( $attribute eq "intent(out)" );
				    $argumentList .= "\\arginout"
					if ( $attribute eq "intent(inout)" );
				}
				$separator     = ",";
			    }
			}
		    }
		}
		$preContains->[0]->{'content'} .= "    !@   <objectMethod>\n";
		$preContains->[0]->{'content'} .= "    !@     <method>".$methodName."</method>\n";
		$preContains->[0]->{'content'} .= "    !@     <type>".latex_encode($method->{'type'})."</type>\n";
		$preContains->[0]->{'content'} .= "    !@     <arguments>".latex_encode($argumentList)."</arguments>\n";
		$preContains->[0]->{'content'} .= "    !@     <description>".$method->{'description'}."</description>\n";
		$preContains->[0]->{'content'} .= "    !@   </objectMethod>\n";
		if ( exists($directive->{'generic'}) ) {
		    foreach my $generic ( &List::ExtraUtils::as_array($directive->{'generic'}) ) {
			if ( grep {$_ eq $methodName} &List::ExtraUtils::as_array($generic->{'method'}) ) {
			    # This method is part of a generic method, store relevant information.
			    $generics->{$generic->{'name'}}->{'type'} = $method->{'type'};
			    push(@{ $generics->{$generic->{'name'}}->{'description'}},$method->{'description'});
			    push(@{ $generics->{$generic->{'name'}}->{'argumentList'}},latex_encode($argumentList));
			}
		    }
		}
	    }
	    foreach my $generic ( &List::ExtraUtils::hashList($generics, keyAs => "name") ) {
		$preContains->[0]->{'content'} .= "    !@   <objectMethod>\n";
		$preContains->[0]->{'content'} .= "    !@     <method>".$generic->{'name'}."</method>\n";
		$preContains->[0]->{'content'} .= "    !@     <type>".latex_encode($generic->{'type'})."</type>\n";
		$preContains->[0]->{'content'} .= "    !@     <arguments>".join(" | ",@{$generic->{'argumentList'}})."</arguments>\n";
		$preContains->[0]->{'content'} .= "    !@     <description>".join(" | ",@{$generic->{'description'}})."</description>\n";
		$preContains->[0]->{'content'} .= "    !@   </objectMethod>\n";
	    }
	    $preContains->[0]->{'content'} .= "    !@ </objectMethods>\n";
	    my $methodTable = Text::Table->new(
		{
		    is_sep => 1,
		    body   => "    procedure"
		},
		{
		    align  => "left"
		},
		{
		    is_sep => 1,
		    body   => " :: "
		},
		{
		    align  => "left"
		},
		{
		    is_sep => 1,
		    body   => " => ",
		},
		{
		    align  => "left"
		}
		);    
	    foreach ( keys(%methods) ) {
		my $method = $methods{$_};
		my $extension = "__";
		$extension = ""
		    if ( exists($method->{'code'}) );
		$methodTable->add("",$_,$directive->{'name'}.ucfirst($_).$extension);
	    }
            $preContains->[0]->{'content'} .= $methodTable->table();
            if ( exists($directive->{'generic'}) ) {
		my $genericTable = Text::Table->new(
		    {
			is_sep => 1,
			body   => "    generic :: "
		    },
		    {
			align  => "left"
		    },
		    {
			is_sep => 1,
			body   => " => ",
		    },
		    {
			align  => "left"
		    }
		    );    
		foreach ( &List::ExtraUtils::as_array($directive->{'generic'}) ) {
		    $genericTable->add($_->{'name'},join(", ",&List::ExtraUtils::as_array($_->{'method'})));
		}
		$preContains->[0]->{'content'} .= $genericTable->table();
            }
	    $preContains->[0]->{'content'} .= "   end type ".$directive->{'name'}."Class\n\n";
	    # Insert any module-scope class content.
	    foreach ( &List::ExtraUtils::as_array($directive->{'data'}) ) {
		if ( reftype($_) ) {
		    if ( exists($_->{'scope'}) && $_->{'scope'} eq "module" ) {
			$preContains->[0]->{'content'} .= $_->{'content'}."\n";
			if ( exists($_->{'threadprivate'}) && $_->{'threadprivate'} eq "yes" && $_->{'content'} =~ m/::\s*(.*)$/ ) {
			    $preContains->[0]->{'content'} .= "   !\$omp threadprivate(".$1.")\n";
			}
		    }
		}
	    }

	    # Generate class constructors
	    $preContains->[0]->{'content'} .= "   interface ".$directive->{'name'}."\n";
	    $preContains->[0]->{'content'} .= "    module procedure ".$directive->{'name'}."CnstrctrDflt\n";
	    $preContains->[0]->{'content'} .= "    module procedure ".$directive->{'name'}."CnstrctrPrmtrs\n";
	    $preContains->[0]->{'content'} .= "   end interface ".$directive->{'name'}."\n";
	    # Add a variable which records whether construction of the default object is underway.
	    my $allowRecursion = grep {exists($_->{'recursive'}) && $_->{'recursive'} eq "yes"} @classes;
	    if ( $allowRecursion ) {
		$preContains->[0]->{'content'} .= "   ! Record of whether construction of default object is underway.\n";
		$preContains->[0]->{'content'} .= "   logical :: ".$directive->{'name'}."DefaultConstructing=.false.\n";
		$preContains->[0]->{'content'} .= "   !\$omp threadprivate(".$directive->{'name'}."DefaultConstructing)\n\n";
 	    }
	    # Add method name parameter.
	    $preContains->[0]->{'content'} .= "   ! Method name parameter.\n";
	    $preContains->[0]->{'content'} .= "   type(varying_string) :: ".$directive->{'name'}."Method\n\n";
	    my $nameUsesNode =
	    {
		type      => "moduleUse",
		moduleUse =>
		{
		    ISO_Varying_String =>
		    {
			intrinsic => 0,
			all       => 1
		    }
		}
	    };
	    &Galacticus::Build::SourceTree::Parse::ModuleUses::AddUses($node->{'parent'},$nameUsesNode);
	    if ( $tree->{'type'} eq "file" ) {
		(my $fileName = $tree->{'name'}) =~ s/\.F90$/.p/;
		open(my $parametersFile,">>".$ENV{'BUILDPATH'}."/".$fileName);
		print $parametersFile $directive->{'name'}."Method\n";
		close($parametersFile);
	    }
	    # Add default implementation.
	    $preContains->[0]->{'content'} .= "   ! Default ".$directive->{'name'}." object.\n";
	    $preContains->[0]->{'content'} .= "   class(".$directive->{'name'}."Class), private , pointer :: ".$directive->{'name'}."Default => null()\n";
	    $preContains->[0]->{'content'} .= "   !\$omp threadprivate(".$directive->{'name'}."Default)\n";
	    $preContains->[0]->{'content'} .= "\n";
	    # Create default constructor.
	    $postContains->[0]->{'content'} .= "   ".($allowRecursion ? "recursive " : "")."function ".$directive->{'name'}."CnstrctrDflt()\n";
	    $postContains->[0]->{'content'} .= "      !% Return a pointer to the default {\\normalfont \\ttfamily ".$directive->{'name'}."} object.\n";
	    $postContains->[0]->{'content'} .= "      implicit none\n";
	    $postContains->[0]->{'content'} .= "      class(".$directive->{'name'}."Class), pointer :: ".$directive->{'name'}."CnstrctrDflt\n\n";
	    $postContains->[0]->{'content'} .= "      if (.not.associated(".$directive->{'name'}."Default)) ";
	    if ( $allowRecursion ) {
	        $postContains->[0]->{'content'} .= " then\n";
	        $postContains->[0]->{'content'} .= "         ".$directive->{'name'}."DefaultConstructing=.true.\n         ";
	    }
	    $postContains->[0]->{'content'} .= "call ".$directive->{'name'}."Initialize()\n";
	    if ( $allowRecursion ) {
	        $postContains->[0]->{'content'} .= "         ".$directive->{'name'}."DefaultConstructing=.false.\n";
	        $postContains->[0]->{'content'} .= "      end if\n";
	    }
	    if ( $allowRecursion ) {
	        $postContains->[0]->{'content'} .= "      if (".$directive->{'name'}."DefaultConstructing) then\n";
	        $postContains->[0]->{'content'} .= "         ".$directive->{'name'}."CnstrctrDflt => ".$directive->{'name'}."RecursiveDefault()\n";
	        $postContains->[0]->{'content'} .= "      else\n   ";
	    }
	    $postContains->[0]->{'content'} .= "      ".$directive->{'name'}."CnstrctrDflt => ".$directive->{'name'}."Default\n";
	    $postContains->[0]->{'content'} .= "      end if\n"
                if ( $allowRecursion );
	    $postContains->[0]->{'content'} .= "      return\n";
	    $postContains->[0]->{'content'} .= "   end function ".$directive->{'name'}."CnstrctrDflt\n\n";
	    # Create XML constructor.
	    $postContains->[0]->{'content'} .= "   ".($allowRecursion ? "recursive " : "")."function ".$directive->{'name'}."CnstrctrPrmtrs(parameters,copyInstance,parameterName)\n";
	    $postContains->[0]->{'content'} .= "      !% Return a pointer to a newly created {\\normalfont \\ttfamily ".$directive->{'name'}."} object as specified by the provided parameters.\n";
	    $postContains->[0]->{'content'} .= "      use Input_Parameters\n";
	    $postContains->[0]->{'content'} .= "      use Galacticus_Error\n";
	    $postContains->[0]->{'content'} .= "      implicit none\n";
	    $postContains->[0]->{'content'} .= "      class    (".$directive->{'name'}."Class), pointer :: ".$directive->{'name'}."CnstrctrPrmtrs\n";
	    $postContains->[0]->{'content'} .= "      type     (inputParameters), intent(inout)           :: parameters\n";
	    $postContains->[0]->{'content'} .= "      integer                   , intent(in   ), optional :: copyInstance\n";
	    $postContains->[0]->{'content'} .= "      character(len=*          ), intent(in   ), optional :: parameterName\n";
	    $postContains->[0]->{'content'} .= "      type     (inputParameters)                          :: subParameters\n";
	    $postContains->[0]->{'content'} .= "      type     (inputParameter ), pointer                 :: parameterNode\n"
                if ( exists($directive->{'default'}) );
	    $postContains->[0]->{'content'} .= "      type     (varying_string )                          :: message      , instanceName, parameterName_\n\n";
	    $postContains->[0]->{'content'} .= "      if (present(parameterName)) then\n";
	    $postContains->[0]->{'content'} .= "        parameterName_=parameterName\n";
	    $postContains->[0]->{'content'} .= "      else\n";
	    $postContains->[0]->{'content'} .= "        parameterName_='".$directive->{'name'}."Method'\n";
	    $postContains->[0]->{'content'} .= "      end if\n";
	    if ( exists($directive->{'default'}) ) {
	        $postContains->[0]->{'content'} .= "      if (parameterName_ == '".$directive->{'name'}."Method' .and. (.not.present(copyInstance) .or. copyInstance == 1) .and. .not.parameters%isPresent(char(parameterName_))) then\n";
	        $postContains->[0]->{'content'} .= "        call parameters%addParameter('".$directive->{'name'}."Method','".$directive->{'default'}."')\n";
	        $postContains->[0]->{'content'} .= "        parameterNode => parameters%node('".$directive->{'name'}."Method',requireValue=.true.)\n";
		$postContains->[0]->{'content'} .= "        subParameters=parameters%subParameters(char(parameterName_))\n";
    		$postContains->[0]->{'content'} .= "        allocate(".$directive->{'name'}.ucfirst($directive->{'default'})." :: ".$directive->{'name'}."CnstrctrPrmtrs)\n";
		$postContains->[0]->{'content'} .= "        select type (".$directive->{'name'}."CnstrctrPrmtrs)\n";
		$postContains->[0]->{'content'} .= "          type is (".$directive->{'name'}.ucfirst($directive->{'default'}).")\n";
		$postContains->[0]->{'content'} .= "            call debugStackPush(loc(".$directive->{'name'}."CnstrctrPrmtrs))\n"
		    if ( $debugging );
		$postContains->[0]->{'content'} .= "            ".$directive->{'name'}."CnstrctrPrmtrs=".$directive->{'name'}.ucfirst($directive->{'default'})."(subParameters)\n";
		$postContains->[0]->{'content'} .= "            call debugStackPop()\n"
		    if ( $debugging );
		$postContains->[0]->{'content'} .= "         end select\n";
                $postContains->[0]->{'content'} .= "         call parameterNode%objectSet(".$directive->{'name'}."CnstrctrPrmtrs)\n";
                $postContains->[0]->{'content'} .= "      else\n";
            }
	    $postContains->[0]->{'content'} .= "      call parameters%value(char(parameterName_),instanceName,copyInstance=copyInstance)\n";
	    $postContains->[0]->{'content'} .= "      subParameters=parameters%subParameters(char(parameterName_),copyInstance=copyInstance)\n";
	    $postContains->[0]->{'content'} .= "      select case (char(instanceName))\n";
	    foreach my $class ( @nonAbstractClasses ) {
		(my $name = $class->{'name'}) =~ s/^$directive->{'name'}//;
		$name = lcfirst($name)
		    unless ( $name =~ m/^[A-Z]{2,}/ );
		$postContains->[0]->{'content'} .= "     case ('".$name."')\n";
		$postContains->[0]->{'content'} .= "        allocate(".$class->{'name'}." :: ".$directive->{'name'}."CnstrctrPrmtrs)\n";
		$postContains->[0]->{'content'} .= "        select type (".$directive->{'name'}."CnstrctrPrmtrs)\n";
		$postContains->[0]->{'content'} .= "          type is (".$class->{'name'}.")\n";
		$postContains->[0]->{'content'} .= "            call debugStackPush(loc(".$directive->{'name'}."CnstrctrPrmtrs))\n"
		    if ( $debugging );
		$postContains->[0]->{'content'} .= "            ".$directive->{'name'}."CnstrctrPrmtrs=".$class->{'name'}."(subParameters)\n";
		$postContains->[0]->{'content'} .= "            call debugStackPop()\n"
		    if ( $debugging );
		$postContains->[0]->{'content'} .= "         end select\n";
	    }
	    $postContains->[0]->{'content'} .= "      case default\n";
	    $postContains->[0]->{'content'} .= "         message='Unrecognized type \"'//trim(instanceName)//'\" Available options are:'\n";
	    my @classNames;
	    push(@classNames,$_->{'name'})
		foreach ( @nonAbstractClasses );
	    foreach ( sort(@classNames) ) {
		(my $name = $_) =~ s/^$directive->{'name'}//;
		$name = lcfirst($name)
		    unless ( $name =~ m/^[A-Z]{2,}/ );
		$postContains->[0]->{'content'} .= "         message=message//char(10)//'   -> ".$name."'\n";
	    }
	    $postContains->[0]->{'content'} .= "         call Galacticus_Error_Report(message//".&Galacticus::Build::SourceTree::Process::SourceIntrospection::Location($node,$node->{'line'}).")\n";
            $postContains->[0]->{'content'} .= "      end select\n";
            $postContains->[0]->{'content'} .= "      end if\n"
                if ( exists($directive->{'default'}) );
 	    $postContains->[0]->{'content'} .= "      return\n";
	    $postContains->[0]->{'content'} .= "   end function ".$directive->{'name'}."CnstrctrPrmtrs\n\n";
	    
	    # Insert class code.
	    foreach my $class ( @classes ) {
		&Galacticus::Build::SourceTree::SetVisibility($node->{'parent'},$class->{'type'},"public");
		my $classTree = $class->{'tree'};
		my $classNode = $classTree->{'firstChild'};
		my $contained = 0;
		while ( $classNode ) {
		    if ( $classNode->{'type'} eq "contains" ) {
			$classNode = $classNode->{'firstChild'};
			$contained = 1;
		    }
		    if ( $contained ) {
			push(@{$postContains},$classNode);
		    } else {
			if ( $classNode->{'type'} eq "moduleUse" ) {
			    &Galacticus::Build::SourceTree::Parse::ModuleUses::AddUses($node->{'parent'},$classNode);
			} else {			    
			    push(@{$preContains },$classNode);
			}
		    }
		    $classNode = $classNode->{'sibling'};
		}
	    }
	    
	    # Create initialization function.
	    $postContains->[0]->{'content'} .= "   ".($allowRecursion ? "recursive " : "")."subroutine ".$directive->{'name'}."Initialize()\n";
	    $postContains->[0]->{'content'} .= "      !% Initialize the default {\\normalfont \\ttfamily ".$directive->{'name'}."} object.\n";
	    $postContains->[0]->{'content'} .= "      use ISO_Varying_String\n";
	    $postContains->[0]->{'content'} .= "      use Input_Parameters\n";
	    $postContains->[0]->{'content'} .= "      use Galacticus_Error\n";
	    $postContains->[0]->{'content'} .= "      use IO_HDF5\n";
	    $postContains->[0]->{'content'} .= "      implicit none\n";
	    $postContains->[0]->{'content'} .= "      type   (inputParameters) :: subParameters\n";
	    $postContains->[0]->{'content'} .= "      type   (varying_string ) :: message\n";
	    $postContains->[0]->{'content'} .= "      !\$omp critical (".$directive->{'name'}."Initialization)\n";
	    $postContains->[0]->{'content'} .= "      if (.not.".$directive->{'name'}."Initialized) then\n";
	    $postContains->[0]->{'content'} .= "         !@ <inputParameter>\n";
	    $postContains->[0]->{'content'} .= "         !@   <name>".$directive->{'name'}."Method</name>\n";
	    $postContains->[0]->{'content'} .= "         !@   <defaultValue>".$directive->{'default'}."</defaultValue>\n"
              if ( exists($directive->{'default'}) );
	    $postContains->[0]->{'content'} .= "         !@   <attachedTo>module</attachedTo>\n";
	    $postContains->[0]->{'content'} .= "         !@   <description>\n";
	    $postContains->[0]->{'content'} .= "         !@     The method to be used for {\\normalfont \\ttfamily ".$directive->{'name'}."}.\n";
	    $postContains->[0]->{'content'} .= "         !@   </description>\n";
	    $postContains->[0]->{'content'} .= "         !@   <type>string</type>\n";
	    $postContains->[0]->{'content'} .= "         !@   <cardinality>1</cardinality>\n";
	    $postContains->[0]->{'content'} .= "         !@ </inputParameter>\n";
	    $postContains->[0]->{'content'} .= "         call globalParameters%value('".$directive->{'name'}."Method',".$directive->{'name'}."Method";
	    $postContains->[0]->{'content'} .= ",defaultValue=var_str('".$directive->{'default'}."')"
               if ( exists($directive->{'default'}) );
 	    $postContains->[0]->{'content'} .= ")\n";
	    $postContains->[0]->{'content'} .= "         ".$directive->{'name'}."Initialized=.true.\n";
	    $postContains->[0]->{'content'} .= "      end if\n";
	    $postContains->[0]->{'content'} .= "      subParameters=globalParameters%subParameters('".$directive->{'name'}."Method',requirePresent=.false.)\n";
	    $postContains->[0]->{'content'} .= "      select case (char(".$directive->{'name'}."Method))\n";
	    foreach my $class ( @nonAbstractClasses ) {
		(my $name = $class->{'name'}) =~ s/^$directive->{'name'}//;
		$name = lcfirst($name)
		    unless ( $name =~ m/^[A-Z]{2,}/ );
		$postContains->[0]->{'content'} .= "     case ('".$name."')\n";
		$postContains->[0]->{'content'} .= "        allocate(".$class->{'name'}." :: ".$directive->{'name'}."Default)\n";
		$postContains->[0]->{'content'} .= "        select type (".$directive->{'name'}."Default)\n";
		$postContains->[0]->{'content'} .= "        type is (".$class->{'name'}.")\n";

		$postContains->[0]->{'content'} .= "        !# <referenceConstruct ownerLoc=\"module:".$node->{'parent'}->{'name'}."\" object=\"".$directive->{'name'}."Default\" constructor=\"".$class->{'name'}."(subParameters)\" />\n";
		$postContains->[0]->{'content'} .= "        end select\n";
	    }
	    $postContains->[0]->{'content'} .= "      case default\n";
	    $postContains->[0]->{'content'} .= "         message='Unrecognized option for [".$directive->{'name'}."Method](='//".$directive->{'name'}."Method//'). Available options are:'\n";
	    foreach ( sort(@classNames) ) {
		(my $name = $_) =~ s/^$directive->{'name'}//;
		$name = lcfirst($name)
		    unless ( $name =~ m/^[A-Z]{2,}/ );
		$postContains->[0]->{'content'} .= "        message=message//char(10)//'   -> ".$name."'\n";
	    }
	    $postContains->[0]->{'content'} .= "         call Galacticus_Error_Report(message//".&Galacticus::Build::SourceTree::Process::SourceIntrospection::Location($node,$node->{'line'}).")\n";
	    $postContains->[0]->{'content'} .= "      end select\n";
            $postContains->[0]->{'content'} .= "      ".$directive->{'name'}."Default%isDefaultOfClass=.true.\n";
	    $postContains->[0]->{'content'} .= "      !\$omp end critical (".$directive->{'name'}."Initialization)\n";
	    $postContains->[0]->{'content'} .= "      return\n";
	    $postContains->[0]->{'content'} .= "   end subroutine ".$directive->{'name'}."Initialize\n\n";

	    # Create initialization function for recursive construction of the default object.
	    if ( $allowRecursion ) {
<<<<<<< HEAD
		$postContains->[0]->{'content'} .= "   function ".$directive->{'name'}."RecursiveDefault()\n";
=======
		$postContains->[0]->{'content'} .= "   ".($allowRecursion ? "recursive " : "")."function ".$directive->{'name'}."RecursiveDefault()\n";
>>>>>>> b64b9cb5
		$postContains->[0]->{'content'} .= "      !% Construct a recursive copy of the default {\\normalfont \\ttfamily ".$directive->{'name'}."} object.\n";
		$postContains->[0]->{'content'} .= "      use Input_Parameters, only : inputParameters, globalParameters\n";
		$postContains->[0]->{'content'} .= "      use Galacticus_Error, only : Galacticus_Error_Report\n";
		$postContains->[0]->{'content'} .= "      use Function_Classes, only : debugStackPush, debugStackPop\n"
		    if ( $debugging );
		$postContains->[0]->{'content'} .= "      implicit none\n";
		$postContains->[0]->{'content'} .= "      class  (".$directive->{'name'}."Class), pointer :: ".$directive->{'name'}."RecursiveDefault\n";
		$postContains->[0]->{'content'} .= "      type   (inputParameters) :: subParameters\n";
		$postContains->[0]->{'content'} .= "      type   (varying_string ) :: message\n";
		$postContains->[0]->{'content'} .= "      subParameters=globalParameters%subParameters('".$directive->{'name'}."Method',requirePresent=.false.)\n";
		$postContains->[0]->{'content'} .= "      select case (char(".$directive->{'name'}."Method))\n";
		my @nonRecursiveTypes;
		foreach my $class ( @nonAbstractClasses ) {
		    (my $name = $class->{'name'}) =~ s/^$directive->{'name'}//;
		    $name = lcfirst($name)
			unless ( $name =~ m/^[A-Z]{2,}/ );
		    if ( exists($class->{'recursive'}) && $class->{'recursive'} eq "yes" ) {
			$postContains->[0]->{'content'} .= "     case ('".$name."')\n";
			$postContains->[0]->{'content'} .= "        allocate(".$class->{'name'}." :: ".$directive->{'name'}."RecursiveDefault)\n";
			$postContains->[0]->{'content'} .= "        select type (".$directive->{'name'}."RecursiveDefault)\n";
			$postContains->[0]->{'content'} .= "        type is (".$class->{'name'}.")\n";
			$postContains->[0]->{'content'} .= "           call debugStackPush(loc(".$directive->{'name'}."RecursiveDefault))\n"
			    if ( $debugging );
			$postContains->[0]->{'content'} .= "           ".$directive->{'name'}."RecursiveDefault=".$class->{'name'}."(subParameters,recursiveConstruct=.true.,recursiveSelf=".$directive->{'name'}."Default)\n";
			$postContains->[0]->{'content'} .= "           call ".$directive->{'name'}."RecursiveDefault\%autoHook()\n";
			$postContains->[0]->{'content'} .= "           call debugStackPop()\n"
			    if ( $debugging );
			$postContains->[0]->{'content'} .= "        end select\n";
<<<<<<< HEAD
			$postContains->[0]->{'content'} .= "        call ".$directive->{'name'}."Default%autoHook()\n";
=======
>>>>>>> b64b9cb5
		    } else {
			push(@nonRecursiveTypes,$class->{'name'});
		    }
		}
		if ( @nonRecursiveTypes ) {
		    $postContains->[0]->{'content'} .= "        case (".join(",",map {"'".$_."'"} @nonRecursiveTypes).")\n";
		    $postContains->[0]->{'content'} .= "         call Galacticus_Error_Report('this type does not support recursion'//".&Galacticus::Build::SourceTree::Process::SourceIntrospection::Location($node,$node->{'line'}).")\n";
		}
		$postContains->[0]->{'content'} .= "      case default\n";
		$postContains->[0]->{'content'} .= "         message='Unrecognized option for [".$directive->{'name'}."Method](='//".$directive->{'name'}."Method//'). Available options are:'\n";
		foreach ( sort(@classNames) ) {
		    (my $name = $_) =~ s/^$directive->{'name'}//;
		    $name = lcfirst($name)
			unless ( $name =~ m/^[A-Z]{2,}/ );
		    $postContains->[0]->{'content'} .= "        message=message//char(10)//'   -> ".$name."'\n";
		}
		$postContains->[0]->{'content'} .= "         call Galacticus_Error_Report(message//".&Galacticus::Build::SourceTree::Process::SourceIntrospection::Location($node,$node->{'line'}).")\n";
		$postContains->[0]->{'content'} .= "      end select\n";
		$postContains->[0]->{'content'} .= "      return\n";
		$postContains->[0]->{'content'} .= "   end function ".$directive->{'name'}."RecursiveDefault\n\n";
	    }

	    # Create global state store/restore functions.
	    &Galacticus::Build::SourceTree::SetVisibility($node->{'parent'},$directive->{'name'}.$_,"public")
		foreach ( "DoStateStore", "DoStateRetrieve" );
	    $postContains->[0]->{'content'} .= "  !# <galacticusStateStoreTask>\n";
	    $postContains->[0]->{'content'} .= "  !#  <unitName>".$directive->{'name'}."DoStateStore</unitName>\n";
	    $postContains->[0]->{'content'} .= "  !# </galacticusStateStoreTask>\n";
	    $postContains->[0]->{'content'} .= "  subroutine ".$directive->{'name'}."DoStateStore(stateFile,fgslStateFile,stateOperationID)\n";
	    $postContains->[0]->{'content'} .= "    !% Store the state to file.\n";
	    $postContains->[0]->{'content'} .= "    use, intrinsic :: ISO_C_Binding     , only : c_size_t\n";
	    $postContains->[0]->{'content'} .= "    use            :: FGSL              , only : fgsl_file\n";
	    $postContains->[0]->{'content'} .= "    use            :: ISO_Varying_String, only : var_str\n";
	    $postContains->[0]->{'content'} .= "    use            :: String_Handling   , only : operator(//)\n";
	    $postContains->[0]->{'content'} .= "    use            :: Galacticus_Display, only : Galacticus_Display_Message, verbosityWorking\n";
	    $postContains->[0]->{'content'} .= "    implicit none\n";
	    $postContains->[0]->{'content'} .= "    integer           , intent(in   ) :: stateFile\n";
	    $postContains->[0]->{'content'} .= "    integer(c_size_t ), intent(in   ) :: stateOperationID\n";
	    $postContains->[0]->{'content'} .= "    type   (fgsl_file), intent(in   ) :: fgslStateFile\n";
	    $postContains->[0]->{'content'} .= "    if (associated(".$directive->{'name'}."Default)) then\n";
	    $postContains->[0]->{'content'} .= "     write (stateFile) .true.\n";
	    $postContains->[0]->{'content'} .= "     call Galacticus_Display_Message(var_str('storing default object of \""  .$directive->{'name'}."\" class [position: ')//FTell(stateFile)//']',verbosity=verbosityWorking)\n";
	    $postContains->[0]->{'content'} .= "     call ".$directive->{'name'}."Default%stateStore(stateFile,fgslStateFile,stateOperationID)\n";
	    $postContains->[0]->{'content'} .= "    else\n";
	    $postContains->[0]->{'content'} .= "     write (stateFile) .false.\n";
	    $postContains->[0]->{'content'} .= "     call Galacticus_Display_Message(var_str('skipping default object of \""  .$directive->{'name'}."\" class [position: ')//FTell(stateFile)//']',verbosity=verbosityWorking)\n";
	    $postContains->[0]->{'content'} .= "    end if\n";
	    $postContains->[0]->{'content'} .= "    return\n";
	    $postContains->[0]->{'content'} .= "  end subroutine ".$directive->{'name'}."DoStateStore\n\n";
	    $postContains->[0]->{'content'} .= "  !# <galacticusStateRetrieveTask>\n";
	    $postContains->[0]->{'content'} .= "  !#  <unitName>".$directive->{'name'}."DoStateRetrieve</unitName>\n";
	    $postContains->[0]->{'content'} .= "  !# </galacticusStateRetrieveTask>\n";
	    $postContains->[0]->{'content'} .= "  subroutine ".$directive->{'name'}."DoStateRetrieve(stateFile,fgslStateFile,stateOperationID)\n";
	    $postContains->[0]->{'content'} .= "    !% Retrieve the state from file.\n";
	    $postContains->[0]->{'content'} .= "    use, intrinsic :: ISO_C_Binding     , only : c_size_t\n";
	    $postContains->[0]->{'content'} .= "    use            :: FGSL              , only : fgsl_file\n";
	    $postContains->[0]->{'content'} .= "    use            :: ISO_Varying_String, only : var_str\n";
	    $postContains->[0]->{'content'} .= "    use            :: String_Handling   , only : operator(//)\n";
	    $postContains->[0]->{'content'} .= "    use            :: Galacticus_Display, only : Galacticus_Display_Message, verbosityWorking\n";
	    $postContains->[0]->{'content'} .= "    implicit none\n";
	    $postContains->[0]->{'content'} .= "    integer           , intent(in   ) :: stateFile\n";
	    $postContains->[0]->{'content'} .= "    integer(c_size_t ), intent(in   ) :: stateOperationID\n";
	    $postContains->[0]->{'content'} .= "    type   (fgsl_file), intent(in   ) :: fgslStateFile\n";
	    $postContains->[0]->{'content'} .= "    class  (".$directive->{'name'}."Class), pointer :: default\n";
	    $postContains->[0]->{'content'} .= "    logical                                         :: initialized\n\n";
	    $postContains->[0]->{'content'} .= "    read (stateFile) initialized\n";
	    $postContains->[0]->{'content'} .= "    if (initialized) then\n";
	    $postContains->[0]->{'content'} .= "     call Galacticus_Display_Message(var_str('restoring default object of \""  .$directive->{'name'}."\" class [position: ')//FTell(stateFile)//']',verbosity=verbosityWorking)\n";
	    $postContains->[0]->{'content'} .= "     default => ".$directive->{'name'}."()\n";
	    $postContains->[0]->{'content'} .= "     call default%stateRestore(stateFile,fgslStateFile,stateOperationID)\n";
	    $postContains->[0]->{'content'} .= "    else\n";
	    $postContains->[0]->{'content'} .= "     call Galacticus_Display_Message(var_str('skipping default object of \""  .$directive->{'name'}."\" class [position: ')//FTell(stateFile)//']',verbosity=verbosityWorking)\n";
	    $postContains->[0]->{'content'} .= "    end if\n";
	    $postContains->[0]->{'content'} .= "    return\n";
	    $postContains->[0]->{'content'} .= "  end subroutine ".$directive->{'name'}."DoStateRetrieve\n\n";

	    # Create global destroy function.
	    &Galacticus::Build::SourceTree::SetVisibility($node->{'parent'},$directive->{'name'}."DoDestroy","public");
	    $postContains->[0]->{'content'} .= "  !# <functionClassDestroyTask>\n";
	    $postContains->[0]->{'content'} .= "  !#  <unitName>".$directive->{'name'}."DoDestroy</unitName>\n";
	    $postContains->[0]->{'content'} .= "  !# </functionClassDestroyTask>\n";
	    $postContains->[0]->{'content'} .= "  subroutine ".$directive->{'name'}."DoDestroy()\n";
	    $postContains->[0]->{'content'} .= "    !% Destroy the default object.\n";
	    $postContains->[0]->{'content'} .= "    implicit none\n";
	    $postContains->[0]->{'content'} .= "    !# <objectDestructor owner=\"module:".$node->{'parent'}->{'name'}."\" name=\"".$directive->{'name'}."Default\"/>\n";
	    $postContains->[0]->{'content'} .= "    return\n";
	    $postContains->[0]->{'content'} .= "  end subroutine ".$directive->{'name'}."DoDestroy\n\n";

	    # Create functions.
	    foreach my $methodName ( keys(%methods) ) {
		my $method = $methods{$methodName};
		# Insert arguments.
		my @arguments;
		if ( exists($method->{'argument'}) ) {
		    if ( UNIVERSAL::isa($method->{'argument'},"ARRAY") ) {
			push(@arguments,@{$method->{'argument'}});
		    } else {
			push(@arguments,  $method->{'argument'} );
		    }
		}
		my $pass = "yes";
		$pass = $method->{'pass'}
		    if ( exists($method->{'pass'}) );
		my $argumentList = "";
		my $argumentCode;
		if ( $pass eq "yes" ) {
		    $argumentCode .= "      class(".$directive->{'name'}."Class), intent(inout)";
		    $argumentCode .= ", target"
			if ( exists($method->{'selfTarget'}) && $method->{'selfTarget'} eq "yes" );
		    $argumentCode .= " :: self\n";
		}
		my $separator = "";
		my $unusedCode = "if (sizeof(self)<0.and.sizeof(self)>0) then\nend if\n";
		foreach my $argument ( @arguments ) {
		    (my $variables = $argument) =~ s/^.*::\s*(.*?)\s*$/$1/;
		    $argumentList .= $separator.$variables;
		    $argumentCode .= "      ".$argument."\n";
		    $separator     = ",";
		    my $declaration = &Fortran::Utils::Unformat_Variables($argument);
		    foreach ( @{$declaration->{'variables'}} ) {
			my $function = $declaration->{'intrinsic'} eq "procedure" ? "loc" : "sizeof";
			$unusedCode .= "if (".$function."(".$_.")<0.and.".$function."(".$_.")>0) then\nend if\n";
		    }
		}
		my $type;
		my $category;
		my $self;
		my $extension = "__";	       
		$extension = ""
		    if ( exists($method->{'code'}) );
		my $recursive = exists($method->{'recursive'}) && $method->{'recursive'} eq "yes" ? "recursive " : "";
		if ( $method->{'type'} eq "void" ) {
		    $category = "subroutine";
		    $type     = "";
		    $self     = "";
		} elsif ( $method->{'type'} =~ m/^class/ ) {
		    $category = "function";
		    $type     = "";
		    $self     = "      ".$method->{'type'}.", pointer :: ".$directive->{'name'}.ucfirst($methodName).$extension."\n";
		} elsif ( $method->{'type'} =~ m/^type/ || $method->{'type'} =~ m/,/ ) {
		    $category = "function";
		    $type     = "";
		    $self     = "      ".$method->{'type'}." :: ".$directive->{'name'}.ucfirst($methodName).$extension."\n";
		} else {
		    $category = "function";
		    $type     = $method->{'type'}." ";
		    $self     = "";
		}
		$postContains->[0]->{'content'} .= "   ".$recursive.$type.$category." ".$directive->{'name'}.ucfirst($methodName).$extension."(self";
		$postContains->[0]->{'content'} .= ",".$argumentList
		    unless ( $argumentList eq "" );
		$postContains->[0]->{'content'} .= ")\n";
		$postContains->[0]->{'content'} .= "      !% ".$method->{'description'}."\n";
		if ( exists($method->{'code'}) ) {
		    if ( exists($method->{'modules'}) ) {
			if ( reftype($method->{'modules'}) ) {
			    # Array of modules, with possible "only" clauses.
			    foreach my $module ( @{$method->{'modules'}} ) {
				$postContains->[0]->{'content'} .= "      use ".$module->{'name'}.(exists($module->{'only'}) ? ", only : ".join(",",@{$module->{'only'}}) : "")."\n";
			    }
			} else {
			    # Simple space-separated list of modules.
			    foreach ( split(/\s+/,$method->{'modules'}) ) {			    
				$postContains->[0]->{'content'} .= "      use".($_ eq "ISO_C_Binding" ? ", intrinsic :: " : "")." ".$_."\n";
			    }
			}
		    }
		} else {
		    $postContains->[0]->{'content'} .= "      use Galacticus_Error\n";
		}
		$postContains->[0]->{'content'} .= "      implicit none\n";
		$postContains->[0]->{'content'} .= $argumentCode;
		$postContains->[0]->{'content'} .= $self;
		if ( exists($method->{'code'}) ) {
		    my $code = "      ".$method->{'code'};
		    $code =~ s/\n/\n      /g;
		    $postContains->[0]->{'content'} .= $code."\n";
		} else {
		    $postContains->[0]->{'content'} .= "      call Galacticus_Error_Report('this is a null method - initialize the ".$directive->{'name'}." object before use'//".&Galacticus::Build::SourceTree::Process::SourceIntrospection::Location($node,$node->{'line'}).")\n";
		    if ( $category eq "function" ) {
			# Avoid warnings about unset function values.
			$postContains->[0]->{'content'} .= "      ".$directive->{'name'}.ucfirst($methodName).$extension."=";
			my $setValue;
			if ( $method->{'type'} =~ m/^class/ ) {
			    $setValue = "> null()";
			} elsif ( $method->{'type'} =~ m/^type\s*\(\s*(.*)\s*\)/ ) {
			    if ( $method->{'type'} =~ m/,\s*pointer/ ) {
				$setValue = ">null()";
			    } else {
				$setValue = $1."()";
			    }
			} elsif ( $method->{'type'} =~ m/^integer/ ) {
			    $setValue = "0";
			} elsif ( $method->{'type'} =~ m/^double\s+precision/ ) {
			    $setValue = "0.0d0";
			} elsif ( $method->{'type'} =~ m/^logical/ ) {
			    $setValue = ".false.";
			}
			die("Process_FunctionClass(): do not know how to set '".$method->{'type'}."'")
			    unless ( defined($setValue) );
			$postContains->[0]->{'content'} .= $setValue."\n";
		    }
		    $postContains->[0]->{'content'} .= "      return\n";
		    # <workaround type="gfortran" PR="41209" url="https://gcc.gnu.org/bugzilla/show_bug.cgi?id=41209"/>
		    $postContains->[0]->{'content'} .= $unusedCode;
		}
		$postContains->[0]->{'content'} .= "   end ".$category." ".$directive->{'name'}.ucfirst($methodName).$extension."\n\n";
	    }
 	    
	    # Generate documentation.
	    my $documentation = "\\subsubsection{".$directive->{'descriptiveName'}."}\\label{sec:methods".ucfirst($directive->{'name'})."}\n\n";
	    $documentation   .= "Additional implementations for ".lc($directive->{'descriptiveName'})." are added using the {\\normalfont \\ttfamily ".$directive->{'name'}."} class.\n";
	    $documentation   .= "The implementation should be placed in a file containing the directive:\n";
	    $documentation   .= "\\begin{verbatim}\n";
	    $documentation   .= "!# <".$directive->{'name'}." name=\"".$directive->{'name'}."MyImplementation\">\n";
	    $documentation   .= "!# <description>A short description of the implementation.</description>\n";
	    $documentation   .= "!# </".$directive->{'name'}.">\n";
	    $documentation   .= "\\end{verbatim}\n";
	    $documentation   .= "where {\\normalfont \\ttfamily MyImplementation} is an appropriate name for the implemention. This file should be treated as a regular Fortran module, but without the initial {\\normalfont \\ttfamily module} and final {\\normalfont \\ttfamily end module} lines. That is, it may contain {\\normalfont \\ttfamily use} statements and variable declarations prior to the {\\normalfont \\ttfamily contains} line, and should contain all functions required by the implementation after that line. Function names should begin with {\\normalfont \\ttfamily ".&LaTeX_Breakable($directive->{'name'}."MyImplementation")."}. The file \\emph{must} define a type that extends the {\\normalfont \\ttfamily ".$directive->{'name'}."Class} class (or extends another type which is itself an extension of the {\\normalfont \\ttfamily ".$directive->{'name'}."Class} class), containing any data needed by the implementation along with type-bound functions required by the implementation. The following type-bound functions are required (unless inherited from the parent type):\n";
	    $documentation   .= "\\begin{description}\n";
	    # Create functions.
	    foreach my $methodName ( keys(%methods) ) {
		my $method = $methods{$methodName};
		$documentation   .= "\\item[{\\normalfont \\ttfamily ".$methodName."}] ".$method->{'description'};
		if ( exists($method->{'code'}) ) {
		    $documentation .= " A default implementation exists. If overridden the following interface must be used:\n";
		} else {
		    $documentation .= " Must have the following interface:\n";
		}
		$documentation   .= "\\begin{lstlisting}[language=Fortran,basicstyle=\\small\\ttfamily,escapechar=@,breaklines,prebreak=\\&,postbreak=\\&\\space\\space,columns=flexible,keepspaces=true,breakautoindent=true,breakindent=10pt]\n";
		# Insert arguments.
		my @arguments;
		if ( exists($method->{'argument'}) ) {
		    if ( UNIVERSAL::isa($method->{'argument'},"ARRAY") ) {
			push(@arguments,@{$method->{'argument'}});
		    } else {
			push(@arguments,  $method->{'argument'} );
		    }
		}
		unshift(@arguments,"class(".$directive->{'name'}."Class), intent(inout) :: self");
		my $argumentList = "";
		my $separator    = "";
		my @argumentDefinitions;
		foreach my $argument ( @arguments ) {
		    if ( $argument =~ $Fortran::Utils::variableDeclarationRegEx ) {
			my $intrinsic     = $1;
			my $type          = $2;
			my $attributeList = $3;
			my $variableList  = $4;
			my @variables  = &Fortran::Utils::Extract_Variables($variableList,keepQualifiers => 1,lowerCase => 0);
			my $declaration =
			{
			    intrinsic  => $intrinsic,
			    attributes => $attributeList,
			    variables  => \@variables
			}; 
			if ( defined($type) ) {
			    $type =~ s/\((.*)\)/$1/;
			    $declaration->{'type'} = $type;
			}
			if ( defined($attributeList) ) {
			    $attributeList =~ s/^\s*,\s*//;
			    my @attributes = &Fortran::Utils::Extract_Variables($attributeList,keepQualifiers => 1);
			    $declaration->{'attributes'} = \@attributes;
			}
			push(@argumentDefinitions,$declaration);
		    } else {
			print "Argument does not match expected pattern:\n\t".$argument."\n";
			die("Functions_Generate_Output: argument parse error");
		    }
		    (my $variables = $argument) =~ s/^.*::\s*(.*?)\s*$/$1/;
		    $argumentList .= $separator.$variables;
		    $separator     = ",";
		}
		my $type;
		my $category;
		if ( $method->{'type'} eq "void" ) {
		    $category = "subroutine";
		    $type     = "";
		} else {
		    $category = "function";
		    $type     = $method->{'type'}." ";
		}
		$documentation .= "   ".$type.$category." myImplementation".ucfirst($methodName)."(";
		$documentation .= $argumentList
		    unless ( $argumentList eq "" );
		$documentation .= ")\n";
		$documentation .= &Fortran::Utils::Format_Variable_Definitions(\@argumentDefinitions);
		$documentation .= "   end ".$type.$category." myImplementation".ucfirst($methodName)."\n";
		$documentation .= "\\end{lstlisting}\n\n";
	    }
	    $documentation   .= "\\end{description}\n\n";	    
	    $documentation   .= "Existing implementations are:\n";
	    $documentation   .= "\\begin{description}\n";
	    foreach my $className ( keys(%classes) ) {
		my $class = $classes{$className};
		$documentation   .= "\\item[{\\normalfont \\ttfamily ".$class->{'name'}."}] ".$class->{'description'};
		$documentation   .= " \\iflabelexists{phys:".$directive->{'name'}.":".$class->{'name'}."}{See \\S\\ref{phys:".$directive->{'name'}.":".$class->{'name'}."}.}{}\n";
	    }
	    $documentation   .= "\\end{description}\n\n";
	    system("mkdir -p doc/methods");
	    open(my $docHndl,">doc/methods/".$directive->{'name'}.".tex");
	    print $docHndl $documentation;
	    close($docHndl);
	    # Insert into tree.	
	    # <workaround type="gfortran" PR="41209" url="https://gcc.gnu.org/bugzilla/show_bug.cgi?id=41209"/>		    
	    # To allow processing of "GCC attributes unused" directives by our preprocessor (since GCC does not support them yet),
	    # we parse and process our generated code here, before serializing it back into the original node. Should we need to
	    # retain this behavior permanently it would be cleaner to just generate the code as text (i.e. not in a node), then
	    # parse into a tree and unshift() it to the start of the postcontains array.	    
	    my $treeTmp = &Galacticus::Build::SourceTree::ParseCode ($postContains->[0]->{'content'},'Galacticus::Build::SourceTree::Process::FunctionClass::Process_FunctionClass()');
	    &Galacticus::Build::SourceTree::ProcessTree($treeTmp);
	    $postContains->[0]->{'content'} = &Galacticus::Build::SourceTree::Serialize($treeTmp);
	    # </workaround>
	    &Galacticus::Build::SourceTree::InsertAfterNode   ($node            ,$preContains );
	    &Galacticus::Build::SourceTree::InsertPostContains($node->{'parent'},$postContains);
	}
	$node = &Galacticus::Build::SourceTree::Walk_Tree($node,\$depth);
    }
}

sub LaTeX_Breakable {
    my $text = shift;
    $text =~ s/([a-z])([A-Z])/$1\\-$2/g;
    return $text;
}

sub trimlc {
    (my $result = lc(shift())) =~ s/^\s+|\s+$//g;
    return $result;
}

sub striplc {
    (my $result = lc(shift())) =~ s/\s//g;
    return $result;
}

1;

#  LocalWords:  nonAbstractClass<|MERGE_RESOLUTION|>--- conflicted
+++ resolved
@@ -636,11 +636,7 @@
 		my $allowedParameters;
 		my $declarationMatches = 0;
 		while ( $node ) {
-<<<<<<< HEAD
-		    if ( $node->{'type'} eq "function" && (grep {$_ eq $node->{'name'}} @constructors) && $node->{'opener'} =~ m/^\s*function\s+$node->{'name'}\s*\(\s*parameters\s*(\s*,\s*recursiveConstruct\s*,\s*recursiveSelf\s*)??\)/ ) {
-=======
 		    if ( $node->{'type'} eq "function" && (grep {$_ eq $node->{'name'}} @constructors) && $node->{'opener'} =~ m/^\s*(recursive)??\s+function\s+$node->{'name'}\s*\(\s*parameters\s*(\s*,\s*recursiveConstruct\s*,\s*recursiveSelf\s*)??\)/ ) {
->>>>>>> b64b9cb5
 			# Extract the name of the return variable in this function.
 			my $result = ($node->{'opener'} =~ m/result\s*\(\s*([a-zA-Z0-9_]+)\s*\)\s*$/) ? $1 : $node->{'name'};
 			# Check if this is the parameters constructor.
@@ -1107,42 +1103,6 @@
 				$assignments .= "call destination%".$name."%autoHook()\n";
 				if ( grep {$_ eq "pointer"}  @{$declaration->{'attributes'}} ) {
 				    $assignments .= "end if\n";
-				}
-			    }
-			}
-		    }
-		    # Perform any increments.
-		    if ( exists($class->{'deepCopy'}->{'increment'}) ) {
-			my @increments = map {{variable => $_}} split(/\s*,\s*/,$class->{'deepCopy'}->{'increment'}->{'variables'});
-			foreach ( @increments ) {
-			    ($_->{'host'} = $_->{'variable'}) =~ s/^([^%]+)%.+/$1/;
-			}
-			foreach my $object ( @{$declaration->{'variables'}} ) {
-			    (my $name = $object) =~ s/^([a-zA-Z0-9_]+).*/$1/; # Strip away anything (e.g. assignment operators) after the variable name.
-			    foreach my $increment ( @increments ) {
-				if ( lc($increment->{'host'}) eq lc($name) ) {
-				    $assignments .= "!\$omp atomic\n"
-					if ( exists($class->{'deepCopy'}->{'increment'}->{'atomic'}) && $class->{'deepCopy'}->{'increment'}->{'atomic'} eq "yes" );
-				    $assignments .= "destination\%".$increment->{'variable'}."=destination\%".$increment->{'variable'}."+1\n";
-				}
-			    }
-			}
-		    }
-		    # Perform any explicit deep copies.
-		    if ( exists($class->{'deepCopy'}->{'deepCopy'}) ) {
-			my @deepCopies = split(/\s*,\s*/,$class->{'deepCopy'}->{'deepCopy'}->{'variables'});
-			foreach my $object ( @{$declaration->{'variables'}} ) {
-			    foreach my $deepCopy ( @deepCopies ) {
-				if ( lc($object) eq lc($deepCopy) ) {
-				    $assignments .= "nullify(destination\%".$object.")\n";
-				    $assignments .= "allocate(destination\%".$object.",mold=self\%".$object.")\n";
-				    if ( exists($class->{'deepCopy'}->{'deepCopy'}->{'function'}) ) {
-					$deepCopyModules{$class->{'deepCopy'}->{'deepCopy'}->{'module'}} = 1
-					    if ( exists($class->{'deepCopy'}->{'deepCopy'}->{'module'}) );
-					$assignments .= "if (associated(self\%".$object.")) call ".$class->{'deepCopy'}->{'deepCopy'}->{'function'}."(self\%".$object.",destination\%".$object.")\n";
-				    } else {
-					$assignments .= "if (associated(self\%".$object.")) call self\%".$object."\%deepCopy(destination\%".$object.")\n";
-				    }
 				}
 			    }
 			}
@@ -2511,11 +2471,7 @@
 
 	    # Create initialization function for recursive construction of the default object.
 	    if ( $allowRecursion ) {
-<<<<<<< HEAD
-		$postContains->[0]->{'content'} .= "   function ".$directive->{'name'}."RecursiveDefault()\n";
-=======
 		$postContains->[0]->{'content'} .= "   ".($allowRecursion ? "recursive " : "")."function ".$directive->{'name'}."RecursiveDefault()\n";
->>>>>>> b64b9cb5
 		$postContains->[0]->{'content'} .= "      !% Construct a recursive copy of the default {\\normalfont \\ttfamily ".$directive->{'name'}."} object.\n";
 		$postContains->[0]->{'content'} .= "      use Input_Parameters, only : inputParameters, globalParameters\n";
 		$postContains->[0]->{'content'} .= "      use Galacticus_Error, only : Galacticus_Error_Report\n";
@@ -2544,10 +2500,6 @@
 			$postContains->[0]->{'content'} .= "           call debugStackPop()\n"
 			    if ( $debugging );
 			$postContains->[0]->{'content'} .= "        end select\n";
-<<<<<<< HEAD
-			$postContains->[0]->{'content'} .= "        call ".$directive->{'name'}."Default%autoHook()\n";
-=======
->>>>>>> b64b9cb5
 		    } else {
 			push(@nonRecursiveTypes,$class->{'name'});
 		    }
