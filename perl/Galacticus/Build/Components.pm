# Contains a Perl module which implements processing of "component" directives in the Galacticus build system.

package Component;
my $galacticusPath;
if ( exists($ENV{"GALACTICUS_ROOT_V094"}) ) {
    $galacticusPath = $ENV{"GALACTICUS_ROOT_V094"};
    $galacticusPath .= "/" unless ( $galacticusPath =~ m/\/$/ );
} else {
    $galacticusPath = "./";
}
unshift(@INC, $galacticusPath."perl"); 
use strict;
use warnings;
use utf8;
use DateTime;
use Data::Dumper;
use Text::Table;
use Text::Template 'fill_in_string';
use Sort::Topological qw(toposort);
use Scalar::Util 'reftype';
use XML::SAX::ParserFactory;
use XML::Validator::Schema;
use LaTeX::Encode;
use Carp 'verbose';
require File::Changes;
require Fortran::Utils;
require Galacticus::Build::Hooks;
require Galacticus::Build::Components::Utils;
require Galacticus::Build::Components::CodeGeneration;
require Galacticus::Build::Components::TreeNodes;
require Galacticus::Build::Components::NodeEvents;
require Galacticus::Build::Components::BaseTypes;
require Galacticus::Build::Components::Classes;
require Galacticus::Build::Components::Implementations;
require Galacticus::Build::Components::Properties;
require Galacticus::Build::Components::Properties::Set;
require Galacticus::Build::Components::Attributes;
require Galacticus::Build::Components::DataTypes;
$SIG{ __DIE__ } = sub { Carp::confess( @_ ) };

# Insert hooks for our functions.
%Hooks::moduleHooks = 
    (
     %Hooks::moduleHooks,
     component => 
     {
	 parse    => \&Components_Parse_Directive,
	 generate => \&Components_Generate_Output,
	 validate => \&Components_Validate
     }
    );

# Include debugging code.
my $debugging                           = 0;

# Switch to control gfortran workarounds.
my $workaround                         = 1;

# Adjectives for attributes.
my %attributeAdjective =
    (
     get  => "isGettable" ,
     set  => "isSettable" ,
     rate => "isEvolvable"
    );

sub Components_Validate {
    # Validate a component document.
    my $document  = shift;
    my $file      = shift;
    my $validator = XML::Validator::Schema->new(file => $galacticusPath."schema/componentSchema.xsd");
    my $parser    = XML::SAX::ParserFactory->parser(Handler => $validator); 
    eval { $parser->parse_string($document) };
    die "Galacticus::Build::Components::Components_Validate(): validation failed in file ".$file.":\n".$@
	if ( $@ );
}

sub Components_Parse_Directive {
    # Parse content for a "component" directive.
    my $build = shift;

    # Assert that we have a name and class.
    die("Galacticus::Build::Components::Components_Parse_Directive: no currentDocument present")
	unless ( exists($build->{'currentDocument'}           ) );
    die("Galacticus::Build::Components::Components_Parse_Directive: no name present"           )
	unless ( exists($build->{'currentDocument'}->{'name' }) );
    die("Galacticus::Build::Components::Components_Parse_Directive: no class present"          )
	unless ( exists($build->{'currentDocument'}->{'class'}) );
    # Construct an ID for this component.
    my $componentID = ucfirst($build->{'currentDocument'}->{'class'}).ucfirst($build->{'currentDocument'}->{'name'});    
    # Store a copy of the component's defining document.
    $build->{'components'}->{$componentID} = $build->{'currentDocument'};
}

sub Components_Generate_Output {
    # Generate output for a "component" directive.
    my $build = shift;

    # Sort hooks.
    my @hooks = map
    {{name => $_, hook => $Galacticus::Build::Component::Utils::componentUtils{$_}}}
    &ExtraUtils::sortedKeys(\%Galacticus::Build::Component::Utils::componentUtils);

    # Iterate over phases.
    print "--> Phase:\n";
    foreach my $phase ( "preValidate", "default", "gather", "scatter", "postValidate", "content", "types", "functions" ) {
	print "   --> ".ucfirst($phase)."...\n";
	foreach my $hook ( @hooks ) {	
	    if ( exists($hook->{'hook'}->{$phase}) ) {
		foreach my $function ( &ExtraUtils::as_array($hook->{'hook'}->{$phase}) ) {
		    print "      --> ".$hook->{'name'}."\n";
		    &{$function}($build);
		}
	    }
	}
    }
    # Iterate over all functions, calling them with the build data object.
    &{$_}($build)
	foreach (
	    # Create an initialization method.
	    \&Generate_Initialization_Function                       ,
	    # Generate a finalization method.
	    \&Generate_Finalization_Function                         ,
	    # Generate functions to map other functions over components.
	    \&Generate_Map_Functions                                 ,
	    # Generate functions to dump nodes.
	    \&Generate_Node_Dump_Function                            ,
	    # Generate functions to output nodes.
	    \&Generate_Node_Output_Functions                         ,
	    # Generate functions to serialize/deserialize nodes to/from arrays.
	    \&Generate_Node_Serialization_Functions                  ,
	    # Generate functions compute offsets into serialization arrays.
	    \&Generate_Node_Offset_Functions                         ,
	    # Generate functions to get property names from a supplied index.
	    \&Generate_Node_Property_Name_From_Index_Function        ,
	    # Generate function to copy one node to another.
	    \&Generate_Node_Copy_Function                            ,
	    # Generate function to move one node to another.
	    \&Generate_Node_Move_Function                            ,
	    # Generate a tree node creation function.
	    \&Generate_Tree_Node_Creation_Function                   ,
	    # Generate a tree node destruction function.
	    \&Generate_Tree_Node_Destruction_Function                ,
	    # Generate a tree node builder function.
	    \&Generate_Tree_Node_Builder_Function                    ,
	    # Generate type name functions.
	    \&Generate_Type_Name_Functions                           ,
	    # Generate component assignment function.
	    \&Generate_Component_Assignment_Function                 ,
	    # Generate component class destruction functions.
	    \&Generate_Component_Class_Destruction_Functions         ,
	    # Generate component class removal functions.
	    \&Generate_Component_Class_Removal_Functions             ,
	    # Generate component class move functions.
	    \&Generate_Component_Class_Move_Functions                ,
	    # Generate dump functions for each component class.
	    \&Generate_Component_Class_Dump_Functions                ,
	    # Generate builder functions for each component class.
	    \&Generate_Component_Class_Builder_Functions             ,
	    # Generate initializor functions for each component class.
	    \&Generate_Component_Class_Initializor_Functions         ,
	    # Generate output functions for each component class.
	    \&Generate_Component_Class_Output_Functions              ,
	    # Generate functions to determine if an implementation is active.
	    \&Generate_Is_Active_Functions                           ,
	    # Generate component implementation destruction functions.
	    \&Generate_Component_Implementation_Destruction_Functions,
	    # Generate ODE solver initialization functions.
	    \&Generate_Node_ODE_Initialization_Functions             ,
	    # Generate dump functions for each implementation.
	    \&Generate_Implementation_Dump_Functions                 ,
	    # Generate initializor functions for each implementation.
	    \&Generate_Implementation_Initializor_Functions          ,
	    # Generate builder functions for each implementation.
	    \&Generate_Implementation_Builder_Functions              ,
	    # Generate output functions for each implementation.
	    \&Generate_Implementation_Output_Functions               ,
	    # Generate functions to get the name of properties from an index.
	    \&Generate_Implementation_Name_From_Index_Functions      ,
	    # Generate serialization/deserialization functions for each implementation.
	    \&Generate_Implementation_Serialization_Functions        ,
	    # Generate serialization offset functions for each implementation.
	    \&Generate_Implementation_Offset_Functions               ,
	    # Generate component count methods.
	    \&Generate_Component_Count_Functions                     ,
	    # Generate component get methods.
	    \&Generate_Component_Get_Functions                       ,
	    # Generate component destruction functions.
	    \&Generate_Component_Destruction_Functions               ,
	    # Generate component creation functions.
	    \&Generate_Component_Creation_Functions                  ,
	    # Generate component class default value functions.
	    \&Generate_Component_Class_Default_Value_Functions       ,
	    # Generate functions for getting/setting/rating value via a deferred function.
	    \&Generate_Deferred_GSR_Function                         ,
	    # Generate functions for getting/setting/rating value directly.
	    \&Generate_GSR_Functions                                 ,
	    # Generate functions for returning which components support getting/setting/rating.
	    \&Generate_GSR_Availability_Functions                    ,
	    # Insert code for type-definitions.
	    \&Insert_Type_Definitions                                ,
	    # Generate module status.
	    \&Generate_Initialization_Status                         ,
	    # Generate objects that record which type of component will be used by default.
	    \&Generate_Default_Component_Sources                     ,
	    # Generate records of which component implementations are selected.
	    \&Generate_Active_Implementation_Records                 ,
	    # Generate variables that record offsets for serialization.
	    \&Generate_Serialization_Offset_Variables                ,
	    # Generate deferred procedure pointers.
	    \&Generate_Deferred_Procedure_Pointers                   ,
	    # Generate deferred binding procedure pointers.
	    \&Generate_Deferred_Binding_Procedure_Pointers           ,
	    # Generate deferred binding procedure pointers.
	    \&Generate_Deferred_Binding_Functions                    ,
	    # Generate required null binding functions.
	    \&Generate_Null_Binding_Functions                        ,
	    # Generate all interfaces.
	    \&Generate_Interfaces                                    ,
	    # Insert the "contains" line.
	    \&Insert_Contains
	);

    # Insert all functions into content.
    $build->{'content'} .= join("\n",@{$build->{'code'}->{'functions'}})."\n";
    
    # Insert include statements to bring in all functions associated with components.
    my @includeDependencies;
    foreach my $component ( @{$build->{'componentIdList'}} ) {
     	if ( exists($build->{'components'}->{$component}->{'functions'}) ) {
     	    $build->{'content'} .= "  include \"".$build->{'components'}->{$component}->{'functions'}."\"\n";
     	    push(@includeDependencies,$build->{'components'}->{$component}->{'functions'});
     	}
    }

    # Create a Makefile to specify dependencies on these include files.
    open(makeFile,">".$ENV{'BUILDPATH'}."/Makefile_Component_Includes.tmp");
    print makeFile $ENV{'BUILDPATH'}."/objects.nodes.o:".join("",map {" ".$ENV{'BUILDPATH'}."/".$_} @includeDependencies)
	if ( scalar(@includeDependencies) > 0 );
    close(makeFile);
    &File_Changes::Update($ENV{'BUILDPATH'}."/Makefile_Component_Includes" ,$ENV{'BUILDPATH'}."/Makefile_Component_Includes.tmp" );

}

sub Get_Type {
    # Returns the type of a method of pipe.
    my $build->{'currentDocument'} = shift;
    # Assume scalar type by default
    my $type = "scalar";
    # If a type is specified, then return it instead.
    if ( exists($build->{'currentDocument'}->{'type'}) ) {$type = $build->{'currentDocument'}->{'type'}};
    return $type;
}

sub pad {
    # Pad a string to give nicely aligned formatting in the output code.
    die("pad() requires two arguments")
	unless (scalar(@_) == 2);
    my $text       = shift;
    my $padLength  = $_[0];
<<<<<<< HEAD
=======
    my $paddedText = $text.($padLength > length($text) ? " " x ($padLength-length($text)) : "");
    return $paddedText;
}

sub padImplementationProperty {
    # Pad a string to give nicely aligned formatting in the output code.
    my $text     = shift;
    my @extraPad = @{$_[0]};
    my $padLength = $implementationPropertyNameLengthMax+$extraPad[0];
    $padLength = $extraPad[1] if ($extraPad[1] > $padLength);
    my $paddedText = $text." " x ($padLength-length($text));
    return $paddedText;
}

sub padComponentClass {
    # Pad a string to give nicely aligned formatting in the output code.
    my $text     = shift;
    my @extraPad = @{$_[0]};
    my $padLength = $classNameLengthMax+$extraPad[0];
    $padLength = $extraPad[1] if ($extraPad[1] > $padLength);
    my $paddedText = $text." " x ($padLength-length($text));
    return $paddedText;
}

sub padImplementation {
    # Pad a string to give nicely aligned formatting in the output code.
    my $text       = shift;
    my @extraPad   = @{$_[0]};
    my $padLength  = $implementationNameLengthMax+$extraPad[0];
    $padLength     = $extraPad[1] if ($extraPad[1] > $padLength);
    my $paddedText = $text." " x ($padLength-length($text));
    return $paddedText;
}

sub padFullyQualified {
    # Pad a string to give nicely aligned formatting in the output code.
    my $text       = shift;
    my @extraPad   = @{$_[0]};
    my $padLength  = $fullyQualifiedNameLengthMax+$extraPad[0];
    $padLength     = $extraPad[1] if ($extraPad[1] > $padLength);
    my $paddedText = $text." " x ($padLength-length($text));
    return $paddedText;
}

sub padProperty {
    # Pad a string to give nicely aligned formatting in the output code.
    my $text     = shift;
    my @extraPad = @{$_[0]};
    my $padLength = $propertyNameLengthMax+$extraPad[0];
    $padLength = $extraPad[1] if ($extraPad[1] > $padLength);
    my $paddedText = $text." " x ($padLength-length($text));
    return $paddedText;
}
>>>>>>> b0eb5c3f

    die("pad(): text is too long to pad: '".$text."'")
	if ( length($text) > $padLength );
    
    my $paddedText = $text." " x ($padLength-length($text));
    return $paddedText;
}

sub Generate_Implementations {
    # Generate a type for each component implementation.
    my $build = shift;
    # Create classes for each specific implementation.
    foreach my $componentID ( @{$build->{'componentIdList'}} ) {
	# Get the implementation.
	my $component          = $build->{'components'}->{$componentID};
	# Get the parent class.
	my $componentClassName = $component->{'class'};
    	# Determine the name of the class which this component extends (use the "nodeComponent" class by default).
    	my $extensionOf = 
	    exists($component->{'extends'})
	    ?
	    "nodeComponent".ucfirst($component->{'extends'}->{'class'}).ucfirst($component->{'extends'}->{'name'})
	    : 
	    "nodeComponent".ucfirst($componentClassName);
     	# Create data objects to store all of the linked data for this component.
	my @dataContent;
    	foreach ( &ExtraUtils::sortedKeys($component->{'content'}->{'data'}) ) {
    	    my $type = &DataTypes::dataObjectName($component->{'content'}->{'data'}->{$_});
	    (my $typeDefinition, my $typeLabel) = &DataTypes::dataObjectDefinition($component->{'content'}->{'data'}->{$_});
	    $typeDefinition->{'variables'} = [ $_ ];
	    push(
		@dataContent,
		$typeDefinition
		);
    	}
	# Create a list for type-bound functions.
	my @typeBoundFunctions;
	# Add binding for deferred create function set function.
	push(
	    @typeBoundFunctions,
	    {type => "procedure", pass => "nopass", name => "createFunctionSet", function => $componentID."CreateFunctionSet", description => "Set the function used to create {\\normalfont \\ttfamily ".$componentID."} components.", returnType => "\\void", arguments => "\\textcolor{red}{\\textless function()\\textgreater}"}
	    )
	    if ( 
		exists($component->{'createFunction'})
		&&
		$component->{'createFunction'}->{'isDeferred'}
	    );
     	# If this component has bindings defined, scan through them and create an appropriate method.
    	if ( exists($component->{'bindings'}) ) {
    	    foreach ( @{$component->{'bindings'}->{'binding'}} ) {
		my %function = (
		    type        => "procedure",
		    name        => $_->{'method'}
		    );
		if ( ! $_->{'isDeferred'} ) {
		    # Binding is not deferred, simply map to the given function.
		    $function{'function'} = $_->{'function'};
		} else {
		    # Binding is deferred, map to a suitable wrapper function.
		    $function{'function'   } = $componentID.$_->{'method'};
		    $function{'returnType' } = &DataTypes::dataObjectDocName($_->{'interface'});
		    $function{'arguments'  } = "";
		    $function{'description'} = "Get the {\\normalfont \\ttfamily ".$_->{'method'}."} property of the {\\normalfont \\ttfamily ". $componentID."} component.";
		    # Also add bindings to functions to set and test the deferred function.
		    my %setFunction = (
			type        => "procedure",
			pass        => "nopass",
			name        => $_->{'method'}."Function",
			function    => $componentID.$_->{'method'}."DeferredFunctionSet",
			returnType  => "\\void",
			arguments   => "procedure(".$componentID.$_->{'method'}."Interface) deferredFunction",
			description => "Set the function for the deferred {\\normalfont \\ttfamily ".$_->{'method'}."} propert of the {\\normalfont \\ttfamily ". $componentID."} component."
			);
		    my %testFunction = (
			type        => "procedure",
			pass        => "nopass",
			name        => $_->{'method'}."FunctionIsSet",
			function    => $componentID.$_->{'method'}."DfrrdFnctnIsSet",
			returnType  => "\\logicalzero",
			arguments   => "",
			description => "Specify whether the deferred function for the {\\normalfont \\ttfamily ".$_->{'method'}."} property of the {\\normalfont \\ttfamily ". $componentID."} component has been set."
			);
		    push(@typeBoundFunctions,\%setFunction,\%testFunction);
		}
		foreach my $attribute ( "description", "returnType", "arguments" ) {
		    $function{$attribute} = $_->{$attribute}
		    if ( exists($_->{$attribute}) );
		}
		push(@typeBoundFunctions,\%function);
	    }
	}
	# Iterate over properties.
	foreach my $propertyName ( &ExtraUtils::sortedKeys($component->{'properties'}->{'property'}) ) {
	    # Get the property.
	    my $property = $component->{'properties'}->{'property'}->{$propertyName};
	    push(
		@typeBoundFunctions,
		{type => "procedure", pass => "nopass", name => $propertyName."IsGettable", function => "Boolean_".ucfirst($Utils::booleanLabel[$property->{'attributes'}->{'isGettable'}])},
		{type => "procedure", pass => "nopass", name => $propertyName."IsSettable", function => "Boolean_".ucfirst($Utils::booleanLabel[$property->{'attributes'}->{'isSettable'}])}
		);
	}
	# Create the type.
	$build->{'types'}->{'nodeComponent'.ucfirst($componentID)} = {
	    name           => "nodeComponent".ucfirst($componentID),
	    comment        => "Class for the ".$component->{'name'}." implementation of the ".$componentClassName." component.",
	    isPublic       => 1,
	    extends        => $extensionOf,
	    boundFunctions => \@typeBoundFunctions,
	    dataContent    => \@dataContent
	};
    }
}

sub Generate_Active_Implementation_Records{
    # Generate records of which component implementations are selected.
    my $build = shift;
    # Create a table.
    my $recordTable = Text::Table->new(
	{
	    is_sep => 1,
	    body   => "  logical :: "
	},
	{
	    align  => "left"
	},
	{
	    is_sep => 1,
	    body   => "=.false."
	}
	);
    # Iterate over all component implementations.
    foreach ( @{$build->{'componentIdList'}} ) {
	$recordTable->add("nodeComponent".$_."IsActive");
    }
    # Insert into the document.
    $build->{'content'} .= "  ! Records of which component implementations are active.\n";
    $build->{'content'} .= $recordTable->table()."\n";
}

sub Generate_Deferred_Binding_Procedure_Pointers {
    # Generate deferred binding procedure pointers.
    my $build = shift;
    # Initialize data content.
    my @dataContent;
    # Initialize class pointers.
    my %classPointers;
    # Iterate over component implementations.
    foreach my $componentID ( @{$build->{'componentIdList'}} ) {
	# Get the component.
	my $component = $build->{'components'}->{$componentID};
	# Iterate over bindings.
	foreach my $binding ( @{$component->{'bindings'}->{'binding'}} ) {
	    if ( $binding->{'isDeferred'} ) {
		# Create a pointer for the component class level if needed.
		my $classFunctionName = $component->{'class'}.ucfirst($binding->{'method'});
		if ( $binding->{'bindsTo'} eq 'componentClass' && ! exists($classPointers{$classFunctionName}) ) {
		    push(
			@dataContent,
			{
			    intrinsic  => "procedure",
			    type       => $component->{'class'}.ucfirst($binding->{'method'})."Interface",
			    attributes => [ "pointer" ],
			    variables  => [ $classFunctionName."Deferred" ]
			},
			{
			    intrinsic  => "logical",
			    variables  => [ $classFunctionName."IsSetValue=.false." ]
			}
			);
		    $classPointers{$classFunctionName} = 1;
		}
		# Create a pointer for the component level.
		my $componentFunctionName = $componentID.ucfirst($binding->{'method'});
		push(
		    @dataContent,
		    {
			intrinsic  => "procedure",
			type       => $component->{'class'}.ucfirst($binding->{'method'})."Interface",
			attributes => [ "pointer" ],
			variables  => [ $componentFunctionName."Deferred" ]
		    },
		    {
			intrinsic  => "logical",
			variables  => [ $componentFunctionName."IsSetValue=.false." ]
		    }
		    );
	    }
	}
    }
    $build->{'content'} .= &Fortran_Utils::Format_Variable_Defintions(\@dataContent, indent => 2)."\n";
}

sub Generate_Deferred_Binding_Functions {
    # Generate deferred binding functions.
    my $build = shift;
    # Initialize class functions.
    my %classFunctions;
    # Initialize interfaces.
    my %interfaces;
    # Iterate over component implementations.
    foreach my $componentID ( @{$build->{'componentIdList'}} ) {
	# Get the component.
	my $component = $build->{'components'}->{$componentID};
	# Iterate over bindings.
	foreach my $binding ( @{$component->{'bindings'}->{'binding'}} ) {
	    if ( $binding->{'isDeferred'} ) {
		# Determine type and arguments of the function.
		my $type = $binding->{'interface'}->{'type'};
		($type, my $name, my $attributeList) = &DataTypes::dataObjectPrimitiveName($binding->{'interface'})
		    unless ( $type eq "void" );
		my $endType;
		if ( $type eq "void" ) {
		    $type    = "subroutine";
		    $endType = "subroutine";
		} else {
		    $type    .= " function";
		    $endType  = "function";
		}
		my @arguments;
		my @selflessArguments;
		my @selfishArguments;
		if ( exists($binding->{'interface'}->{'argument'}) ) {
		    foreach ( @{$binding->{'interface'}->{'argument'}} ) {
			if ( $_ =~ m/::\s*([a-zA-Z0-9_,\s\(\):]+)\s*$/ ) {
			    push(
				@selflessArguments,
				&Fortran_Utils::Extract_Variables($1)
				);
			} else {
			    die "Generate_Deferred_Binding_Functions: unrecognized argument format"
			}
		    }
		}
		push(@arguments       ,"self",@selflessArguments);
		push(@selfishArguments,"self"                   )
		    if ( $binding->{'interface'}->{'self'}->{'pass'} eq "true" );
		push(@selfishArguments       ,@selflessArguments);
		# Find the highest level at which this method binds.
		my $highLevel;
		if ( $binding->{'bindsTo'} eq "componentClass" ) {
		    $highLevel = $component->{'class'};
		} else {
		    $highLevel = $componentID;
		    my $parentComponent = $component;
		    while ( exists($parentComponent->{'extends'}) ) {
			$highLevel = ucfirst($parentComponent->{'extends'}->{'class'}).ucfirst($parentComponent->{'extends'}->{'name'});
			$parentComponent = $build->{'components'}->{$highLevel};
		    }
		}
		# Create an abstract interface for the deferred function.
		my $interfaceName = $component->{'class'}.ucfirst($binding->{'method'});
		unless ( exists($interfaces{$interfaceName}) ) {
		    $build->{'content'} .= "abstract interface\n";
		    $build->{'content'} .= "  ".$type." ".$interfaceName."Interface(".join(",",@arguments).")\n";
		    $build->{'content'} .= "    import nodeComponent".$highLevel."\n"
			if ( $binding->{'interface'}->{'self'}->{'pass'} eq "true" );
		    $build->{'content'} .= "    class(nodeComponent".$highLevel."), intent(".$binding->{'interface'}->{'self'}->{'intent'}.") :: self\n"
			if ( $binding->{'interface'}->{'self'}->{'pass'} eq "true" );
		    $build->{'content'} .= "    ".$_."\n"
			foreach ( @{$binding->{'interface'}->{'argument'}} );
		    $build->{'content'} .= "  end ".$endType." ".$interfaceName."Interface\n";
		    $build->{'content'} .= "end interface\n\n";
		    $interfaces{$interfaceName} = 1;
		}
		# Create functions for the component class level if needed.
		my $classFunctionName = $component->{'class'}.ucfirst($binding->{'method'});
		if ( $binding->{'bindsTo'} eq 'componentClass' && ! exists($classFunctions{$classFunctionName}) ) {
		    my @dataContent =
			(
			 {
			     intrinsic  => "procedure",
			     type       => $component->{'class'}.ucfirst($binding->{'method'})."Interface",
			     variables  => [ "deferredFunction" ]
			 },
			);
		    my $functionCode;
		    $functionCode  = "  subroutine ".$classFunctionName."DeferredFunctionSet(deferredFunction)\n";
		    $functionCode .= "    !% Set the function to be used for the {\\normalfont \\ttfamily ".$binding->{'method'}."} method of the {\\normalfont \\ttfamily ".$component->{'class'}."} component class.\n";
		    $functionCode .= "    implicit none\n";
		    $functionCode .= &Fortran_Utils::Format_Variable_Defintions(\@dataContent)."\n";
		    $functionCode .= "    ".$classFunctionName."Deferred   => deferredFunction\n";
		    $functionCode .= "    ".$classFunctionName."IsSetValue =  .true.\n";
		    $functionCode .= "    return\n";
		    $functionCode .= "  end subroutine ".$classFunctionName."DeferredFunctionSet\n";
		    # Insert into the function list.
		    push(
			@{$build->{'code'}->{'functions'}},
			$functionCode
			);
		    $functionCode  = "  logical function ".$classFunctionName."DfrrdFnctnIsSet()\n";
		    $functionCode .= "    !% Return true if the deferred function for the {\\normalfont \\ttfamily ".$binding->{'method'}."} method of the {\\normalfont \\ttfamily ".$component->{'class'}."} component class has been set.\n";
		    $functionCode .= "    implicit none\n";
		    $functionCode .= "    ".$classFunctionName."DfrrdFnctnIsSet=".$classFunctionName."IsSetValue\n";
		    $functionCode .= "    return\n";
		    $functionCode .= "  end function ".$classFunctionName."DfrrdFnctnIsSet\n";
		    # Insert into the function list.
		    push(
			@{$build->{'code'}->{'functions'}},
			$functionCode
			);
		    # Create a function to call the deferred function.
		    $functionCode  = "  ".$type." ".$classFunctionName."(".join(",",@arguments).")\n";
		    $functionCode .= "    !% Call the deferred function for the {\\normalfont \\ttfamily ".$binding->{'method'}."} method of the {\\normalfont \\ttfamily ".$component->{'class'}."} component class.\n";
		    $functionCode .= "    use Galacticus_Error\n";
		    $functionCode .= "    implicit none\n";
		    $functionCode .= "    class(nodeComponent".ucfirst($component->{'class'})."), intent(".$binding->{'interface'}->{'self'}->{'intent'}.") :: self\n";
		    $functionCode .= "    ".$_."\n"
			foreach ( @{$binding->{'interface'}->{'argument'}} );
		    $functionCode .= "    if (self%".$binding->{'method'}."FunctionIsSet()) then\n";
		    if ( $type eq "subroutine" ) {
			$functionCode .= "       call ".$classFunctionName."Deferred(".join(",",@selfishArguments).")\n";
		    } else {
			$functionCode .= "       ".$classFunctionName."=".$classFunctionName."Deferred(".join(",",@selfishArguments).")\n";
		    }
		    $functionCode .= "    else\n";
		    $functionCode .= "       call Galacticus_Error_Report('".$classFunctionName."','deferred function has not been assigned')\n";
		    $functionCode .= "    end if\n";
		    $functionCode .= "    return\n";
		    $functionCode .= "  end ".$endType." ".$classFunctionName."\n";
		    # Insert into the function list.
		    push(
			@{$build->{'code'}->{'functions'}},
			$functionCode
			);
		    # Record that we have created functions for this class.
		    $classFunctions{$classFunctionName} = 1;
		}
		# Create functions for the component level.
		my $componentFunctionName = $componentID.ucfirst($binding->{'method'});
		my @dataContent =
		    (
		     {
			 intrinsic  => "procedure",
			 type       => $component->{'class'}.ucfirst($binding->{'method'})."Interface",
			 variables  => [ "deferredFunction" ]
		     },
		    );
		my $functionCode;
		$functionCode  = "  subroutine ".$componentFunctionName."DeferredFunctionSet(deferredFunction)\n";
		$functionCode .= "    !% Set the function to be used for the {\\normalfont \\ttfamily ".$binding->{'method'}."} method of the {\\normalfont \\ttfamily ".$componentID."} component.\n";
		$functionCode .= "    implicit none\n";
		$functionCode .= &Fortran_Utils::Format_Variable_Defintions(\@dataContent)."\n";
		$functionCode .= "    ".$componentFunctionName."Deferred   => deferredFunction\n";
		$functionCode .= "    ".$componentFunctionName."IsSetValue =  .true.\n";
		$functionCode .= "    return\n";
		$functionCode .= "  end subroutine ".$componentFunctionName."DeferredFunctionSet\n";
		# Insert into the function list.
		push(
		    @{$build->{'code'}->{'functions'}},
		    $functionCode
		    );
		$functionCode  = "  logical function ".$componentFunctionName."DfrrdFnctnIsSet()\n";
		$functionCode .= "    !% Return true if the deferred function for the {\\normalfont \\ttfamily ".$binding->{'method'}."} method of the {\\normalfont \\ttfamily ".$componentID."} component has been set.\n";
		$functionCode .= "    implicit none\n";
		$functionCode .= "    ".$componentFunctionName."DfrrdFnctnIsSet=".$componentFunctionName."IsSetValue\n";
		$functionCode .= "    return\n";
		$functionCode .= "  end function ".$componentFunctionName."DfrrdFnctnIsSet\n";
		# Insert into the function list.
		push(
		    @{$build->{'code'}->{'functions'}},
		    $functionCode
		    );
		# Create a function that calls the deferred function.
		$functionCode  = "  ".$type." ".$componentFunctionName."(".join(",",@arguments).")\n";
		$functionCode .= "    !% Call the deferred function for the {\\normalfont \\ttfamily ".$binding->{'method'}."} method of the {\\normalfont \\ttfamily ".$componentID."} component.\n";
		$functionCode .= "    use Galacticus_Error\n";
		$functionCode .= "    implicit none\n";
		$functionCode .= "    class(nodeComponent".ucfirst($componentID)."), intent(".$binding->{'interface'}->{'self'}->{'intent'}.") :: self\n";
		$functionCode .= "    ".$_."\n"
		    foreach ( @{$binding->{'interface'}->{'argument'}} );
		$functionCode .= "    select type (self)\n";
		$functionCode .= "    class is (nodeComponent".ucfirst($componentID).")\n";
		$functionCode .= "       if (self%".$binding->{'method'}."FunctionIsSet()) then\n";
		if ( $type eq "subroutine" ) {
		    $functionCode .= "          call ".$componentFunctionName."Deferred(".join(",",@selfishArguments).")\n";
		} else {
		    $functionCode .= "          ".$componentFunctionName."=".$componentFunctionName."Deferred(".join(",",@selfishArguments).")\n";
		}
		$functionCode .= "       else\n";
		my $parentType;
		if ( exists($component->{'extends'}) ) {
		    $parentType = "nodeComponent".ucfirst($component->{'extends'}->{'class'}).ucfirst($component->{'extends'}->{'name'});
		} elsif ( $binding->{'bindsTo'} eq "componentClass" ) {
		    $parentType = "nodeComponent".ucfirst($component->{'class'});
		}
		if ( defined($parentType) ) {
		    if ( $type eq "subroutine" ) {
			$functionCode .= "          call self%".$parentType."%".$binding->{'method'}."(".join(",",@selflessArguments).")\n";
		    } else {
			$functionCode .= "          ".$componentFunctionName."=self%".$parentType."%".$binding->{'method'}."(".join(",",@selflessArguments).")\n";
		    }
		} else {
		    $functionCode .= "          call Galacticus_Error_Report('".$componentFunctionName."','deferred function has not been assigned')\n";
		}
		$functionCode .= "       end if\n";
<<<<<<< HEAD
=======
		$functionCode .= "    class default\n";
		$functionCode .= "       call Galacticus_Error_Report('".$componentFunctionName."','incorrect class - this should not happen')\n";
>>>>>>> b0eb5c3f
		$functionCode .= "    end select\n";
		$functionCode .= "    return\n";
		$functionCode .= "  end ".$endType." ".$componentFunctionName."\n";
		# Insert into the function list.
		push(
<<<<<<< HEAD
		    @{$build->{'code'}->{'functions'}},
=======
		    @{$buildData->{'code'}->{'functions'}},
>>>>>>> b0eb5c3f
		    $functionCode
		    );
	    }
	}
    }
}

sub Generate_Deferred_Procedure_Pointers {
    # Generate deferred procedure pointers.
<<<<<<< HEAD
    my $build = shift;
    # Initialize record of pointers which have been created.
    my %createdPointers;
    # Insert comment.
    $build->{'content'} .= "  ! Procedure pointers for deferred custom functions.\n";
    # Initialize data content.
    my @dataContent;
    # Iterate over component implementations.
    foreach my $componentID ( @{$build->{'componentIdList'}} ) {
	# Get the component.
	my $component = $build->{'components'}->{$componentID};
	# Get the component class name.
	my $componentClassName = $component->{'class'};
	# Create pointer for deferred create functions.
=======
    my $buildData = shift;
    # Initialize record of pointers which have been created.
    my %createdPointers;
    # Insert comment.
    $buildData->{'content'} .= "  ! Procedure pointers for deferred custom functions.\n";
    # Initialize data content.
    my @dataContent;
    # Iterate over component implementations.
    foreach my $componentID ( @{$buildData->{'componentIdList'}} ) {
	# Get the component.
	my $component = $buildData->{'components'}->{$componentID};
	# Get the component class name.
	my $componentClassName = $component->{'class'};
	# Create pointer for deferred create functions.
	push(
	    @dataContent,
	    {
		intrinsic  => "procedure",
		type       => "",
		attributes => [ "pointer" ],
		variables  => [ $componentID."CreateFunction" ]
	    }
	    )
	    if (
		exists($component->{'createFunction'})
		&&        $component->{'createFunction'}->{'isDeferred'} eq "true"
	    );
	# Iterate over properties.
	foreach my $propertyName ( keys(%{$component->{'properties'}->{'property'}}) ) {
	    my $property = $component->{'properties'}->{'property'}->{$propertyName};
	    unless ( $property->{'attributes' }->{'isDeferred'} eq "" ) {
		my $selfType = "generic";
		$selfType = $component->{'class'}
		   unless ( $property->{'attributes'}->{'bindsTo'} eq "top" );
		(my $dataObject, my $label) = &Data_Object_Definition($property);
		my $dataType = $label.$property->{'rank'};
		# Determine where to attach.
		my $attachTo = $componentID;
		$attachTo = $componentClassName
		    if ( $property->{'attributes'}->{'bindsTo'} eq "top" );
		# Iterate over attributes.
		foreach ( "get", "set", "rate" ) {		    
		    # Determine function name.
		    my $functionLabel = lcfirst($attachTo).ucfirst($propertyName).ucfirst($_);
		    # Determine if this attribute is deferred and has not yet had a procedure pointer created.
		    if (
			$property->{'attributes' }->{'isDeferred'} =~ m/$_/ 
			&& $property->{'attributes' }->{'is'.ucfirst($_).'table'} eq "true"
			&& ! exists($createdPointers{$functionLabel})
			) {
			# Construct the template function.
			my $template = $selfType."NullBinding".ucfirst($_).$dataType."InOut";
			$template = lcfirst($componentID).ucfirst($propertyName).ucfirst($_)
			    if ( $_ eq "get" );
			# Generate the procedure pointer and a boolean to indicate if is has been attached.
			push(
			    @dataContent,
			    {
				intrinsic  => "procedure",
				type       => $template,
				attributes => [ "pointer" ],
				variables  => [ $functionLabel."Deferred" ]
			    },
			    {
				intrinsic  => "logical",
				variables  => [ $functionLabel."IsAttachedValue=.false." ]
			    },
			    );
			# Add the required null property to the list.
			$buildData->{'nullProperties'}->{$selfType}->{$dataType."InOut"} =
			{
			    type   => $property->{'type'},
			    rank   => $property->{'rank'},
			    intent => "inout"
			};
			# Record that this procedure pointer has been created.
			$createdPointers{$functionLabel} = 1;
		    }		    
		}
	    }
	}
    }
    # Insert data content.
    $buildData->{'content'} .= &Fortran_Utils::Format_Variable_Defintions(\@dataContent, indent => 2)."\n";
}

sub Generate_Node_Event_Interface {
    # Generate interace for node event tasks.
    my $buildData = shift;
    # Initialize data content.
    my @dataContent = 
	(
	 {
	     intrinsic  => "class",
	     type       => "nodeEvent",
	     attributes => [ "intent(in   )" ],
	     variables  => [ "thisEvent" ]
	 },
	 {
	     intrinsic  => "type",
	     type       => "treeNode",
	     attributes => [ "pointer", "intent(inout)" ],
	     variables  => [ "thisNode" ]
	 },
	 {
	     intrinsic  => "integer",
	     attributes => [ "intent(inout)" ],
	     variables  => [ "deadlockStatus" ]
	 }
	);
    # Insert interface.
    $buildData->{'content'} .= "  ! Interface for node event tasks.\n";
    $buildData->{'content'} .= "  abstract interface\n";
    $buildData->{'content'} .= "    logical function nodeEventTask(thisEvent,thisNode,deadlockStatus)\n";
    $buildData->{'content'} .= "      import nodeEvent,treeNode\n";
    $buildData->{'content'} .= &Fortran_Utils::Format_Variable_Defintions(\@dataContent, indent => 2)."\n";
    $buildData->{'content'} .= "    end function nodeEventTask\n";
    $buildData->{'content'} .= "  end interface\n";
}

sub Generate_Default_Component_Sources{
    # Generate records of which component implementations are selected.
    my $buildData = shift;
    # Create a table.
    my $recordTable = Text::Table->new(
	{
	    is_sep => 1,
	    body   => "  class(nodeComponent"
	},
	{
	    align  => "left"
	},
	{
	    is_sep => 1,
	    body   => "), allocatable, public :: default"
	},
	{
	    align  => "left"
	}
	);
    # Iterate over all component implementations.
    foreach ( @{$buildData->{'componentClassList'}} ) {
	$recordTable->add(ucfirst($_),ucfirst($_)."Component");
    }
    # Insert into the document.
    $buildData->{'content'} .= "  ! Objects that will record which type of each component is to be used by default.\n";
    $buildData->{'content'} .= $recordTable->table()."\n";
    # Create a table for the class types.
    $recordTable = Text::Table->new(
	{
	    is_sep => 1,
	    body   => "  type(nodeComponent"
	},
	{
	    align  => "left"
	},
	{
	    is_sep => 1,
	    body   => ") :: "
	},
	{
	    align  => "left"
	}
	);
    # Iterate over all component implementations.
    foreach ( @{$buildData->{'componentClassList'}} ) {
	$recordTable->add(ucfirst($_),ucfirst($_)."Class");
    }
    # Insert into the document.
    $buildData->{'content'} .= "  ! Objects that will record which type of each component is to be used by default.\n";
    $buildData->{'content'} .= $recordTable->table()."\n";
}

sub Generate_Initialization_Status {
    # Generate a variable that stores initialization status..
    my $buildData = shift;
    # Insert into the document.
    $buildData->{'content'} .= "  ! Record of module initialization status.\n";
    $buildData->{'content'} .= "  logical :: moduleIsInitialized=.false.\n";
}

sub Generate_Tree_Node_Object {
    # Generate the treeNode object.
    my $buildData = shift;

    # Define bound functions.
    my @typeBoundFunctions = 
	(
	 {
	     type        => "procedure"                                                                                                       ,
	     name        => "type"                                                                                                            ,
	     function    => "Tree_Node_Type"                                                                                                  ,
	     description => "Return the type of this node."                                                                                   ,
	     returnType  => "\\textcolor{red}{\\textless type(varying\\_string)\\textgreater}"                                                ,
	     arguments   => ""

	 },
	 {
	     type        => "procedure"                                                                                                       ,
	     name        => "index"                                                                                                           ,
	     function    => "Tree_Node_Index"                                                                                                 ,
	     description => "Return the index of this node."                                                                                  ,
	     returnType  => "\\textcolor{red}{\\textless integer(kind\\_int8)\\textgreater}"                                                  ,
	     arguments   => ""
	 },
	 {
	     type        => "procedure"                                                                                                       ,
	     name        => "indexSet"                                                                                                        ,
	     function    => "Tree_Node_Index_Set"                                                                                             ,
	     description => "Set the index of this node."                                                                                     ,
	     returnType  => "\\void"                                                                                                          ,
	     arguments   => "\\textcolor{red}{\\textless integer(kind\\_int8)\\textgreater} index\\argin"
	 },
	 {
	     type        => "procedure"                                                                                                       ,
	     name        => "timeStep"                                                                                                        ,
	     function    => "Tree_Node_Time_Step"                                                                                             ,
	     description => "Return the time-step last used by this node."                                                                    ,
	     returnType  => "\\doublezero"                                                                                                    ,
	     arguments   => ""
	 },
	 {
	     type        => "procedure"                                                                                                       ,
	     name        => "timeStepSet"                                                                                                     ,
	     function    => "Tree_Node_Time_Step_Set"                                                                                         ,
	     description => "Set the time-step used by this node."                                                                            ,
	     returnType  => "\\void"                                                                                                          ,
	     arguments   => "\\doublezero\ index\\argin"
	 },
	 {
	     type        => "procedure"                                                                                                       ,
	     name        => "uniqueID"                                                                                                        ,
	     function    => "Tree_Node_Unique_ID"                                                                                             ,
	     description => "Return the unique identifier for this node."                                                                     ,
	     returnType  => "\\textcolor{red}{\\textless integer(kind\\_int8)\\textgreater}"                                                  ,
	     arguments   => ""
	 },
	 {
	     type        => "procedure"                                                                                                       ,
	     name        => "uniqueIDSet"                                                                                                     ,
	     function    => "Tree_Node_Unique_ID_Set"                                                                                         ,
	     description => "Set the unique identifier for this node."                                                                        ,
	     returnType  => "\\void"                                                                                                          ,
	     arguments   => "\\textcolor{red}{\\textless integer(kind\\_int8)\\textgreater} uniqueID\\argin"
	 },
	 {
	     type        => "procedure"                                                                                                       ,
	     name        => "initialize"                                                                                                      ,
	     function    => "treeNodeInitialize"                                                                                              ,
	     description => "Initialize this node (assigns a unique identifier, creates generic components)."                                 ,
	     returnType  => "\\void"                                                                                                          ,
	     arguments   => "\\textcolor{red}{\\textless integer(kind\\_int8)\\textgreater} index\\argin"
	 },
	 {
	     type        => "procedure"                                                                                                       ,
	     name        => "destroy"                                                                                                         ,
	     function    => "treeNodeDestroy"                                                                                                 ,
	     description => "Destroy this node."                                                                                              ,
	     returnType  => "\\void"                                                                                                          ,
	     arguments   => ""
	 },
	 {
	     type        => "procedure"                                                                                                       ,
	     name        => "componentBuilder"                                                                                                ,
	     function    => "Tree_Node_Component_Builder"                                                                                     ,
	     description => "Build components in this node given an XML description of their properties."                                     ,
	     returnType  => "\\void"                                                                                                          ,
	     arguments   => "\\textcolor{red}{\\textless *type(node)\\textgreater} nodeDefinition\\argin"
	 },
	 {
	     type        => "procedure"                                                                                                       ,
	     name        => "removeFromHost"                                                                                                  ,
	     function    => "Tree_Node_Remove_From_Host"                                                                                      ,
	     description => "Remove this node from the satellite population of its host halo."                                                ,
	     returnType  => "\\void"                                                                                                          ,
	     arguments   => ""
	 },
	 {
	     type        => "procedure"                                                                                                       ,
	     name        => "removeFromMergee"                                                                                                ,
	     function    => "Tree_Node_Remove_From_Mergee"                                                                                    ,
	     description => "Remove this node from the list of mergees associated with its merge target."                                     ,
	     returnType  => "\\void"                                                                                                          ,
	     arguments   => ""
	 },
	 {
	     type        => "procedure"                                                                                                       ,
	     name        => "isPrimaryProgenitor"                                                                                             ,
	     function    => "Tree_Node_Is_Primary_Progenitor"                                                                                 ,
	     description => "Return true if this node is the primary progenitor of its descendent, false otherwise."                          ,
	     returnType  => "\\logicalzero"                                                                                                   ,
	     arguments   => ""
	 },
	 {
	     type        => "procedure"                                                                                                       ,
	     function    => "Tree_Node_Is_Primary_Progenitor_Of_Index"
	 },
	 {
	     type        => "procedure"                                                                                                       ,
	     function    => "Tree_Node_Is_Primary_Progenitor_Of_Node" 
	 },
	 {
	     type        => "generic"                                                                                                         ,
	     name        => "isPrimaryProgenitorOf"                                                                                           ,
	     function    => ["Tree_Node_Is_Primary_Progenitor_Of_Index","Tree_Node_Is_Primary_Progenitor_Of_Node"]                            ,
	     description => "Return true is this node is the primary progenitor of the specified (by index or pointer) node, false otherwise.",
	     returnType  => "\\logicalzero"                                                                                                   ,
	     arguments   => "\\textcolor{red}{\\textless integer(kind\\_int8)\\textgreater} targetNodeIndex\\argin|\\textcolor{red}{\\textless *type(treeNode)\\textgreater} targetNode\\argin"
	 },
	 {
	     type        => "procedure"                                                                                                       ,
	     function    => "Tree_Node_Is_Progenitor_Of_Index"
	 },
	 {
	     type        => "procedure"                                                                                                       ,
	     function    => "Tree_Node_Is_Progenitor_Of_Node" 
	 },
	 {
	     type        => "generic"                                                                                                         ,
	     name        => "isProgenitorOf"                                                                                                  ,
	     function    => ["Tree_Node_Is_Progenitor_Of_Index","Tree_Node_Is_Progenitor_Of_Node"]                                            ,
	     description => "Return true is this node is a progenitor of the specified (by index or pointer) node, false otherwise."          ,
	     returnType  => "\\logicalzero"                                                                                                   ,
	     arguments   => "\\textcolor{red}{\\textless integer(kind\\_int8)\\textgreater} targetNodeIndex\\argin|\\textcolor{red}{\\textless *type(treeNode)\\textgreater} targetNode\\argin"
	 },
	 {
	     type        => "procedure"                                                                                                       ,
	     name        => "isOnMainBranch"                                                                                                  ,
	     function    => "Tree_Node_Is_On_Main_Branch"                                                                                     ,
	     description => "Return true if this node is on the main branch of its tree, false otherwise."                                    ,
	     returnType  => "\\logicalzero"                                                                                                   ,
	     arguments   => ""
	 },
	 {
	     type        => "procedure"                                                                                                       ,
	     name        => "isSatellite"                                                                                                     ,
	     function    => "Tree_Node_Is_Satellite"                                                                                          ,
	     description => "Return true if this node is a satellite, false otherwise."                                                       ,
	     returnType  => "\\logicalzero"                                                                                                   ,
	     arguments   => ""
	 },
	 {
	     type        => "procedure"                                                                                                       ,
	     name        => "lastSatellite"                                                                                                   ,
	     function    => "Tree_Node_Get_Last_Satellite"                                                                                    ,
	     description => "Return a pointer to the last satellite in the list of satellites beloning to this node."                         ,
	     returnType  => "\\textcolor{red}{\\textless *type(treeNode)\\textgreater}"                                                       ,
	     arguments   => ""
	 },
	 {
	     type        => "procedure"                                                                                                       ,
	     name        => "earliestProgenitor"                                                                                              ,
	     function    => "Tree_Node_Get_Earliest_Progenitor"                                                                               ,
	     description => "Return a pointer to the earliest progenitor (along the main branch) of this node."                               ,
	     returnType  => "\\textcolor{red}{\\textless *type(treeNode)\\textgreater}"                                                       ,
	     arguments   => ""
	 },
	 {
	     type        => "procedure"                                                                                                       ,
	     name        => "mergesWith"                                                                                                      ,
	     function    => "Tree_Node_Merges_With_Node"                                                                                      ,
	     description => "Return a pointer to the node with which this node will merge."                                                   ,
	     returnType  => "\\textcolor{red}{\\textless *type(treeNode)\\textgreater}"                                                       ,
	     arguments   => ""
	 },
	 {
	     type        => "procedure"                                                                                                       ,
	     name        => "walkBranch"                                                                                                      ,
	     function    => "treeNodeWalkBranch"                                                                                              ,
	     description => "Return a pointer to the next node when performing a walk of a single branch of the tree, excluding satellites."  ,
	     returnType  => "\\void"                                                                                                          ,
	     arguments   => "\\textcolor{red}{\\textless *type(treeNode)\\textgreater} startNode\\arginout"
	 },
	 {
	     type        => "procedure"                                                                                                       ,
	     name        => "walkBranchWithSatellites"                                                                                        ,
	     function    => "treeNodeWalkBranchWithSatellites"                                                                                ,
	     description => "Return a pointer to the next node when performing a walk of a single branch of the tree, including satellites."  ,
	     returnType  => "\\void"                                                                                                          ,
	     arguments   => "\\textcolor{red}{\\textless *type(treeNode)\\textgreater} startNode\\arginout"
	 },
	 {
	     type        => "procedure"                                                                                                       ,
	     name        => "walkTree"                                                                                                        ,
	     function    => "treeNodeWalkTree"                                                                                                ,
	     description => "Return a pointer to the next node when performing a walk of the entire tree, excluding satellites."              ,
	     returnType  => "\\void"                                                                                                          ,
	     arguments   => ""                                                       
	 },
	 {
	     type        => "procedure"                                                                                                       ,
	     name        => "walkTreeUnderConstruction"                                                                                       ,
	     function    => "treeNodeWalkTreeUnderConstruction"                                                                               ,
	     description => "Return a pointer to the next node when performing a walk of a tree under construction."                          ,
	     returnType  => "\\void"                                                                                                          ,
	     arguments   => "\\textcolor{red}{\\textless *type(treeNode)\\textgreater} nextNode\\arginout"
	 },
	 {
	     type        => "procedure"                                                                                                       ,
	     name        => "walkTreeWithSatellites"                                                                                          ,
	     function    => "treeNodeWalkTreeWithSatellites"                                                                                  ,
	     description => "Return a pointer to the next node when performing a walk of the entire tree, including satellites."              ,
	     returnType  => "\\void"                                                                                                          ,
	     arguments   => ""
	 },
	 {
	     type        => "procedure"                                                                                                       ,
	     name        => "destroyBranch"                                                                                                   ,
	     function    => "treeNodeDestroyBranch"                                                                                           ,
	     description => "Destroy a branch of a merger tree rooted at this node."                                                          ,
	     returnType  => "\\void"                                                                                                          ,
	     arguments   => ""
	 },
	 {
	     type        => "procedure"                                                                                                       ,
	     name        => "attachEvent"                                                                                                     ,
	     function    => "Tree_Node_Attach_Event"                                                                                          ,
	     description => "Attach a {\\normalfont \\ttfamily nodeEvent} object to this node."                                               ,
	     returnType  => "\\void"                                                      ,
	     arguments   => "\\textcolor{red}{\\textless *class(nodeEvent)\\textgreater} newEvent\\arginout"
	 },
	 {
	     type        => "procedure"                                                                                                       ,
	     name        => "removePairedEvent"                                                                                               ,
	     function    => "Tree_Node_Remove_Paired_Event"                                                                                   ,
	     description => "Remove a paired {\\normalfont \\ttfamily nodeEvent} from this node."                                             ,
	     returnType  => "\\void"                                                                                                          ,
	     arguments   => "\\textcolor{red}{\\textless class(nodeEvent)\\textgreater} event\\argin"
	 }
	);
    # Add data content.
    my @dataContent =
	(
	 {
	     intrinsic  => "integer",
	     type       => "kind=kind_int8",
	     variables  => [ "indexValue", "uniqueIdValue" ]
	 },
	 {
	     intrinsic  => "double precision",
	     variables  => [ "timeStepValue" ]
	 },
	 {
	     intrinsic  => "type",
	     type       => "treeNode",
	     attributes => [ "pointer", "public" ],
	     variables  => [ "parent", "firstChild", "sibling", "firstSatellite", "mergeTarget", "firstMergee", "siblingMergee", "formationNode" ]
	 },
	 {
	     intrinsic  => "logical",
	     attributes => [ "public" ],
	     variables  => [ "isPhysicallyPlausible" ]
	 },
	 {
	     intrinsic  => "class",
	     type       => "nodeEvent",
	     attributes => [ "public", "pointer" ],
	     variables  => [ "event" ]
	 },
	 {
	     intrinsic  => "type",
	     type       => "mergerTree",
	     attributes => [ "public", "pointer" ],
	     variables  => [ "hostTree" ]
	 }
	);
    foreach ( @{$buildData->{'componentClassList'}} ) {
>>>>>>> b0eb5c3f
	push(
	    @dataContent,
	    {
		intrinsic  => "procedure",
		type       => "",
		attributes => [ "pointer" ],
		variables  => [ $componentID."CreateFunction" ]
	    }
	    )
	    if (
		exists($component->{'createFunction'})
		&&
		$component->{'createFunction'}->{'isDeferred'}
	    );
	# Iterate over properties.
	foreach my $propertyName ( &ExtraUtils::sortedKeys($component->{'properties'}->{'property'}) ) {
	    my $property = $component->{'properties'}->{'property'}->{$propertyName};
	    unless ( $property->{'attributes' }->{'isDeferred'} eq "" ) {
		my $selfType = "generic";
		$selfType = $component->{'class'}
		   unless ( $property->{'attributes'}->{'bindsTo'} eq "top" );
		(my $dataObject, my $label) = &DataTypes::dataObjectDefinition($property);
		my $dataType = $label.$property->{'rank'};
		# Determine where to attach.
		my $attachTo = $componentID;
		$attachTo = $componentClassName
		    if ( $property->{'attributes'}->{'bindsTo'} eq "top" );
		# Iterate over attributes.
		foreach ( "get", "set", "rate" ) {		    
		    # Determine function name.
		    my $functionLabel = lcfirst($attachTo).ucfirst($propertyName).ucfirst($_);
		    # Determine if this attribute is deferred and has not yet had a procedure pointer created.
		    if (
			$property->{'attributes' }->{'isDeferred'} =~ m/$_/ 
			&& $property->{'attributes' }->{$attributeAdjective{$_}}
			&& ! exists($createdPointers{$functionLabel})
			) {
			# Construct the template function.
			my $template = $selfType."NullBinding".ucfirst($_).$dataType."InOut";
			$template = lcfirst($componentID).ucfirst($propertyName).ucfirst($_)
			    if ( $_ eq "get" );
			# Generate the procedure pointer and a boolean to indicate if is has been attached.
			push(
			    @dataContent,
			    {
				intrinsic  => "procedure",
				type       => $template,
				attributes => [ "pointer" ],
				variables  => [ $functionLabel."Deferred" ]
			    },
			    {
				intrinsic  => "logical",
				variables  => [ $functionLabel."IsAttachedValue=.false." ]
			    },
			    );
			# Add the required null property to the list.
			$build->{'nullProperties'}->{$selfType}->{$dataType."InOut"} =
			{
			    type   => $property->{'type'},
			    rank   => $property->{'rank'},
			    intent => "inout"
			};
			# Record that this procedure pointer has been created.
			$createdPointers{$functionLabel} = 1;
		    }		    
		}
	    }
	}
    }
    # Insert data content.
    $build->{'content'} .= &Fortran_Utils::Format_Variable_Defintions(\@dataContent, indent => 2)."\n";
}

sub Generate_Node_Event_Interface {
    # Generate interace for node event tasks.
    my $build = shift;
    # Initialize data content.
    @code::dataContent = 
	(
	 {
	     intrinsic  => "class",
	     type       => "nodeEvent",
	     attributes => [ "intent(in   )" ],
	     variables  => [ "thisEvent" ]
	 },
	 {
	     intrinsic  => "type",
	     type       => "treeNode",
	     attributes => [ "pointer", "intent(inout)" ],
	     variables  => [ "thisNode" ]
	 },
	 {
	     intrinsic  => "integer",
	     attributes => [ "intent(inout)" ],
	     variables  => [ "deadlockStatus" ]
	 }
	);
    # Insert interface.
    $build->{'content'} .= fill_in_string(<<'CODE', PACKAGE => 'code');
! Interface for node event tasks.
abstract interface
  logical function nodeEventTask(thisEvent,thisNode,deadlockStatus)
    import nodeEvent,treeNode
{&Fortran_Utils::Format_Variable_Defintions(\@dataContent, indent => 4)}
  end function nodeEventTask
end interface
CODE
}

sub Generate_Default_Component_Sources{
    # Generate records of which component implementations are selected.
    my $build = shift;
    # Create default objects for each class.
    $build->{'content'} .= "  ! Objects that will record which type of each component is to be used by default.\n";
    $build->{'content'} .= &Fortran_Utils::Format_Variable_Defintions
	(
	 [
	  map
	  {
	      {
		  intrinsic  => "class"                              ,
		  type       => "nodeComponent".ucfirst($_)          ,
		  attributes => [ "public", "allocatable" ]          ,
		  variables  => [ "default".ucfirst($_)."Component" ]
	      }
	  } 
	  @{$build->{'componentClassList'}}
	 ],
	 indent => 2
	);
    # Create source objects for each class.
    $build->{'content'} .= "  ! Objects used to allocate components of given class..\n";
    $build->{'content'} .= &Fortran_Utils::Format_Variable_Defintions
	(
	 [
	  map
	  {
	      {
		  intrinsic  => "type"                               ,
		  type       => "nodeComponent".ucfirst($_)          ,
		  attributes => [ ]                                  ,
		  variables  => [ $_."Class" ]
	      }
	  } 
	  @{$build->{'componentClassList'}}
	 ],
	 indent => 2
	);
}

sub Generate_Initialization_Status {
    # Generate a variable that stores initialization status..
    my $build = shift;
    # Insert into the document.
    $build->{'content'} .= "  ! Record of module initialization status.\n";
    $build->{'content'} .= "  logical :: moduleIsInitialized=.false.\n";
}

sub Generate_Initialization_Function {
    # Generate an initialization function.
    my $build = shift;
    # Generate the function code.
    my $functionCode;
    $functionCode .= "  subroutine Galacticus_Nodes_Initialize()\n";
    $functionCode .= "    !% Initialize the \\glc\\\ object system.\n";
    $functionCode .= "    use Input_Parameters\n";
    $functionCode .= "    use ISO_Varying_String\n";
    $functionCode .= "    use Memory_Management\n";
    $functionCode .= "    implicit none\n";
    # Generate variables.
    my @dataContent =
	(
	 {
	     intrinsic  => "type",
	     type       => "varying_string",
	     variables  => [ "methodSelection", "message" ]
	 }
<<<<<<< HEAD
	);
    foreach my $componentClass ( @{$build->{'componentClassList'}} ) {
    	foreach my $implementationName ( @{$build->{'componentClasses'}->{$componentClass}->{'members'}} ) {
	    my $fullName = ucfirst($componentClass).ucfirst($implementationName);
	    push(
		@dataContent,
		{
		    intrinsic  => "type",
		    type       => "nodeComponent".$fullName,
		    variables  => [ "default".$fullName."Component" ]
		}
		);
    	}
    }
=======
>>>>>>> b0eb5c3f
    $functionCode .= &Fortran_Utils::Format_Variable_Defintions(\@dataContent)."\n";
    # Check for already initialized.
    $functionCode .= "   if (.not.moduleIsInitialized) then\n";
    $functionCode .= "      !\$omp critical (Galacticus_Nodes_Initialize)\n";
    $functionCode .= "      if (.not.moduleIsInitialized) then\n";
    # Record of output conditions seen.
    my %outputConditions;
    # Iterate over all component classes.
    $build->{'content'} .= "  ! Parameters controlling output.\n\n";
    foreach my $componentClass ( @{$build->{'componentClassList'}} ) {
	# Identify the default implementation.
    	my $defaultMethod;
    	foreach my $implementationName ( @{$build->{'componentClasses'}->{$componentClass}->{'members'}} ) {
    	    my $fullName = ucfirst($componentClass).ucfirst($implementationName);
    	    $defaultMethod = $implementationName
		if ( $build->{'components'}->{$fullName}->{'isDefault'} eq "yes" );
    	}
	die("No default method was found for ".$componentClass." class")
	    unless ( defined($defaultMethod) );
	# Insert a function call to get the parameter controlling the choice of implementation for this class.
        $functionCode .= "       !@ <inputParameter>\n";
        $functionCode .= "       !@   <name>treeNodeMethod".ucfirst($componentClass)."</name>\n";
        $functionCode .= "       !@   <defaultValue>".$defaultMethod."</defaultValue>\n";
        $functionCode .= "       !@   <attachedTo>module</attachedTo>\n";
        $functionCode .= "       !@   <description>\n";
        $functionCode .= "       !@    Specifies the implementation to be used for the ".$componentClass." component of nodes.\n";
        $functionCode .= "       !@   </description>\n";
        $functionCode .= "       !@   <type>string</type>\n";
        $functionCode .= "       !@   <cardinality>1</cardinality>\n";
        $functionCode .= "       !@ </inputParameter>\n";
    	$functionCode .= "       call Get_Input_Parameter('treeNodeMethod".&Utils::padClass(ucfirst($componentClass)."'",[1,0]).",methodSelection,defaultValue='".&Utils::padImplementation($defaultMethod."'",[1,0]).")\n";
    	foreach my $implementationName ( @{$build->{'componentClasses'}->{$componentClass}->{'members'}} ) {
    	    my $fullName  = ucfirst($componentClass).ucfirst($implementationName);
<<<<<<< HEAD
	    my $component = $build->{'components'}->{$fullName};
    	    $functionCode .= "       if (methodSelection == '".&Utils::padImplementation($implementationName."'",[1,0]).") then\n";
	    $functionCode .= "          allocate(default".&Utils::padClass(ucfirst($componentClass)."Component",[9,0]).",source=default".&Utils::padFullyQualified($fullName."Component",[9,0]).")\n";
	    $functionCode .= "          nodeComponent".&Utils::padFullyQualified($fullName."IsActive",[8,0])."=.true.\n";
=======
	    my $component = $buildData->{'components'}->{$fullName};
    	    $functionCode .= "       if (methodSelection == '".padImplementation($implementationName."'",[1,0]).") then\n";
	    $functionCode .= "          allocate(nodeComponent".padFullyQualified($fullName,[0,0])." :: default".padComponentClass(ucfirst($componentClass)."Component",[9,0]).")\n";
	    $functionCode .= "          nodeComponent".padFullyQualified($fullName."IsActive",[8,0])."=.true.\n";
>>>>>>> b0eb5c3f
	    until ( $fullName eq "" ) {
		if ( exists($build->{'components'}->{$fullName}->{'extends'}) ) {
		    $fullName = ucfirst($build->{'components'}->{$fullName}->{'extends'}->{'class'}).ucfirst($build->{'components'}->{$fullName}->{'extends'}->{'name'});
		    $functionCode .= "          nodeComponent".&Utils::padFullyQualified($fullName."IsActive",[8,0])."=.true.\n";
		} else {
		    $fullName = "";
		}
	    }
	    $functionCode .= "    end if\n";
	    # Insert code to read and parameters controlling outputs.
	    foreach my $propertyName ( &ExtraUtils::sortedKeys($component->{'properties'}->{'property'}) ) {
		my $property = $component->{'properties'}->{'property'}->{$propertyName};
		# Check for output and output condition.
		if (
		    exists($property->{'output'}               )                       &&
		    exists($property->{'output'}->{'condition'})                       &&
		    $property->{'output'}->{'condition'} =~ m/\[\[([^\]]+)\]\]/
		    )
		{		    
		    my $parameterName = $1;
		    unless ( exists($outputConditions{$parameterName}) ) {
			$functionCode .= "       !@ <inputParameter>\n";
			$functionCode .= "       !@   <name>".$parameterName."</name>\n";
			$functionCode .= "       !@   <defaultValue>false</defaultValue>\n";
			$functionCode .= "       !@   <attachedTo>module</attachedTo>\n";
			$functionCode .= "       !@   <description>\n";
			$functionCode .= "       !@    Specifies whether the {\\normalfont \\ttfamily ".$propertyName."} method of the {\\normalfont \\ttfamily ".$implementationName."} implemention of the {\\normalfont \\ttfamily ".$componentClass."} component class should be output.\n";
			$functionCode .= "       !@   </description>\n";
			$functionCode .= "       !@   <type>string</type>\n";
			$functionCode .= "       !@   <cardinality>1</cardinality>\n";
			$functionCode .= "       !@ </inputParameter>\n";
			$functionCode .= "       call Get_Input_Parameter('".$parameterName."',".$parameterName.",defaultValue=.false.)\n";
			$build->{'content'} .= "  logical :: ".$parameterName."\n";
			$outputConditions{$parameterName} = 1;
		    }
		}
	    }

    	}
    	$functionCode .= "       if (.not.allocated(default".&Utils::padClass(ucfirst($componentClass)."Component",[9,0]).")) then\n";
    	$functionCode .= "          message='unrecognized method \"'//methodSelection//'\" for \"".$componentClass."\" component'\n";
	$functionCode .= "          message=message//char(10)//'  available methods are:'\n";
    	foreach my $implementationName ( sort(@{$build->{'componentClasses'}->{$componentClass}->{'members'}}) ) {
	    $functionCode .= "          message=message//char(10)//'    ".$implementationName."'\n";
	}
    	$functionCode .= "          call Galacticus_Error_Report('Galacticus_Nodes_Initialize',message)\n";
    	$functionCode .= "       end if\n";
    }
    $build->{'content'} .= "\n";
    $functionCode .= "         ! Record that the module is now initialized.\n";
    $functionCode .= "         moduleIsInitialized=.true.\n";
    $functionCode .= "       end if\n";
    $functionCode .= "       !\$omp end critical (Galacticus_Nodes_Initialize)\n";
    $functionCode .= "    end if\n";
    $functionCode .= "    return\n";
    $functionCode .= "  end subroutine Galacticus_Nodes_Initialize\n";	
    # Insert into the function list.
    push(
	@{$build->{'code'}->{'functions'}},
	$functionCode
	);
}

sub Generate_Finalization_Function {
    # Generate a finalization function.
    my $build = shift;
    # Create a table for the deallocation code.
    my $table = Text::Table->new(
	{
	    is_sep => 1,
	    body   => "    deallocate(default"
	},
	{
	    align  => "left"
	},
	{
	    is_sep => 1,
	    body   => ")"
	},
	);
    # Populate the table.
    foreach ( @{$build->{'componentClassList'}} ) {
	$table->add(ucfirst($_)."Component");
    }
    # Generate the function code.
    my $functionCode;
    $functionCode .= "  subroutine Galacticus_Nodes_Finalize()\n";
    $functionCode .= "    !% Finialize the \\glc\\ object system.\n";
    $functionCode .= "    implicit none\n\n";
    $functionCode .= "    if (.not.moduleIsInitialized) return\n";
    $functionCode .= $table->table();
    $functionCode .= "    return\n";
    $functionCode .= "  end subroutine Galacticus_Nodes_Finalize\n";
    # Insert into the function list.
    push(
	@{$build->{'code'}->{'functions'}},
	$functionCode
	);
}

sub Generate_Map_Functions {
    # Generate functions to map other functions over components.
    my $build = shift;

    # Function for mapping a void function.
    # Generate variables.
    my @dataContent =
	(
	 {
	     intrinsic  => "class",
	     type       => "treeNode",
	     attributes => [ "intent(inout)" ],
	     variables  => [ "self" ]
	 },
	 {
	     intrinsic  => "procedure",
	     type       => "Node_Component_Null_Void0_InOut",
	     attributes => [ "pointer" ],
	     variables  => [ "mapFunction" ]
	 },
	 {
	     intrinsic  => "integer",
	     variables  => [ "i" ]
	 }
	);
    my $functionCode;
    $functionCode .= "  subroutine mapComponentsVoid(self,mapFunction)\n";
    $functionCode .= "    !% Map a void function over components.\n";
    $functionCode .= "    implicit none\n";
    $functionCode .= &Fortran_Utils::Format_Variable_Defintions(\@dataContent)."\n";
    foreach ( @{$build->{'componentClassList'}} ) {	    
     	$functionCode .= "    if (allocated(self%component".&Utils::padClass(ucfirst($_),[19,0]).")) then\n";
	$functionCode .= "      do i=1,size(self%component".&Utils::padClass(ucfirst($_),[19,0]).")\n";
	$functionCode .= "        call mapFunction(self%component".&Utils::padClass(ucfirst($_),[19,0])."(i))\n";
	$functionCode .= "      end do\n";
	$functionCode .= "    end if\n";
    }
    $functionCode .= "    return\n";
    $functionCode .= "  end subroutine mapComponentsVoid\n\n";
    # Insert into the function list.
    push(
	@{$build->{'code'}->{'functions'}},
	$functionCode
	);
    # Insert a type-binding for this function into the treeNode type.
    push(
	@{$build->{'types'}->{'treeNode'}->{'boundFunctions'}},
	{type => "procedure", name => "mapVoid", function => "mapComponentsVoid", description => "Map a void function over components.", returnType => "\\void", arguments => "\\textcolor{red}{\\textless *function()\\textgreater} mapFunction"}
	);

    # Function for mapping a scalar double function.
    @dataContent =
	(
	 {
	     intrinsic  => "class",
	     type       => "treeNode",
	     attributes => [ "intent(inout)" ],
	     variables  => [ "self" ]
	 },
	 {
	     intrinsic  => "procedure",
	     type       => "Node_Component_Null_Double0_InOut",
	     attributes => [ "pointer" ],
	     variables  => [ "mapFunction" ]
	 },
	 {
	     intrinsic  => "integer",
	     attributes => [ "intent(in   )" ],
	     variables  => [ "reduction" ]
	 },
	 {
	     intrinsic  => "integer",
	     attributes => [ "intent(in   )", "optional" ],
	     variables  => [ "optimizeFor" ]
	 },
	 {
	     intrinsic  => "double precision",
	     variables  => [ "componentValue" ]
	 },
	 {
	     intrinsic  => "integer",
	     variables  => [ "i" ]
	 }
	);
    $functionCode  = "  double precision function mapComponentsDouble0(self,mapFunction,reduction,optimizeFor)\n";
    $functionCode .= "    !% Map a scalar double function over components with a specified {\\normalfont \\ttfamily reduction}.\n";
    $functionCode .= "    use Galacticus_Error\n";
    $functionCode .= "    implicit none\n";
    $functionCode .= &Fortran_Utils::Format_Variable_Defintions(\@dataContent)."\n";
    # Scan through available node component methods and find ones which are mappable. Create optimized versions of this function
    # for them.
    my $optimizationLabel      = -1;
    my $optimizationsGenerated = 0;
    foreach my $boundFunction ( @{$build->{'types'}->{'nodeComponent'}->{'boundFunctions'}} ) {
	if ( exists($boundFunction->{'mappable'}) ) {
	    my @reductions = split(/:/,$boundFunction->{'mappable'});
	    foreach my $reduction ( @reductions ) {
		# Record that optimized versions were generated.
		$optimizationsGenerated = 1;
		# Insert test for optimized case.
		++$optimizationLabel;
		$build->{'content'} .= "   integer, public, parameter :: optimizeFor".ucfirst($boundFunction->{'name'}).ucfirst($reduction)."=".$optimizationLabel."\n";
		$functionCode .= "   ";
		$functionCode .= "else"
		    unless ( $optimizationLabel == 0 );
		$functionCode .= "if (present(optimizeFor).and.optimizeFor == optimizeFor".ucfirst($boundFunction->{'name'}).ucfirst($reduction).") then\n";
		# Initialize reduction.
		if ( $reduction eq "summation" ) {
		    $functionCode .= "      if (reduction /= reductionSummation) call Galacticus_Error_Report('mapComponentsDouble0','reduction mismatch')\n";
		    $functionCode .= "      mapComponentsDouble0=0.0d0\n";
		} elsif ( $reduction eq "product" ) {
		    $functionCode .= "      if (reduction /= reductionProduct  ) call Galacticus_Error_Report('mapComponentsDouble0','reduction mismatch')\n";
		    $functionCode .= "      mapComponentsDouble0=1.0d0\n";
		} else {
		    die("Generate_Map_Functions(): unrecognized reduction");
		}
		# Iterate over available types.
		foreach my $type ( &ExtraUtils::sortedKeys($build->{'types'}) ) {
		    if ( $type =~ m/^nodeComponent.+/  && grep {$_->{'name'} eq $boundFunction->{'name'}} @{$build->{'types'}->{$type}->{'boundFunctions'}} ) {
			# Determine the class of this component.
			my $baseClass = $type;
			while ( exists($build->{'types'}->{$baseClass}->{'extends'}) && $build->{'types'}->{$baseClass}->{'extends'} ne "nodeComponent" ) {
			    $baseClass = $build->{'types'}->{$baseClass}->{'extends'};
			}
			$baseClass =~ s/^nodeComponent//;
			$baseClass = lc($baseClass);
			# Construct code for this component.
			$functionCode .= "    if (allocated(self%component".&Utils::padClass(ucfirst($baseClass),[0,0]).")) then\n";
			$functionCode .= "      select type (c => self%component".&Utils::padClass(ucfirst($baseClass),[0,0]).")\n";
			$functionCode .= "      type is (".$type.")\n";
			$functionCode .= "         do i=1,size(self%component".&Utils::padClass(ucfirst($baseClass),[0,0]).")\n";
			$functionCode .= "            mapComponentsDouble0=mapComponentsDouble0";
			if ( $reduction eq "summation" ) {
			    $functionCode .= "+";
			} elsif ( $reduction eq "product" ) {
			    $functionCode .= "*";
			}
			$functionCode .= "mapFunction(self%component".&Utils::padClass(ucfirst($baseClass),[0,0])."(i))\n";
			$functionCode .= "         end do\n";
			$functionCode .= "      end select\n";
			$functionCode .= "    end if\n";
		    }
		}
	    }
	}
    }
    $build->{'content'} .= "\n";
    # Generate the generic, unoptimized function.
    $functionCode .= "    else\n"
	if ( $optimizationsGenerated == 1 );
    $functionCode .= "    select case (reduction)\n";
    $functionCode .= "    case (reductionSummation)\n";
    $functionCode .= "      mapComponentsDouble0=0.0d0\n";
    $functionCode .= "    case (reductionProduct  )\n";
    $functionCode .= "      mapComponentsDouble0=1.0d0\n";
    $functionCode .= "    case default\n";
    $functionCode .= "      mapComponentsDouble0=1.0d0\n";
    $functionCode .= "      call Galacticus_Error_Report('mapComponentsDouble0','unknown reduction')\n";
    $functionCode .= "    end select\n";
    foreach ( @{$build->{'componentClassList'}} ) {	    
     	$functionCode .= "    if (allocated(self%component".&Utils::padClass(ucfirst($_),[0,0]).")) then\n";
	$functionCode .= "      do i=1,size(self%component".&Utils::padClass(ucfirst($_),[0,0]).")\n";
     	$functionCode .= "        componentValue=mapFunction(self%component".&Utils::padClass(ucfirst($_),[0,0])."(i))\n";
     	$functionCode .= "        select case (reduction)\n";
     	$functionCode .= "        case (reductionSummation)\n";
     	$functionCode .= "          mapComponentsDouble0=mapComponentsDouble0+componentValue\n";
     	$functionCode .= "        case (reductionProduct  )\n";
     	$functionCode .= "          mapComponentsDouble0=mapComponentsDouble0*componentValue\n";
     	$functionCode .= "        end select\n";
	$functionCode .= "      end do\n";
     	$functionCode .= "    end if\n";
    }
    $functionCode .= "    end if\n"
	if ( $optimizationsGenerated == 1 );
    $functionCode .= "    return\n";
    $functionCode .= "  end function mapComponentsDouble0\n\n";
    # Insert into the function list.
    push(
	@{$build->{'code'}->{'functions'}},
	$functionCode
	);
    # Insert a type-binding for this function into the treeNode type.
    push(
	@{$build->{'types'}->{'treeNode'}->{'boundFunctions'}},
	{type => "procedure", name => "mapDouble0", function => "mapComponentsDouble0", description => "Map a scalar double function over components.", returnType => "\\doublezero", arguments => "\\textcolor{red}{\\textless *function()\\textgreater} mapFunction"}
	);
}

sub Generate_Node_Dump_Function {
    # Generate function to dump node properties.
    my $build = shift;
    # Create the function.
    my @dataContent =
	(
	 {
	     intrinsic  => "class",
	     type       => "treeNode",
	     attributes => [ "intent(in   )" ],
	     variables  => [ "self" ]
	 },
	 {
	     intrinsic  => "integer",
	     variables  => [ "i" ]
	 },
	 {
	     intrinsic  => "type",
	     type       => "varying_string",
	     variables  => [ "message" ]
	 }
	);
    my $functionCode;
    $functionCode  = "  subroutine Node_Dump(self)\n";
    $functionCode .= "    !% Dump node content.\n";
    $functionCode .= "    use ISO_Varying_String\n";
    $functionCode .= "    use Galacticus_Display\n";
    $functionCode .= "    use String_Handling\n";
    $functionCode .= "    implicit none\n";
    $functionCode .= &Fortran_Utils::Format_Variable_Defintions(\@dataContent)."\n";
    # Iterate over pointers.
    $functionCode .= "    message='Dumping node '\n";
    $functionCode .= "    message=message//self%index()\n";
    $functionCode .= "    call Galacticus_Display_Indent(message)\n";
    $functionCode .= "    message='host tree: '\n";
    $functionCode .= "    message=message//self%hostTree%index\n";
    $functionCode .= "    call Galacticus_Display_Message(message)\n";
    $functionCode .= "    call Galacticus_Display_Indent('pointers')\n";
    foreach my $pointer ( "parent", "firstChild", "sibling", "firstSatellite", "mergeTarget", "firstMergee", "siblingMergee", "formationNode" ) {
	$functionCode .= "   message='".(" " x (14-length($pointer))).$pointer.": '\n";
	$functionCode .= "   message=message//self%".pad($pointer,14)."%index()\n";
	$functionCode .= "   call Galacticus_Display_Message(message)\n";
    }
    $functionCode .= "   call Galacticus_Display_Unindent('done')\n";
    # Iterate over all component classes
    foreach ( @{$build->{'componentClassList'}} ) {	    
	$functionCode .= "    if (allocated(self%component".&Utils::padClass(ucfirst($_),[0,0]).")) then\n";
	$functionCode .= "      do i=1,size(self%component".&Utils::padClass(ucfirst($_),[0,0]).")\n";
	$functionCode .= "        call self%component".&Utils::padClass(ucfirst($_),[0,0])."(i)%dump()\n";
	$functionCode .= "      end do\n";
	$functionCode .= "    end if\n";
    }
    $functionCode .= "    call Galacticus_Display_Unindent('done')\n";
    $functionCode .= "    return\n";
    $functionCode .= "  end subroutine Node_Dump\n";
    # Insert into the function list.
    push(
	@{$build->{'code'}->{'functions'}},
	$functionCode
	);
    # Insert a type-binding for this function into the treeNode type.
    push(
	@{$build->{'types'}->{'treeNode'}->{'boundFunctions'}},
	{type => "procedure", name => "dump", function => "Node_Dump", description => "Generate an ASCII dump of all content of a node.", returnType => "\\void", arguments => ""}
	);
    # Create the function.
    @dataContent =
	(
	 {
	     intrinsic  => "class",
	     type       => "treeNode",
	     attributes => [ "intent(inout)" ],
	     variables  => [ "self" ]
	 },
	 {
	     intrinsic  => "integer",
	     attributes => [ "intent(in   )" ],
	     variables  => [ "fileHandle" ]
	 },
	 {
	     intrinsic  => "integer",
	     variables  => [ "i" ]
	 },
	 {
	     intrinsic  => "character",
	     type       => "len=20",
	     variables  => [ "idLabel", "treeLabel" ]
	 }
	);
    $functionCode  = "  subroutine Node_Dump_XML(self,fileHandle)\n";
    $functionCode .= "    !% Dump node content.\n";
    $functionCode .= "    use ISO_Varying_String\n";
    $functionCode .= "    use Galacticus_Display\n";
    $functionCode .= "    use String_Handling\n";
    $functionCode .= "    implicit none\n";
    $functionCode .= &Fortran_Utils::Format_Variable_Defintions(\@dataContent)."\n";
    # Iterate over pointers.
    $functionCode .= "    !\$omp critical(Node_XML_Dump)\n";
    $functionCode .= "    write (  idLabel,'(i20)') self         %index()\n";
    $functionCode .= "    write (treeLabel,'(i20)') self%hostTree%index\n";
    $functionCode .= "    write (fileHandle,'(a,a,a,a,a)') ' <node tree=\"',trim(adjustl(treeLabel)),'\" id=\"',trim(adjustl(idLabel)),'\" >'\n";
    $functionCode .= "    write (fileHandle,'(a)') '  <pointer>'\n";
    foreach my $pointer ( "parent", "firstChild", "sibling", "firstSatellite", "mergeTarget", "firstMergee", "siblingMergee", "formationNode" ) {
	$functionCode .= "   write (idLabel,'(i20)') self%".pad($pointer,14)."%index()\n";
	$functionCode .= "   write (fileHandle,'(a,a,a)') '   <".$pointer.">',trim(adjustl(idLabel)),'</".$pointer.">'\n"
    }
    $functionCode .= "    write (fileHandle,'(a)') '  </pointer>'\n";
    # Iterate over all component classes
    foreach ( @{$build->{'componentClassList'}} ) {	    
	$functionCode .= "    if (allocated(self%component".&Utils::padClass(ucfirst($_),[0,0]).")) then\n";
	$functionCode .= "      do i=1,size(self%component".&Utils::padClass(ucfirst($_),[0,0]).")\n";
	$functionCode .= "        call self%component".&Utils::padClass(ucfirst($_),[0,0])."(i)%dumpXML(fileHandle)\n";
	$functionCode .= "      end do\n";
	$functionCode .= "    end if\n";
    }
    $functionCode .= "    write (fileHandle,*) ' </node>'\n";
    $functionCode .= "    !\$omp end critical(Node_XML_Dump)\n";
    $functionCode .= "    return\n";
    $functionCode .= "  end subroutine Node_Dump_XML\n";
    # Insert into the function list.
    push(
	@{$build->{'code'}->{'functions'}},
	$functionCode
	);
    # Insert a type-binding for this function into the treeNode type.
    push(
	@{$build->{'types'}->{'treeNode'}->{'boundFunctions'}},
	{type => "procedure", name => "dumpXML", function => "Node_Dump_XML", description => "Generate an XML dump of all content of a node.", returnType => "\\void", arguments => ""}
	);
    # Create a function for doing a raw (binary) dump.
    @dataContent =
	(
	 {
	     intrinsic  => "class",
	     type       => "treeNode",
	     attributes => [ "intent(in   )" ],
	     variables  => [ "self" ]
	 },
	 {
	     intrinsic  => "integer",
	     attributes => [ "intent(in   )" ],
	     variables  => [ "fileHandle" ]
	 },
	 {
	     intrinsic  => "integer",
	     variables  => [ "i" ]
	 }
	);
    $functionCode  = "  subroutine Node_Dump_Raw(self,fileHandle)\n";
    $functionCode .= "    !% Dump node content in binary.\n";
    $functionCode .= "    implicit none\n";
    $functionCode .= &Fortran_Utils::Format_Variable_Defintions(\@dataContent)."\n";
    $functionCode .= "    write (fileHandle) self%isPhysicallyPlausible\n";
    # Iterate over all component classes
    foreach ( @{$build->{'componentClassList'}} ) {	    
	$functionCode .= "    write (fileHandle) allocated(self%component".&Utils::padClass(ucfirst($_),[0,0]).")\n";
	$functionCode .= "    if (allocated(self%component".&Utils::padClass(ucfirst($_),[0,0]).")) then\n";
	$functionCode .= "      select type (component => self%component".ucfirst($_)."(1))\n";
	$functionCode .= "      type is (nodeComponent".ucfirst($_).")\n";
	$functionCode .= "        write (fileHandle) .false.\n";
	$functionCode .= "      class is (nodeComponent".ucfirst($_).")\n";
	$functionCode .= "        write (fileHandle) .true.\n";
	$functionCode .= "      end select\n";
	$functionCode .= "      write (fileHandle) size(self%component".&Utils::padClass(ucfirst($_),[0,0]).")\n";
	$functionCode .= "      do i=1,size(self%component".&Utils::padClass(ucfirst($_),[0,0]).")\n";
	$functionCode .= "        call self%component".&Utils::padClass(ucfirst($_),[0,0])."(i)%dumpRaw(fileHandle)\n";
	$functionCode .= "      end do\n";
	$functionCode .= "    end if\n";
    }
    $functionCode .= "    return\n";
    $functionCode .= "  end subroutine Node_Dump_Raw\n";
    # Insert into the function list.
    push(
	@{$build->{'code'}->{'functions'}},
	$functionCode
	);
    # Insert a type-binding for this function into the treeNode type.
    push(
	@{$build->{'types'}->{'treeNode'}->{'boundFunctions'}},
	{type => "procedure", name => "dumpRaw", function => "Node_Dump_Raw", description => "Generate a binary dump of all content of a node.", returnType => "\\void", arguments => "\\intzero\\ fileHandle\\argin"}
	);
    # Create a function for doing a raw (binary) read.
    @dataContent =
	(
	 {
	     intrinsic  => "class",
	     type       => "treeNode",
	     attributes => [ "intent(inout)", "target" ],
	     variables  => [ "self" ]
	 },
	 {
	     intrinsic  => "integer",
	     attributes => [ "intent(in   )" ],
	     variables  => [ "fileHandle" ]
	 },
	 {
	     intrinsic  => "integer",
	     variables  => [ "i", "componentCount" ]
	 },
	 {
	     intrinsic  => "logical",
	     variables  => [ "isAllocated" ]
	 }
	);
    $functionCode  = "  subroutine Node_Read_Raw(self,fileHandle)\n";
    $functionCode .= "    !% Dump node content in binary.\n";
    $functionCode .= "    implicit none\n";
    $functionCode .= &Fortran_Utils::Format_Variable_Defintions(\@dataContent)."\n";
    $functionCode .= "    read (fileHandle) self%isPhysicallyPlausible\n";
    # Iterate over all component classes
    foreach ( @{$build->{'componentClassList'}} ) {	    
	$functionCode .= "    read (fileHandle) isAllocated\n";
	$functionCode .= "    if (isAllocated) then\n";
	$functionCode .= "      read (fileHandle) isAllocated\n";
	$functionCode .= "      read (fileHandle) componentCount\n";
	$functionCode .= "      if (allocated(self%component".ucfirst($_).")) deallocate(self%component".ucfirst($_).")\n";
	$functionCode .= "      if (isAllocated) then\n";
	$functionCode .= "        allocate(self%component".ucfirst($_)."(componentCount),source=default".ucfirst($_)."Component)\n";
	$functionCode .= "      else\n";
	$functionCode .= "        allocate(self%component".ucfirst($_)."(componentCount),source=".ucfirst($_)."Class)\n";
	$functionCode .= "      end if\n";
	$functionCode .= "      select type (self)\n";
	$functionCode .= "      type is (treeNode)\n";
	$functionCode .= "        do i=1,componentCount\n";
	$functionCode .= "          self%component".ucfirst($_)."(i)%hostNode => self\n";
	$functionCode .= "        end do\n";
	$functionCode .= "      end select\n";
	$functionCode .= "      do i=1,componentCount\n";
	$functionCode .= "        call self%component".&Utils::padClass(ucfirst($_),[0,0])."(i)%readRaw(fileHandle)\n";
	$functionCode .= "      end do\n";
	$functionCode .= "    else\n";
	$functionCode .= "       if (allocated(self%component".&Utils::padClass(ucfirst($_),[0,0]).")) deallocate(self%component".&Utils::padClass(ucfirst($_),[0,0]).")\n";
	$functionCode .= "       allocate(self%component".&Utils::padClass(ucfirst($_),[0,0])."(1))\n";
	$functionCode .= "    end if\n";
    }
    $functionCode .= "    return\n";
    $functionCode .= "  end subroutine Node_Read_Raw\n";
    # Insert into the function list.
    push(
	@{$build->{'code'}->{'functions'}},
	$functionCode
	);
    # Insert a type-binding for this function into the treeNode type.
    push(
	@{$build->{'types'}->{'treeNode'}->{'boundFunctions'}},
	{type => "procedure", name => "readRaw", function => "Node_Read_Raw", description => "Read a binary dump of all content of a node.", returnType => "\\void", arguments => "\\intzero\\ fileHandle\\argin"}
	);
}

sub Generate_Node_Output_Functions {
    # Generate functions to output node properties.
    my $build = shift;

    # Create an output count function.
    my @dataContent =
	(
	 {
	     intrinsic  => "class",
	     type       => "treeNode",
	     attributes => [ "intent(inout)" ],
	     variables  => [ "self" ]
	 },
	 {
	     intrinsic  => "integer",
	     attributes => [ "intent(inout)" ],
	     variables  => [ "integerPropertyCount", "doublePropertyCount" ]
	 },
	 {
	     intrinsic  => "double precision",
	     attributes => [ "intent(in   )" ],
	     variables  => [ "time" ]
	 },
	 {
	     intrinsic  => "integer",
	     variables  => [ "i" ]
	 }
	);
    my $functionCode;
    $functionCode  = "  subroutine Node_Output_Count(self,integerPropertyCount,doublePropertyCount,time)\n";
    $functionCode .= "    !% Increment the count of properties to output for this node.\n";
    $functionCode .= "    implicit none\n";
    $functionCode .= &Fortran_Utils::Format_Variable_Defintions(\@dataContent)."\n";
    # Iterate over all component classes
    foreach ( @{$build->{'componentClassList'}} ) {	    
	$functionCode .= "    if (allocated(self%component".&Utils::padClass(ucfirst($_),[0,0]).")) then\n";
	$functionCode .= "      do i=1,size(self%component".&Utils::padClass(ucfirst($_),[0,0]).")\n";
	$functionCode .= "        call self%component".&Utils::padClass(ucfirst($_),[0,0])."(i)%outputCount(integerPropertyCount,doublePropertyCount,time,instance=i)\n";
	$functionCode .= "      end do\n";
	$functionCode .= "    end if\n";
    }
    $functionCode .= "    return\n";
    $functionCode .= "  end subroutine Node_Output_Count\n";
    # Insert into the function list.
    push(
	@{$build->{'code'}->{'functions'}},
	$functionCode
	);
    # Insert a type-binding for this function into the treeNode type.
    push(
	@{$build->{'types'}->{'treeNode'}->{'boundFunctions'}},
	{type => "procedure", name => "outputCount", function => "Node_Output_Count", description => "Increment the count of properties to output for a node.", returnType => "\\void", arguments => "\\intzero\\ integerPropertyCount\\arginout, \\intzero\\ doublePropertyCount\\arginout, \\doublezero\\ time\\argin"}
	);
    # Create an output property names function.
    @dataContent =
	(
	 {
	     intrinsic  => "class",
	     type       => "treeNode",
	     attributes => [ "intent(inout)" ],
	     variables  => [ "self" ]
	 },
	 {
	     intrinsic  => "double precision",
	     attributes => [ "intent(in   )" ], 
	     variables  => [ "time" ]
	 },
	 {
	     intrinsic  => "integer", 
	     attributes => [ "intent(inout)" ], 
	     variables  => [ "integerProperty", "doubleProperty" ]
	 },
	 {
	     intrinsic  => "character",
	     type       => "len=*",
	     attributes => [ "intent(inout)", "dimension(:)" ], 
	     variables  => [ "integerPropertyNames", "integerPropertyComments", "doublePropertyNames", "doublePropertyComments" ]
	 },
	 {
	     intrinsic  => "double precision",
	     attributes => [ "intent(inout)", "dimension(:)" ],
	     variables  => [ "integerPropertyUnitsSI", "doublePropertyUnitsSI" ]
	 },
	 {
	     intrinsic  => "integer",
	     variables  => [ "i" ]
	 }
	);
    undef($functionCode);
    $functionCode  = "  subroutine Node_Output_Names(self,integerProperty,integerPropertyNames,integerPropertyComments,integerPropertyUnitsSI,doubleProperty,doublePropertyNames,doublePropertyComments,doublePropertyUnitsSI,time)\n";
    $functionCode .= "    !% Establish the names of properties to output for this node.\n";
    $functionCode .= "    implicit none\n";
    $functionCode .= &Fortran_Utils::Format_Variable_Defintions(\@dataContent)."\n";
    # Iterate over all component classes
    foreach ( @{$build->{'componentClassList'}} ) {	    
	$functionCode .= "    if (allocated(self%component".&Utils::padClass(ucfirst($_),[0,0]).")) then\n";
	$functionCode .= "      do i=1,size(self%component".&Utils::padClass(ucfirst($_),[0,0]).")\n";
	$functionCode .= "        call self%component".&Utils::padClass(ucfirst($_),[0,0])."(i)%outputNames(integerProperty,integerPropertyNames,integerPropertyComments,integerPropertyUnitsSI,doubleProperty,doublePropertyNames,doublePropertyComments,doublePropertyUnitsSI,time,instance=i)\n";
	$functionCode .= "      end do\n";
	$functionCode .= "    end if\n";
    }
    $functionCode .= "    return\n";
    $functionCode .= "  end subroutine Node_Output_Names\n";
    # Insert into the function list.
    push(
	@{$build->{'code'}->{'functions'}},
	$functionCode
	);
    # Insert a type-binding for this function into the treeNode type.
    push(
	@{$build->{'types'}->{'treeNode'}->{'boundFunctions'}},
	{type => "procedure", name => "outputNames", function => "Node_Output_Names", description => "Establish the names of properties to output for a node.", returnType  => "\\void", arguments   => "\\intzero\\ integerProperty\\arginout, \\textcolor{red}{\\textless char[*](:)\\textgreater} integerPropertyNames\\arginout, \\textcolor{red}{\\textless char[*](:)\\textgreater} integerPropertyComments\\arginout, \\doubleone\\ integerPropertyUnitsSI\\arginout, \\intzero\\ doubleProperty\\arginout, \\textcolor{red}{\\textless char[*](:)\\textgreater} doublePropertyNames\\arginout, \\textcolor{red}{\\textless char[*](:)\\textgreater} doublePropertyComments\\arginout, \\doubleone\\ doublePropertyUnitsSI\\arginout, \\doublezero\\ time\\argin"}
	);
    # Create an output function.
    @dataContent =
	(
	 {
	     intrinsic  => "class",
	     type       => "treeNode",
	     attributes => [ "intent(inout)" ],
	     variables  => [ "self" ]
	 },
	 {
	     intrinsic  => "double precision",
	     attributes => [ "intent(in   )" ], 
	     variables  => [ "time" ]
	 },
	 {
	     intrinsic  => "integer", 
	     attributes => [ "intent(inout)" ], 
	     variables  => [ "integerProperty", "integerBufferCount", "doubleProperty", "doubleBufferCount" ]
	 },
	 {
	     intrinsic  => "integer",
	     type       => "kind=kind_int8",
	     attributes => [ "intent(inout)", "dimension(:,:)" ],
	     variables  => [ "integerBuffer" ]
	 },
	 {
	     intrinsic  => "double precision",
	     attributes => [ "intent(inout)", "dimension(:,:)" ],
	     variables  => [ "doubleBuffer" ]
	 },
	 {
	     intrinsic  => "integer",
	     variables  => [ "i" ]
	 }
	);
    undef($functionCode);
    $functionCode  = "  subroutine Node_Output(self,integerProperty,integerBufferCount,integerBuffer,doubleProperty,doubleBufferCount,doubleBuffer,time)\n";
    $functionCode .= "    ! Output properties for this node.\n";
    $functionCode .= "    implicit none\n";
    $functionCode .= &Fortran_Utils::Format_Variable_Defintions(\@dataContent)."\n";
    # Iterate over all component classes
    foreach ( @{$build->{'componentClassList'}} ) {	    
	$functionCode .= "    if (allocated(self%component".&Utils::padClass(ucfirst($_),[0,0]).")) then\n";
	$functionCode .= "      do i=1,size(self%component".&Utils::padClass(ucfirst($_),[0,0]).")\n";
	$functionCode .= "        call self%component".&Utils::padClass(ucfirst($_),[0,0])."(i)%output(integerProperty,integerBufferCount,integerBuffer,doubleProperty&
       &,doubleBufferCount,doubleBuffer,time,instance=i)\n";
	$functionCode .= "      end do\n";
	$functionCode .= "    end if\n";
    }
    $functionCode .= "    return\n";
    $functionCode .= "  end subroutine Node_Output\n";
    # Insert into the function list.
    push(
	@{$build->{'code'}->{'functions'}},
	$functionCode
	);
    # Insert a type-binding for this function into the treeNode type.
    push(
	@{$build->{'types'}->{'treeNode'}->{'boundFunctions'}},
	{type => "procedure", name => "output", function => "Node_Output", description => "Populate output buffers with properties for a node.", returnType  => "\\void", arguments   => "\\intzero\\ integerProperty\\arginout, \\intzero\\ integerBufferCount\\arginout, \\inttwo\\ integerBuffer\\arginout, \\intzero doubleProperty\\arginout, \\intzero\\ doubleBufferCount\\arginout, \\doubletwo\\ doubleBuffer\\arginout, \\doublezero\\ time\\argin"}
	);
}

sub Generate_Node_Property_Name_From_Index_Function {
    # Generate function to get the name of a property given an index.
    my $build = shift;

    # Define variables.
    my @dataContent =
	(
	 {
	     intrinsic  => "class",
	     type       => "treeNode",
	     attributes => [ "intent(in   )" ],
	     variables  => [ "self" ]
	 },
	 {
	     intrinsic  => "integer",
	     attributes => [ "intent(in   )" ],
	     variables  => [ "index" ]
	 },
	 {
	     intrinsic  => "type",
	     type       => "varying_string",
	     variables  => [ "name" ]
	 },
	 {
	     intrinsic  => "integer",
	     variables  => [ "count", "i" ]
	 }
	);
    my $functionCode;
    $functionCode .= "  function Node_Property_Name_From_Index(self,index) result (name)\n";
    $functionCode .= "    !% Return the name of a property given its index.\n";
    $functionCode .= "    use ISO_Varying_String\n";
    $functionCode .= "    implicit none\n";
    $functionCode .= &Fortran_Utils::Format_Variable_Defintions(\@dataContent)."\n";

    # Loop over all component classes
    $functionCode .= "  name='unknown'\n";
    $functionCode .= "  count=index\n";
    foreach ( @{$build->{'componentClassList'}} ) {	    
     	$functionCode .= "    if (allocated(self%component".&Utils::padClass(ucfirst($_),[0,0]).")) then\n";
	$functionCode .= "      do i=1,size(self%component".&Utils::padClass(ucfirst($_),[0,0]).")\n";
	$functionCode .= "        call self%component".&Utils::padClass(ucfirst($_),[0,0])."(i)%nameFromIndex(count,name)\n";
	$functionCode .= "        if (count <= 0) return\n";
	$functionCode .= "      end do\n";
	$functionCode .= "    end if\n";
    }
    $functionCode .= "    if (name == 'unknown') call Galacticus_Error_Report('Node_Property_Name_From_Index','property index out of range')\n";
    $functionCode .= "    return\n";
    $functionCode .= "  end function Node_Property_Name_From_Index\n";
    # Insert into the function list.
    push(
	@{$build->{'code'}->{'functions'}},
	$functionCode
	);
    # Insert a type-binding for this function into the treeNode type.
    push(
	@{$build->{'types'}->{'treeNode'}->{'boundFunctions'}},
	{type => "procedure", name => "nameFromIndex", function => "Node_Property_Name_From_Index", description => "Return the name of a property given its index in a node.", returnType => "\\textcolor{red}{\\textless varying\\_string\\textgreater}", arguments => "\\intzero\\ index\\argin"}
	);
}

sub Generate_Node_Serialization_Functions {
    # Generate functions to serialize/deserialize nodes to/from arrays.
    my $build = shift;

    # Function computing a count of the serialization length.
    my @dataContent =
	(
	 {
	     intrinsic  => "class",
	     type       => "treeNode",
	     attributes => [ "intent(in   )" ],
	     variables  => [ "self" ]
	 },
	 {
	     intrinsic  => "integer",
	     variables  => [ "count", "i" ]
	 }
	);
    my $functionCode;
    $functionCode .= "  function SerializeToArrayCount(self) result (count)\n";
    $functionCode .= "    !% Return a count of the size of the serialized {\\normalfont \\ttfamily treeNode} object.\n";
    $functionCode .= "    implicit none\n";
    $functionCode .= &Fortran_Utils::Format_Variable_Defintions(\@dataContent)."\n";
    $functionCode .= "    count=0\n";
    # Loop over all component classes
    foreach ( @{$build->{'componentClassList'}} ) {	    
     	$functionCode .= "    if (allocated(self%component".&Utils::padClass(ucfirst($_),[0,0]).")) then\n";
	$functionCode .= "      do i=1,size(self%component".&Utils::padClass(ucfirst($_),[0,0]).")\n";
	$functionCode .= "        count=count+self%component".&Utils::padClass(ucfirst($_),[0,0])."(i)%serializeCount()\n";
	$functionCode .= "      end do\n";
	$functionCode .= "    end if\n";
    }
    $functionCode .= "    return\n";
    $functionCode .= "  end function SerializeToArrayCount\n\n";
    # Insert into the function list.
    push(
	@{$build->{'code'}->{'functions'}},
	$functionCode
	);
    # Insert a type-binding for this function into the treeNode type.
    push(
	@{$build->{'types'}->{'treeNode'}->{'boundFunctions'}},
	{type => "procedure", name => "serializeCount", function => "serializeToArrayCount", description => "Return a count of the number of evolvable properties of the serialized object.", returnType => "\\intzero", arguments => ""}
	);
    # Create the serialization function.
    @dataContent =
	(
	 {
	     intrinsic  => "class",
	     type       => "treeNode",
	     attributes => [ "intent(in   )" ],
	     variables  => [ "self" ]
	 },
	 {
	     intrinsic  => "integer",
	     variables  => [ "count", "offset", "i" ],
	 },
	 {
	     intrinsic  => "double precision",
	     attributes => [ "dimension(:)", "intent(  out)" ],
	     variables  => [ "array" ]
	 }
	);
    $functionCode  = "  subroutine SerializeToArrayValues(self,array)\n";
    $functionCode .= "    !% Serialize values to array.\n";
    $functionCode .= "    use Memory_Management\n";
    $functionCode .= "    implicit none\n";
    $functionCode .= &Fortran_Utils::Format_Variable_Defintions(\@dataContent)."\n";
    $functionCode .= "    offset=1\n";
    # Loop over all component classes
    foreach ( @{$build->{'componentClassList'}} ) {	    
	$functionCode .= "    if (allocated(self%component".&Utils::padClass(ucfirst($_),[0,0]).")) then\n";
	$functionCode .= "      do i=1,size(self%component".&Utils::padClass(ucfirst($_),[0,0]).")\n";
	$functionCode .= "        count=self%component".&Utils::padClass(ucfirst($_),[0,0])."(i)%serializeCount()\n";
	$functionCode .= "        if (count > 0) call self%component".&Utils::padClass(ucfirst($_),[0,0])."(i)%serializeValues(array(offset:))\n";
	$functionCode .= "        offset=offset+count\n";
	$functionCode .= "      end do\n";
	$functionCode .= "    end if\n";
    }
    $functionCode .= "    return\n";
    $functionCode .= "  end subroutine SerializeToArrayValues\n\n";
    # Insert into the function list.
    push(
	@{$build->{'code'}->{'functions'}},
	$functionCode
	);
    # Insert a type-binding for this function into the treeNode type.
    push(
	@{$build->{'types'}->{'treeNode'}->{'boundFunctions'}},
	{type => "procedure", name => "serializeValues", function => "serializeToArrayValues", description => "Serialize values to {\\normalfont \\ttfamily array}.", returnType => "\\void", arguments => "\\doubleone\\ array\\argout"}
	);
    # Create the deserialization function.
    @dataContent =
	(
	 {
	     intrinsic  => "class",
	     type       => "treeNode",
	     attributes => [ "intent(inout)" ],
	     variables  => [ "self" ]
	 },
	 {
	     intrinsic  => "integer",
	     variables  => [ "count", "offset", "i" ],
	 },
	 {
	     intrinsic  => "double precision",
	     attributes => [ "dimension(:)", "intent(in   )" ],
	     variables  => [ "array" ]
	 }
	);
    $functionCode  = "  subroutine DeserializeFromArrayValues(self,array)\n";
    $functionCode .= "    !% Deserialize values from {\\normalfont \\ttfamily array}.\n";
    $functionCode .= "    use Memory_Management\n";
    $functionCode .= "    implicit none\n";
    $functionCode .= &Fortran_Utils::Format_Variable_Defintions(\@dataContent)."\n";
    $functionCode .= "    offset=1\n";
    # Loop over all component classes
    foreach ( @{$build->{'componentClassList'}} ) {	    
	$functionCode .= "    if (allocated(self%component".&Utils::padClass(ucfirst($_),[0,0]).")) then\n";
	$functionCode .= "      do i=1,size(self%component".&Utils::padClass(ucfirst($_),[0,0]).")\n";
	$functionCode .= "        count=self%component".&Utils::padClass(ucfirst($_),[0,0])."(i)%serializeCount()\n";
	$functionCode .= "        if (count > 0) call self%component".&Utils::padClass(ucfirst($_),[0,0])."(i)%deserializeValues(array(offset:))\n";
	$functionCode .= "        offset=offset+count\n";
	$functionCode .= "      end do\n";
	$functionCode .= "    end if\n";
    }
    $functionCode .= "    return\n";
    $functionCode .= "  end subroutine DeserializeFromArrayValues\n\n";
    # Insert into the function list.
    push(
	@{$build->{'code'}->{'functions'}},
	$functionCode
	);
    # Insert a type-binding for this function into the treeNode type.
    push(
	@{$build->{'types'}->{'treeNode'}->{'boundFunctions'}},
	{type => "procedure", name => "deserializeValues", function => "deserializeFromArrayValues", description => "Deserialize values from {\\normalfont \\ttfamily array}.", returnType => "\\void", arguments => "\\doubleone\\ array\\argin"}
	);
    # Generate serialization functions for scales and rates.
    foreach my $content ( "scale", "rate" ) {
	# Create the serialization function.
	@dataContent =
	    (
	     {
		 intrinsic  => "class",
		 type       => "treeNode",
		 attributes => [ "intent(in   )" ],
		 variables  => [ "self" ]
	     },
	     {
		 intrinsic  => "double precision",
		 attributes => [ "dimension(:)", "intent(  out)" ],
		 variables  => [ "array" ]
	     }
	    );
	$functionCode  = "  subroutine SerializeToArray".pad(ucfirst($content)."s",6)."(self,array)\n";
	$functionCode .= "    !% Serialize ".$content."s to array.\n";
	$functionCode .= "    implicit none\n";
	$functionCode .= &Fortran_Utils::Format_Variable_Defintions(\@dataContent)."\n";
	$functionCode .= "    !GCC\$ attributes unused :: self\n";
	$functionCode .= "    array(1:nodeSerializationCount)=node".ucfirst($content)."s(1:nodeSerializationCount)\n";
	$functionCode .= "    return\n";
	$functionCode .= "  end subroutine SerializeToArray".ucfirst($content)."s\n\n";
	# Insert into the function list.
	push(
	    @{$build->{'code'}->{'functions'}},
	    $functionCode
	    );
	# Insert a type-binding for this function into the treeNode type.
	push(
	    @{$build->{'types'}->{'treeNode'}->{'boundFunctions'}},
	    {type => "procedure", name => "serialize".ucfirst($content)."s", function => "serializeToArray".ucfirst($content)."s", description => "Serialize ".$content."s to {\\normalfont \\ttfamily array}.", returnType => "\\void", arguments => "\\doubleone\\ array\\argout"}
	    );
    }
}

sub Generate_Node_ODE_Initialization_Functions {
    # Generate functions initialize a node for an ODE step.
    my $build = shift;
    # Create functions to initialize property rates for an ODE step.
    my @dataContent =
	(
	 {
	     intrinsic  => "class",
	     type       => "treeNode",
	     attributes => [ "intent(inout)" ],
	     variables  => [ "self" ]
	 }
	);
    my $functionCode;
    $functionCode  = "  subroutine Tree_Node_ODE_Step_Rates_Initialize(self)\n";
    $functionCode .= "    !% Initialize the rates in components of tree node {\\normalfont \\ttfamily self} in preparation for an ODE solver step.\n";
    $functionCode .= "    implicit none\n";
    $functionCode .= &Fortran_Utils::Format_Variable_Defintions(\@dataContent)."\n";
    $functionCode .= "    !GCC\$ attributes unused :: self\n";
    $functionCode .= "    nodeRates=0.0d0\n";
    $functionCode .= "    return\n";
    $functionCode .= "  end subroutine Tree_Node_ODE_Step_Rates_Initialize\n\n";
    # Insert into the function list.
    push(
	@{$build->{'code'}->{'functions'}},
	$functionCode
	);
    # Insert a type-binding for this function into the treeNode type.
    push(
	@{$build->{'types'}->{'treeNode'}->{'boundFunctions'}},
	{type => "procedure", name => "odeStepRatesInitialize", function => "Tree_Node_ODE_Step_Rates_Initialize", description => "Initialize rates of evolvable properties.", returnType => "\\void", arguments => ""},
	);    
    # Create functions to initialize property scales for an ODE step.
    $functionCode  = "  subroutine Tree_Node_ODE_Step_Scales_Initialize(self)\n";
    $functionCode .= "    !% Initialize the scales in components of tree node {\\normalfont \\ttfamily self} in preparation for an ODE solver step.\n";
    $functionCode .= "    implicit none\n";
    $functionCode .= &Fortran_Utils::Format_Variable_Defintions(\@dataContent)."\n";
    $functionCode .= "    !GCC\$ attributes unused :: self\n";
    $functionCode .= "    nodeScales=1.0d0\n";
    $functionCode .= "    return\n";
    $functionCode .= "  end subroutine Tree_Node_ODE_Step_Scales_Initialize\n\n";
    # Insert into the function list.
    push(
	@{$build->{'code'}->{'functions'}},
	$functionCode
	);
    # Insert a type-binding for this function into the treeNode type.
    push(
	@{$build->{'types'}->{'treeNode'}->{'boundFunctions'}},
	{type => "procedure", name => "odeStepScalesInitialize" , function => "Tree_Node_ODE_Step_Scales_Initialize", description => "Initialize tolerance scales of evolvable properties.", returnType => "\\void", arguments => ""}
	);
}

sub Generate_Implementation_Dump_Functions {
    # Generate dump for each component implementation.
    my $build = shift;
    # Iterate over component implementations.
    foreach my $componentID ( @{$build->{'componentIdList'}} ) {
	# Get the component.
	my $component = $build->{'components'}->{$componentID};
	# Initialize function code.
	my $functionCode;
	# Initialize data content.
	my @dataContent =
	    (
	     {
		 intrinsic  => "class",
		 type       => "nodeComponent".ucfirst($componentID),
		 attributes => [ "intent(in   )" ],
		 variables  => [ "self" ]
	     }
	    );
	my $counterAdded = 0;
	unless ( $component->{'name'} eq "null" ) {
	    push(
		@dataContent,
		{
		    intrinsic  => "type",
		    type       => "varying_string",
		    variables  => [ "message" ]
		},
		{
		    intrinsic  => "character",
		    type       => "len=18",
		    variables  => [ "label" ]
		}
		);
	    foreach my $propertyName ( &ExtraUtils::sortedKeys($component->{'properties'}->{'property'}) ) {
		my $property = $component->{'properties'}->{'property'}->{$propertyName};
		# Check if this property has any linked data in this component.
		if ( exists($property->{'linkedData'}) ) {
		    my $linkedDataName = $property->{'linkedData'};
		    my $linkedData     = $component->{'content'}->{'data'}->{$linkedDataName};
		    if ( $linkedData->{'rank'} == 1 && $counterAdded == 0 ) {
			push(
			    @dataContent,
			    {
				intrinsic  => "integer",
				variables  => [ "i" ]
			    }
			    );
			$counterAdded = 1;
		    }
		}
	    }
	}
	# Format labels for different data types.
	my %formatLabel = 
	    (
	     "double" => "'(e12.6)'",
	     "integer"         => "'(i8)'"   ,
	     "longInteger"     => "'(i16)'"  ,
	     "logical"         => "'(l1)'"
	    );
	# Generate dump function.
	$functionCode  = "  subroutine Node_Component_".ucfirst($componentID)."_Dump(self)\n";
	$functionCode .= "    !% Dump the contents of a ".$component->{'name'}." implementation of the ".$component->{'class'}." component.\n";
	$functionCode .= "    use Galacticus_Display\n";
	$functionCode .= "    use ISO_Varying_String\n";
	$functionCode .= "    use String_Handling\n";
	$functionCode .= "    implicit none\n";
	$functionCode .= &Fortran_Utils::Format_Variable_Defintions(\@dataContent)."\n";
	$functionCode .= "    !GCC\$ attributes unused :: self\n"
	    if ( $component->{'name'} eq "null" );
	unless ( $component->{'name'} eq "null" ) {
	    # Dump the parent type if necessary.
	    $functionCode .= "    call self%nodeComponent".ucfirst($component->{'extends'}->{'class'}).ucfirst($component->{'extends'}->{'name'})."%dump()\n"
		if ( exists($component->{'extends'}) );
	    $functionCode .= "    call Galacticus_Display_Indent('".$component->{'class'}.": ".(" " x ($Utils::fullyQualifiedNameLengthMax-length($component->{'class'}))).$component->{'name'}."')\n";
	    foreach my $propertyName ( &ExtraUtils::sortedKeys($component->{'properties'}->{'property'}) ) {
		my $property = $component->{'properties'}->{'property'}->{$propertyName};
		# Check if this property has any linked data in this component.
		if ( exists($property->{'linkedData'}) ) {
		    my $linkedDataName = $property->{'linkedData'};
		    my $linkedData     = $component->{'content'}->{'data'}->{$linkedDataName};
		    if ( $linkedData->{'rank'} == 0 ) {
			if (&Utils::isIntrinsic($linkedData->{'type'})) {
			    $functionCode .= "    write (label,".$formatLabel{$linkedData->{'type'}}.") self%".&Utils::padLinkedData($linkedDataName,[0,0])."\n";
			    $functionCode .= "    message='".$propertyName.": ".(" " x ($Utils::implementationPropertyNameLengthMax-length($propertyName)))."'//label\n";
			    $functionCode .= "    call Galacticus_Display_Message(message)\n";
			}
			else {
			    $functionCode .= "    message='".$propertyName.":'\n";
			    $functionCode .= "    call Galacticus_Display_Indent(message)\n";
			    $functionCode .= "    call self%".&Utils::padLinkedData($linkedDataName,[0,0])."%dump()\n";
			    $functionCode .= "    call Galacticus_Display_Unindent('end')\n";
			}
		    } elsif ( $linkedData->{'rank'} == 1 ) {
			if (&Utils::isIntrinsic($linkedData->{'type'})) {
			    $functionCode .= "    do i=1,size(self%".$linkedDataName.")\n";
			    $functionCode .= "       write (label,'(i3)') i\n";
			    $functionCode .= "       message='".$propertyName.": ".(" " x ($Utils::implementationPropertyNameLengthMax-length($propertyName)))." '//trim(label)\n";
			    $functionCode .= "       write (label,".$formatLabel{$linkedData->{'type'}}.") self%".$linkedDataName."(i)\n";
			    $functionCode .= "       message=message//': '//label\n";
			    $functionCode .= "       call Galacticus_Display_Message(message)\n";
			    $functionCode .= "    end do\n";
			}
			else {
			    $functionCode .= "    do i=1,size(self%".$linkedDataName.")\n";
			    $functionCode .= "       write (label,'(i3)') i\n";
			    $functionCode .= "       message='".$propertyName.": ".(" " x ($Utils::implementationPropertyNameLengthMax-length($propertyName)))." '//trim(label)\n";
			    $functionCode .= "       call Galacticus_Display_Indent(message)\n";
			    $functionCode .= "       call self%".$linkedDataName."(i)%dump()\n";
			    $functionCode .= "       call Galacticus_Display_Unindent('end')\n";
			    $functionCode .= "    end do\n";
			}
		    }
		}
	    }
	    $functionCode .= "    call Galacticus_Display_Unindent('done')\n";
	}
	$functionCode .= "    return\n";
	$functionCode .= "  end subroutine Node_Component_".ucfirst($componentID)."_Dump\n";
	# Insert into the function list.
	push(
	    @{$build->{'code'}->{'functions'}},
	    $functionCode
	    );
	# Insert a type-binding for this function into the implementation type.
	push(
	    @{$build->{'types'}->{'nodeComponent'.ucfirst($componentID)}->{'boundFunctions'}},
	    {type => "procedure", name => "dump", function => "Node_Component_".ucfirst($componentID)."_Dump"},
	    );
	# Initialize data content.
	@dataContent =
	    (
	     {
		 intrinsic  => "class",
		 type       => "nodeComponent".ucfirst($componentID),
		 attributes => [ "intent(inout)" ],
		 variables  => [ "self" ]
	     },
	     {
		 intrinsic  => "integer",
		 attributes => [ "intent(in   )" ],
		 variables  => [ "fileHandle" ]
	     }
	    );
	push(
	    @dataContent,
	    {
		intrinsic  => "integer",
		variables  => [ "i" ]
	    }
	    )
	    if ( $counterAdded == 1 );
	# Generate XML dump function.
	$functionCode  = "  subroutine Node_Component_".ucfirst($componentID)."_Dump_XML(self,fileHandle)\n";
	$functionCode .= "    !% Dump the contents of a ".$component->{'name'}." implementation of the ".$component->{'class'}." component to XML.\n";
	$functionCode .= "    implicit none\n";
	$functionCode .= &Fortran_Utils::Format_Variable_Defintions(\@dataContent)."\n";
	my $selfUsed = 0;
	my $fileUsed = 0;
	my $functionBody = "";
	unless ( $component->{'name'} eq "null" ) {
	    $fileUsed = 1;
	    # Dump the parent type if necessary.
<<<<<<< HEAD
	    $functionCode .= "    call self%nodeComponent".ucfirst($component->{'extends'}->{'class'}).ucfirst($component->{'extends'}->{'name'})."%dumpXML(fileHandle)\n"
		if ( exists($component->{'extends'}) );
	    $functionCode .= "    write (fileHandle,'(a)') '  <".$component->{'class'}." type=\"".$component->{'name'}."\">'\n";
	    foreach my $propertyName ( &ExtraUtils::sortedKeys($component->{'properties'}->{'property'}) ) {
=======
	    if ( exists($component->{'extends'}) ) {
		$functionBody .= "    call self%nodeComponent".ucfirst($component->{'extends'}->{'class'}).ucfirst($component->{'extends'}->{'name'})."%dumpXML(fileHandle)\n";
		$selfUsed = 1;
	    }
	    $functionBody .= "    write (fileHandle,'(a)') '  <".$component->{'class'}." type=\"".$component->{'name'}."\">'\n";
	    foreach my $propertyName ( keys(%{$component->{'properties'}->{'property'}}) ) {
>>>>>>> b0eb5c3f
		my $property = $component->{'properties'}->{'property'}->{$propertyName};
		# Check if this property has any linked data in this component.
		if ( exists($property->{'linkedData'}) ) {
		    $selfUsed = 1;
		    my $linkedDataName = $property->{'linkedData'};
		    my $linkedData     = $component->{'content'}->{'data'}->{$linkedDataName};
		    if ( $linkedData->{'rank'} == 0 ) {
<<<<<<< HEAD
			if (&Utils::isIntrinsic($linkedData->{'type'})) {
			    (my $typeFormat = $formatLabel{$linkedData->{'type'}}) =~ s/^\'\((.*)\)\'$/$1/g;
			    $functionCode .= "    write (fileHandle,'(a,".$typeFormat.",a)') '   <".$propertyName.">',self%".&Utils::padLinkedData($linkedDataName,[0,0]).",'</".$propertyName.">'\n";
=======
			if (
			    $linkedData->{'type'} eq "double"
			    ||
			    $linkedData->{'type'} eq "integer"
			    ||
			    $linkedData->{'type'} eq "longInteger"
			    ||
			    $linkedData->{'type'} eq "logical"  
			    ) {
				(my $typeFormat = $formatLabel{$linkedData->{'type'}}) =~ s/^\'\((.*)\)\'$/$1/g;
				$functionBody .= "    write (fileHandle,'(a,".$typeFormat.",a)') '   <".$propertyName.">',self%".padLinkedData($linkedDataName,[0,0]).",'</".$propertyName.">'\n";
>>>>>>> b0eb5c3f
			}
			else {
			    $functionBody .= "    write (fileHandle,'(a)') '   <".$propertyName.">'\n";
			    $functionBody .= "    write (fileHandle,'(a)') '   </".$propertyName.">'\n";
			}
		    } elsif ( $linkedData->{'rank'} == 1 ) {
			if (&Utils::isIntrinsic($linkedData->{'type'})) {
			    (my $typeFormat = $formatLabel{$linkedData->{'type'}}) =~ s/^\'\((.*)\)\'$/$1/g;
			    $functionBody .= "    do i=1,size(self%".$linkedDataName.")\n";
			    $functionBody .= "       write (fileHandle,'(a,".$typeFormat.",a)') '   <".$propertyName.">',self%".$linkedDataName."(i),'</".$propertyName.">'\n";
			    $functionBody .= "    end do\n";
			}
			else {
			    $functionBody .= "    do i=1,size(self%".$linkedDataName.")\n";
			    $functionBody .= "       write (fileHandle,'(a)') '   <".$propertyName.">'\n";
			    $functionBody .= "       write (fileHandle,'(a)') '   </".$propertyName.">'\n";
			    $functionBody .= "    end do\n";
			}			
		    }
		} elsif ( $property->{'attributes'}->{'isVirtual'} && $property->{'rank'} == 0 ) {
		    if (&Utils::isIntrinsic($property->{'type'})) {
			(my $typeFormat = $formatLabel{$property->{'type'}}) =~ s/^\'\((.*)\)\'$/$1/g;
<<<<<<< HEAD
			$functionCode .= "    write (fileHandle,'(a,".$typeFormat.",a)') '   <".$propertyName.">',self%".&Utils::padImplementationPropertyName($propertyName,[0,0])."(),'</".$propertyName.">'\n";
=======
			$functionBody .= "    write (fileHandle,'(a,".$typeFormat.",a)') '   <".$propertyName.">',self%".padImplementationProperty($propertyName,[0,0])."(),'</".$propertyName.">'\n";
>>>>>>> b0eb5c3f
		    }
		}
	    }
	    $functionBody .= "    write (fileHandle,'(a)') '  </".$component->{'class'}.">'\n";
	}
	$functionBody .= "    return\n";
	$functionBody .= "  end subroutine Node_Component_".ucfirst($componentID)."_Dump_XML\n";
	$functionCode .= "  !GCC\$ attributes unused :: self\n"
	    unless ( $selfUsed );
	$functionCode .= "  !GCC\$ attributes unused :: fileHandle\n"
	    unless ( $fileUsed );
	$functionCode .= $functionBody;
	# Insert into the function list.
	push(
	    @{$build->{'code'}->{'functions'}},
	    $functionCode
	    );
	# Insert a type-binding for this function into the implementation type.
	push(
	    @{$build->{'types'}->{'nodeComponent'.ucfirst($componentID)}->{'boundFunctions'}},
	    {type => "procedure", name => "dumpXML", function => "Node_Component_".ucfirst($componentID)."_Dump_XML"},
	    );
	# Create function to do a raw (binary) dump.
	# Initialize data content.
	@dataContent =
	    (
	     {
		 intrinsic  => "class",
		 type       => "nodeComponent".ucfirst($componentID),
		 attributes => [ "intent(in   )" ],
		 variables  => [ "self" ]
	     },
	     {
		 intrinsic  => "integer",
		 attributes => [ "intent(in   )" ],
		 variables  => [ "fileHandle" ]
	     }
	    );
	$counterAdded = 0;
	foreach my $propertyName ( &ExtraUtils::sortedKeys($component->{'properties'}->{'property'}) ) {
	    my $property = $component->{'properties'}->{'property'}->{$propertyName};
	    # Check if this property has any linked data in this component.
	    if ( exists($property->{'linkedData'}) ) {
		my $linkedDataName = $property->{'linkedData'};
		my $linkedData     = $component->{'content'}->{'data'}->{$linkedDataName};
		if ( $linkedData->{'rank'} == 1 && $counterAdded == 0) {
		    unless (&Utils::isIntrinsic($linkedData->{'type'})) {
			push(
			    @dataContent,
			    {
				intrinsic  => "integer",
				variables  => [ "i" ]
			    }
			    );
			$counterAdded = 1;
		    }
		}
	    }
	}
	# Generate raw dump function.
	$functionCode  = "  subroutine Node_Component_".ucfirst($componentID)."_Dump_Raw(self,fileHandle)\n";
	$functionCode .= "    !% Dump the contents of a ".$component->{'name'}." implementation of the ".$component->{'class'}." component in binary.\n";
	$functionCode .= "    implicit none\n";
	$functionCode .= &Fortran_Utils::Format_Variable_Defintions(\@dataContent)."\n";
	$functionBody = "";
	$selfUsed     = 0;
	$fileUsed     = 0;	
	unless ( $component->{'name'} eq "null" ) {
	    # Dump the parent type if necessary.
<<<<<<< HEAD
	    $functionCode .= "    call self%nodeComponent".ucfirst($component->{'extends'}->{'class'}).ucfirst($component->{'extends'}->{'name'})."%dumpRaw(fileHandle)\n"
		if ( exists($component->{'extends'}) );
	    foreach my $propertyName ( &ExtraUtils::sortedKeys($component->{'properties'}->{'property'}) ) {
=======
	    if ( exists($component->{'extends'}) ) {
		$functionBody .= "    call self%nodeComponent".ucfirst($component->{'extends'}->{'class'}).ucfirst($component->{'extends'}->{'name'})."%dumpRaw(fileHandle)\n";
		$selfUsed = 1;
		$fileUsed = 1;
	    }
	    foreach my $propertyName ( keys(%{$component->{'properties'}->{'property'}}) ) {
>>>>>>> b0eb5c3f
		my $property = $component->{'properties'}->{'property'}->{$propertyName};
		# Check if this property has any linked data in this component.
		if ( exists($property->{'linkedData'}) ) {
		    $selfUsed = 1;
		    $fileUsed = 1;
		    my $linkedDataName = $property->{'linkedData'};
		    my $linkedData     = $component->{'content'}->{'data'}->{$linkedDataName};
		    if ( $linkedData->{'rank'} == 0 ) {
<<<<<<< HEAD
			if (&Utils::isIntrinsic($linkedData->{'type'})) {
			    $functionCode .= "    write (fileHandle) self%".&Utils::padLinkedData($linkedDataName,[0,0])."\n";
			}
			else {
			    $functionCode .= "    call self%".&Utils::padLinkedData($linkedDataName,[0,0])."%dumpRaw(fileHandle)\n";
			}
		    } elsif ( $linkedData->{'rank'} == 1 ) {
			$functionCode .= "    write (fileHandle) allocated(self%".$linkedDataName.")\n";
			$functionCode .= "    if (allocated(self%".$linkedDataName.")) then\n";
			$functionCode .= "       write (fileHandle) size(self%".$linkedDataName.")\n";
			if (&Utils::isIntrinsic($linkedData->{'type'})) {
			    $functionCode .= "      write (fileHandle) self%".$linkedDataName."\n";
=======
			if (
			    $linkedData->{'type'} eq "double"
			    ||
			    $linkedData->{'type'} eq "integer"
			    ||
			    $linkedData->{'type'} eq "longInteger"
			    ||
			    $linkedData->{'type'} eq "logical"
			    ) {
			    $functionBody .= "    write (fileHandle) self%".padLinkedData($linkedDataName,[0,0])."\n";
			}
			else {
			    $functionBody .= "    call self%".padLinkedData($linkedDataName,[0,0])."%dumpRaw(fileHandle)\n";
			}
		    } elsif ( $linkedData->{'rank'} == 1 ) {
			$functionBody .= "    write (fileHandle) allocated(self%".$linkedDataName.")\n";
			$functionBody .= "    if (allocated(self%".$linkedDataName.")) then\n";
			$functionBody .= "       write (fileHandle) size(self%".$linkedDataName.")\n";
			if (
			    $linkedData->{'type'} eq "double"
			    ||
			    $linkedData->{'type'} eq "integer"
			    ||
			    $linkedData->{'type'} eq "longInteger"
			    ||
			    $linkedData->{'type'} eq "logical"
			    ) {
			    $functionBody .= "      write (fileHandle) self%".$linkedDataName."\n";
>>>>>>> b0eb5c3f
			}
			else {
			    $functionBody .= "       do i=1,size(self%".$linkedDataName.")\n";
			    $functionBody .= "          call self%".$linkedDataName."(i)%dumpRaw(fileHandle)\n";
			    $functionBody .= "       end do\n";
			}
			$functionBody .= "    end if\n";
		    }
		}
	    }
	}
	$functionBody .= "    return\n";
	$functionBody .= "  end subroutine Node_Component_".ucfirst($componentID)."_Dump_Raw\n";
	$functionCode .= "  !GCC\$ attributes unused :: self\n"
	    unless ( $selfUsed );
	$functionCode .= "  !GCC\$ attributes unused :: fileHandle\n"
	    unless ( $fileUsed );
	$functionCode .= $functionBody;
	# Insert into the function list.
	push(
	    @{$build->{'code'}->{'functions'}},
	    $functionCode
	    );
	# Insert a type-binding for this function into the implementation type.
	push(
	    @{$build->{'types'}->{'nodeComponent'.ucfirst($componentID)}->{'boundFunctions'}},
	    {type => "procedure", name => "dumpRaw", function => "Node_Component_".ucfirst($componentID)."_Dump_Raw"},
	    );
	# Create function to do a raw (binary) read.
	# Initialize data content.
	@dataContent =
	    (
	     {
		 intrinsic  => "class",
		 type       => "nodeComponent".ucfirst($componentID),
		 attributes => [ "intent(inout)" ],
		 variables  => [ "self" ]
	     },
	     {
		 intrinsic  => "integer",
		 attributes => [ "intent(in   )" ],
		 variables  => [ "fileHandle" ]
	     }
	    );
	my $readCounterAdded = 0;
	my $readArraysAdded  = 0;
	foreach my $propertyName ( &ExtraUtils::sortedKeys($component->{'properties'}->{'property'}) ) {
	    my $property = $component->{'properties'}->{'property'}->{$propertyName};
	    # Check if this property has any linked data in this component.
	    if ( exists($property->{'linkedData'}) ) {
		my $linkedDataName = $property->{'linkedData'};
		my $linkedData     = $component->{'content'}->{'data'}->{$linkedDataName};
		if ( $linkedData->{'rank'} == 1 ) {
		    if ( $readArraysAdded == 0 ) {
			push(
			    @dataContent,
			    {
				intrinsic  => "integer",
				variables  => [ "arraySize" ]
			    },
			    {
				intrinsic  => "logical",
				variables  => [ "isAllocated" ]
			    }
			    );
			$readArraysAdded = 1;
		    }
		    if ( $readCounterAdded == 0 ) {
			unless (&Utils::isIntrinsic($linkedData->{'type'})) {
			    push(
				@dataContent,
				{
				    intrinsic  => "integer",
				    variables  => [ "i" ]
				}
				);
			    $readCounterAdded = 1;
			}
		    }
		}
	    }
	}
	# Generate raw read function.
	$functionCode  = "  subroutine Node_Component_".ucfirst($componentID)."_Read_Raw(self,fileHandle)\n";
	$functionCode .= "    !% Read the contents of a ".$component->{'name'}." implementation of the ".$component->{'class'}." component in binary.\n";
	$functionCode .= "    use Memory_Management\n";
	$functionCode .= "    implicit none\n";
	$functionCode .= &Fortran_Utils::Format_Variable_Defintions(\@dataContent)."\n";
	$selfUsed     = 0;
	$fileUsed     = 0;
	$functionBody = "";
	unless ( $component->{'name'} eq "null" ) {
	    # Dump the parent type if necessary.
<<<<<<< HEAD
	    $functionCode .= "    call self%nodeComponent".ucfirst($component->{'extends'}->{'class'}).ucfirst($component->{'extends'}->{'name'})."%readRaw(fileHandle)\n"
		if ( exists($component->{'extends'}) );
	    foreach my $propertyName ( &ExtraUtils::sortedKeys($component->{'properties'}->{'property'}) ) {
=======
	    if ( exists($component->{'extends'}) ) {
		$functionBody .= "    call self%nodeComponent".ucfirst($component->{'extends'}->{'class'}).ucfirst($component->{'extends'}->{'name'})."%readRaw(fileHandle)\n";
		$selfUsed = 1;
		$fileUsed = 1;
	    }
	    foreach my $propertyName ( keys(%{$component->{'properties'}->{'property'}}) ) {
>>>>>>> b0eb5c3f
		my $property = $component->{'properties'}->{'property'}->{$propertyName};
		# Check if this property has any linked data in this component.
		if ( exists($property->{'linkedData'}) ) {
		    $selfUsed = 1;
		    $fileUsed = 1;
		    my $linkedDataName = $property->{'linkedData'};
		    my $linkedData     = $component->{'content'}->{'data'}->{$linkedDataName};
		    if ( $linkedData->{'rank'} == 0 ) {
<<<<<<< HEAD
			if (&Utils::isIntrinsic($linkedData->{'type'})) {
			    $functionCode .= "    read (fileHandle) self%".&Utils::padLinkedData($linkedDataName,[0,0])."\n";
			} else {
			    $functionCode .= "    call self%".&Utils::padLinkedData($linkedDataName,[0,0])."%readRaw(fileHandle)\n";
			}
		    } elsif ( $linkedData->{'rank'} == 1 ) {
			$functionCode .= "    read (fileHandle) isAllocated\n";
			$functionCode .= "    if (isAllocated) then\n";
			$functionCode .= "       read (fileHandle) arraySize\n";
			if (&Utils::isIntrinsic($linkedData->{'type'})) {
			    $functionCode .= "      call Alloc_Array(self%".$linkedDataName.",[arraySize])\n";
			    $functionCode .= "      read (fileHandle) self%".$linkedDataName."\n";
=======
			if (
			    $linkedData->{'type'} eq "double"
			    ||
			    $linkedData->{'type'} eq "integer"
			    ||
			    $linkedData->{'type'} eq "longInteger"
			    ||
			    $linkedData->{'type'} eq "logical"
			    ) {
			    $functionBody .= "    read (fileHandle) self%".padLinkedData($linkedDataName,[0,0])."\n";
			}
			else {
			    $functionBody .= "    call self%".padLinkedData($linkedDataName,[0,0])."%readRaw(fileHandle)\n";
			}
		    } elsif ( $linkedData->{'rank'} == 1 ) {
			$functionBody .= "    read (fileHandle) isAllocated\n";
			$functionBody .= "    if (isAllocated) then\n";
			$functionBody .= "       read (fileHandle) arraySize\n";
			if (
			    $linkedData->{'type'} eq "double"
			    ||
			    $linkedData->{'type'} eq "integer"
			    ||
			    $linkedData->{'type'} eq "longInteger"
			    ||
			    $linkedData->{'type'} eq "logical"
			    ) {
			    $functionBody .= "      call Alloc_Array(self%".$linkedDataName.",[arraySize])\n";
			    $functionBody .= "      read (fileHandle) self%".$linkedDataName."\n";
>>>>>>> b0eb5c3f
			}
			else {
			    $functionBody .= "       allocate(self%".$linkedDataName."(arraySize))\n";
			    $functionBody .= "       do i=1,arraySize)\n";
			    $functionBody .= "          call self%".$linkedDataName."(i)%readRaw(fileHandle)\n";
			    $functionBody .= "       end do\n";
			}
			$functionBody .= "    end if\n";
		    }
		}
	    }
	}
	$functionBody .= "    return\n";
	$functionBody .= "  end subroutine Node_Component_".ucfirst($componentID)."_Read_Raw\n";
	$functionCode .= "  !GCC\$ attributes unused :: self\n"
	    unless ( $selfUsed );
	$functionCode .= "  !GCC\$ attributes unused :: fileHandle\n"
	    unless ( $fileUsed );
	$functionCode .= $functionBody;
	# Insert into the function list.
	push(
	    @{$build->{'code'}->{'functions'}},
	    $functionCode
	    );
	# Insert a type-binding for this function into the implementation type.
	push(
	    @{$build->{'types'}->{'nodeComponent'.ucfirst($componentID)}->{'boundFunctions'}},
	    {type => "procedure", name => "readRaw", function => "Node_Component_".ucfirst($componentID)."_Read_Raw", description => "Read a binary dump of the {\\normalfont \\ttfamily nodeComponent} from the given {\\normalfont \\ttfamily fileHandle}.", returnType => "\\void", arguments => "\\intzero\\ fileHandle\\argin"},
	    );
    }
}

sub Generate_Implementation_Initializor_Functions {
    # Generate initializor for each component implementation.
    my $build = shift;
    # Iterate over component implementations.
    foreach my $componentID ( @{$build->{'componentIdList'}} ) {
	# Get the component.
	my $component = $build->{'components'}->{$componentID};
	# Initialize function code.
	my $functionCode;
	# Initialize data content.
	my @dataContent =
	    (
	     {
		 intrinsic  => "class",
		 type       => "nodeComponent".ucfirst($componentID),
		 attributes => [ "intent(inout)" ],
		 variables  => [ "self" ]
	     }
	    );
	# Generate the initialization code.
	my %requiredComponents;
	my $initializeCode = "";
	foreach my $propertyName ( &ExtraUtils::sortedKeys($component->{'properties'}->{'property'}) ) {
	    my $property = $component->{'properties'}->{'property'}->{$propertyName};
	    if ( exists($property->{'linkedData'}) ) {
		my $linkedDataName = $property->{'linkedData'};
		my $linkedData     = $component->{'content'}->{'data'}->{$linkedDataName};
		# Set to a class default value if available.
		if ( exists($property->{'classDefault'}) ) {
		    my $default = $property->{'classDefault'}->{'code'};
		    while ( $default =~ m/self([a-zA-Z]+)Component\s*%/ ) {
			$requiredComponents{$1} = 1;
			$default =~ s/self([a-zA-Z]+)Component\s*%//;
		    }
		    $default = $property->{'classDefault'}->{'code'};
		    if ( exists($property->{'classDefault'}->{'count'}) ) {
			$initializeCode .= "           call Alloc_Array(self%".&Utils::padLinkedData($linkedDataName,[0,0]).",[".$property->{'classDefault'}->{'count'}."])\n";
		    }
		    $initializeCode .= "            self%".&Utils::padLinkedData($linkedDataName,[0,0])."=".$default."\n";
		} else {
		    # Set to null.
		    if    ( $linkedData->{'type'} eq"double" ) {
			if ( $linkedData->{'rank'} == 0 ) {
			    $initializeCode .= "            self%".&Utils::padLinkedData($linkedDataName,[0,0])."=0.0d0\n";
			} else {
			    $initializeCode .= "            call Alloc_Array(self%".&Utils::padLinkedData($linkedDataName,[0,0]).",[".join(",","0" x $linkedData->{'rank'})."])\n";
			}
		    }
		    elsif ( $linkedData->{'type'} eq"integer"     ) {
			$initializeCode .= "            self%".&Utils::padLinkedData($linkedDataName,[0,0])."=0\n";
		    }
		    elsif ( $linkedData->{'type'} eq"longInteger" ) {
			$initializeCode .= "            self%".&Utils::padLinkedData($linkedDataName,[0,0])."=0_kind_int8\n";
		    }
		    elsif ( $linkedData->{'type'} eq"logical"     ) {
			$initializeCode .= "            self%".&Utils::padLinkedData($linkedDataName,[0,0])."=.false.\n";
		    }
		    else {
			$initializeCode .= "       call self%".&Utils::padLinkedData($linkedDataName,[0,0])."%reset()\n";			    
		    }
		}
	    }
	}
	# Add pointers for each required component.
	push(
	    @dataContent,
	    {
		intrinsic  => "class",
		type       => "nodeComponent".ucfirst($_),
		attributes => [ "pointer" ],
		variables  => [ "self".ucfirst($_)."Component" ]
	    }
	    )
	    foreach ( &ExtraUtils::sortedKeys(\%requiredComponents) );
	# Generate initializor function.
	my $selfUsed     = 0;
	my $functionBody = "";
	$functionCode  = "  subroutine Node_Component_".ucfirst($componentID)."_Initializor(self)\n";
	$functionCode .= "    !% Initialize a ".$component->{'name'}." implementation of the ".$component->{'class'}." component.\n";
	$functionCode .= "    use Memory_Management\n";
	# Insert any required modules.
	my %requiredModules;
	foreach my $propertyName ( &ExtraUtils::sortedKeys($component->{'properties'}->{'property'}) ) {
	    my $property = $component->{'properties'}->{'property'}->{$propertyName};
	    if ( exists($property->{'classDefault'}) && exists($property->{'classDefault'}->{'modules'}) ) {
		foreach ( @{$property->{'classDefault'}->{'modules'}} ) {
		    $requiredModules{$_} = 1;
		}
	    }
	}
	foreach ( &ExtraUtils::sortedKeys(\%requiredModules) ) {
	    $functionCode .= "    use ".$_."\n";
	}
	$functionCode .= "    implicit none\n";
	$functionCode .= &Fortran_Utils::Format_Variable_Defintions(\@dataContent)."\n";	
	unless ( $component->{'name'} eq "null" ) {
	    # Initialize the parent type if necessary.
	    if ( exists($component->{'extends'}) ) {
		$functionBody .= "    call self%nodeComponent".ucfirst($component->{'extends'}->{'class'}).ucfirst($component->{'extends'}->{'name'})."%initialize()\n";
		$selfUsed = 1;
	    }
	}
<<<<<<< HEAD
	foreach my $requiredComponent ( &ExtraUtils::sortedKeys(\%requiredComponents) ) {
	    $functionCode .= "     self".$requiredComponent."Component => self%hostNode%".lc($requiredComponent)."()\n";
=======
	foreach my $requiredComponent ( keys(%requiredComponents) ) {
	    $functionBody .= "     self".$requiredComponent."Component => self%hostNode%".lc($requiredComponent)."()\n";
	    $selfUsed = 1;
>>>>>>> b0eb5c3f
	}
	$functionBody .= $initializeCode;
	$functionBody .= "    return\n";
	$functionBody .= "  end subroutine Node_Component_".ucfirst($componentID)."_Initializor\n";
	$functionCode .= "  !GCC\$ attributes unused :: self\n"
	    unless ( $selfUsed );
	$functionCode .= $functionBody;
	# Insert into the function list.
	push(
	    @{$build->{'code'}->{'functions'}},
	    $functionCode
	    );
	# Insert a type-binding for this function into the implementation type.
	push(
	    @{$build->{'types'}->{'nodeComponent'.ucfirst($componentID)}->{'boundFunctions'}},
	    {type => "procedure", name => "initialize", function => "Node_Component_".ucfirst($componentID)."_Initializor"},
	    );
    }
}

sub Generate_Implementation_Builder_Functions {
    # Generate builder for each component implementation.
    my $build = shift;
    # Iterate over component implementations.
    foreach my $componentID ( @{$build->{'componentIdList'}} ) {
	# Get the component.
	my $component = $build->{'components'}->{$componentID};
	# Initialize function code.
	my $functionCode;
	# Initialize data content.
	my @dataContent =
	    (
	     {
		 intrinsic  => "class",
		 type       => "nodeComponent".ucfirst($componentID),
		 attributes => [ "intent(inout)" ],
		 variables  => [ "self" ]
	     },
	     {
		 intrinsic  => "type",
		 type       => "node",
		 attributes => [ "intent(in   )", "pointer" ],
		 variables  => [ "componentDefinition" ]
	     }
	    );
	unless ( $component->{'name'} eq "null" ) {
	    push(
		@dataContent,
		{
		    intrinsic  => "type",
		    type       => "node",
		    attributes => [ "pointer" ],
		    variables  => [ "property" ]
		},
		{
		    intrinsic  => "type",
		    type       => "nodeList",
		    attributes => [ "pointer" ],
		    variables  => [ "propertyList" ]
		}
		);
	    my $counterAdded = 0;
	    foreach my $propertyName ( &ExtraUtils::sortedKeys($component->{'properties'}->{'property'}) ) {
		my $property = $component->{'properties'}->{'property'}->{$propertyName};
		# Check if this property has any linked data in this component.
		if ( exists($property->{'linkedData'}) ) {
		    my $linkedDataName = $property->{'linkedData'};
		    my $linkedData     = $component->{'content'}->{'data'}->{$linkedDataName};
		    if ( $linkedData->{'rank'} == 1 && $counterAdded == 0 ) {
			push(
			    @dataContent,
			    {
				intrinsic  => "integer",
				variables  => [ "i" ]
			    }
			    );
			$counterAdded = 1;
		    }
		}
	    }
	}
	# Generate builder function.
	$functionCode  = "  subroutine Node_Component_".ucfirst($componentID)."_Builder(self,componentDefinition)\n";
	$functionCode .= "    !% Build a ".$component->{'name'}." implementation of the ".$component->{'class'}." component.\n";
	$functionCode .= "    use FoX_DOM\n";
	$functionCode .= "    use Galacticus_Error\n";
	$functionCode .= "    use Memory_Management\n";
	$functionCode .= "    implicit none\n";
	$functionCode .= &Fortran_Utils::Format_Variable_Defintions(\@dataContent)."\n";
	$functionCode .= "    !GCC\$ attributes unused :: self, componentDefinition\n"
	    if ( $component->{'name'} eq "null" );
	unless ( $component->{'name'} eq "null" ) {
	    # Initialize the component.
	    $functionCode .= "    call self%initialize()\n";
	    # Build the parent type if necessary.
	    $functionCode .= "    call self%nodeComponent".ucfirst($component->{'extends'}->{'class'}).ucfirst($component->{'extends'}->{'name'})."%builder(componentDefinition)\n"
		if ( exists($component->{'extends'}) );
	    foreach my $propertyName ( &ExtraUtils::sortedKeys($component->{'properties'}->{'property'}) ) {
		my $property = $component->{'properties'}->{'property'}->{$propertyName};
		# Check if this property has any linked data in this component.
		if ( exists($property->{'linkedData'}) ) {
		    my $linkedDataName = $property->{'linkedData'};
		    my $linkedData     = $component->{'content'}->{'data'}->{$linkedDataName};
		    $functionCode .= "    propertyList => getElementsByTagName(componentDefinition,'".$propertyName."')\n";
		    if ( $linkedData->{'rank'} == 0 ) {
			$functionCode .= "    if (getLength(propertyList) > 1) call Galacticus_Error_Report('Node_Component_".ucfirst($componentID)."_Builder','scalar property must have precisely one value')\n";
			$functionCode .= "    if (getLength(propertyList) == 1) then\n";
			$functionCode .= "      property => item(propertyList,0)\n";
			if (
			    $linkedData->{'type'} eq "double"
			    ||
			    $linkedData->{'type'} eq "integer"
			    ||
			    $linkedData->{'type'} eq "logical"
			    ) {
			    $functionCode .= "      call extractDataContent(property,self%".&Utils::padLinkedData($linkedDataName,[0,0]).")\n";
			} elsif ( $linkedData->{'type'} eq "longInteger" ) {
			    $functionCode .= "      call Galacticus_Error_Report('Node_Component_".ucfirst($componentID)."_Builder','building of long integer properties currently not supported')\n";
			}
			else {
			    $functionCode .= "      call self%".&Utils::padLinkedData($linkedDataName,[0,0])."%builder(property)\n";
			}
			$functionCode .= "    end if\n";
		    } elsif ( $linkedData->{'rank'} == 1 ) {
			$functionCode .= "    if (getLength(propertyList) >= 1) then\n";
			if (&Utils::isIntrinsic($linkedData->{'type'})) {
			    $functionCode .= "      call Alloc_Array(self%".$linkedDataName.",[getLength(propertyList)])\n";
			    $functionCode .= "      do i=1,getLength(propertyList)\n";
			    $functionCode .= "        property => item(propertyList,i-1)\n";
			    $functionCode .= "        call extractDataContent(property,self%".$linkedDataName."(i))\n";
			    $functionCode .= "      end do\n";
			}
			else {
			    $functionCode .= "      allocate(self%".$linkedDataName."(getLength(propertyList)))\n";
			    $functionCode .= "      do i=1,getLength(propertyList)\n";
			    $functionCode .= "        property => item(propertyList,i-1)\n";
			    $functionCode .= "        call self%".$linkedDataName."(i)%builder(property)\n";
			    $functionCode .= "      end do\n";
			}
			$functionCode .= "    end if\n";
		    }
		}
	    }
	}
	$functionCode .= "    return\n";
	$functionCode .= "  end subroutine Node_Component_".ucfirst($componentID)."_Builder\n";
	# Insert into the function list.
	push(
	    @{$build->{'code'}->{'functions'}},
	    $functionCode
	    );
	# Insert a type-binding for this function into the implementation type.
	push(
	    @{$build->{'types'}->{'nodeComponent'.ucfirst($componentID)}->{'boundFunctions'}},
	    {type => "procedure", name => "builder", function => "Node_Component_".ucfirst($componentID)."_Builder"},
	    );
    }
}

sub Generate_Implementation_Output_Functions {
    # Generate output functions for each component implementation.
    my $build = shift;
    # Iterate over component implementations.
    foreach my $componentID ( @{$build->{'componentIdList'}} ) {
	# Get the component.
	my $component = $build->{'components'}->{$componentID};
	# Find modules required.
	my %modulesRequired;
	foreach my $propertyName ( &ExtraUtils::sortedKeys($component->{'properties'}->{'property'}) ) {
	    my $property = $component->{'properties'}->{'property'}->{$propertyName};
	    # Check if this property is to be output.
	    if ( exists($property->{'output'}) ) {
		if ( exists($property->{'output'}->{'modules'}) ) {
		    my $moduleList = $property->{'output'}->{'modules'};
		    $moduleList =~ s/^\s*//;
		    $moduleList =~ s/\s*$//;
		    my @modules = split(/\s*,\s*/,$moduleList);
		    foreach ( @modules ) {
			$modulesRequired{$_} = 1;
		    }
		}
	    }
	}
	# Initialize function code.
	my $functionCode;
	# Create property count function.
	my @dataContent =
	    (
	     {
		 intrinsic  => "class",
		 type       => "nodeComponent".ucfirst($componentID),
		 attributes => [ "intent(inout)" ],
		 variables  => [ "self" ]
	     },
	     {
		 intrinsic  => "integer",
		 attributes => ["intent(inout)" ],
		 variables  => [ "integerPropertyCount", "doublePropertyCount" ]
	     },
	     {
		 intrinsic  => "double precision",
		 attributes => [ "intent(in   )" ],
		 variables  => [ "time" ]
	     },
	     {
		 intrinsic  => "integer",
		 attributes => ["intent(in   )" ],
		 variables  => [ "instance" ]
	     }
	    );
	# Check for rank-1 outputs.
	my $counterAdded = 0;
	foreach my $propertyName ( &ExtraUtils::sortedKeys($component->{'properties'}->{'property'}) ) {
	    my $property = $component->{'properties'}->{'property'}->{$propertyName};
	    # Check if this property is to be output.
	    if ( exists($property->{'output'}) ) {
		# Define rank, type and value.
		my $rank;
		my $type;
		# Check if this property has any linked data in this component.
		if ( exists($property->{'linkedData'}) ) {
		    my $linkedDataName = $property->{'linkedData'};
		    my $linkedData     = $component->{'content'}->{'data'}->{$linkedDataName};
		    $rank   = $linkedData->{'rank'};
		    $type   = $linkedData->{'type'};
		} elsif ( $property->{'attributes'}->{'isVirtual'} && $property->{'attributes'}->{'isGettable'} ) {
		    $rank = $property->{'rank'};
		    $type = $property->{'type'};
		} else {
		    die("Generate_Implementation_Output_Functions(): can not output [".$propertyName."]");
		}
		# Increment the counters.
		if (&Utils::isOutputIntrinsic($type)) {
		    if ( $rank == 1 && exists($property->{'output'}->{'condition'}) && $counterAdded == 0 ) {
			push(
			    @dataContent,
			    {
				intrinsic  => "integer",
				variables  => [ "i" ]
			    }
			    );
			$counterAdded = 1;
		    }
		}
	    }
	}
	# Find all derived types to be output.
	my %outputTypes;
	foreach my $propertyName ( &ExtraUtils::sortedKeys($component->{'properties'}->{'property'}) ) {
	    my $property = $component->{'properties'}->{'property'}->{$propertyName};
	    # Check if property is to be output.
	    if ( exists($property->{'output'}) ) {
		# Get the type of this component.
		my $type;
		if ( exists($property->{'linkedData'}) ) {
		    my $linkedDataName = $property->{'linkedData'};
		    my $linkedData     = $component->{'content'}->{'data'}->{$linkedDataName};
		    $type   = $linkedData->{'type'};
		} else {
		    $type = $property->{'type'};		
		}
		$outputTypes{$type} = 1
		    unless (&Utils::isOutputIntrinsic($type));
	    }
	}
	my @outputTypes;
	foreach ( &ExtraUtils::sortedKeys(\%outputTypes) ){
	    push(
		@outputTypes,
		{
		    intrinsic => "type",
		    type      => $_,
		    variables => [ "output".ucfirst($_) ]
		}
		);
	}
	push(@dataContent,@outputTypes);
	# Generate output count function.
	undef($functionCode);
	$functionCode  = "  subroutine Node_Component_".ucfirst($componentID)."_Output_Count(self,integerPropertyCount,doublePropertyCount,time,instance)\n";
	$functionCode .= "    !% Increment output property count for a ".$component->{'name'}." implementation of the ".$component->{'class'}." component.\n";
	$functionCode .= "    use ".$_."\n"
	    foreach ( &ExtraUtils::sortedKeys(\%modulesRequired) );
	$functionCode .= "    implicit none\n";
	$functionCode .= &Fortran_Utils::Format_Variable_Defintions(\@dataContent)."\n";
	my %typeUsed =
	    (
	     integer => 0,
	     double  => 0
	    );
	my $extraUsed    = 0;
	my $instanceUsed = 0;
	my $functionBody = "";
	unless ( $component->{'name'} eq "null" ) {
	    # Act on the parent type if necessary.
	    if ( exists($component->{'extends'}) ) {
		$functionBody .= "    call self%nodeComponent".ucfirst($component->{'extends'}->{'class'}).ucfirst($component->{'extends'}->{'name'})."%outputCount(integerPropertyCount,doublePropertyCount,time,instance)\n";
		$extraUsed               = 1;
		$instanceUsed            = 1;
		$typeUsed    {'integer'} = 1;
		$typeUsed    {'double' } = 1;
	    }
	    # Check that this instance is to be output.
	    my $checkAdded = 0;
	    if (
		exists($component->{'output'}               )           &&
		exists($component->{'output'}->{'instances'})           &&
		$component->{'output'}->{'instances'} eq "first"
		) {
		$functionBody .= "    if (instance == 1) then\n";
		$checkAdded   = 1;
		$instanceUsed = 1;
	    }
	    # Initialize counts.
	    my %typeCount =
		(
		 double => 0,
		 integer         => 0
		);
	    my %typeMap =
		(
		 double      => "double" ,
		 integer     => "integer",
		 longInteger => "integer"
		);
	    foreach my $propertyName ( &ExtraUtils::sortedKeys($component->{'properties'}->{'property'}) ) {
		my $property = $component->{'properties'}->{'property'}->{$propertyName};
		# Check if this property is to be output.
		if ( exists($property->{'output'}) ) {
		    # Define rank, type and value.
		    my $rank;
		    my $type;
		    # Check if this property has any linked data in this component.
		    if ( exists($property->{'linkedData'}) ) {
			my $linkedDataName = $property->{'linkedData'};
			my $linkedData     = $component->{'content'}->{'data'}->{$linkedDataName};
			$rank   = $linkedData->{'rank'};
			$type   = $linkedData->{'type'};
		    } elsif ( $property->{'attributes'}->{'isVirtual'} && $property->{'attributes'}->{'isGettable'} ) {
			$rank = $property->{'rank'};
			$type = $property->{'type'};
		    } else {
			die("Generate_Implementation_Output_Functions(): can not output [".$propertyName."]");
		    }
		    # Determine count.
		    my $count;
		    if ( $rank == 0 ) {
			$count = 1;
		    } elsif ( $rank ==1 ) {
			die("Generate_Implementation_Output_Functions(): output of rank>0 objects requires a labels attribute")
			    unless ( exists($property->{'output'}->{'labels'}) );	
			if ( $property->{'output'}->{'labels'} =~ m/^\[(.*)\]$/ ) {
			    my $labelText = $1;
			    $labelText    =~ s/^\s*//;
			    $labelText    =~ s/\s*$//;
			    my @labels    = split(/\s*,\s*/,$labelText);
			    $count = scalar(@labels);
			} elsif ( exists($property->{'output'}->{'count'}) ) {
			    $count = $property->{'output'}->{'count'};
			} else {
			    die('Generate_Implementation_Output_Functions(): no method to determine output count of property');
			}
		    } else {
			die("Generate_Implementation_Output_Functions(): output of rank>1 arrays not supported");
		    }
		    # Increment the counters.
		    if (&Utils::isOutputIntrinsic($type)) {
			if ( $rank == 0 ) {
			    if ( exists($property->{'output'}->{'condition'}) ) {
				my $condition = $property->{'output'}->{'condition'};
				$condition =~ s/\[\[([^\]]+)\]\]/$1/g;
				$functionBody .= "    if (".$condition.") ".$typeMap{$type}."PropertyCount=".$typeMap{$type}."PropertyCount+".$count."\n";
				$typeUsed{$typeMap{$type}} = 1;
			    } elsif ( $count =~ m/^\d/ ) {
				$typeCount{$typeMap{$type}} += $count;
				$typeUsed{$typeMap{$type}} = 1;
			    } else {
				$functionBody .= "    ".$typeMap{$type}."PropertyCount=".$typeMap{$type}."PropertyCount+".$count."\n";
				$typeUsed{$typeMap{$type}} = 1;
			    }
			} elsif ( $rank == 1 ) {
			    if ( exists($property->{'output'}->{'condition'}) ) {
				my $condition = $property->{'output'}->{'condition'};
				$condition =~ s/\[\[([^\]]+)\]\]/$1/g;
				$condition =~ s/\{i\}/i/g;
				$functionBody .= "    do i=1,".$count."\n";
				$functionBody .= "    if (".$condition.") ".$typeMap{$type}."PropertyCount=".$typeMap{$type}."PropertyCount+1\n";
				$functionBody .= "    end do\n";
				$typeUsed{$typeMap{$type}} = 1;
			    } else {
				if ( $count =~ m/^\d/ ) {
				    $typeCount{$typeMap{$type}} += $count;
				} else {
				    $functionBody .= "    ".$typeMap{$type}."PropertyCount=".$typeMap{$type}."PropertyCount+".$count."\n";
				    $typeUsed{$typeMap{$type}} = 1;
				}  
			    }
			}
		    }
		    else {
			if ( exists($property->{'output'}->{'condition'}) ) {
			    my $condition = $property->{'output'}->{'condition'};
			    $condition =~ s/\[\[([^\]]+)\]\]/$1/g;
			    $functionBody .= "    if (".$condition.") then\n";
			}
			$functionBody .= "    output".ucfirst($type)."=self%".$propertyName."()\n";
			$functionBody .= "    call output".ucfirst($type)."%outputCount(integerPropertyCount,doublePropertyCount,time)\n";
			$functionBody .= "    end if\n"
			    if ( exists($property->{'output'}->{'condition'}) );
			$typeUsed    {'integer'} = 1;
			$typeUsed    {'double' } = 1;
			$extraUsed               = 1;
		    }
		}
	    }
	    $functionBody .= "    doublePropertyCount =doublePropertyCount +".$typeCount{'double' }."\n"
		unless ( $typeCount{'double' } == 0 );
	    $functionBody .= "    integerPropertyCount=integerPropertyCount+".$typeCount{'integer'}."\n"
		unless ( $typeCount{'integer'} == 0 );
	    $functionBody .= "    end if\n"
		if ( $checkAdded == 1 );
	}
	$functionBody .= "    return\n";
	$functionBody .= "  end subroutine Node_Component_".ucfirst($componentID)."_Output_Count\n";
	foreach my $type ( keys(%typeUsed) ) {
	    $functionCode .= "  !GCC\$ attributes unused :: ".$type."PropertyCount\n"
		unless ( $typeUsed{$type} );
	}	
	$functionCode .= "  !GCC\$ attributes unused :: self, time\n"
		unless ( $extraUsed );
	$functionCode .= "  !GCC\$ attributes unused :: instance\n"
		unless ( $instanceUsed );
	$functionCode .= $functionBody;
	# Insert into the function list.
	push(
	    @{$build->{'code'}->{'functions'}},
	    $functionCode
	    );
	# Insert a type-binding for this function into the implementation type.
	push(
	    @{$build->{'types'}->{'nodeComponent'.ucfirst($componentID)}->{'boundFunctions'}},
	    {type => "procedure", name => "outputCount", function => "Node_Component_".ucfirst($componentID)."_Output_Count"},
	    );
	# Create property names function.
	@dataContent =
	    (
	     {
		 intrinsic  => "class",
		 type       => "nodeComponent".ucfirst($componentID),
		 attributes => [ "intent(inout)" ],
		 variables  => [ "self" ]
	     },
	     {
		 intrinsic  => "double precision",
		 attributes => [ "intent(in   )" ], 
		 variables  => [ "time" ]
	     },
	     {
		 intrinsic  => "integer", 
		 attributes => [ "intent(inout)" ], 
		 variables  => [ "integerProperty", "doubleProperty" ]
	     },
	     {
		 intrinsic  => "character",
		 type       => "len=*",
		 attributes => [ "intent(inout)", "dimension(:)" ], 
		 variables  => [ "integerPropertyNames", "integerPropertyComments", "doublePropertyNames", "doublePropertyComments" ]
	     },
	     {
		 intrinsic  => "double precision",
		 attributes => [ "intent(inout)", "dimension(:)" ],
		 variables  => [ "integerPropertyUnitsSI", "doublePropertyUnitsSI" ]
	     },
	     {
		 intrinsic  => "integer",
		 attributes => ["intent(in   )" ],
		 variables  => [ "instance" ]
	     }
	    );
	push(@dataContent,@outputTypes);
	undef($functionCode);
	$functionCode  = "  subroutine Node_Component_".ucfirst($componentID)."_Output_Names(self,integerProperty,integerPropertyNames,integerPropertyComments,integerPropertyUnitsSI,doubleProperty,doublePropertyNames,doublePropertyComments,doublePropertyUnitsSI,time,instance)\n";
	$functionCode .= "    !% Establish property names for a ".$component->{'name'}." implementation of the ".$component->{'class'}." component.\n";
	$functionCode .= "    use ".$_."\n"
	    foreach ( &ExtraUtils::sortedKeys(\%modulesRequired) );
	$functionCode .= "    implicit none\n";
	$functionBody = "";
	my $nameCounterAdded = 0;
	$typeUsed {'integer'} = 0;
	$typeUsed {'double' } = 0;
	$extraUsed            = 0;
	$instanceUsed         = 0;
	unless ( $component->{'name'} eq "null" ) {
	    # Act on the parent type if necessary.
	    if ( exists($component->{'extends'}) ) {
		$functionBody .= "    call self%nodeComponent".ucfirst($component->{'extends'}->{'class'}).ucfirst($component->{'extends'}->{'name'})."%outputNames(integerProperty,integerPropertyNames,integerPropertyComments,integerPropertyUnitsSI,doubleProperty,doublePropertyNames,doublePropertyComments,doublePropertyUnitsSI,time,instance)\n";
		$extraUsed               = 1;
		$instanceUsed            = 1;
		$typeUsed    {'integer'} = 1;
		$typeUsed    {'double' } = 1;
	    }
	    # Check that this instance is to be output.
	    my $checkAdded = 0;
	    if (
		exists($component->{'output'}               )           &&
		exists($component->{'output'}->{'instances'})           &&
		$component->{'output'}->{'instances'} eq "first"
		) {
		$functionBody .= "    if (instance == 1) then\n";
		$checkAdded   = 1;
		$instanceUsed = 1;
	    }
	    my %typeMap =
		(
		 double      => "double" ,
		 integer     => "integer",
		 longInteger => "integer"
		);
	    foreach my $propertyName ( &ExtraUtils::sortedKeys($component->{'properties'}->{'property'}) ) {
		my $property = $component->{'properties'}->{'property'}->{$propertyName};
		# Check if this property is to be output.
		if ( exists($property->{'output'}) ) {
		    # Define rank, type and value.
		    my $rank;
		    my $type;
		    # Check if this property has any linked data in this component.
		    if ( exists($property->{'linkedData'}) ) {
			my $linkedDataName = $property->{'linkedData'};
			my $linkedData     = $component->{'content'}->{'data'}->{$linkedDataName};
			$rank   = $linkedData->{'rank'};
			$type   = $linkedData->{'type'};
<<<<<<< HEAD
			$object = "self%".$linkedDataName;
		    } elsif ( $property->{'attributes'}->{'isVirtual'} && $property->{'attributes'}->{'isGettable'} ) {
=======
		    } elsif ( $property->{'isVirtual'} eq "true" && $property->{'attributes'}->{'isGettable'} eq "true" ) {
>>>>>>> b0eb5c3f
			$rank = $property->{'rank'};
			$type = $property->{'type'};
		    } else {
			die("Generate_Implementation_Output_Functions(): can not output [".$propertyName."]");
		    }		   
		    # Increment the counters.
<<<<<<< HEAD
		    if (&Utils::isOutputIntrinsic($type)) {
=======
		    if (
			$type eq "double"
			||
			$type eq "integer"
			||
			$type eq "longInteger"
			) {
			$typeUsed{$typeMap{$type}} = 1;
>>>>>>> b0eb5c3f
			if ( $rank == 0 ) {
			    if ( exists($property->{'output'}->{'condition'}) ) {
				my $condition = $property->{'output'}->{'condition'};
				$condition =~ s/\[\[([^\]]+)\]\]/$1/g;
				$functionBody .= "    if (".$condition.") then\n";
			    }
			    $functionBody .= "       ".$typeMap{$type}."Property=".$typeMap{$type}."Property+1\n";
			    $functionBody .= "       ".$typeMap{$type}."PropertyNames   (".$typeMap{$type}."Property)='".$component->{'class'}.ucfirst($propertyName)."'\n";
			    $functionBody .= "       ".$typeMap{$type}."PropertyComments(".$typeMap{$type}."Property)='".$property->{'output'}->{'comment'  }."'\n";
			    $functionBody .= "       ".$typeMap{$type}."PropertyUnitsSI (".$typeMap{$type}."Property)=".$property->{'output'}->{'unitsInSI'}."\n";
			    $functionBody .= "    end if\n"
				if ( exists($property->{'output'}->{'condition'}) );
			} elsif ( $rank == 1 ) {
			    die("Generate_Implementation_Output_Functions(): output of rank>0 objects requires a labels attribute")
				unless ( exists($property->{'output'}->{'labels'}) );
			    
			    if ( $property->{'output'}->{'labels'} =~ m/^\[(.*)\]$/ ) {
				if ( exists($property->{'output'}->{'condition'}) ) {
				    my $condition = $property->{'output'}->{'condition'};
				    $condition =~ s/\[\[([^\]]+)\]\]/$1/g;
				    $functionBody .= "    if (".$condition.") then\n";
				}
				my $labelText = $1;
				$labelText =~ s/^\s*//;
				$labelText =~ s/\s*$//;
				my @labels    = split(/\s*,\s*/,$labelText);
				foreach my $label ( @labels ) {
				    $functionBody .= "       ".$typeMap{$type}."Property=".$typeMap{$type}."Property+1\n";
				    $functionBody .= "       ".$typeMap{$type}."PropertyNames   (".$typeMap{$type}."Property)='".$component->{'class'}.ucfirst($propertyName).$label."'\n";
				    $functionBody .= "       ".$typeMap{$type}."PropertyComments(".$typeMap{$type}."Property)='".$property->{'output'}->{'comment'  }." [".$label."]'\n";
				    $functionBody .= "       ".$typeMap{$type}."PropertyUnitsSI (".$typeMap{$type}."Property)=".$property->{'output'}->{'unitsInSI'}."\n";	
				}
				$functionBody .= "    end if\n"
				    if ( exists($property->{'output'}->{'condition'}) );
			    } elsif ( exists($property->{'output'}->{'count'}) ) {
				my $count = $property->{'output'}->{'count' };
				my $label = $property->{'output'}->{'labels'};
				$label =~ s/\{i\}/i/g;
				if ( $nameCounterAdded == 0 ) {
				    push(
					@dataContent,
					{
					    intrinsic  => "integer",
					    variables  => [ "i" ]
					}
					);
				    $nameCounterAdded = 1;
				}
				$functionBody .= "       do i=1,".$count."\n";
				if ( exists($property->{'output'}->{'condition'}) ) {
				    my $condition = $property->{'output'}->{'condition'};
				    $condition =~ s/\[\[([^\]]+)\]\]/$1/g;
				    $condition =~ s/\{i\}/i/g;
				    $functionBody .= "    if (".$condition.") then\n";
				}
				$functionBody .= "         ".$typeMap{$type}."Property=".$typeMap{$type}."Property+1\n";
				$functionBody .= "         ".$typeMap{$type}."PropertyNames   (".$typeMap{$type}."Property)='".$component->{'class'}.ucfirst($propertyName)."'//".$label."\n";
				$functionBody .= "         ".$typeMap{$type}."PropertyComments(".$typeMap{$type}."Property)='".$property->{'output'}->{'comment'  }." ['//".$label."//']'\n";
				$functionBody .= "         ".$typeMap{$type}."PropertyUnitsSI (".$typeMap{$type}."Property)=".$property->{'output'}->{'unitsInSI'}."\n";	
				$functionBody .= "    end if\n"
				    if ( exists($property->{'output'}->{'condition'}) );
				$functionBody .= "end do\n";
			    } else {
				die('Generate_Implementation_Output_Functions(): no method to determine output count of property');
			    }
			} else {
			    die("Generate_Implementation_Output_Functions(): can not output rank>1 properties");
			}
		    }
		    else {
			my $unitsInSI = "0.0d0";
			$unitsInSI = $property->{'output'}->{'unitsInSI'}
			if ( exists($property->{'output'}->{'unitsInSI'}) );
			if ( exists($property->{'output'}->{'condition'}) ) {
			    my $condition = $property->{'output'}->{'condition'};
			    $condition =~ s/\[\[([^\]]+)\]\]/$1/g;
			    $functionBody .= "    if (".$condition.") then\n";
			}
			$functionBody .= "    output".ucfirst($type)."=self%".$propertyName."()\n";			   
			$functionBody .= "    call output".ucfirst($type)."%outputNames(integerProperty,integerPropertyNames,integerPropertyComments,integerPropertyUnitsSI,doubleProperty,doublePropertyNames,doublePropertyComments,doublePropertyUnitsSI,time,'".$component->{'class'}.ucfirst($propertyName)."','".$property->{'output'}->{'comment'}."',".$unitsInSI.")\n";
			$functionBody .= "    end if\n"
			    if ( exists($property->{'output'}->{'condition'}) );
			$typeUsed{'integer'} = 1;
			$typeUsed{'double' } = 1;
			$extraUsed           = 1;
		    }
		}
	    }
	    $functionBody .= "    end if\n"
		if ( $checkAdded == 1 );
	}
	$functionBody .= "    return\n";
	$functionBody .= "  end subroutine Node_Component_".ucfirst($componentID)."_Output_Names\n";
	$functionCode .= &Fortran_Utils::Format_Variable_Defintions(\@dataContent)."\n";
	foreach my $type ( keys(%typeUsed) ) {
	    $functionCode .= "  !GCC\$ attributes unused :: ".join(", ",map {$type.$_} ('Property','PropertyNames','PropertyComments','PropertyUnitsSI'))."\n"
		unless ( $typeUsed{$type} );
	}	
	$functionCode .= "  !GCC\$ attributes unused :: self, time\n"
		unless ( $extraUsed );
	$functionCode .= "  !GCC\$ attributes unused :: instance\n"
		unless ( $instanceUsed );
	$functionCode .= $functionBody;
	# Insert into the function list.
	push(
	    @{$build->{'code'}->{'functions'}},
	    $functionCode
	    );
	# Insert a type-binding for this function into the implementation type.
	push(
	    @{$build->{'types'}->{'nodeComponent'.ucfirst($componentID)}->{'boundFunctions'}},
	    {type => "procedure", name => "outputNames", function => "Node_Component_".ucfirst($componentID)."_Output_Names"},
	    );
    }
}

sub Generate_Implementation_Name_From_Index_Functions {
    # Generate serialization/deserialization functions for each component implementation.
    my $build = shift;
    # Initialize function code.
    my $functionCode;
    # Initialize data content.
    my @dataContent;
    # Iterate over component implementations.
    foreach my $componentID ( @{$build->{'componentIdList'}} ) {
	# Get the component.
	my $component = $build->{'components'}->{$componentID};
	# Generate data content.
	@dataContent =
	    (
	     {
		 intrinsic  => "class",
		 type       => "nodeComponent".ucfirst($componentID),
		 attributes => [ "intent(in   )" ],
		 variables  => [ "self" ]
	     },
	     {
		 intrinsic  => "integer",
		 attributes => [ "intent(inout)" ],
		 variables  => [ "count" ]
	     },
	     {
		 intrinsic  => "type",
		 type       => "varying_string",	
		 attributes => [ "intent(inout)" ],
		 variables  => [ "name" ]
	     }
	    );
	# Generate the function.
	my $selfUsed  = 0;
	my $countUsed = 0;
  	$functionCode  = "  subroutine Node_Component_".ucfirst($componentID)."_Name_From_Index(self,count,name)\n";
	$functionCode .= "    !% Return the name of the property of given index for a ".$component->{'name'}." implementation of the ".$component->{'class'}." component.\n";
	$functionCode .= "    use ISO_Varying_String\n";
	$functionCode .= "    implicit none\n";
	$functionCode .= &Fortran_Utils::Format_Variable_Defintions(\@dataContent)."\n";
	my $functionBody = "";
	# If this component is an extension, first call on the extended type.
<<<<<<< HEAD
	if ( exists($build->{'components'}->{$componentID}->{'extends'}) ) {
	    my $extends = $build->{'components'}->{$componentID}->{'extends'};
	    $functionCode .= "    call self%nodeComponent".ucfirst($extends->{'class'}).ucfirst($extends->{'name'})."%nameFromIndex(count,name)\n";
	    $functionCode .= "    if (count <= 0) return\n";
=======
	if ( exists($buildData->{'components'}->{$componentID}->{'extends'}) ) {
	    my $extends = $buildData->{'components'}->{$componentID}->{'extends'};
	    $functionBody .= "    call self%nodeComponent".ucfirst($extends->{'class'}).ucfirst($extends->{'name'})."%nameFromIndex(count,name)\n";
	    $functionBody .= "    if (count <= 0) then\n";
	    $functionBody .= "       name='?'\n";	    
	    $functionBody .= "       return\n";	    
	    $functionBody .= "    end if\n";
	    $selfUsed  = 1;
	    $countUsed = 1;
>>>>>>> b0eb5c3f
	}
	# Iterate over properties.
	foreach my $propertyName ( &ExtraUtils::sortedKeys($component->{'properties'}->{'property'}) ) {
	    my $property = $component->{'properties'}->{'property'}->{$propertyName};
   	    # Check if this property has any linked data in this component.
	    if ( exists($property->{'linkedData'}) ) {
		# For each linked datum count if necessary.
		my $linkedDataName = $property->{'linkedData'};
		my $linkedData     = $component->{'content'}->{'data'}->{$linkedDataName};
<<<<<<< HEAD
		if ( $linkedData->{'isEvolvable'} ) {
=======
		if ( $linkedData->{'isEvolvable'} eq "true" ) {
		    $countUsed = 1;
>>>>>>> b0eb5c3f
		    if ( $linkedData->{'rank'} == 0 ) {
			if ( $linkedData->{'type'} eq "double" ) {
			    $functionBody .= "    count=count-1\n";
			}
			else {
<<<<<<< HEAD
			    $functionCode .= "    count=count-self%".&Utils::padLinkedData($linkedDataName,[0,0])."%serializeCount()\n";
			}
		    } else {
			$functionCode .= "    if (allocated(self%".&Utils::padLinkedData($linkedDataName,[0,0]).")) count=count-size(self%".&Utils::padLinkedData($linkedDataName,[0,0]).")\n";
=======
			    $functionBody .= "    count=count-self%".padLinkedData($linkedDataName,[0,0])."%serializeCount()\n";
			    $selfUsed  = 1;
			}
		    } else {
			$functionBody .= "    if (allocated(self%".padLinkedData($linkedDataName,[0,0]).")) count=count-size(self%".padLinkedData($linkedDataName,[0,0]).")\n";
			$selfUsed  = 1;
>>>>>>> b0eb5c3f
		    }
		    $functionBody .= "    if (count <= 0) then\n";
		    $functionBody .= "      name='".$component->{'class'}.":".$component->{'name'}.":".$propertyName."'\n";
		    $functionBody .= "      return\n";
		    $functionBody .= "    end if\n";
		}
	    }
	}
	$functionBody .= "    name='?'\n";
	$functionBody .= "    return\n";
	$functionBody .= "  end subroutine Node_Component_".ucfirst($componentID)."_Name_From_Index\n\n";
	$functionCode .= "   !GCC\$ attributes unused :: self\n"
	    unless ( $selfUsed  );
	$functionCode .= "   !GCC\$ attributes unused :: count\n"
	    unless ( $countUsed );
	$functionCode .= $functionBody;
	# Insert into the function list.
	push(
	    @{$build->{'code'}->{'functions'}},
	    $functionCode
	    );
	# Insert a type-binding for this function into the implementation type.
	push(
	    @{$build->{'types'}->{'nodeComponent'.ucfirst($componentID)}->{'boundFunctions'}},
	    {type => "procedure", name => "nameFromIndex", function => "Node_Component_".ucfirst($componentID)."_Name_From_Index"}
	    );
    }
    # Generate data content.
    @dataContent =
	(
	 {
	     intrinsic  => "class",
	     type       => "nodeComponent",
	     attributes => [ "intent(in   )" ],
	     variables  => [ "self" ]
	 },
	 {
	     intrinsic  => "integer",
	     attributes => [ "intent(inout)" ],
	     variables  => [ "count" ]
	 },
	 {
	     intrinsic  => "type",
	     type       => "varying_string",	
	     attributes => [ "intent(inout)" ],
	     variables  => [ "name" ]
	 }
	);
    # Generate the function.
    $functionCode  = "  subroutine Node_Component_Name_From_Index(self,count,name)\n";
    $functionCode .= "    !% Return the name of the property of given index.\n";
    $functionCode .= "    use ISO_Varying_String\n";
    $functionCode .= "    implicit none\n";
    $functionCode .= &Fortran_Utils::Format_Variable_Defintions(\@dataContent)."\n";
    $functionCode .= "    !GCC\$ attributes unused :: self, count\n";
    $functionCode .= "    name='?'\n";
    $functionCode .= "    return\n";
    $functionCode .= "  end subroutine Node_Component_Name_From_Index\n\n";
    # Insert into the function list.
    push(
	@{$build->{'code'}->{'functions'}},
	$functionCode
	);
    # Insert a type-binding for this function into the implementation type.
    push(
	@{$build->{'types'}->{'nodeComponent'}->{'boundFunctions'}},
	{type => "procedure", name => "nameFromIndex", function => "Node_Component_Name_From_Index", description => "Return the name of a property given is index.", returnType => "\\void", arguments => "\\intzero\\ count\\argin, \\textcolor{red}{\\textless varying\\_string\\textgreater}name\\argout"}
	);
}

sub Generate_Implementation_Serialization_Functions {
    # Generate serialization/deserialization functions for each component implementation.
    my $build = shift;
    # Initialize function code.
    my $functionCode;
    # Initialize data content.
    my @dataContent;
    # Iterate over component implementations.
    foreach my $componentID ( @{$build->{'componentIdList'}} ) {
	# Get the component.
	my $component = $build->{'components'}->{$componentID};
	# Generate data content.
	@dataContent =
	    (
	     {
		 intrinsic  => "class",
		 type       => "nodeComponent".ucfirst($componentID),
		 attributes => [ "intent(in   )" ],
		 variables  => [ "self" ]
	     }
	    );
	# Generate a count function.
  	$functionCode  = "  integer function Node_Component_".ucfirst($componentID)."_Count(self)\n";
	$functionCode .= "    !% Return a count of the serialization of a ".$component->{'name'}." implementation of the ".$component->{'class'}." component.\n";
	$functionCode .= "    implicit none\n";
	$functionCode .= &Fortran_Utils::Format_Variable_Defintions(\@dataContent)."\n";
	my $functionBody = "";
	my $selfUsed = 0;
	# If this component is an extension, get the count of the extended type.
<<<<<<< HEAD
	$functionCode .= "    Node_Component_".ucfirst($componentID)."_Count=";
	if ( exists($build->{'components'}->{$componentID}->{'extends'}) ) {
	    my $extends = $build->{'components'}->{$componentID}->{'extends'};
	    $functionCode .= "self%nodeComponent".ucfirst($extends->{'class'}).ucfirst($extends->{'name'})."%serializeCount()\n";
=======
	$functionBody .= "    Node_Component_".ucfirst($componentID)."_Count=";
	if ( exists($buildData->{'components'}->{$componentID}->{'extends'}) ) {
	    my $extends = $buildData->{'components'}->{$componentID}->{'extends'};
	    $functionBody .= "self%nodeComponent".ucfirst($extends->{'class'}).ucfirst($extends->{'name'})."%serializeCount()\n";
	    $selfUsed = 1;
>>>>>>> b0eb5c3f
	} else {
	    $functionBody .= "0\n";
	}
	# Initialize a count of scalar properties.
	my $scalarPropertyCount = 0;
	# Iterate over properties.
	foreach my $propertyName ( &ExtraUtils::sortedKeys($component->{'properties'}->{'property'}) ) {
	    my $property = $component->{'properties'}->{'property'}->{$propertyName};
   	    # Check if this property has any linked data in this component.
	    if ( exists($property->{'linkedData'}) ) {
		# For each linked datum count if necessary.
		my $linkedDataName = $property->{'linkedData'};
		my $linkedData     = $component->{'content'}->{'data'}->{$linkedDataName};
		if ( $linkedData->{'isEvolvable'} ) {
		    if ( $linkedData->{'rank'} == 0 ) {
			if ( $linkedData->{'type'} eq "double" ) {
			    ++$scalarPropertyCount;
			}
			else {
<<<<<<< HEAD
			    $functionCode .= "    Node_Component_".ucfirst($componentID)."_Count=Node_Component_".ucfirst($componentID)."_Count+self%".&Utils::padLinkedData($linkedDataName,[0,0])."%serializeCount()\n";
			}
		    } else {
			$functionCode .= "    if (allocated(self%".&Utils::padLinkedData($linkedDataName,[0,0]).")) Node_Component_".ucfirst($componentID)."_Count=Node_Component_".ucfirst($componentID)."_Count+size(self%".&Utils::padLinkedData($linkedDataName,[0,0]).")\n";
=======
			    $functionBody .= "    Node_Component_".ucfirst($componentID)."_Count=Node_Component_".ucfirst($componentID)."_Count+self%".padLinkedData($linkedDataName,[0,0])."%serializeCount()\n";
			    $selfUsed = 1;
			}
		    } else {
			$functionBody .= "    if (allocated(self%".padLinkedData($linkedDataName,[0,0]).")) Node_Component_".ucfirst($componentID)."_Count=Node_Component_".ucfirst($componentID)."_Count+size(self%".padLinkedData($linkedDataName,[0,0]).")\n";
			    $selfUsed = 1;
>>>>>>> b0eb5c3f
		    }
		}
	    }
	}
	# Insert the final count of scalar properties.
	$functionBody .= "    Node_Component_".ucfirst($componentID)."_Count=Node_Component_".ucfirst($componentID)."_Count+".$scalarPropertyCount."\n"
	    if ($scalarPropertyCount > 0);
	$functionBody .= "    return\n";
	$functionBody .= "  end function Node_Component_".ucfirst($componentID)."_Count\n\n";
	$functionCode .= "   !GCC\$ attributes unused :: self\n"
	    unless ( $selfUsed  );		    
	$functionCode .= $functionBody;
	# Insert into the function list.
	push(
	    @{$build->{'code'}->{'functions'}},
	    $functionCode
	    );
	# Insert a type-binding for this function into the treeNode type.
	push(
	    @{$build->{'types'}->{'nodeComponent'.ucfirst($componentID)}->{'boundFunctions'}},
	    {type => "procedure", name => "serializeCount", function => "Node_Component_".ucfirst($componentID)."_Count"}
	    );
	# Specify data content for serialization functions.
	@dataContent =
	    (
	     {
		 intrinsic  => "class",
		 type       => "nodeComponent".ucfirst($componentID),
		 attributes => [ "intent(in   )" ],
		 variables  => [ "self" ]
	     },
	     {
		 intrinsic  => "double precision",
		 attributes => [ "intent(  out)", "dimension(:)" ],
		 variables  => [ "array" ]
	     }
	    );
	# Generate serialization function.
	$functionCode  = "  subroutine Node_Component_".ucfirst($componentID)."_Serialize_Values(self,array)\n";
	$functionCode .= "    !% Serialize values of a ".$component->{'name'}." implementation of the ".$component->{'class'}." component.\n";
	$functionCode .= "    implicit none\n";
	my $serializationCode;
	my $needCount = 0;
	my $arrayUsed = 0;
	$selfUsed     = 0;
	# If this component is an extension, call serialization on the extended type.
	if ( exists($build->{'components'}->{$componentID}->{'extends'}) ) {
	    my $extends = $build->{'components'}->{$componentID}->{'extends'};
	    $serializationCode .= " count=self%nodeComponent".ucfirst($extends->{'class'}).ucfirst($extends->{'name'})."%serializeCount()\n";
	    $serializationCode .= " if (count > 0) then\n";
	    $serializationCode .= "  call self%nodeComponent".ucfirst($extends->{'class'}).ucfirst($extends->{'name'})."%serializeValues(array)\n";
	    $serializationCode .= "  offset=offset+count\n";
	    $serializationCode .= " end if\n";
	    $needCount = 1;
	    $arrayUsed = 1;
	    $selfUsed  = 1;
	}
	foreach my $propertyName ( &ExtraUtils::sortedKeys($component->{'properties'}->{'property'}) ) {
	    my $property = $component->{'properties'}->{'property'}->{$propertyName};
	    # Check if this property has any linked data in this component.
	    if ( exists($property->{'linkedData'}) ) {
		my $linkedDataName = $property->{'linkedData'};
		my $linkedData     = $component->{'content'}->{'data'}->{$linkedDataName};
<<<<<<< HEAD
		if ( $linkedData->{'isEvolvable'} ) {
=======
		if ( $linkedData->{'isEvolvable'} eq "true" ) {
		    $arrayUsed = 1;
		    $selfUsed  = 1;
>>>>>>> b0eb5c3f
		    if ( $linkedData->{'rank'} == 0 ) {
			if ( $linkedData->{'type'} eq "double" ) {
			    $serializationCode .= "    write (0,*) 'DEBUG -> Node_Component_".ucfirst($componentID)."_Serialize_Values -> ".$linkedDataName."',offset,size(array)\n"
				if ( $debugging == 1 );
			    $serializationCode .= "    array(offset)=self%".&Utils::padLinkedData($linkedDataName,[0,0])."\n";
			    $serializationCode .= "    offset=offset+1\n";
			}
			else {
			    $serializationCode .= "    count=self%".&Utils::padLinkedData($linkedDataName,[0,0])."%serializeCount(                            )\n";
			    $serializationCode .= "    write (0,*) 'DEBUG -> Node_Component_".ucfirst($componentID)."_Serialize_Values -> ".$linkedDataName."',offset,count,size(array)\n"
				if ( $debugging == 1 );
			    $serializationCode .= "    if (count > 0) call  self%".&Utils::padLinkedData($linkedDataName,[0,0])."%serialize     (array(offset:offset+count-1))\n";
			    $serializationCode .= "    offset=offset+count\n";
			    $needCount = 1;
			}
		    } else {
			$serializationCode .= "    if (allocated(self%".&Utils::padLinkedData($linkedDataName,[0,0]).")) then\n";
			$serializationCode .= "       count=size(self%".&Utils::padLinkedData($linkedDataName,[0,0]).")\n";
			$serializationCode .= "    write (0,*) 'DEBUG -> Node_Component_".ucfirst($componentID)."_Serialize_Values -> ".$linkedDataName."',offset,count,size(array)\n"
			    if ( $debugging == 1 );
			$serializationCode .= "       array(offset:offset+count-1)=reshape(self%".&Utils::padLinkedData($linkedDataName,[0,0]).",[count])\n";
			$serializationCode .= "       offset=offset+count\n";
			$serializationCode .= "    end if\n";
			$needCount = 1;
		    }
		}
	    }
	}
	if ( defined($serializationCode) ) {
	    my @variables = ( "offset" );
	    push(@variables,"count") 
		if ( $needCount == 1 );
	    push(
		@dataContent,
		{
		    intrinsic  => "integer",
		    variables  => \@variables
		}    
		);
	    $serializationCode = "    offset=1\n".$serializationCode;
	}
	$functionCode .= &Fortran_Utils::Format_Variable_Defintions(\@dataContent)."\n";
	$functionCode .= "   !GCC\$ attributes unused :: array\n"
	    unless ( $arrayUsed );		    
	$functionCode .= "   !GCC\$ attributes unused :: self\n"
	    unless ( $selfUsed  );		    
	$functionCode .= $serializationCode
	    if ( defined($serializationCode) );
	$functionCode .= "    return\n";
	$functionCode .= "  end subroutine Node_Component_".ucfirst($componentID)."_Serialize_Values\n\n";
	# Insert into the function list.
	push(
	    	@{$build->{'code'}->{'functions'}},
	    $functionCode
	    );
	# Insert a type-binding for this function into the implementation type.
	push(
	    @{$build->{'types'}->{'nodeComponent'.ucfirst($componentID)}->{'boundFunctions'}},
	    {type => "procedure", name => "serializeValues", function => "Node_Component_".ucfirst($componentID)."_Serialize_Values"},
	    );
	# Specify data content for deserialization functions.
	@dataContent =
	    (
	     {
		 intrinsic  => "class",
		 type       => "nodeComponent".ucfirst($componentID),
		 attributes => [ "intent(inout)" ],
		 variables  => [ "self" ]
	     },
	     {
		 intrinsic  => "double precision",
		 attributes => [ "intent(in   )", "dimension(:)" ],
		 variables  => [ "array" ]
	     }
	    );
	# Generate deserialization function.
	$functionCode  = "  subroutine Node_Component_".ucfirst($componentID)."_Deserialize_Values(self,array)\n";
	$functionCode .= "    !% Serialize values of a ".$component->{'name'}." implementation of the ".$component->{'class'}." component.\n";
	$functionCode .= "    implicit none\n";
	my $deserializationCode;
	$selfUsed  = 0;
	$arrayUsed = 0;
	$needCount = 0;
	# If this component is an extension, call deserialization on the extended type.
	if ( exists($build->{'components'}->{$componentID}->{'extends'}) ) {
	    my $extends = $build->{'components'}->{$componentID}->{'extends'};
	    $deserializationCode .= " count=self%nodeComponent".ucfirst($extends->{'class'}).ucfirst($extends->{'name'})."%serializeCount()\n";
	    $deserializationCode .= " if (count > 0) then\n";
	    $deserializationCode .= "  call self%nodeComponent".ucfirst($extends->{'class'}).ucfirst($extends->{'name'})."%deserializeValues(array)\n";
	    $deserializationCode .= "  offset=offset+count\n";
	    $deserializationCode .= " end if\n";
	    $needCount = 1;
	    $arrayUsed = 1;
	    $selfUsed  = 1;
	}
	foreach my $propertyName ( &ExtraUtils::sortedKeys($component->{'properties'}->{'property'}) ) {
	    my $property = $component->{'properties'}->{'property'}->{$propertyName};
	    # Check if this property has any linked data in this component.
	    if ( exists($property->{'linkedData'}) ) {
		# For each linked datum count if necessary.
		my $linkedDataName = $property->{'linkedData'};
		my $linkedData     = $component->{'content'}->{'data'}->{$linkedDataName};
<<<<<<< HEAD
		if ( $linkedData->{'isEvolvable'} ) {
=======
		if ( $linkedData->{'isEvolvable'} eq "true" ) {
		    $arrayUsed = 1;
		    $selfUsed  = 1;
>>>>>>> b0eb5c3f
		    if ( $linkedData->{'rank'} == 0 ) {
			if ( $linkedData->{'type'} eq  "double" ) {
			    $deserializationCode .= "    self%".&Utils::padLinkedData($linkedDataName,[0,0])."=array(offset)\n";
			    $deserializationCode .= "    offset=offset+1\n";
			}
			else {
			    $deserializationCode .= "    count=self%".&Utils::padLinkedData($linkedDataName,[0,0])."%serializeCount(                            )\n";
			    $deserializationCode .= "    call  self%".&Utils::padLinkedData($linkedDataName,[0,0])."%deserialize   (array(offset:offset+count-1))\n";
			    $deserializationCode .= "    offset=offset+count\n";
			    $needCount = 1;
			}
		    } else {
			$deserializationCode .= "    if (allocated(self%".&Utils::padLinkedData($linkedDataName,[0,0]).")) then\n";
			$deserializationCode .= "       count=size(self%".&Utils::padLinkedData($linkedDataName,[0,0]).")\n";
			$deserializationCode .= "       self%".&Utils::padLinkedData($linkedDataName,[0,0])."=reshape(array(offset:offset+count-1),shape(self%".&Utils::padLinkedData($linkedDataName,[0,0])."))\n";
			$deserializationCode .= "       offset=offset+count\n";
			$deserializationCode .= "    end if\n";
			$needCount = 1;
		    }
		}
	    }
	}
	if ( defined($deserializationCode) ) {
	    my @variables = ( "offset" );
	    push(@variables,"count") 
		if ( $needCount == 1 );
	    push(
		@dataContent,
		{
		    intrinsic  => "integer",
		    variables  => \@variables
		}    
		);
	    $deserializationCode = "    offset=1\n".$deserializationCode;
	}
	$functionCode .= &Fortran_Utils::Format_Variable_Defintions(\@dataContent)."\n";
	$functionCode .= "   !GCC\$ attributes unused :: array\n"
	    unless ( $arrayUsed );		    
	$functionCode .= "   !GCC\$ attributes unused :: self\n"
	    unless ( $selfUsed  );		    
	$functionCode .= $deserializationCode
	    if ( defined($deserializationCode) );
	$functionCode .= "    return\n";
	$functionCode .= "  end subroutine Node_Component_".ucfirst($componentID)."_Deserialize_Values\n\n";
	# Insert into the function list.
	push(
	    @{$build->{'code'}->{'functions'}},
	    $functionCode
	    );
	# Insert a type-binding for this function into the implementation type.
	push(
	    @{$build->{'types'}->{'nodeComponent'.ucfirst($componentID)}->{'boundFunctions'}},
	    {type => "procedure", name => "deserializeValues", function => "Node_Component_".ucfirst($componentID)."_Deserialize_Values"},
	    );
    }
}

sub Generate_Serialization_Offset_Variables {
    # Generate variables which store offsets into arrays for serialization.
    my $build = shift;
    # Create a table.
    my $offsetTable = Text::Table->new(
	{
	    is_sep => 1,
	    body   => "  integer :: "
	},
	{
	    align  => "left"
	}
	);
    my $privateTable = Text::Table->new(
	{
	    is_sep => 1,
	    body   => "  !\$omp threadprivate("
	},
	{
	    align  => "left"
	},
	{
	    is_sep  => 1,
	    body    => ")"
	}
	);
    # Iterate over component implementations.
    foreach my $componentID ( @{$build->{'componentIdList'}} ) {
	# Get the component.
	my $component = $build->{'components'}->{$componentID};
	# Iterate over properties.
	foreach my $propertyName ( &ExtraUtils::sortedKeys($component->{'properties'}->{'property'}) ) {
	    my $property = $component->{'properties'}->{'property'}->{$propertyName};
   	    # Check if this property has any linked data in this component.
	    if ( exists($property->{'linkedData'}) ) {
		# For each linked datum count if necessary.
		my $linkedDataName = $property->{'linkedData'};
		my $linkedData     = $component->{'content'}->{'data'}->{$linkedDataName};
		if ( $linkedData->{'isEvolvable'} ) {
		    my $offsetName = &offsetName($componentID,$propertyName);
		    $offsetTable ->add($offsetName);
		    $privateTable->add($offsetName);
		}
	    }
	}
    }
    # Insert into the document.
    $build->{'content'} .= "  ! Offsets into serialization arrays.\n";
    $build->{'content'} .= $offsetTable ->table()."\n";
    $build->{'content'} .= $privateTable->table()."\n";
    $build->{'content'} .= " integer                                     :: nodeSerializationCount\n";
    $build->{'content'} .= " double precision, allocatable, dimension(:) :: nodeScales, nodeRates, nodeRatesIncrement\n";
    $build->{'content'} .= " !\$omp threadprivate(nodeScales,nodeRates,nodeRatesIncrement,nodeSerializationCount)\n";
}

sub offsetName {
    my $componentName = shift();
    my $propertyName  = shift();
    return "offset".ucfirst($componentName).ucfirst($propertyName);
}

sub Generate_Node_Offset_Functions {
    # Generate functions to compute offsets into serialization arrays.
    my $build = shift;

    # Function computing a count of the serialization length.
    my @dataContent =
	(
	 {
	     intrinsic  => "class",
	     type       => "treeNode",
	     attributes => [ "intent(in   )" ],
	     variables  => [ "self" ]
	 },
	 {
	     intrinsic  => "integer",
	     variables  => [ "i", "count" ]
	 }
	);
    my $functionCode;
    $functionCode .= "  subroutine SerializationOffsets(self)\n";
    $functionCode .= "    !% Compute offsets into serialization arrays for {\\normalfont \\ttfamily treeNode} object.\n";
    $functionCode .= "    implicit none\n";
    $functionCode .= &Fortran_Utils::Format_Variable_Defintions(\@dataContent)."\n";
    $functionCode .= "    count=0\n";
    # Loop over all component classes
    foreach ( @{$build->{'componentClassList'}} ) {	    
     	$functionCode .= "    if (allocated(self%component".&Utils::padClass(ucfirst($_),[0,0]).")) then\n";
	$functionCode .= "      do i=1,size(self%component".&Utils::padClass(ucfirst($_),[0,0]).")\n";
	$functionCode .= "        call self%component".&Utils::padClass(ucfirst($_),[0,0])."(i)%serializationOffsets(count)\n";
	$functionCode .= "      end do\n";
	$functionCode .= "    end if\n";
    }
    $functionCode .= "    if (.not.allocated(nodeScales)) then\n";
    $functionCode .= "       allocate  (nodeScales        (count))\n";
    $functionCode .= "       allocate  (nodeRates         (count))\n";
    $functionCode .= "       allocate  (nodeRatesIncrement(count))\n";
    $functionCode .= "    else if (size(nodeScales) < count) then\n";
    $functionCode .= "       deallocate(nodeScales               )\n";
    $functionCode .= "       deallocate(nodeRates                )\n";
    $functionCode .= "       deallocate(nodeRatesIncrement       )\n";
    $functionCode .= "       allocate  (nodeScales        (count))\n";
    $functionCode .= "       allocate  (nodeRates         (count))\n";
    $functionCode .= "       allocate  (nodeRatesIncrement(count))\n";
    $functionCode .= "    end if\n";
    $functionCode .= "    nodeSerializationCount=count\n";
    $functionCode .= "    return\n";
    $functionCode .= "  end subroutine SerializationOffsets\n\n";
    # Insert into the function list.
    push(
	@{$build->{'code'}->{'functions'}},
	$functionCode
	);
    # Insert a type-binding for this function into the treeNode type.
    push(
	@{$build->{'types'}->{'treeNode'}->{'boundFunctions'}},
	{type => "procedure", name => "serializationOffsets", function => "SerializationOffsets", description => "Compute offsets into serialization arrays for all properties", returnType => "\\void", arguments => ""}
	);
}

sub Generate_Implementation_Offset_Functions {
    # Generate serialization offset functions for each component implementation.
    my $build = shift;
    # Initialize function code.
    my $functionCode;
    # Initialize data content.
    my @dataContent;
    # Iterate over component implementations.
    foreach my $componentID ( @{$build->{'componentIdList'}} ) {
	# Get the component.
	my $component = $build->{'components'}->{$componentID};
	# Generate data content.
	@dataContent =
	    (
	     {
		 intrinsic  => "class",
		 type       => "nodeComponent".ucfirst($componentID),
		 attributes => [ "intent(in   )" ],
		 variables  => [ "self" ]
	     },
	     {
		 intrinsic  => "integer",
		 attributes => [ "intent(inout)" ],
		 variables  => [ "count" ]
	     }
	    );
	# Generate a count function.
  	$functionCode  = "  subroutine Node_Component_".ucfirst($componentID)."_Offsets(self,count)\n";
	$functionCode .= "    !% Return a count of the serialization of a ".$component->{'name'}." implementation of the ".$component->{'class'}." component.\n";
	$functionCode .= "    implicit none\n";
	$functionCode .= &Fortran_Utils::Format_Variable_Defintions(\@dataContent)."\n";
	my $functionBody = "";
	# If this component is an extension, compute offsets of the extended type.
<<<<<<< HEAD
	if ( exists($build->{'components'}->{$componentID}->{'extends'}) ) {
	    my $extends = $build->{'components'}->{$componentID}->{'extends'};
	    $functionCode .= "call self%nodeComponent".ucfirst($extends->{'class'}).ucfirst($extends->{'name'})."%serializationOffsets(count)\n";
	}
	# Iterate over properties.
	foreach my $propertyName ( &ExtraUtils::sortedKeys($component->{'properties'}->{'property'}) ) {
=======
	if ( exists($buildData->{'components'}->{$componentID}->{'extends'}) ) {
	    my $extends = $buildData->{'components'}->{$componentID}->{'extends'};
	    $functionBody .= "call self%nodeComponent".ucfirst($extends->{'class'}).ucfirst($extends->{'name'})."%serializationOffsets(count)\n";
	}
	# Iterate over properties.
	my $countUsed = 0;
	my $selfUsed  = 0;
	foreach my $propertyName ( keys(%{$component->{'properties'}->{'property'}}) ) {
>>>>>>> b0eb5c3f
	    my $property = $component->{'properties'}->{'property'}->{$propertyName};
   	    # Check if this property has any linked data in this component.
	    if ( exists($property->{'linkedData'}) ) {
		# For each linked datum count if necessary.
		my $linkedDataName = $property->{'linkedData'};
		my $linkedData     = $component->{'content'}->{'data'}->{$linkedDataName};
<<<<<<< HEAD
		if ( $linkedData->{'isEvolvable'} ) {
=======
		if ( $linkedData->{'isEvolvable'} eq "true" ) {
		    $countUsed = 1;
>>>>>>> b0eb5c3f
		    my $offsetName = &offsetName($componentID,$propertyName);
		    $functionBody .= "    ".$offsetName."=count+1\n";
		    if ( $linkedData->{'rank'} == 0 ) {
			if ( $linkedData->{'type'} eq "double" ) {
			    $functionBody .= "    count=count+1\n";
			}
			else {
<<<<<<< HEAD
			    $functionCode .= "    count=count+self%".&Utils::padLinkedData($linkedDataName,[0,0])."%serializeCount()\n";
			}
		    } else {
			$functionCode .= "    if (allocated(self%".&Utils::padLinkedData($linkedDataName,[0,0]).")) count=count+size(self%".&Utils::padLinkedData($linkedDataName,[0,0]).")\n";
=======
			    $selfUsed = 1;
			    $functionBody .= "    count=count+self%".padLinkedData($linkedDataName,[0,0])."%serializeCount()\n";
			}
		    } else {
			$selfUsed = 1;
			$functionBody .= "    if (allocated(self%".padLinkedData($linkedDataName,[0,0]).")) count=count+size(self%".padLinkedData($linkedDataName,[0,0]).")\n";
>>>>>>> b0eb5c3f
		    }
		}
	    }
	}
	$functionBody .= "    return\n";
	$functionBody .= "  end subroutine Node_Component_".ucfirst($componentID)."_Offsets\n\n";
	$functionCode .= "   !GCC\$ attributes unused :: count\n"
	    unless ( $countUsed );		    
	$functionCode .= "   !GCC\$ attributes unused :: self\n"
	    unless ( $selfUsed  );		    
	$functionCode .= $functionBody;	    
	# Insert into the function list.
	push(
	    @{$build->{'code'}->{'functions'}},
	    $functionCode
	    );
	# Insert a type-binding for this function into the treeNode type.
	push(
	    @{$build->{'types'}->{'nodeComponent'.ucfirst($componentID)}->{'boundFunctions'}},
	    {type => "procedure", name => "serializationOffsets", function => "Node_Component_".ucfirst($componentID)."_Offsets"}
	    );
    }
}

sub Generate_Component_Count_Functions {
    # Generate component count functions.
    my $build = shift;
    # Initialize function code.
    my $functionCode;
    # Initialize data content.
    my @dataContent;
    # Create methods to get components.
    foreach my $componentClassName ( @{$build->{'componentClassList'}} ) {
	# Specify data content for component get function.
	@dataContent =
	    (
	     {
		 intrinsic  => "class",
		 type       => "treeNode",
		 attributes => [ "intent(inout)", "target" ],
		 variables  => [ "self" ]
	     }
	    );
	# Generate code for the count function.
    	$functionCode  = "  integer function ".$componentClassName."CountLinked(self)\n";
	$functionCode .= "    !% Returns the number of {\\normalfont \\ttfamily ".$componentClassName."} components in {\\normalfont \\ttfamily self}.\n";
    	$functionCode .= "    implicit none\n";
	$functionCode .= &Fortran_Utils::Format_Variable_Defintions(\@dataContent)."\n";
    	$functionCode .= "    select type (self)\n";
    	$functionCode .= "    class is (treeNode)\n";
	$functionCode .= "     if (allocated(self%component".ucfirst($componentClassName).")) then\n";
	$functionCode .= "       select type (component => self%component".ucfirst($componentClassName)."(1))\n";
	$functionCode .= "       type is (nodeComponent".ucfirst($componentClassName).")\n";
	$functionCode .= "         ".$componentClassName."CountLinked=0\n";
	$functionCode .= "       class default\n";
	$functionCode .= "         ".$componentClassName."CountLinked=size(self%component".ucfirst($componentClassName).")\n";
	$functionCode .= "       end select\n";
	$functionCode .= "     else\n";
	$functionCode .= "        ".$componentClassName."CountLinked=0\n";
	$functionCode .= "     end if\n";
	$functionCode .= "    class default\n";
	$functionCode .= "     ".$componentClassName."CountLinked=0\n";
	$functionCode .= "     call Galacticus_Error_Report('".$componentClassName."CountLinked\','treeNode of unknown class')\n";
    	$functionCode .= "    end select\n";
    	$functionCode .= "    return\n";
    	$functionCode .= "  end function ".$componentClassName."CountLinked\n";
	# Insert into the function list.
	push(
	    @{$build->{'code'}->{'functions'}},
	    $functionCode
	    );
	# Bind this function to the treeNode type.
	push(
	    @{$build->{'types'}->{'treeNode'}->{'boundFunctions'}},
	    {type => "procedure", name => $componentClassName."Count", function => $componentClassName."CountLinked", description => "Returns the number of {\\normalfont \\ttfamily ".$componentClassName."} components in the node.", returnType => "\\intzero", arguments => ""}
	    );
    }
}

sub Generate_Component_Get_Functions {
    # Generate component get methods.
    my $build = shift;
    # Initialize function code.
    my $functionCode;
    # Initialize data content.
    my @dataContent;
    # Create methods to get components.
    foreach my $componentClassName ( @{$build->{'componentClassList'}} ) {
	# Specify data content for component get function.
	@dataContent =
	    (
	     {
		 intrinsic  => "class",
		 type       => "nodeComponent".ucfirst($componentClassName),
		 attributes => [ "pointer" ],
		 variables  => [ $componentClassName."Get" ]
	     },
	     {
		 intrinsic  => "class",
		 type       => "treeNode",
		 attributes => [ "intent(inout)", "target" ],
		 variables  => [ "self" ]
	     },
	     {
		 intrinsic  => "integer",
		 attributes => [ "intent(in   )", "optional" ],
		 variables  => [ "instance" ]
	     },
	     {
		 intrinsic  => "logical",
		 attributes => [ "intent(in   )", "optional" ],
		 variables  => [ "autoCreate" ]
	     },
	     {
		 intrinsic  => "integer",
		 variables  => [ "instanceActual" ]
	     },
	     {
		 intrinsic  => "logical",
		 variables  => [ "autoCreateActual" ]
	     }
	    );
	# Generate code for the get function.
    	$functionCode  = "  recursive function ".$componentClassName."Get(self,instance,autoCreate)\n";
	$functionCode .= "    !% Returns the {\\normalfont \\ttfamily ".$componentClassName."} component of {\\normalfont \\ttfamily self}.\n";
	$functionCode .= "    use Galacticus_Error\n";   
 	$functionCode .= "    implicit none\n";
	$functionCode .= &Fortran_Utils::Format_Variable_Defintions(\@dataContent)."\n";
    	$functionCode .= "    instanceActual=1\n";
    	$functionCode .= "    if (present(instance)) instanceActual=instance\n";
    	$functionCode .= "    autoCreateActual=.false.\n";
    	$functionCode .= "    if (present(autoCreate)) autoCreateActual=autoCreate\n";
	$functionCode .= "    if (autoCreateActual.and.allocated(self%component".ucfirst($componentClassName).")) then\n";
	# If we are allowed to autocreate the component and it still has generic type then deallocate it to
	# force it to be created later.
	$functionCode .= "      if (same_type_as(self%component".ucfirst($componentClassName)."(1),".ucfirst($componentClassName)."Class)) deallocate(self%component".ucfirst($componentClassName).")\n";
	$functionCode .= "    end if\n";
    	$functionCode .= "    if (.not.allocated(self%component".ucfirst($componentClassName).")) then\n";
    	$functionCode .= "      if (autoCreateActual) then\n";
	$functionCode .= "         call self%".lc($componentClassName)."Create"."()\n";
	$functionCode .= "      else\n";
	$functionCode .= "         call Galacticus_Error_Report('".$componentClassName."Get','component is not allocated')\n";
	$functionCode .= "      end if\n";
    	$functionCode .= "    end if\n";
    	$functionCode .= "    ".$componentClassName."Get => self%component".ucfirst($componentClassName)."(instanceActual)\n";
    	$functionCode .= "    return\n";
    	$functionCode .= "  end function ".$componentClassName."Get\n";
	# Insert into the function list.
	push(
	    @{$build->{'code'}->{'functions'}},
	    $functionCode
	    );
	# Bind this function to the treeNode type.
	push(
	    @{$build->{'types'}->{'treeNode'}->{'boundFunctions'}},
	    {type => "procedure", name => $componentClassName, function => $componentClassName."Get", description => "Return a ".$componentClassName." component member of the node. If no {\\normalfont \\ttfamily instance} is specified, return the first instance. If {\\normalfont \\ttfamily autoCreate} is {\\normalfont \\ttfamily true} then create a single instance of the component if none exists in the node.", returnType => "\\textcolor{red}{\\textless *class(nodeComponent".ucfirst($componentClassName).")\\textgreater}", arguments => "\\intzero\\ [instance]\\argin, \\logicalzero\\ [autoCreate]\\argin"}
	    );
	# Specify data content for create-by-interrupt function.
	@dataContent =
	    (
	     {
		 intrinsic  => "type",
		 type       => "treeNode",
		 attributes => [ "pointer", "intent(inout)" ],
		 variables  => [ "self" ]
	     },
	     {
		 intrinsic  => "class",
		 type       => "nodeComponent".ucfirst($componentClassName),
		 attributes => [ "pointer" ],
		 variables  => [ $componentClassName ]
	     }
	    );
	# Generate function to create component via an interrupt.
<<<<<<< HEAD
   	$functionCode  = "  subroutine ".$componentClassName."CreateByInterrupt(self)\n";
	$functionCode .= "    !% Create the {\\normalfont \\ttfamily ".$componentClassName."} component of {\\normalfont \\ttfamily self} via an interrupt.\n";
    	$functionCode .= "    implicit none\n";
	$functionCode .= &Fortran_Utils::Format_Variable_Defintions(\@dataContent)."\n";
	$functionCode .= "    ".$componentClassName." => self%".$componentClassName."(autoCreate=.true.)\n";
	# Loop over instances of this class, and call custom create routines if necessary.
	my $foundCreateFunctions = 0;
    	foreach my $componentName ( @{$build->{'componentClasses'}->{$componentClassName}->{'members'}} ) {
	    my $componentID = ucfirst($componentClassName).ucfirst($componentName);
	    my $component = $build->{'components'}->{$componentID};
	    if ( exists($component->{'createFunction'}) ) {
		if ( $foundCreateFunctions == 0 ) {
		    $functionCode .= "    select type (".$componentClassName.")\n";
		    $foundCreateFunctions = 1;
		}
		$functionCode .= "    type is (nodeComponent".&Utils::padFullyQualified(ucfirst($componentID),[0,0]).")\n";
		my $createFunction = $component->{'createFunction'};
		$createFunction = $component->{'createFunction'}->{'content'}
		if ( exists($component->{'createFunction'}->{'content'}) );
		$createFunction = $componentID."CreateFunction"
		    if (
			exists($component->{'createFunction'}->{'isDeferred'})
			&&
			$component->{'createFunction'}->{'isDeferred'}
		    );
		$functionCode .= "       call ".$createFunction."(".$componentClassName.")\n";
=======
	my $createIfNeeded = 0;
	# Iterate over component implementations.
	foreach my $implementationName ( @{$buildData->{'componentClasses'}->{$componentClassName}->{'members'}} ) {
	    my $implementationID = ucfirst($componentClassName).ucfirst($implementationName);
	    my $component = $buildData->{'components'}->{$implementationID};
	    # Iterate over properties.
	    foreach my $propertyName ( keys(%{$component->{'properties'}->{'property'}}) ) {
		my $property = $component->{'properties'}->{'property'}->{$propertyName};
		$createIfNeeded = 1
		    if ( $property->{'attributes'}->{'createIfNeeded'} eq "true" );
	    }
	}
	if ( $createIfNeeded ) {
	    $functionCode  = "  subroutine ".$componentClassName."CreateByInterrupt(self)\n";
	    $functionCode .= "    !% Create the {\\normalfont \\ttfamily ".$componentClassName."} component of {\\normalfont \\ttfamily self} via an interrupt.\n";
	    $functionCode .= "    implicit none\n";
	    $functionCode .= &Fortran_Utils::Format_Variable_Defintions(\@dataContent)."\n";
	    $functionCode .= "    ".$componentClassName." => self%".$componentClassName."(autoCreate=.true.)\n";
	    # Loop over instances of this class, and call custom create routines if necessary.
	    my $foundCreateFunctions = 0;
	    foreach my $componentName ( @{$buildData->{'componentClasses'}->{$componentClassName}->{'members'}} ) {
		my $componentID = ucfirst($componentClassName).ucfirst($componentName);
		my $component = $buildData->{'components'}->{$componentID};
		if ( exists($component->{'createFunction'}) ) {
		    if ( $foundCreateFunctions == 0 ) {
			$functionCode .= "    select type (".$componentClassName.")\n";
			$foundCreateFunctions = 1;
		    }
		    $functionCode .= "    type is (nodeComponent".padFullyQualified(ucfirst($componentID),[0,0]).")\n";
		    my $createFunction = $component->{'createFunction'};
		    $createFunction = $component->{'createFunction'}->{'content'}
		    if ( exists($component->{'createFunction'}->{'content'}) );
		    $createFunction = $componentID."CreateFunction"
			if (
			    exists($component->{'createFunction'}->{'isDeferred'}          ) &&
			    $component->{'createFunction'}->{'isDeferred'} eq "true"
			);
		    $functionCode .= "       call ".$createFunction."(".$componentClassName.")\n";
		}
>>>>>>> b0eb5c3f
	    }
	    $functionCode .= "    end select\n"
		unless ( $foundCreateFunctions == 0 );
	    $functionCode .= "    return\n";
	    $functionCode .= "  end subroutine ".$componentClassName."CreateByInterrupt\n";
	    # Insert into the function list.
	    push(
		@{$buildData->{'code'}->{'functions'}},
		$functionCode
		);
	}
<<<<<<< HEAD
	$functionCode .= "    end select\n"
	    unless ( $foundCreateFunctions == 0 );
    	$functionCode .= "    return\n";
    	$functionCode .= "  end subroutine ".$componentClassName."CreateByInterrupt\n";
	# Insert into the function list.
	push(
	    @{$build->{'code'}->{'functions'}},
	    $functionCode
	    );
=======
>>>>>>> b0eb5c3f
	# If any create function is deferred, create a function to set it at runt time.
    	foreach my $componentName ( @{$build->{'componentClasses'}->{$componentClassName}->{'members'}} ) {
	    my $componentID = ucfirst($componentClassName).ucfirst($componentName);
	    my $component = $build->{'components'}->{$componentID};
	    if (
		exists($component->{'createFunction'}                           ) && 
		exists($component->{'createFunction'}->{'isDeferred'}           ) &&
		$component->{'createFunction'}->{'isDeferred'}
		) {
		$functionCode  = "   subroutine ".$componentID."CreateFunctionSet(createFunction)\n";
		$functionCode .= "     !% Set the create function for the {\\normalfont \\ttfamily ".$componentID."} component.\n";
		$functionCode .= "     implicit none\n";
		$functionCode .= "     external createFunction\n";
		my $createFunction = $componentID."CreateFunction"; 
		$functionCode .= "     ".$createFunction." => createFunction\n";
		$functionCode .= "     return\n";
		$functionCode .= "   end subroutine ".$componentID."CreateFunctionSet\n";
		# Insert into the function list.
		push(
		    @{$build->{'code'}->{'functions'}},
		    $functionCode
		    );
	    }
	}
    }
}

sub Generate_Component_Destruction_Functions {
    # Generate component destruction functions.
    my $build = shift;
    # Iterate over component classes.
    foreach my $componentClassName ( @{$build->{'componentClassList'}} ) {
	my @dataContent =
	    (
	     {
		 intrinsic  => "class",
		 type       => "treeNode",
		 attributes => [ "intent(inout)" ],
		 variables  => [ "self" ]
	     },
	     {
		 intrinsic  => "integer",
		 variables  => [ "i" ]
	     }
	    );
    	my $functionCode = "  subroutine ".$componentClassName."DestroyLinked(self)\n";
	$functionCode   .= "    !% Destroy the {\\normalfont \\ttfamily ".$componentClassName."} component of {\\normalfont \\ttfamily self}.\n";
    	$functionCode   .= "    implicit none\n";
	$functionCode   .= &Fortran_Utils::Format_Variable_Defintions(\@dataContent)."\n";
    	$functionCode   .= "    if (allocated(self%component".ucfirst($componentClassName).")) then\n";
	$functionCode   .= "      do i=1,size(self%component".ucfirst($componentClassName).")\n";
	$functionCode   .= "        call        self%component".ucfirst($componentClassName)."(i)%destroy()\n";
	$functionCode   .= "      end do\n";
	$functionCode   .= "      deallocate (self%component".ucfirst($componentClassName).")\n";
	$functionCode   .= "    end if\n";
    	$functionCode   .= "    return\n";
    	$functionCode   .= "  end subroutine ".$componentClassName."DestroyLinked\n\n";
	# Insert into the function list.
	push(
	    @{$build->{'code'}->{'functions'}},
	    $functionCode
	    );
	# Bind this function to the treeNode type.
	push(
	    @{$build->{'types'}->{'treeNode'}->{'boundFunctions'}},
	    {type => "procedure", name => $componentClassName."Destroy" , function => $componentClassName."DestroyLinked", description => "Destroy the {\\normalfont \\ttfamily ".$componentClassName."} component(s) of the node.", returnType => "\\void", arguments => ""}
	    );
    }
}

sub Generate_Component_Creation_Functions {
    # Generate component creation functions.
    my $build = shift;
    # Iterate over component classes.
    foreach my $componentClassName ( @{$build->{'componentClassList'}} ) {
	# Specify data content.
	my @dataContent =
	    (
	     {
		 intrinsic  => "class",
		 type       => "treeNode",
		 attributes => [ "target", "intent(inout)" ],
		 variables  => [ "self" ]
	     },
	     {
		 intrinsic  => "class",
		 type       => "nodeComponent".ucfirst($componentClassName),
		 attributes => [ "intent(in   )", "optional" ],
		 variables  => [ "template" ]
	     },
	     {
		 intrinsic  => "type",
		 type       => "varying_string",
		 variables  => [ "message" ]
	     },
	     {
		 intrinsic  => "integer",
		 variables  => [ "i" ]
	     }
	    );
	# Generate function code.
	my $functionCode;
    	$functionCode .= "  subroutine ".$componentClassName."CreateLinked(self,template)\n";
	$functionCode .= "    !% Create the {\\normalfont \\ttfamily ".$componentClassName."} component of {\\normalfont \\ttfamily self}.\n";
	$functionCode .= "    use ISO_Varying_String\n";
	$functionCode .= "    use Galacticus_Display\n";
	$functionCode .= "    use Galacticus_Error\n";
	$functionCode .= "    use String_Handling\n";
    	$functionCode .= "    implicit none\n";
 	$functionCode .= &Fortran_Utils::Format_Variable_Defintions(\@dataContent)."\n";
	$functionCode .= "    if (Galacticus_Verbosity_Level() >= verbosityInfo) then\n";
	$functionCode .= "      message='Creating ".$componentClassName." in node '\n";
	$functionCode .= "      message=message//self%index()\n";
	$functionCode .= "      call Galacticus_Display_Message(message,verbosityInfo)\n";
	$functionCode .= "    end if\n";
    	$functionCode .= "    if (present(template)) then\n";
	$functionCode .= "       allocate(self%component".ucfirst($componentClassName)."(1),source=template)\n";
    	$functionCode .= "    else\n";
	$functionCode .= "       select type (default".ucfirst($componentClassName)."Component)\n";
	$functionCode .= "       type is (nodeComponent".ucfirst($componentClassName)."Null)\n";
	$functionCode .= "          call Galacticus_Error_Report('".$componentClassName."CreateLinked','refusing to create null instance')\n";
	$functionCode .= "       class default\n";
	$functionCode .= "          allocate(self%component".ucfirst($componentClassName)."(1),source="."default".ucfirst($componentClassName)."Component)\n";
   	$functionCode .= "       end select\n";
   	$functionCode .= "    end if\n";
     	$functionCode .= "    select type (self)\n";
	$functionCode .= "    type is (treeNode)\n";
	$functionCode .= "      do i=1,size(self%component".ucfirst($componentClassName).")\n";
	$functionCode .= "        self%component".ucfirst($componentClassName)."(i)%hostNode => self\n";
	$functionCode .= "        call self%component".ucfirst($componentClassName)."(i)%initialize()\n";
	$functionCode .= "      end do\n";
    	$functionCode .= "    end select\n";
    	$functionCode .= "    return\n";
    	$functionCode .= "  end subroutine ".$componentClassName."CreateLinked\n\n";
	# Insert into the function list.
	push(
	    @{$build->{'code'}->{'functions'}},
	    $functionCode
	    );
	# Bind this function to the treeNode type.
	push(
	    @{$build->{'types'}->{'treeNode'}->{'boundFunctions'}},
	    {type => "procedure", name => $componentClassName."Create" , function => $componentClassName."CreateLinked", description => "Create a {\\normalfont \\ttfamily ".$componentClassName."} component in the node. If no {\\normalfont \\ttfamily template} is specified use the active implementation of this class.", returnType => "\\void", arguments => "\\textcolor{red}{\\textless class(nodeComponent".ucfirst($componentClassName).")\\textgreater}\\ [template]\\argin"}
	    );
    }
}

sub Generate_Node_Copy_Function {
    # Generate function to copy one node to another.
    my $build = shift;
    # Specify variables.
    my @dataContent =
	(
	 {
	     intrinsic  => "class",
	     type       => "treeNode",
	     attributes => [ "intent(in   )" ],
	     variables  => [ "self" ]
	 },
	 {
	     intrinsic  => "class",
	     type       => "treeNode",
	     attributes => [ "intent(inout)" ],
	     variables  => [ "targetNode" ]
	 },
	 {
	     intrinsic  => "logical",
	     attributes => [ "intent(in   )", "optional" ],
	     variables  => [ "skipFormationNode" ]
	 },
	 {
	     intrinsic  => "logical",
	     variables  => [ "skipFormationNodeActual" ]
	 },
	 {
	     intrinsic  => "integer",
	     variables  => [ "i" ]
	 }
	);
    # Generate the code.
    my $functionCode;
    $functionCode .= "  subroutine Tree_Node_Copy_Node_To(self,targetNode,skipFormationNode)\n";
    $functionCode .= "    !% Make a copy of {\\normalfont \\ttfamily self} in {\\normalfont \\ttfamily targetNode}.\n";
    $functionCode .= "    implicit none\n";
    $functionCode .= &Fortran_Utils::Format_Variable_Defintions(\@dataContent)."\n";
    $functionCode .= "    skipFormationNodeActual=.false.\n";
    $functionCode .= "    if (present(skipFormationNode)) skipFormationNodeActual=skipFormationNode\n";
    $functionCode .= "    targetNode%".&Utils::padClass($_,[8,14])." =  self%".$_."\n"
	foreach ( "uniqueIdValue", "indexValue", "timeStepValue" );
    $functionCode .= "    targetNode%".&Utils::padClass($_,[8,14])." => self%".$_."\n"
	foreach ( "parent", "firstChild", "sibling", "firstSatellite", "mergeTarget", "firstMergee", "siblingMergee", "event", "hostTree" );
    $functionCode .= "    if (.not.skipFormationNodeActual) targetNode%formationNode => self%formationNode\n";
    # Loop over all component classes
    if ( $workaround == 1 ) { # Workaround "Assignment to an allocatable polymorphic variable is not yet supported"
	foreach my $componentClassName ( @{$build->{'componentClassList'}} ) {
	    $functionCode .= "    if (allocated(targetNode%component".&Utils::padClass(ucfirst($componentClassName),[0,0]).")) deallocate(targetNode%component".&Utils::padClass(ucfirst($componentClassName),[0,0]).")\n";
	    $functionCode .= "    allocate(targetNode%component".&Utils::padClass(ucfirst($componentClassName),[0,0])."(size(self%component".&Utils::padClass(ucfirst($componentClassName),[0,0]).")),source=self%component".&Utils::padClass(ucfirst($componentClassName),[0,0])."(1))\n";
	    $functionCode .= "    do i=1,size(self%component".&Utils::padClass(ucfirst($componentClassName),[0,0]).")\n";
	    foreach my $implementationName ( @{$build->{'componentClasses'}->{$componentClassName}->{'members'}} ) {
		$functionCode .= "      select type (from => self%component".&Utils::padClass(ucfirst($componentClassName),[0,0]).")\n";
		$functionCode .= "      type is (nodeComponent".&Utils::padFullyQualified(ucfirst($componentClassName).ucfirst($implementationName),[0,0]).")\n";
		$functionCode .= "        select type (to => targetNode%component".&Utils::padClass(ucfirst($componentClassName),[0,0]).")\n";
		$functionCode .= "        type is (nodeComponent".&Utils::padFullyQualified(ucfirst($componentClassName).ucfirst($implementationName),[0,0]).")\n";
		$functionCode .= "          to=from\n";
		$functionCode .= "        end select\n";
		$functionCode .= "      end select\n";
	    }
	    $functionCode .= "    end do\n";
	}
    } else {
	foreach ( @{$build->{'componentClassList'}} ) {
	    $functionCode .= "    targetNode%component".&Utils::padClass(ucfirst($_),[0,14])."=  self%component".ucfirst($_)."\n";
	}
    }
    # Update target node pointers.
    $functionCode .= "    select type (targetNode)\n";
    $functionCode .= "    type is (treeNode)\n";
    foreach ( @{$build->{'componentClassList'}} ) {
	$functionCode .= "      do i=1,size(self%component".&Utils::padClass(ucfirst($_),[0,0]).")\n";
	
	$functionCode .= "        targetNode%component".&Utils::padClass(ucfirst($_),[0,14])."(i)%hostNode =>  targetNode\n";
	$functionCode .= "      end do\n";
    }
    $functionCode .= "    end select\n";
    $functionCode .= "    return\n";
    $functionCode .= "  end subroutine Tree_Node_Copy_Node_To\n\n";
    # Insert into the function list.
    push(
	@{$build->{'code'}->{'functions'}},
	$functionCode
	);
    # Insert a type-binding for this function into the treeNode type.
    push(
	@{$build->{'types'}->{'treeNode'}->{'boundFunctions'}},
	{type => "procedure", name => "copyNodeTo", function => "Tree_Node_Copy_Node_To", description => "Make a copy of the node in {\\normalfont \\ttfamily targetNode}. If {\\normalfont \\ttfamily skipFormationNode} is {\\normalfont \\ttfamily true} then do not copy any pointer to the formation node.", returnType => "\\void", arguments => "\\textcolor{red}{\\textless class(treeNode)\\textgreater} targetNode\\arginout, \\logicalzero\\ [skipFormationNode]\\argin"}
	);
}

sub Generate_Node_Move_Function {
    # Generate function to move one node to another.
    my $build = shift;
    # Specify variables.
    my @dataContent =
	(
	 {
	     intrinsic  => "class",
	     type       => "treeNode",
	     attributes => [ "intent(inout)" ],
	     variables  => [ "self" ]
	 },
	 {
	     intrinsic  => "type",
	     type       => "treeNode",
	     attributes => [ "intent(inout)", "target" ],
	     variables  => [ "targetNode" ]
	 },
	 {
	     intrinsic  => "integer",
	     variables  => [ "i" ]
	 }
	);
    # Generate the code.
    my $functionCode;
    # Create functions for moving node components.
    $functionCode .= "  subroutine Tree_Node_Move_Components(self,targetNode)\n";
    $functionCode .= "    !% Move components from {\\normalfont \\ttfamily self} to {\\normalfont \\ttfamily targetNode}.\n";
    $functionCode .= "    implicit none\n";
    $functionCode .= &Fortran_Utils::Format_Variable_Defintions(\@dataContent)."\n";
    # Loop over all component classes
    foreach ( @{$build->{'componentClassList'}} ) {	    
	$functionCode .= "    if (allocated(targetNode%component".&Utils::padClass(ucfirst($_),[0,0]).")) then\n";
	$functionCode .= "      do i=1,size(targetNode%component".&Utils::padClass(ucfirst($_),[0,0]).")\n";
	$functionCode .= "        call targetNode%component".&Utils::padClass(ucfirst($_),[0,0])."(i)%destroy()\n";
	$functionCode .= "      end do\n";
	$functionCode .= "      deallocate(targetNode%component".&Utils::padClass(ucfirst($_),[0,0]).")\n";
	$functionCode .= "    end if\n";
	$functionCode .= "    if (allocated(self      %component".&Utils::padClass(ucfirst($_),[0,0]).")) then\n";
	$functionCode .= "       call Move_Alloc(self%component".&Utils::padClass(ucfirst($_),[0,0]).",targetNode%component".&Utils::padClass(ucfirst($_),[0,0]).")\n";
	$functionCode .= "       do i=1,size(targetNode%component".&Utils::padClass(ucfirst($_),[0,0]).")\n";
	$functionCode .= "         targetNode%component".&Utils::padClass(ucfirst($_),[0,0])."(i)%hostNode => targetNode\n";
	$functionCode .= "       end do\n";
	$functionCode .= "    end if\n";
    }
    $functionCode .= "    return\n";
    $functionCode .= "  end subroutine Tree_Node_Move_Components\n\n";
    # Insert into the function list.
    push(
	@{$build->{'code'}->{'functions'}},
	$functionCode
	);
    # Insert a type-binding for this function into the treeNode type.
    push(
	@{$build->{'types'}->{'treeNode'}->{'boundFunctions'}},
	{type => "procedure", name => "moveComponentsTo", function => "Tree_Node_Move_Components", description => "Move components from a node to {\\normalfont \\ttfamily targetNode}.", returnType => "\\void", arguments => "\\textcolor{red}{\\textless class(treeNode)\\textgreater} targetNode\\arginout"}
	);
}

sub Generate_Deferred_Function_Attacher {
    # Generate functions to attach a function to a deferred method and to query the attachment state.
    my $component = shift;
    my $property  = shift;
    my $build = shift;
    my $gsr       = shift;
    my $gsrSuffix = "";
    $gsrSuffix = ucfirst($gsr)
	unless ( $gsr eq "get" );
    # Get the component fully-qualified, class and metho names.
    my $componentClassName = $component->{'class'             };
    my $componentName      = $component->{'fullyQualifiedName'};
    my $propertyName       = $property->{'name'};
    # Determine where to attach.
    my $attachTo = $componentName;
    $attachTo = $componentClassName
	if ( $property->{'attributes'}->{'bindsTo'} eq "top" );
    # Define the function name.
    my $functionLabel = lcfirst($attachTo).ucfirst($propertyName).ucfirst($gsr);
    my $functionName = $functionLabel."Function";
    # Skip if this function was already created.
    unless ( exists($build->{'deferredFunctionComponentClassMethodsMade'}->{$functionLabel}) ) {
	# Define the data content.
	my $selfType = "generic";
	$selfType = $component->{'class'}
	   unless ( $property->{'attributes'}->{'bindsTo'} eq "top" );
	(my $dataObject, my $label) = &DataTypes::dataObjectDefinition($property);
	my $dataType = $label.$property->{'rank'};
	my $type = $selfType."NullBinding".ucfirst($gsr).$dataType."InOut";
	$type = $componentName.ucfirst($propertyName).ucfirst($gsr)
	    if ( $gsr eq "get" );
	my @dataContent =
	    (
	     {
		 intrinsic  => "procedure",
		 type       => $type,
		 variables  => [ "deferredFunction" ]
	     },
	    );
	# Construct the function code.
	my $functionCode;
	$functionCode  = "  subroutine ".$functionName."(deferredFunction)\n";
	$functionCode .= "    !% Set the function to be used for ".$gsr." of the {\\normalfont \\ttfamily ".$propertyName."} property of the {\\normalfont \\ttfamily ".$attachTo."} component class.\n";
	$functionCode .= "    implicit none\n";
	$functionCode .= &Fortran_Utils::Format_Variable_Defintions(\@dataContent)."\n";
	$functionCode .= "    ".$functionLabel."Deferred       => deferredFunction\n";
	$functionCode .= "    ".$functionLabel."IsAttachedValue=  .true.\n";
	$functionCode .= "    return\n";
	$functionCode .= "  end subroutine ".$functionName."\n";
	# Insert into the function list.
	push(
	    @{$build->{'code'}->{'functions'}},
	    $functionCode
	    );
	# Bind this function to the relevant type.
	if ( 
	    ( $property->{'attributes'}->{'bindsTo'} ne "top" && ( $gsr eq "get" || $gsr eq "set" ) ) ||
	    (                                                    $gsr eq "rate"                   )
	    ) {
	    my $functionType = "\\void";
	    $functionType = &DataTypes::dataObjectDocName($property)
		if ( $gsr eq "get" );
	    push(
		@{$build->{'types'}->{"nodeComponent".ucfirst($attachTo)}->{'boundFunctions'}},
		{type => "procedure", pass => "nopass", name => $propertyName.$gsrSuffix."Function", function => $functionName, description => "Set the function to be used for the {\\normalfont \\ttfamily ".$gsr."} method of the {\\normalfont \\ttfamily ".$propertyName."} property of the {\\normalfont \\ttfamily ".$attachTo."} component.", returnType => "\\void", arguments => "\\textcolor{red}{\\textless function()\\textgreater} deferredFunction"}
		);
	}
	# Also create a function to return whether or not the deferred function has been attached.
	$functionCode  = "  logical function ".$functionLabel."IsAttached()\n";
	$functionCode .= "    !% Return true if the deferred function used to ".$gsr." the {\\normalfont \\ttfamily ".$propertyName."} property of the {\\normalfont \\ttfamily ".$attachTo."} component class has been attached.\n";
	$functionCode .= "    implicit none\n";
	$functionCode .= "    ".$functionLabel."IsAttached=".$functionLabel."IsAttachedValue\n";
	$functionCode .= "    return\n";
	$functionCode .= "  end function ".$functionLabel."IsAttached\n";
	# Insert into the function list.
	push(
	    @{$build->{'code'}->{'functions'}},
	    $functionCode
	    );
	# Bind this function to the relevant type.
	if ( 
	    ( $property->{'attributes'}->{'bindsTo'} ne "top" && ( $gsr eq "get" || $gsr eq "set" ) ) ||
	    (                                                      $gsr eq "rate"                   )
	    ) {
	    push(
		@{$build->{'types'}->{"nodeComponent".ucfirst($attachTo)}->{'boundFunctions'}},
		{type => "procedure", pass => "nopass", name => $propertyName.$gsrSuffix."IsAttached", function => $functionLabel."IsAttached", description => "Return whether the ".$gsr." method of the ".$propertyName." property of the {\\normalfont \\ttfamily ".$attachTo."} component has been attached to a function.", returnType => "\\logicalzero", arguments => ""}
		);
	}
	# Record that these functions have now been created.
	$build->{'deferredFunctionComponentClassMethodsMade'}->{$functionLabel} = 1;
    }
}

sub Generate_Deferred_GSR_Function {
    # Generate function to get/set/rate the value of a property via a deferred function.
    my $build = shift;
    # Record bindings already made.
    my %bindings;
    # Iterate over component implementations
    foreach my $componentID ( @{$build->{'componentIdList'}} ) {
	# Get the component.
	my $component = $build->{'components'}->{$componentID};
	# Iterate over properties.
	foreach my $propertyName ( &ExtraUtils::sortedKeys($component->{'properties'}->{'property'}) ) {
	    # Get the property.
	    my $property = $component->{'properties'}->{'property'}->{$propertyName};
	    # Get the component fully-qualified and class names.
	    my $componentClassName = $component->{'class'             };
	    my $componentName      = $component->{'fullyQualifiedName'};
	    # Ignore non-deferred functions.
	    unless ( $property->{'attributes'}->{'isDeferred'} eq "" ) {
		# Function code data.
		my $functionCode;
		# Get the name of the property.
		my $propertyName = $property->{'name'};
		# Get properties of the data type needed.
		(my $dataDefinition, my $label) = &DataTypes::dataObjectDefinition($property,matchOnly => 1);
		# Identify properties with a deferred get function to be built.
		if (
		    $property->{'attributes' }->{'isDeferred'} =~ m/get/ &&
		    $property->{'attributes' }->{'isGettable'}           &&
		    $property->{'getFunction'}->{'build'     } eq "true"
		    )
		{
		    # Define data content of this function.
		    @{$dataDefinition->{'variables'}} = ( $componentName.ucfirst($propertyName)."Get" );
		    my @dataContent =
			(
			 $dataDefinition,
			 {
			     intrinsic  => "class",
			     type       => "nodeComponent".ucfirst($componentName),
			     attributes => [ "intent(inout)" ],
			     variables  => [ "self" ]
			 },
			);
		    # Construct the function code.
		    $functionCode  = "  function ".$componentName.ucfirst($propertyName)."Get(self)\n";
		    $functionCode .= "    !% Get the value of the {\\normalfont \\ttfamily ".$propertyName."} property of the {\\normalfont \\ttfamily ".$componentName."} component using a deferred function.\n";
		    $functionCode .= "    implicit none\n";
		    $functionCode .= &Fortran_Utils::Format_Variable_Defintions(\@dataContent)."\n";
		    $functionCode .= "    ".$componentName.ucfirst($propertyName)."Get=".$componentName.ucfirst($propertyName)."GetDeferred(self)\n";
		    $functionCode .= "    return\n";
		    $functionCode .= "  end function ".$componentName.ucfirst($propertyName)."Get\n";
		    # Insert into the function list.
		    push(
			@{$build->{'code'}->{'functions'}},
			$functionCode
			);
		    # Bind this function to the relevant type.
		    push(
			@{$build->{'types'}->{"nodeComponent".ucfirst($componentName)}->{'boundFunctions'}},
			{type => "procedure", name => $propertyName, function => $componentName.ucfirst($propertyName)."Get"}
			);
		    # Generate an attacher function.
		    &Generate_Deferred_Function_Attacher($component,$property,$build,"get");
		}
		# Add an "intent(in)" attribute to the data definition for set and rate functions.
		push(@{$dataDefinition->{'attributes'}},"intent(in   )");
		# Identify properties with a deferred set function to be built.
		if (
		    $property->{'attributes' }->{'isDeferred'} =~ m/set/
		    && $property->{'attributes' }->{'isSettable'} 
		    && $property->{'setFunction'}->{'build'     } eq "true"
		    )
		{
		    @{$dataDefinition->{'variables'}} = ( "setValue" );
		    my @dataContent =
			(
			 $dataDefinition,
			 {
			     intrinsic  => "class",
			     type       => "nodeComponent".ucfirst($componentName),
			     attributes => [ "intent(inout)" ],
			     variables  => [ "self" ]
			 },
			);
		    $functionCode  = "  subroutine ".$componentName.ucfirst($propertyName)."Set(self,setValue)\n";
		    $functionCode .= "    !% Set the value of the {\\normalfont \\ttfamily ".$propertyName."} property of the {\\normalfont \\ttfamily ".$componentName."} component using a deferred function.\n";
		    $functionCode .= "    implicit none\n";
		    $functionCode .= &Fortran_Utils::Format_Variable_Defintions(\@dataContent)."\n";
		    $functionCode .= "    call ".$componentName.ucfirst($propertyName)."SetDeferred(self,setValue)\n";
		    $functionCode .= "    return\n";
		    $functionCode .= "  end subroutine ".$componentName.ucfirst($propertyName)."Set\n\n";
		    # Insert into the function list.
		    push(
			@{$build->{'code'}->{'functions'}},
			$functionCode
			);
		    # Bind this function to the relevant type.
		    push(
			@{$build->{'types'}->{"nodeComponent".ucfirst($componentName)}->{'boundFunctions'}},
			{type => "procedure", name => $propertyName."Set", function => $componentName.ucfirst($propertyName)."Set"}
			);
		    # Generate an attacher function.
		    &Generate_Deferred_Function_Attacher($component,$property,$build,"set");		  
		}
		# Identify properties with a deferred rate function to be built.
		if (
		    $property->{'attributes' }->{'isDeferred' } =~ m/rate/
		    && $property->{'attributes' }->{'isEvolvable'} 
		    )
		{
		    # Define data content of this function.
		    @{$dataDefinition->{'variables'}} = ( "setValue" );
		    my $type = "nodeComponent";
		    $type .= ucfirst($componentName)
			unless ( $property->{'attributes' }->{'bindsTo'} eq "top" );
		    my $attachTo = $componentName;
		    $attachTo = $componentClassName
			if ( $property->{'attributes' }->{'bindsTo'} eq "top" );
		    my @dataContent =
			(
			 $dataDefinition,
			 {
			     intrinsic  => "class",
			     type       => $type,
			     attributes => [ "intent(inout)" ],
			     variables  => [ "self" ]
			 },
			 {
			     intrinsic  => "logical",
			     attributes => [ "intent(inout)", "optional" ],
			     variables  => [ "interrupt" ]
			 },
			 {
			     intrinsic  => "procedure",
			     type       => "interruptTask",
			     attributes => [ "pointer", "optional", "intent(inout)" ],
			     variables  => [ "interruptProcedure" ]
			 }
			);
		    $functionCode  = "  subroutine ".$componentName.ucfirst($propertyName)."Rate(self,setValue,interrupt,interruptProcedure)\n";
		    $functionCode .= "    !% Set the rate of the {\\normalfont \\ttfamily ".$propertyName."} property of the {\\normalfont \\ttfamily ".$componentName."} component using a deferred function.\n";
		    $functionCode .= "    implicit none\n";
		    $functionCode .= &Fortran_Utils::Format_Variable_Defintions(\@dataContent)."\n";
		    $functionCode .= "    call ".$attachTo.ucfirst($propertyName)."RateDeferred(self,setValue,interrupt,interruptProcedure)\n";
		    $functionCode .= "    return\n";
		    $functionCode .= "  end subroutine ".$componentName.ucfirst($propertyName)."Rate\n\n";
		    # Insert into the function list.
		    push(
			@{$build->{'code'}->{'functions'}},
			$functionCode
			);
		    # Bind this function to the relevant type.
		    my $bindingName = $type.$propertyName."Rate";
		    unless ( exists($bindings{$bindingName}) && $property->{'attributes' }->{'bindsTo'} eq "top" ) {
			push(
			    @{$build->{'types'}->{$type}->{'boundFunctions'}},
			    {type => "procedure", name => $propertyName."Rate", function => $componentName.ucfirst($propertyName)."Rate", description => "Cumulate to the rate of the {\\normalfont \\ttfamily ".$propertyName."} property of the {\\normalfont \\ttfamily ".$componentClassName."} component.", returnType => "\\void", arguments => &DataTypes::dataObjectDocName($property)."\\ value"}
			    );
			$bindings{$bindingName} = 1;
		    }
		    # Generate an attacher function.
		    &Generate_Deferred_Function_Attacher($component,$property,$build,"rate");
		}
	    }
	}
    }
}

sub Generate_GSR_Functions {
    # Generate functions to get/set/rate the value of a property directly.
    my $build = shift;
    # Initialize function code.
    my $functionCode;
    # Initialize data content.
    my @dataContent;
    # Initialize records of functions created.
    my %classRatesCreated;
    my %deferredFunctionComponentClassMethodsMade;
    # Iterate over component implementations.
    foreach my $componentID ( @{$build->{'componentIdList'}} ) {
	my $component = $build->{'components'}->{$componentID};
	# Get the parent class.
	my $componentClassName = $component->{'class'};
	# Iterate over properties.
	foreach my $propertyName ( &ExtraUtils::sortedKeys($component->{'properties'}->{'property'}) ) {
	    my $property = $component->{'properties'}->{'property'}->{$propertyName};
	    # Handle cases where a get function is explicitly specified for a non-deferred virtual property.
	    if (
		$property->{'attributes' }->{'isGettable'}                &&
		$property->{'getFunction'}->{'build'     } eq "false"     &&
		$property->{'getFunction'}->{'bindsTo'   } eq "component" &&
		$property->{'attributes' }->{'isDeferred'} !~ m/get/
		) {
		# No need to build the function - just insert a type-binding into the implementation type.
		push(
		    @{$build->{'types'}->{'nodeComponent'.ucfirst($componentID)}->{'boundFunctions'}},
		    {type => "procedure", name => $propertyName, function => $property->{'getFunction'}->{'content'}}
		    );
	    }
	    # Handle cases where a set function is explicitly specified for a non-deferred virtual property.
	    if (
		$property->{'attributes' }->{'isSettable'}                &&
		$property->{'setFunction'}->{'build'     } eq "false"     &&
		$property->{'setFunction'}->{'bindsTo'   } eq "component" &&
		$property->{'attributes' }->{'isDeferred'} !~ m/set/
		) {
		# No need to build the function - just insert a type-binding into the implementation type.
		push(
		    @{$build->{'types'}->{'nodeComponent'.ucfirst($componentID)}->{'boundFunctions'}},
		    {type => "procedure", name => $propertyName."Set", function => $property->{'setFunction'}->{'content'}}
		    );	
	    }
   	    # Check if this property has any linked data in this component.
	    if ( exists($property->{'linkedData'}) ) {
		# Get the linked data.
		my $linkedDataName = $property->{'linkedData'};
		my $linkedData     = $component->{'content'}->{'data'}->{$linkedDataName};
		# Create a "get" function if the property is gettable.
		if ( $property->{'attributes'}->{'isGettable'} ) {
		    # Skip get function creation if a custom function which binds at the component level has been specified.
		    unless (
			$property->{'getFunction'}->{'build'  } eq "false"     &&
			$property->{'getFunction'}->{'bindsTo'} eq "component"
			)
		    {
			# Determine the suffix for this function.
			my $suffix = "";
			$suffix = "Value"
			    if ( $property->{'attributes' }->{'isDeferred'} =~ m/get/ );
			# Specify the data content.
			(my $dataDefinition,my $label) = &DataTypes::dataObjectDefinition($linkedData);
			push(@{$dataDefinition->{'variables'}},$componentID.ucfirst($propertyName)."Get".$suffix);
			@dataContent = (
			    $dataDefinition,
			    {
				intrinsic  => "class",
				type       => "nodeComponent".ucfirst($componentID),
				attributes => [ "intent(inout)" ],
				variables  => [ "self" ]
			    }
			    );
			# Generate the code.
			$functionCode  = "  function ".$componentID.ucfirst($propertyName)."Get".$suffix."(self)\n";
			$functionCode .= "    !% Return the {\\normalfont \\ttfamily ".$propertyName."} property of the {\\normalfont \\ttfamily ".$componentID."} component implementation.\n";
			$functionCode .= "    implicit none\n";
			$functionCode .= &Fortran_Utils::Format_Variable_Defintions(\@dataContent)."\n";
			$functionCode .= "    ".$componentID.$propertyName."Get".$suffix."=self%".$linkedDataName."\n";
			$functionCode .= "    return\n";
			$functionCode .= "  end function ".$componentID.ucfirst($propertyName)."Get".$suffix."\n\n";
			# Insert into the function list.
			push(
			    @{$build->{'code'}->{'functions'}},
			    $functionCode
			    );
			# Insert a type-binding for this function into the implementation type.
			push(
			    @{$build->{'types'}->{'nodeComponent'.ucfirst($componentID)}->{'boundFunctions'}},
			    {type => "procedure", name => $propertyName.$suffix, function => $componentID.ucfirst($propertyName)."Get".$suffix, description => "Get the {\\normalfont \\ttfamily ".$propertyName."} property of the {\\normalfont \\ttfamily ".$componentClassName."} component.", returnType => &DataTypes::dataObjectDocName($property), arguments => ""}
			    );
		    }
		}
		# Create a "set" method unless the property is not settable or a custom set function has been specified.
		if ( $property->{'attributes' }->{'isSettable'} ) {
		    if ( $property->{'setFunction'}->{'build'} eq "true" ) {
			# Determine the suffix for this function.
			my $suffix = "";
			$suffix = "Value"
			    if ( $property->{'attributes' }->{'isDeferred'} =~ m/set/ );
			# Specify the data content.
			(my $dataDefinition,my $label) = &DataTypes::dataObjectDefinition($linkedData,matchOnly => 1);
			push(@{$dataDefinition->{'attributes'}},"intent(in   )");
			push(@{$dataDefinition->{'variables' }},"setValue"     );
			@dataContent = (
			    $dataDefinition,
			    {
				intrinsic  => "class",
				type       => "nodeComponent".ucfirst($componentID),
				attributes => [ "intent(inout)" ],
				variables  => [ "self" ]
			    }
			    );
			# Generate the function code.
			$functionCode  = "  subroutine ".$componentID.ucfirst($propertyName)."Set".$suffix."(self,setValue)\n";
			$functionCode .= "    !% Set the {\\normalfont \\ttfamily ".$propertyName."} property of the {\\normalfont \\ttfamily ".$componentID."} component implementation.\n";
			$functionCode .= "    use Memory_Management\n";
			$functionCode .= "    implicit none\n";
			$functionCode .= &Fortran_Utils::Format_Variable_Defintions(\@dataContent)."\n";
			# For non-real properties we also set the rate and scale content. This ensures that they get reallocated to
			# the correct size.
			if ( $linkedData->{'rank'} == 0 ) {
			    $functionCode .= "    self%".$linkedDataName."=setValue\n";
			}
			elsif ( $linkedData->{'rank'} == 1 ) {
			    $functionCode .= "    if (.not.allocated(self%".$linkedDataName.")) then\n";
			    $functionCode .= "       call    Alloc_Array  (self%".$linkedDataName.",shape(setValue))\n";
			    $functionCode .= "    else\n";
			    $functionCode .= "       if (size(self%".$linkedDataName.") /= size(setValue)) then\n";
			    $functionCode .= "          call Dealloc_Array(self%".$linkedDataName."                )\n";
			    $functionCode .= "          call Alloc_Array  (self%".$linkedDataName.",shape(setValue))\n";
			    $functionCode .= "       end if\n";
			    $functionCode .= "    end if\n";
			    $functionCode .= "    self%".$linkedDataName."=setValue\n";
			}
			$functionCode .= "    return\n";
			$functionCode .= "  end subroutine ".$componentID.ucfirst($propertyName)."Set".$suffix."\n\n";
			# Insert into the function list.
			push(
			    @{$build->{'code'}->{'functions'}},
			    $functionCode
			    );
			# Insert a type-binding for this function into the implementation type.
			push(
			    @{$build->{'types'}->{'nodeComponent'.ucfirst($componentID)}->{'boundFunctions'}},
			    {type => "procedure", name => $propertyName."Set".$suffix, function => $componentID.ucfirst($propertyName)."Set".$suffix, description => "Set the {\\normalfont \\ttfamily ".$propertyName."} property of the {\\normalfont \\ttfamily ".$componentClassName."} component.", returnType => "\\void", arguments => &DataTypes::dataObjectDocName($property)."\\ value"}
			    );
		    }
		}
		# Create "count", "rate" and "scale" functions if the property is evolvable.
		if ( $property->{'attributes'}->{'isEvolvable'} ) {
		    # Specify the "count" function data content.
		    @dataContent = (
			{
			    intrinsic  => "class",
			    type       => "nodeComponent".ucfirst($componentID),
			    attributes => [ "intent(in   )" ],
			    variables  => [ "self" ]
			}
			);
		    # Generate the "count" function code.
		    my $selfUsed   = 0;
		    $functionCode  = "  integer function ".$componentID.ucfirst($propertyName)."Count(self)\n";
		    $functionCode .= "    !% Return a count of the number of scalar properties in the {\\normalfont \\ttfamily ".$propertyName."} property of the {\\normalfont \\ttfamily ".lcfirst($componentID)."} component implementation.\n";
		    $functionCode .= "    implicit none\n";
		    $functionCode .= &Fortran_Utils::Format_Variable_Defintions(\@dataContent)."\n";
		    my $functionBody = "";
		    if ( $linkedData->{'rank'} ==  0 ) {
			$functionBody .= "    ".$componentID.$propertyName."Count=1\n";
		    }
		    elsif ( $linkedData->{'rank'} == 1 ) {
			$selfUsed      = 1;
			$functionBody .= "    if (allocated(self%".$linkedDataName.")) then\n";
			$functionBody .= "    ".$componentID.$propertyName."Count=size(self%".$linkedDataName.")\n";
			$functionBody .= "    else\n";
			$functionBody .= "    ".$componentID.$propertyName."Count=0\n";
			$functionBody .= "    end if\n";
		    }
		    $functionBody .= "    return\n";
		    $functionBody .= "  end function ".$componentID.ucfirst($propertyName)."Count\n\n";
		    $functionCode .= "   !GCC\$ attributes unused :: self\n"
			unless ( $selfUsed );
		    $functionCode .= $functionBody;
		    # Insert into the function list.
		    push(
			@{$build->{'code'}->{'functions'}},
			$functionCode
			);
		    # Insert a type-binding for this function into the implementation type.
		    push(
			@{$build->{'types'}->{'nodeComponent'.ucfirst($componentID)}->{'boundFunctions'}},
			{type => "procedure", name => $propertyName."Count", function => $componentID.ucfirst($propertyName)."Count"}
			);
		    # Get the data content for remaining functions.
		    (my $dataDefinition,my $label) = &DataTypes::dataObjectDefinition($linkedData,matchOnly => 1);
		    push(@{$dataDefinition->{'variables' }},"setValue"     );
		    push(@{$dataDefinition->{'attributes'}},"intent(in   )");
		    (my $currentDefinition,my $currentLabel) = &DataTypes::dataObjectDefinition($linkedData,matchOnly => 1);
		    push(@{$currentDefinition->{'variables' }},"current"     );
		    # If rate function is deferred, then create an intrinsic version.
		    my $rateSuffix = "";
		    $rateSuffix = "intrinsic"
			if ( $property->{'attributes'}->{'isDeferred'} =~ m/rate/ );
		    # Specify the "rate" function data content.
		    @dataContent = (
			$dataDefinition,
			{
			    intrinsic  => "class",
			    type       => "nodeComponent".ucfirst($componentID),
			    attributes => [ "intent(inout)" ],
			    variables  => [ "self" ]
			},
			{
			    intrinsic  => "logical",
			    attributes => [ "optional", "intent(inout)" ],
			    variables  => [ "interrupt" ]
			},
			{
			    intrinsic  => "procedure",
			    type       => "interruptTask",
			    attributes => [ "optional", "intent(inout)", "pointer" ],
			    variables  => [ "interruptProcedure" ]
			}
			);
		    push(@dataContent,$currentDefinition)
			unless ( $linkedData->{'type'} eq "double" );
		    # Generate the rate function code.
		    $functionCode  = "  subroutine ".$componentID.ucfirst($propertyName)."Rate".ucfirst($rateSuffix)."(self,setValue,interrupt,interruptProcedure)\n";
		    $functionCode .= "    !% Accumulate to the {\\normalfont \\ttfamily ".$propertyName."} property rate of change of the {\\normalfont \\ttfamily ".$componentID."} component implementation.\n";
		    $functionCode .= "    implicit none\n";
		    my $rateSetCode;
		    if ( $linkedData->{'type'} eq "double" ) {
			if ( $linkedData->{'rank'} == 0 ) {
			    $rateSetCode .= "    nodeRates(".&offsetName($componentID,$propertyName).")=nodeRates(".&offsetName($componentID,$propertyName).")+setValue\n";
			} else {
			    push(
				@dataContent,
				{
				    intrinsic  => "integer",
				    variables  => [ "count" ]
				}				
				);
			    $rateSetCode .= "    count=size(setValue)\n";
			    $rateSetCode .= "    nodeRates(".&offsetName($componentID,$propertyName).":".&offsetName($componentID,$propertyName)."+count-1)=nodeRates(".&offsetName($componentID,$propertyName).":".&offsetName($componentID,$propertyName)."+count-1)+setValue\n";
			}
		    } else {
			push(
			    @dataContent,
			    {
				intrinsic  => "integer",
				variables  => [ "count" ]
			    }				
			    );
			$rateSetCode .= "    count=self%".$propertyName."Data%serializeCount()\n";
			$rateSetCode .= "    if (count > 0) then\n";
			$rateSetCode .= "       current=self%".$propertyName."Data\n";
			$rateSetCode .= "       call current%deserialize(nodeRates(".&offsetName($componentID,$propertyName).":".&offsetName($componentID,$propertyName)."+count-1))\n";
			$rateSetCode .= "       call current%increment(setValue)\n";
			$rateSetCode .= "       call current%serialize(nodeRates(".&offsetName($componentID,$propertyName).":".&offsetName($componentID,$propertyName)."+count-1))\n";
			$rateSetCode .= "    end if\n";
		    }
		    $functionCode .= &Fortran_Utils::Format_Variable_Defintions(\@dataContent)."\n";
		    $functionCode .= "   !GCC\$ attributes unused :: self, interrupt, interruptProcedure\n";
		    $functionCode .= $rateSetCode;
		    $functionCode .= "    return\n";
		    $functionCode .= "  end subroutine ".$componentID.ucfirst($propertyName)."Rate".ucfirst($rateSuffix)."\n\n";
		    # Insert into the function list.
		    push(
			@{$build->{'code'}->{'functions'}},
			$functionCode
			);
		    # Insert a type-binding for this function into the implementation type.
		    my %typeDefinition = (
			type     => "procedure",
			name     => $propertyName."Rate".ucfirst($rateSuffix),
			function => $componentID.ucfirst($propertyName)."Rate".ucfirst($rateSuffix)
			);
		    if ( $rateSuffix eq "intrinsic" ) {
			$typeDefinition{'description'} = "Cumulate directly (i.e. circumventing any deferred function binding) to the rate of the {\\normalfont \\ttfamily ".$propertyName."} property of the {\\normalfont \\ttfamily ".$componentID."} component.";
			$typeDefinition{'returnType' } = "\\void";
			$typeDefinition{'arguments'  } = &DataTypes::dataObjectDocName($property)."\\ value";
		    }
		    push(
			@{$build->{'types'}->{'nodeComponent'.ucfirst($componentID)}->{'boundFunctions'}},
			\%typeDefinition
			);
		    if ( $property->{'attributes' }->{'makeGeneric'} eq "true" ) {
			# Create a version of this rate function which binds to the top-level class, and so is suitable for
			# attaching to inter-component pipes.
			# Specify the data content.		
			@dataContent = (
			    $dataDefinition,
			    {
				intrinsic  => "class",
				type       => "nodeComponent",
				attributes => [ "intent(inout)" ],
				variables  => [ "self" ]
			    },
			    {
				intrinsic  => "logical",
				attributes => [ "optional", "intent(inout)" ],
				variables  => [ "interrupt" ]
			    },
			    {
				intrinsic  => "procedure",
				type       => "interruptTask",
				attributes => [ "optional", "intent(inout)", "pointer" ],
				variables  => [ "interruptProcedure" ]
			    },
			    {
				intrinsic  => "class",
				type       => "nodeComponent".ucfirst($componentClassName),
				attributes => [ "pointer" ],
				variables  => [ "this".ucfirst($componentClassName) ]
			    },
			    {
				intrinsic  => "type",
				type       => "treeNode",
				attributes => [ "pointer" ],
				variables  => [ "thisNode" ]
			    }
			    );
			# Generate the function code.
			$functionCode  = "  subroutine ".$componentID.ucfirst($propertyName)."RateGeneric(self,setValue,interrupt,interruptProcedure)\n";
			$functionCode .= "    !% Set the rate of the {\\normalfont \\ttfamily ".$propertyName."} property of the {\\normalfont \\ttfamily ".$componentID."} component via a generic {\\normalfont \\ttfamily nodeComponent}.\n";
			$functionCode .= "    use Galacticus_Error\n"
			    if ( $property->{'attributes'}->{'createIfNeeded'} );
			$functionCode .= "    implicit none\n";
			$functionCode .= &Fortran_Utils::Format_Variable_Defintions(\@dataContent)."\n";
			$functionCode .= "    thisNode => self%host()\n";
			$functionCode .= "    this".ucfirst($componentClassName)." => thisNode%".$componentClassName."()\n";
			if ( $property->{'attributes'}->{'createIfNeeded'} ) {
			    $functionCode .= "    select type (this".ucfirst($componentClassName).")\n";
			    $functionCode .= "    type is (nodeComponent".ucfirst($componentClassName).")\n";
			    $functionCode .= "      ! No specific component exists, we must interrupt and create one.\n";
			    if ( $linkedData->{'rank'} == 0 ) {
				if    ( $linkedData->{'type'} eq "double" ) {
				    $functionCode .= "   if (setValue == 0.0d0) return\n";
				}
				else {
				    $functionCode .= "   if (setValue%isZero()) return\n";
				}
			    } else {
				if    ( $linkedData->{'type'} eq "double" ) {
				    $functionCode .= "   if (all(setValue == 0.0d0)) return\n";
				}
				else {
				    die('auto-create of rank>0 objects not supported');
				}
			    }
			    $functionCode .= "      if (.not.(present(interrupt).and.present(interruptProcedure))) call Galacticus_Error_Report('".$componentID.ucfirst($propertyName)."RateGeneric','interrupt required, but optional arguments missing')\n";
			    $functionCode .= "      interrupt=.true.\n";
			    $functionCode .= "      interruptProcedure => ".$componentClassName."CreateByInterrupt\n";
			    $functionCode .= "      return\n";
			    $functionCode .= "    end select\n";
			}
			$functionCode .= "    call this".ucfirst($componentClassName)."%".$propertyName."Rate(setValue,interrupt,interruptProcedure)\n";
			$functionCode .= "    return\n";
			$functionCode .= "  end subroutine ".$componentID.ucfirst($propertyName)."RateGeneric\n\n";
			# Insert into the function list.
			push(
			    @{$build->{'code'}->{'functions'}},
			    $functionCode
			    );
		    }
		    if ( $property->{'attributes' }->{'createIfNeeded'} ) {
			# Create a version of this rate function which binds to the component class, and so can auto-create the component as needed.
			my $label = $componentClassName.ucfirst($propertyName);
			unless ( exists($classRatesCreated{$label}) ) {
			    $classRatesCreated{$label} = 1;
			    # Specify the data content.		
			    @dataContent = (
				$dataDefinition,
				{
				    intrinsic  => "class",
				    type       => "nodeComponent".ucfirst($componentClassName),
				    attributes => [ "intent(inout)" ],
				    variables  => [ "self" ]
				},
				{
				    intrinsic  => "logical",
				    attributes => [ "optional", "intent(inout)" ],
				    variables  => [ "interrupt" ]
				},
				{
				    intrinsic  => "procedure",
				    type       => "interruptTask",
				    attributes => [ "optional", "intent(inout)", "pointer" ],
				    variables  => [ "interruptProcedure" ]
				}
				);
			    # Generate the function code.
			    $functionCode  = "  subroutine ".$componentClassName.ucfirst($propertyName)."Rate(self,setValue,interrupt,interruptProcedure)\n";
			    $functionCode .= "    !% Accept a rate set for the {\\normalfont \\ttfamily ".$propertyName."} property of the {\\normalfont \\ttfamily ".$componentClassName."} component class. Trigger an interrupt to create the component.\n";
			    $functionCode .= "    use Galacticus_Error\n";
			    $functionCode .= "    implicit none\n";
			    $functionCode .= &Fortran_Utils::Format_Variable_Defintions(\@dataContent)."\n";
			    $functionCode .= "    !GCC\$ attributes unused :: self\n";
			    $functionCode .= "    ! No specific component exists, so we must interrupt and create one unless the rate is zero.\n";
			    if ( $linkedData->{'rank'} == 0 ) {
				if    ( $linkedData->{'type'} eq"double" ) {
				    $functionCode .= "   if (setValue == 0.0d0) return\n";
				}
				else {
				    $functionCode .= "   if (setValue%isZero()) return\n";
				}
			    } else {
				if    ( $linkedData->{'type'} eq"double" ) {
				    $functionCode .= "   if (all(setValue == 0.0d0)) return\n";
				}
				else {
				    die('auto-create of rank>0 objects not supported');
				}
			    }
			    $functionCode .= "    if (.not.(present(interrupt).and.present(interruptProcedure))) call Galacticus_Error_Report('".$componentClassName.ucfirst($propertyName)."Rate','interrupt required, but optional arguments missing')\n";
			    $functionCode .= "    interrupt=.true.\n";
			    $functionCode .= "    interruptProcedure => ".$componentClassName."CreateByInterrupt\n";
			    $functionCode .= "    return\n";
			    $functionCode .= "  end subroutine ".$componentClassName.ucfirst($propertyName)."Rate\n\n";
			    # Insert into the function list.
			    push(
				@{$build->{'code'}->{'functions'}},
				$functionCode
				);
			}
		    }
		    # Specify the data content for the "scale" function.		
		    @dataContent = (
			$dataDefinition,
			{
			    intrinsic  => "class",
			    type       => "nodeComponent".ucfirst($componentID),
			    attributes => [ "intent(inout)" ],
			    variables  => [ "self" ]
			}
			);
		    # Generate a function to set the "scale".
		    $functionCode  = "  subroutine ".$componentID.ucfirst($propertyName)."Scale(self,setValue)\n";
		    $functionCode .= "    !% Set the {\\normalfont \\ttfamily ".$propertyName."} property scale of the {\\normalfont \\ttfamily ".$componentID."} component implementation.\n";
		    $functionCode .= "    implicit none\n";
		    my $scaleSetCode;
		    if ( $linkedData->{'type'} eq "double" ) {
			if ( $linkedData->{'rank'} == 0 ) {
			    $scaleSetCode .= "    nodeScales(".&offsetName($componentID,$propertyName).")=setValue\n";
			} else {
			    $scaleSetCode .= "    nodeScales(".&offsetName($componentID,$propertyName).":".&offsetName($componentID,$propertyName)."+size(setValue))=setValue\n";
			}
		    } else {
			push(
			    @dataContent,
			    {
				intrinsic  => "integer",
				variables  => [ "count" ]
			    }
			    );
			$scaleSetCode .= "    count=setValue%serializeCount()\n";
			$scaleSetCode .= "    if (count > 0) call setValue%serialize(nodeScales(".&offsetName($componentID,$propertyName).":".&offsetName($componentID,$propertyName)."+count-1))\n";
		    }
		    $functionCode .= &Fortran_Utils::Format_Variable_Defintions(\@dataContent)."\n";
		    $functionCode .= "    !GCC\$ attributes unused :: self\n";
		    $functionCode .= $scaleSetCode;
		    $functionCode .= "    return\n";
		    $functionCode .= "  end subroutine ".$componentID.ucfirst($propertyName)."Scale\n\n";
		    # Insert into the function list.
		    push(
			@{$build->{'code'}->{'functions'}},
			$functionCode
			);
		    # Insert a type-binding for this function into the implementation type.
		    push(
			@{$build->{'types'}->{'nodeComponent'.ucfirst($componentID)}->{'boundFunctions'}},
			{type => "procedure", name => $propertyName."Scale", function => $componentID.ucfirst($propertyName)."Scale"}
			);
		}
	    }
	}
    }
}

sub Generate_Tree_Node_Creation_Function {
    # Generate a tree node creation function.
    my $build = shift;
    # Specify data content.
    my @dataContent =
	(
	 {
	     intrinsic  => "class",
	     type       => "treeNode",
	     attributes => [ "intent(inout)", "target" ],
	     variables  => [ "self" ]
	 },
	 {
	     intrinsic  => "integer",
	     type       => "kind=kind_int8",
	     attributes => [ "intent(in   )", "optional" ],
	     variables  => [ "index" ]
	 },
	 {
	     intrinsic  => "type",
	     type       => "mergerTree",
	     attributes => [ "intent(in   )", "optional", "target" ],
	     variables  => [ "hostTree" ]
	 }
	);
    # Create the function code.
    my $functionCode;
    $functionCode .= "  subroutine treeNodeInitialize(self,index,hostTree)\n";
    $functionCode .= "    !% Initialize a {\\normalfont \\ttfamily treeNode} object.\n";
    $functionCode .= "    use Galacticus_Error\n";
    $functionCode .= "    implicit none\n";
    $functionCode .= &Fortran_Utils::Format_Variable_Defintions(\@dataContent)."\n";
    $functionCode .= "    ! Ensure pointers are nullified.\n";
    $functionCode .= "    nullify (self%".&Utils::padClass($_,[9,14]).")\n"
	foreach ( "parent", "firstChild", "sibling", "firstSatellite", "mergeTarget", "firstMergee", "siblingMergee", "formationNode", "event" );
    foreach ( @{$build->{'componentClassList'}} ) {
    	$functionCode .= "    allocate(self%".&Utils::padClass("component".ucfirst($_),[9,14])."(1))\n";
    }
    $functionCode .= "    select type (self)\n";
    $functionCode .= "    type is (treeNode)\n";
    foreach ( @{$build->{'componentClassList'}} ) {
	$functionCode .= "       self%component".&Utils::padClass(ucfirst($_),[0,0])."(1)%hostNode => self\n";
    }
    $functionCode .= "    end select\n";
    $functionCode .= "    ! Assign a host tree if supplied.\n";
    $functionCode .= "    if (present(hostTree)) self%hostTree => hostTree\n";
    $functionCode .= "    ! Assign index if supplied.\n";
    $functionCode .= "    if (present(index)) call self%indexSet(index)\n";
    $functionCode .= "    ! Assign a unique ID.\n";
    $functionCode .= "    !\$omp critical(UniqueID_Assign)\n";
    $functionCode .= "    uniqueIDCount=uniqueIDCount+1\n";
    $functionCode .= "    if (uniqueIDCount <= 0) call Galacticus_Error_Report('treeNodeInitialize','ran out of unique ID numbers')\n";
    $functionCode .= "    self%uniqueIdValue=uniqueIDCount\n";
    $functionCode .= "    !\$omp end critical(UniqueID_Assign)\n";
    $functionCode .= "    ! Assign a timestep.\n";
    $functionCode .= "    self%timeStepValue=-1.0d0\n";
    $functionCode .= "    return\n";
    $functionCode .= "  end subroutine treeNodeInitialize\n";	
    # Insert into the function list.
    push(
	@{$build->{'code'}->{'functions'}},
	$functionCode
	);
}

sub Generate_Tree_Node_Destruction_Function {
    # Generate a tree node destruction function.
    my $build = shift;
    # Specify data content.
    my @dataContent =
	(
	 {
	     intrinsic  => "class",
	     type       => "treeNode",
	     attributes => [ "intent(inout)" ],
	     variables  => [ "self" ]
	 },
	 {
	     intrinsic  => "class",
	     type       => "nodeEvent",
	     attributes => [ "pointer" ],
	     variables  => [ "thisEvent", "pairEvent", "lastEvent", "nextEvent" ]
	 },
	 {
	     intrinsic  => "logical",
	     variables  => [ "pairMatched" ]
	 }
	);
    # Create the function code.
    my $functionCode;
    $functionCode .= "  subroutine treeNodeDestroy(self)\n";
    $functionCode .= "    !% Destroy a {\\normalfont \\ttfamily treeNode} object.\n";
    $functionCode .= "    implicit none\n";
    $functionCode .= &Fortran_Utils::Format_Variable_Defintions(\@dataContent)."\n";
    foreach my $componentClass ( @{$build->{'componentClassList'}} ) {
     	$functionCode .= "    call self%".&Utils::padClass(lc($componentClass)."Destroy",[7,0])."()\n";
    }
    # Remove any events attached to the node, along with their paired event in other nodes.
    $functionCode .= "    ! Iterate over all attached events.\n";
    $functionCode .= "    thisEvent => self%event\n";
    $functionCode .= "    do while (associated(thisEvent))\n";
    $functionCode .= "        ! Locate the paired event and remove it.\n";
    $functionCode .= "        pairEvent => thisEvent%node%event\n";
    $functionCode .= "        lastEvent => thisEvent%node%event\n";
    $functionCode .= "        ! Iterate over all events.\n";
    $functionCode .= "        pairMatched=.false.\n";
    $functionCode .= "        do while (associated(pairEvent).and..not.pairMatched)\n";
    $functionCode .= "           ! Match the paired event ID with the current event ID.\n";
    $functionCode .= "           if (pairEvent%ID == thisEvent%ID) then\n";
    $functionCode .= "              pairMatched=.true.\n";
    $functionCode .= "              if (associated(pairEvent,thisEvent%node%event)) then\n";
    $functionCode .= "                 thisEvent%node  %event => pairEvent%next\n";
    $functionCode .= "                 lastEvent       => thisEvent%node %event\n";
    $functionCode .= "              else\n";
    $functionCode .= "                 lastEvent%next  => pairEvent%next\n";
    $functionCode .= "              end if\n";
    $functionCode .= "              nextEvent => pairEvent%next\n";
    $functionCode .= "              deallocate(pairEvent)\n";
    $functionCode .= "              pairEvent => nextEvent\n";
    $functionCode .= "           else\n";
    $functionCode .= "              lastEvent => pairEvent\n";
    $functionCode .= "              pairEvent => pairEvent%next\n";
    $functionCode .= "           end if\n";
    $functionCode .= "        end do\n";
    $functionCode .= "        if (.not.pairMatched) call Galacticus_Error_Report('treeNodeDestroy','unable to find paired event')\n";
    $functionCode .= "        nextEvent => thisEvent%next\n";
    $functionCode .= "        deallocate(thisEvent)\n";
    $functionCode .= "        thisEvent => nextEvent\n";
    $functionCode .= "    end do\n";
    $functionCode .= "    return\n";
    $functionCode .= "  end subroutine treeNodeDestroy\n";	
    # Insert into the function list.
    push(
	@{$build->{'code'}->{'functions'}},
	$functionCode
	);
}

sub Generate_Tree_Node_Builder_Function {
    # Generate a tree node builder function.
    my $build = shift;
    # Specify data content.
    my @dataContent =
	(
	 {
	     intrinsic  => "class",
	     type       => "treeNode",
	     attributes => [ "intent(inout)" ],
	     variables  => [ "self" ]
	 },
	 {
	     intrinsic  => "type",
	     type       => "node",
	     attributes => [ "intent(in   )", "pointer" ],
	     variables  => [ "nodeDefinition" ]
	 },
	 {
	     intrinsic  => "type",
	     type       => "node",
	     attributes => [ "pointer" ],
	     variables  => [ "componentDefinition" ]
	 },
	 {
	     intrinsic  => "type",
	     type       => "nodeList",
	     attributes => [ "pointer" ],
	     variables  => [ "componentList" ]
	 },
	 {
	     intrinsic  => "integer",
	     variables  => [ "i", "j", "componentCount" ]
	 },
	 {
	     intrinsic  => "type",
	     type       => "integerScalarHash",
	     variables  => [ "componentIndex" ]
	 }
	);
    # Create the function code.
    my $functionCode;
    $functionCode .= "  subroutine Tree_Node_Component_Builder(self,nodeDefinition)\n";
    $functionCode .= "    !% Build components in a {\\normalfont \\ttfamily treeNode} object given an XML definition.\n";
    $functionCode .= "    use FoX_Dom\n";
    $functionCode .= "    use Hashes\n";
    $functionCode .= "    implicit none\n";
    $functionCode .= &Fortran_Utils::Format_Variable_Defintions(\@dataContent)."\n";
    $functionCode .= "    select type (self)\n";
    $functionCode .= "    type is (treeNode)\n";
    $functionCode .= "       call componentIndex%initialize()\n";
    foreach my $componentClass ( @{$build->{'componentClassList'}} ) {
	$functionCode .= "    componentList => getChildNodes(nodeDefinition)\n";
	$functionCode .= "    componentCount=0\n";
	$functionCode .= "    do i=0,getLength(componentList)-1\n";
	$functionCode .= "      componentDefinition => item(componentList,i)\n";
	$functionCode .= "      if (getNodeName(componentDefinition) == '".$componentClass."') componentCount=componentCount+1\n";
	$functionCode .= "    end do\n";
	$functionCode .= "    if (componentCount > 0) then\n";
	$functionCode .= "      if (allocated(self%component".ucfirst($componentClass).")) deallocate(self%component".ucfirst($componentClass).")\n";
	$functionCode .= "      allocate(self%component".ucfirst($componentClass)."(componentCount),source=default".ucfirst($componentClass)."Component)\n";
	$functionCode .= "      call componentIndex%set('".$componentClass."',0)\n";
	$functionCode .= "    end if\n";
    }
    $functionCode .= "    do i=0,getLength(componentList)-1\n";
    foreach my $componentClass ( @{$build->{'componentClassList'}} ) {
	$functionCode .= "     componentDefinition => item(componentList,i)\n";
	$functionCode .= "     if (getNodeName(componentDefinition) == '".$componentClass."') then\n";
	$functionCode .= "       j=componentIndex%value('".$componentClass."')\n";
	$functionCode .= "       j=j+1\n";
	$functionCode .= "       self%component".ucfirst($componentClass)."(j)%hostNode => self\n";
	$functionCode .= "       call self%component".ucfirst($componentClass)."(j)%builder(componentDefinition)\n";
	$functionCode .= "       call componentIndex%set('".$componentClass."',j)\n";
	$functionCode .= "     end if\n";
    }
    $functionCode .= "      end do\n";
    $functionCode .= "      call componentIndex%destroy()\n";
    $functionCode .= "    end select\n";
    $functionCode .= "    return\n";
    $functionCode .= "  end subroutine Tree_Node_Component_Builder\n";	
    # Insert into the function list.
    push(
	@{$build->{'code'}->{'functions'}},
	$functionCode
	);
}

sub Generate_GSR_Availability_Functions {
    # Generate functions to return text described which components support setting/getting/rating of a particular property.
    my $build = shift;
    # Iterate over classes.
    foreach my $componentClassName ( @{$build->{'componentClassList'}} ) {
	# Initialize a structure of properties.
	my $properties;
	# Iterate over class members.
	foreach my $componentName ( @{$build->{'componentClasses'}->{$componentClassName}->{'members'}} ) {
	    # Get the component.
	    my $componentID = ucfirst($componentClassName).ucfirst($componentName);
	    my $component   = $build->{'components'}->{$componentID};
	    # Iterate over component and parents.
	    while ( defined($component) ) {
		# Iterate over the properties of this implementation.
	        foreach my $propertyName ( &ExtraUtils::sortedKeys($component->{'properties'}->{'property'}) ) {
		    # Get the property.
		    my $property = $component->{'properties'}->{'property'}->{$propertyName};
		    # Record attributes.
		    $properties->{$propertyName}->{$componentName}->{'set' } = $property->{'attributes'}->{'isSettable' }; 
		    $properties->{$propertyName}->{$componentName}->{'get' } = $property->{'attributes'}->{'isGettable' }; 
		    $properties->{$propertyName}->{$componentName}->{'rate'} = $property->{'attributes'}->{'isEvolvable'}; 
		}
		if ( exists($component->{'extends'}) ) {
		    my $parentID = ucfirst($component->{'extends'}->{'class'}).ucfirst($component->{'extends'}->{'name'});
		    $component = $buildData->{'components'}->{$parentID};
		} else {
		    undef($component);
		}
	    }
	}
	# Iterate over properties, creating a function for each.
	foreach my $propertyName ( &ExtraUtils::sortedKeys($properties) ) {
	    my $property = $properties->{$propertyName};
	    my $functionName = $componentClassName.ucfirst($propertyName)."AttributeMatch";
	    my $functionCode;
	    $functionCode  = "  function ".$functionName."(requireSettable,requireGettable,requireEvolvable)\n";
	    $functionCode .= "   !% Return a text list of component implementations in the {\\normalfont \\ttfamily ".$componentClassName."} class that have the desired attributes for the {\\normalfont \\ttfamily ".$propertyName."} property\n";
	    $functionCode .= "   use ISO_Varying_String\n";
	    $functionCode .= "   implicit none\n";
	    $functionCode .= "   type   (varying_string), allocatable  , dimension(:) :: ".$functionName."\n";
	    $functionCode .= "   logical                , intent(in   ), optional     :: requireSettable      , requireGettable      , requireEvolvable\n";
	    $functionCode .= "   logical                                              :: requireSettableActual, requireGettableActual, requireEvolvableActual\n";
	    $functionCode .= "   type   (varying_string), allocatable  , dimension(:) :: temporaryList\n\n";
	    $functionCode .= "   requireSettableActual =.false.\n";
	    $functionCode .= "   requireGettableActual =.false.\n";
	    $functionCode .= "   requireEvolvableActual=.false.\n";
	    $functionCode .= "   if (present(requireSettable )) requireSettableActual =requireSettable\n";
	    $functionCode .= "   if (present(requireGettable )) requireGettableActual =requireGettable\n";
	    $functionCode .= "   if (present(requireEvolvable)) requireEvolvableActual=requireEvolvable\n";
	    # Iterate over component implementations.
	    foreach my $componentName ( &ExtraUtils::sortedKeys($property) ) {
		my $component = $property->{$componentName};
		my @logic;
		push(@logic,".not.requireSettableActual" )
		    unless ( $component->{'set' } );
		push(@logic,".not.requireGettableActual" )
		    unless ( $component->{'get' } );
		push(@logic,".not.requireEvolvableActual")
		    unless ( $component->{'rate'} );
		my $logicCode;
		if ( @logic ) {
		    $logicCode .= "   if (".join(".and.",@logic).") then\n";
		}
		$functionCode .= $logicCode
		    if ( defined($logicCode) );
		$functionCode .= "    if (allocated(".$functionName.")) then\n";
		$functionCode .= "     call Move_Alloc(".$functionName.",temporaryList)\n";
		$functionCode .= "     allocate(".$functionName."(size(temporaryList)+1))\n";
		$functionCode .= "     ".$functionName."(1:size(temporaryList))=temporaryList\n";
		$functionCode .= "     deallocate(temporaryList)\n";
		$functionCode .= "    else\n";
		$functionCode .= "     allocate(".$functionName."(1))\n";
		$functionCode .= "    end if\n";
		$functionCode .= "    ".$functionName."(size(".$functionName."))='".$componentName."'\n";
		$functionCode .= "   end if\n"
		    if ( defined($logicCode) );
	    }
	    $functionCode .= "   return\n";
	    $functionCode .= "  end function ".$functionName."\n\n";
	    # Insert into the function list.
	    push(
		@{$build->{'code'}->{'functions'}},
		$functionCode
		);
	    # Bind this function to the relevant type.
	    push(
		@{$build->{'types'}->{'nodeComponent'.ucfirst($componentClassName)}->{'boundFunctions'}},
		{type => "procedure", pass => "nopass", name => $propertyName."AttributeMatch", function => $functionName, description => "Return a list of implementations that provide the given list off attributes for the {\\normalfont \\ttfamily ".$propertyName."} property of the {\\normalfont \\ttfamily ".$componentClassName."} component", returnType => "\\textcolor{red}{\\textless type(varying\\_string)(:)\\textgreater}", arguments => "\\logicalzero [requireGettable]\\argin, \\logicalzero [requireSettable]\\argin, \\logicalzero [requireEvolvable]\\argin"}
		);
	}
    }
}

sub Generate_Type_Name_Functions {
    # Generate a type name functions.
    my $build = shift;
    # Initialize data content.
    my @dataContent;
    # Initialize the function code.
    my $functionCode;
    # Iterate over component classes.
    foreach ( @{$build->{'componentClassList'}} ) {
	# Specify data content.
	@dataContent =
	    (
	     {
		 intrinsic  => "class",
		 type       => "nodeComponent".ucfirst($_),
		 attributes => [ "intent(in   )" ],
		 variables  => [ "self" ]
	     },
	     {
		 intrinsic  => "type",
		 type       => "varying_string",
		 variables  => [ "Node_Component_".ucfirst($_)."_Type" ]
	     }
	    );
	# Create the function code.
	$functionCode  = "  function Node_Component_".ucfirst($_)."_Type(self)\n";
	$functionCode .= "     !% Returns the type for the ".$_." component.\n";
	$functionCode .= "     implicit none\n";
	$functionCode .= &Fortran_Utils::Format_Variable_Defintions(\@dataContent)."\n";
<<<<<<< HEAD
	$functionCode .= "     ".&Utils::padClass("Node_Component_".ucfirst($_)."_Type",[20,0])."='nodeComponent:".$_."'\n";
=======
	$functionCode .= "     !GCC\$ attributes unused :: self\n";
	$functionCode .= "     ".padComponentClass("Node_Component_".ucfirst($_)."_Type",[20,0])."='nodeComponent:".$_."'\n";
>>>>>>> b0eb5c3f
	$functionCode .= "     return\n";
	$functionCode .= "  end function Node_Component_".ucfirst($_)."_Type\n\n";
	# Insert into the function list.
	push(
	    @{$build->{'code'}->{'functions'}},
	    $functionCode
	    );

	# Bind this function to the relevant type.
	push(
	    @{$build->{'types'}->{'nodeComponent'.ucfirst($_)}->{'boundFunctions'}},
	    {type => "procedure", name => "type", function => "Node_Component_".ucfirst($_)."_Type"}
	    );
    }
    # Iterate over implementations.
    foreach my $componentName ( @{$build->{'componentIdList'}} ) {
	my $component = $build->{'components'}->{$componentName};
	# Specify data content.
	@dataContent =
	    (
	     {
		 intrinsic  => "class",
		 type       => "nodeComponent".ucfirst($componentName),
		 attributes => [ "intent(in   )" ],
		 variables  => [ "self" ]
	     },
	     {
		 intrinsic  => "type",
		 type       => "varying_string",
		 variables  => [ "Node_Component_".ucfirst($componentName)."_Type" ]
	     }
	    );
	# Create the function code.
  	$functionCode  = "  function Node_Component_".ucfirst($componentName)."_Type(self)\n";
	$functionCode .= "    !% Returns the type for the ".$component->{'name'}." implementation of the ".$component->{'class'}." component.\n";
	$functionCode .= "    implicit none\n";
	$functionCode .= &Fortran_Utils::Format_Variable_Defintions(\@dataContent)."\n";
<<<<<<< HEAD
	$functionCode .= "    ".&Utils::padImplementationPropertyName("Node_Component_".ucfirst($componentName)."_Type",[20,0])."='nodeComponent:".$component->{'class'}.":".$component->{'name'}."'\n";
=======
	$functionCode .= "    !GCC\$ attributes unused :: self\n";
	$functionCode .= "    ".padImplementationProperty("Node_Component_".ucfirst($componentName)."_Type",[20,0])."='nodeComponent:".$component->{'class'}.":".$component->{'name'}."'\n";
>>>>>>> b0eb5c3f
	$functionCode .= "    return\n";
	$functionCode .= "  end function Node_Component_".ucfirst($componentName)."_Type\n\n";
	# Insert into the function list.
	push(
	    @{$build->{'code'}->{'functions'}},
	    $functionCode
	    );	
	# Bind this function to the relevant type.
	push(
	    @{$build->{'types'}->{'nodeComponent'.ucfirst($componentName)}->{'boundFunctions'}},
	    {type => "procedure", name => "type", function => "Node_Component_".ucfirst($componentName)."_Type"}
	    );
    }
}

sub Generate_Component_Assignment_Function {
    # Generate a type name functions.
    my $build = shift;
    # Specify data content.
    my @dataContent =
	(
	 {
	     intrinsic  => "class",
	     type       => "nodeComponent",
	     attributes => [ "intent(  out)" ],
	     variables  => [ "to" ]
	 },
	 {
	     intrinsic  => "class",
	     type       => "nodeComponent",
	     attributes => [ "intent(in   )" ],
	     variables  => [ "from" ]
	 }
	);
    # Generate the function code.
    my $functionCode;
    # Component assignment functions.
    $functionCode  = "  subroutine Node_Component_Assign(to,from)\n";
    $functionCode .= "    !% Assign a node component to another node component.\n";
    $functionCode .= "    implicit none\n";
    $functionCode .= &Fortran_Utils::Format_Variable_Defintions(\@dataContent)."\n";
    $functionCode .= "    to%hostNode => from%hostNode\n";
    $functionCode .= "    select type (to)\n";
    foreach my $componentName ( @{$build->{'componentIdList'}} ) {
	my $component = $build->{'components'}->{$componentName};
	$functionCode .= "    type is (nodeComponent".&Utils::padFullyQualified($componentName,[0,0]).")\n";
	$functionCode .= "       select type (from)\n";
	$functionCode .= "       type is (nodeComponent".&Utils::padFullyQualified($componentName,[0,0]).")\n";
	foreach my $propertyName ( &ExtraUtils::sortedKeys($component->{'properties'}->{'property'}) ) {
	    my $property = $component->{'properties'}->{'property'}->{$propertyName};
	    if ( exists($property->{'linkedData'}) ) {
		my $linkedDataName = $property->{'linkedData'};		
		my $linkedData     = $component->{'content'}->{'data'}->{$linkedDataName};
		if ( $linkedData->{'type'} eq"double" ) {
		    # Deallocate if necessary.
		    $functionCode .= "   if (allocated(to%".&Utils::padLinkedData($linkedDataName,[0,0]).")) call Dealloc_Array(to%".&Utils::padLinkedData($linkedDataName,[0,0]).") \n"
			if ( $linkedData->{'rank'} > 0 );
		}
		elsif ( $linkedData->{'type'} eq"integer"     ) {
		    # Nothing to do in this case.
		}
		elsif ( $linkedData->{'type'} eq"longInteger" ) {
		    # Nothing to do in this case.
		}
		elsif ( $linkedData->{'type'} eq"logical"     ) {
		    # Nothing to do in this case.
		}
		else {
		    $functionCode .= "    call to%".&Utils::padLinkedData($linkedDataName,[0,0])."%destroy()\n";
		}
		$functionCode .= "          to%".&Utils::padLinkedData($linkedDataName,[0,0])."=from%".&Utils::padLinkedData($linkedDataName,[0,0])."\n";
	    }
	}
	$functionCode .= "       end select\n";
    }
    $functionCode .= "    end select\n";
    $functionCode .= "    return\n";
    $functionCode .= "  end subroutine Node_Component_Assign\n\n";
    # Insert into the function list.
    push(
	@{$build->{'code'}->{'functions'}},
	$functionCode
	);	
    # Bind this function to the nodeComponent type.
    push(
	@{$build->{'types'}->{'nodeComponent'}->{'boundFunctions'}},
	{type => "procedure", name => "assign"       , function => "Node_Component_Assign", description => "Assign a {\\normalfont \\ttfamily nodeComponent} to another {\\normalfont \\ttfamily nodeComponent}.", returnType => "\\textcolor{red}{\\textless class(nodeComponent)\\textgreater}", arguments => "\\textcolor{red}{\\textless class(nodeComponent)\\textgreater} from\\argin"},
	{type => "generic"  , name => "assignment(=)", function => "assign" }
	);
}

sub Generate_Component_Class_Destruction_Functions {
    # Generate class destruction functions.
    my $build = shift;
    # Initialize data content.
    my @dataContent;
    # Generate the function code.
    my $functionCode;
    foreach my $componentClassName ( @{$build->{'componentClassList'}} ) {
	# Specify data content.
	@dataContent =
	    (
	     {
		 intrinsic  => "class",
		 type       => "nodeComponent".ucfirst($componentClassName),
		 attributes => [ "intent(inout)" ],
		 variables  => [ "self" ]
	     }
	    );
	# Generate the function code.
	$functionCode  = "  subroutine Node_Component_".ucfirst($componentClassName)."_Destroy(self)\n";
	$functionCode .= "    !% Destroys a ".$componentClassName." component.\n";
	$functionCode .= "    implicit none\n";
	$functionCode .= &Fortran_Utils::Format_Variable_Defintions(\@dataContent);
	$functionCode .= "    !GCC\$ attributes unused :: self\n\n";
	$functionCode .= "    ! Do nothing.\n";
	$functionCode .= "    return\n";
	$functionCode .= "  end subroutine Node_Component_".ucfirst($componentClassName)."_Destroy\n\n";
	# Insert into the function list.
	push(
	    @{$build->{'code'}->{'functions'}},
	    $functionCode
	    );
	# Bind this function to the treeNode type.
	push(
	    @{$build->{'types'}->{'nodeComponent'.ucfirst($componentClassName)}->{'boundFunctions'}},
	    {type => "procedure", name => "destroy", function => "Node_Component_".ucfirst($componentClassName)."_Destroy"}
	    );
    }
}

sub Generate_Component_Class_Removal_Functions {
    # Generate class removal functions.
    my $build = shift;

    # Initialize data content.
    my @dataContent;
    # Generate the function code.
    my $functionCode;
    foreach my $componentClassName ( @{$build->{'componentClassList'}} ) {
	# Specify data content.
	@dataContent =
	    (
	     {
		 intrinsic  => "class",
		 type       => "treeNode",
		 attributes => [ "intent(inout)" ],
		 variables  => [ "self" ]
	     },
	     {
		 intrinsic  => "integer",
		 attributes => [ "intent(in   )" ],
		 variables  => [ "instance" ]
	     },
	     {
		 intrinsic  => "integer",
		 variables  => [ "instanceCount" ]
	     },
	     {
		 intrinsic  => "class",
		 type       => "nodeComponent".ucfirst($componentClassName),
		 attributes => [ "allocatable, dimension(:)" ],
		 variables  => [ "instancesTemporary" ]
	     }
	    );
	# Generate the function code.
	$functionCode  = "  subroutine Node_Component_".ucfirst($componentClassName)."_Remove(self,instance)\n";
	$functionCode .= "    !% Removes an instance of the ".$componentClassName." component, shifting other instances to keep the array contiguous.\n";
	$functionCode .= "    use Galacticus_Error\n";
	$functionCode .= "    implicit none\n";
	$functionCode .= &Fortran_Utils::Format_Variable_Defintions(\@dataContent)."\n";
	$functionCode .= "    instanceCount=self%".$componentClassName."count()\n";
	$functionCode .= "    if (instance < 1 .or. instance > instanceCount) call Galacticus_Error_Report('Node_Component_".ucfirst($componentClassName)."_Remove','instance out of range')\n";
	$functionCode .= "    call self%component".ucfirst($componentClassName)."(instance)%destroy()\n";
	$functionCode .= "    if (instanceCount == 1) then\n";
	$functionCode .= "      ! Only one instance of this component. Deallocate it and reallocate with generic type.\n";
	$functionCode .= "      deallocate(self%component".ucfirst($componentClassName).")\n";
	$functionCode .= "      allocate(self%component".ucfirst($componentClassName)."(1))\n";
	$functionCode .= "    else\n";
	$functionCode .= "      ! Multiple instances, so remove the specified instance.\n";
	$functionCode .= "      allocate(instancesTemporary(instanceCount-1),source=self%component".ucfirst($componentClassName)."(1))\n";
	foreach my $implementationName ( @{$build->{'componentClasses'}->{$componentClassName}->{'members'}} ) {
	    $functionCode .= "      select type (from => self%component".ucfirst($componentClassName).")\n";
	    $functionCode .= "      type is (nodeComponent".&Utils::padFullyQualified(ucfirst($componentClassName).ucfirst($implementationName),[0,0]).")\n";
	    $functionCode .= "        select type (to => instancesTemporary)\n";
	    $functionCode .= "        type is (nodeComponent".&Utils::padFullyQualified(ucfirst($componentClassName).ucfirst($implementationName),[0,0]).")\n";
	    $functionCode .= "          if (instance >             1) to(       1:instance     -1)=from(         1:instance     -1)\n";
	    $functionCode .= "          if (instance < instanceCount) to(instance:instanceCount-1)=from(instance+1:instanceCount  )\n";
	    $functionCode .= "        end select\n";
	    $functionCode .= "      end select\n";
	}
	$functionCode .= "      deallocate(self%component".ucfirst($componentClassName).")\n";
	$functionCode .= "      call Move_Alloc(instancesTemporary,self%component".ucfirst($componentClassName).")\n";
	
	$functionCode .= "    end if\n";
	$functionCode .= "    return\n";
	$functionCode .= "  end subroutine Node_Component_".ucfirst($componentClassName)."_Remove\n";
	# Insert into the function list.
	push(
	    @{$build->{'code'}->{'functions'}},
	    $functionCode
	    );
	# Bind this function to the treeNode type.
	push(
	    @{$build->{'types'}->{'treeNode'}->{'boundFunctions'}},
	    {type => "procedure", name => $componentClassName."Remove", function => "Node_Component_".ucfirst($componentClassName)."_Remove", description => "Remove an instance of the ".$componentClassName." component, shifting other instances to keep the array contiguous. If no {\\normalfont \\ttfamily instance} is specified, the first instance is assumed.", returnType => "\\void", arguments => "\\intzero\\ [instance]\\argin"}
	    );
    }
}

sub Generate_Component_Class_Move_Functions {
    # Generate class move functions.
    my $build = shift;
    # Initialize data content.
    my @dataContent;
    # Generate the function code.
    my $functionCode;
    foreach my $componentClassName ( @{$build->{'componentClassList'}} ) {
	# Specify data content.
	@dataContent =
	    (
	     {
		 intrinsic  => "class",
		 type       => "treeNode",
		 attributes => [ "intent(inout)" ],
		 variables  => [ "self" ]
	     },
	     {
		 intrinsic  => "type",
		 type       => "treeNode",
		 attributes => [ "intent(inout)", "target" ],
		 variables  => [ "targetNode" ]
	     },
	     {
		 intrinsic  => "logical",
		 attributes => [ "intent(in   )", "optional" ],
		 variables  => [ "overwrite" ]
	     },
	     {
		 intrinsic  => "integer",
		 variables  => [ "instanceCount", "targetCount", "i" ]
	     },
	     {
		 intrinsic  => "class",
		 type       => "nodeComponent".ucfirst($componentClassName),
		 attributes => [ "allocatable, dimension(:)" ],
		 variables  => [ "instancesTemporary" ]
	     },
	     {
		 intrinsic  => "logical",
		 variables  => [ "overwrite_" ]
	     }
	    );
	# Generate the function code.
	$functionCode  = "  subroutine Node_Component_".ucfirst($componentClassName)."_Move(self,targetNode,overwrite)\n";
	$functionCode .= "    !% Move instances of the ".$componentClassName." component, from one node to another.\n";
	$functionCode .= "    use Galacticus_Error\n";
	$functionCode .= "    implicit none\n";
	$functionCode .= &Fortran_Utils::Format_Variable_Defintions(\@dataContent)."\n";
	$functionCode .= "    overwrite_=.false.\n";
	$functionCode .= "    if (present(overwrite)) overwrite_=overwrite\n";
	$functionCode .= "    instanceCount=self      %".$componentClassName."count()\n";
	$functionCode .= "    targetCount  =targetNode%".$componentClassName."count()\n";
	$functionCode .= "    if (overwrite_ .and. targetCount > 0) then\n";
	$functionCode .= "      do i=1,targetCount\n";
	$functionCode .= "        call targetNode%component".ucfirst($componentClassName)."(i)%destroy()\n";
	$functionCode .= "      end do \n";
        $functionCode .= "      targetCount=0\n";
	$functionCode .= "      deallocate(targetNode%component".ucfirst($componentClassName).")\n";
	$functionCode .= "      allocate(targetNode%component".ucfirst($componentClassName)."(1))\n";
        $functionCode .= "    end if\n";	
	$functionCode .= "    if (instanceCount == 0) return\n";
	$functionCode .= "    if (targetCount == 0) then\n";
	$functionCode .= "      deallocate(targetNode%component".ucfirst($componentClassName).")\n";
	$functionCode .= "      call Move_Alloc(self%component".ucfirst($componentClassName).",targetNode%component".ucfirst($componentClassName).")\n";
	$functionCode .= "    else\n";
	$functionCode .= "      ! Multiple instances, so remove the specified instance.\n";
	$functionCode .= "      allocate(instancesTemporary(instanceCount+targetCount),source=self%component".ucfirst($componentClassName)."(1))\n";
	foreach my $implementationName ( @{$build->{'componentClasses'}->{$componentClassName}->{'members'}} ) {
	    $functionCode .= "      select type (from => targetNode%component".ucfirst($componentClassName).")\n";
	    $functionCode .= "      type is (nodeComponent".&Utils::padFullyQualified(ucfirst($componentClassName).ucfirst($implementationName),[0,0]).")\n";
	    $functionCode .= "        select type (to => instancesTemporary)\n";
	    $functionCode .= "        type is (nodeComponent".&Utils::padFullyQualified(ucfirst($componentClassName).ucfirst($implementationName),[0,0]).")\n";
	    $functionCode .= "          to(1:targetCount)=from\n";
	    $functionCode .= "        end select\n";
	    $functionCode .= "      end select\n";
	}
	foreach my $implementationName ( @{$build->{'componentClasses'}->{$componentClassName}->{'members'}} ) {
	    $functionCode .= "      select type (from => self%component".ucfirst($componentClassName).")\n";
	    $functionCode .= "      type is (nodeComponent".&Utils::padFullyQualified(ucfirst($componentClassName).ucfirst($implementationName),[0,0]).")\n";
	    $functionCode .= "        select type (to => instancesTemporary)\n";
	    $functionCode .= "        type is (nodeComponent".&Utils::padFullyQualified(ucfirst($componentClassName).ucfirst($implementationName),[0,0]).")\n";
	    $functionCode .= "          to(targetCount+1:targetCount+instanceCount)=from\n";
	    $functionCode .= "        end select\n";
	    $functionCode .= "      end select\n";
	}
	$functionCode .= "      call targetNode%".$componentClassName."Destroy()\n";
	$functionCode .= "      call self      %".$componentClassName."Destroy()\n";
	$functionCode .= "      call Move_Alloc(instancesTemporary,targetNode%component".ucfirst($componentClassName).")\n";
	$functionCode .= "      allocate(self%component".ucfirst($componentClassName)."(1))\n";
	$functionCode .= "    end if\n";
	$functionCode .= "    do i=1,size(targetNode%component".ucfirst($componentClassName).")\n";
	$functionCode .= "       targetNode%component".ucfirst($componentClassName)."(i)%hostNode => targetNode\n";
	$functionCode .= "    end do\n";
	$functionCode .= "    return\n";
	$functionCode .= "  end subroutine Node_Component_".ucfirst($componentClassName)."_Move\n";
	# Insert into the function list.
	push(
	    @{$build->{'code'}->{'functions'}},
	    $functionCode
	    );
	# Bind this function to the treeNode type.
	push(
	    @{$build->{'types'}->{'treeNode'}->{'boundFunctions'}},
	    {type => "procedure", name => $componentClassName."Move", function => "Node_Component_".ucfirst($componentClassName)."_Move", description => "", returnType => "\\void", arguments => "\\textcolor{red}{\\textless type(treeNode)\\textgreater} targetNode\\arginout"}
	    );
    }
}

sub Generate_Component_Class_Dump_Functions {
    # Generate dump for each component class.
    my $build = shift;
    # Iterate over component classes.
    foreach my $componentClassName ( @{$build->{'componentClassList'}} ) {
	# Initialize function code.
	my $functionCode;
	# Initialize data content.
	my @dataContent =
	    (
	     {
		 intrinsic  => "class",
		 type       => "nodeComponent".ucfirst($componentClassName),
		 attributes => [ "intent(in   )" ],
		 variables  => [ "self" ]
	     }
	    );
	# Generate dump function.
	$functionCode  = "  subroutine Node_Component_".ucfirst($componentClassName)."_Dump(self)\n";
	$functionCode .= "    !% Dump the contents of a generic ".$componentClassName." component.\n";
	$functionCode .= "    use Galacticus_Display\n";
	$functionCode .= "    use ISO_Varying_String\n";
	$functionCode .= "    implicit none\n";
	$functionCode .= &Fortran_Utils::Format_Variable_Defintions(\@dataContent)."\n";
<<<<<<< HEAD
	$functionCode .= "    call Galacticus_Display_Indent('".$componentClassName.": ".(" " x ($Utils::fullyQualifiedNameLengthMax-length($componentClassName)))."generic')\n";
=======
	$functionCode .= "    !GCC\$ attributes unused :: self\n";
	$functionCode .= "    call Galacticus_Display_Indent('".$componentClassName.": ".(" " x ($fullyQualifiedNameLengthMax-length($componentClassName)))."generic')\n";
>>>>>>> b0eb5c3f
	$functionCode .= "    call Galacticus_Display_Unindent('done')\n";
	$functionCode .= "    return\n";
	$functionCode .= "  end subroutine Node_Component_".ucfirst($componentClassName)."_Dump\n";
	# Insert into the function list.
	push(
	    @{$build->{'code'}->{'functions'}},
	    $functionCode
	    );
	# Insert a type-binding for this function into the implementation type.
	push(
	    @{$build->{'types'}->{'nodeComponent'.ucfirst($componentClassName)}->{'boundFunctions'}},
	    {type => "procedure", name => "dump", function => "Node_Component_".ucfirst($componentClassName)."_Dump"},
	    );
    }
}

sub Generate_Component_Class_Initializor_Functions {
    # Generate initializor for each component class.
    my $build = shift;
    # Iterate over component classes.
    foreach my $componentClassName ( @{$build->{'componentClassList'}} ) {
	# Initialize function code.
	my $functionCode;
	# Initialize data content.
	my @dataContent =
	    (
	     {
		 intrinsic  => "class",
		 type       => "nodeComponent".ucfirst($componentClassName),
		 attributes => [ "intent(inout)" ],
		 variables  => [ "self" ]
	     }
	    );
	# Generate initializor function.
	$functionCode  = "  subroutine Node_Component_".ucfirst($componentClassName)."_Initializor(self)\n";
	$functionCode .= "    !% Initialize a generic ".$componentClassName." component.\n";
	$functionCode .= "    use Galacticus_Error\n";
	$functionCode .= "    implicit none\n";
	$functionCode .= &Fortran_Utils::Format_Variable_Defintions(\@dataContent)."\n";
	$functionCode .= "    !GCC\$ attributes unused :: self\n";
	$functionCode .= "    call Galacticus_Error_Report('Node_Component_".ucfirst($componentClassName)."_Initializor','can not initialize a generic component')\n";
	$functionCode .= "    return\n";
	$functionCode .= "  end subroutine Node_Component_".ucfirst($componentClassName)."_Initializor\n";
	# Insert into the function list.
	push(
	    @{$build->{'code'}->{'functions'}},
	    $functionCode
	    );
	# Insert a type-binding for this function into the implementation type.
	push(
	    @{$build->{'types'}->{'nodeComponent'.ucfirst($componentClassName)}->{'boundFunctions'}},
	    {type => "procedure", name => "initialize", function => "Node_Component_".ucfirst($componentClassName)."_Initializor", description => "Initialize the object.", returnType => "\\void", arguments => ""},
	    );
    }
}

sub Generate_Component_Class_Builder_Functions {
    # Generate builder for each component class.
    my $build = shift;
    # Iterate over component classes.
    foreach my $componentClassName ( @{$build->{'componentClassList'}} ) {
	# Initialize function code.
	my $functionCode;
	# Initialize data content.
	my @dataContent =
	    (
	     {
		 intrinsic  => "class",
		 type       => "nodeComponent".ucfirst($componentClassName),
		 attributes => [ "intent(inout)" ],
		 variables  => [ "self" ]
	     },
	     {
		 intrinsic  => "type",
		 type       => "node",
		 attributes => [ "intent(in   )", "pointer" ],
		 variables  => [ "componentDefinition" ]
	     }
	    );
	# Generate dump function.
	$functionCode  = "  subroutine Node_Component_".ucfirst($componentClassName)."_Builder(self,componentDefinition)\n";
	$functionCode .= "    !% Build a generic ".$componentClassName." component.\n";
	$functionCode .= "    use FoX_DOM\n";
	$functionCode .= "    use Galacticus_Error\n";
	$functionCode .= "    implicit none\n";
	$functionCode .= &Fortran_Utils::Format_Variable_Defintions(\@dataContent)."\n";
	$functionCode .= "    !GCC\$ attributes unused :: self, componentDefinition\n";
	$functionCode .= "    call Galacticus_Error_Report('Node_Component_".ucfirst($componentClassName)."_Builder','can not build a generic component')\n";
	$functionCode .= "    return\n";
	$functionCode .= "  end subroutine Node_Component_".ucfirst($componentClassName)."_Builder\n";
	# Insert into the function list.
	push(
	    @{$build->{'code'}->{'functions'}},
	    $functionCode
	    );
	# Insert a type-binding for this function into the implementation type.
	push(
	    @{$build->{'types'}->{'nodeComponent'.ucfirst($componentClassName)}->{'boundFunctions'}},
	    {type => "procedure", name => "builder", function => "Node_Component_".ucfirst($componentClassName)."_Builder", description => "Build a {\\normalfont \\ttfamily nodeComponent} from a supplied XML definition.", returnType => "\\void", arguments => "\\textcolor{red}{\\textless *type(node)\\textgreater}componentDefinition\\argin"},
	    );
    }
}

sub Generate_Component_Class_Output_Functions {
    # Generate output for each component class.
    my $build = shift;
    # Iterate over component classes.
    foreach my $componentClassName ( @{$build->{'componentClassList'}} ) {
	# Initialize function code.
	my $functionCode;
	# Create property count function.
	my @dataContent =
	    (
	     {
		 intrinsic  => "class",
		 type       => "nodeComponent".ucfirst($componentClassName),
		 attributes => [ "intent(inout)" ],
		 variables  => [ "self" ]
	     },
	     {
		 intrinsic  => "integer",
		 attributes => [ "intent(inout)" ],
		 variables  => [ "integerPropertyCount", "doublePropertyCount" ]
	     },
	     {
		 intrinsic  => "double precision",
		 attributes => [ "intent(in   )" ],
		 variables  => [ "time" ]
	     },
	     {
		 intrinsic  => "integer",
		 attributes => ["intent(in   )" ],
		 variables  => [ "instance" ]
	     },
	     {
		 intrinsic  => "class",
		 type       => "nodeComponent".ucfirst($componentClassName),
		 attributes => [ "allocatable" ],
		 variables  => [ "selfDefault" ]
	     }
	    );
	undef($functionCode);
	$functionCode  = "  subroutine Node_Component_".ucfirst($componentClassName)."_Output_Count(self,integerPropertyCount,doublePropertyCount,time,instance)\n";
	$functionCode .= "    !% Increment the count of properties to output for a generic ".$componentClassName." component.\n";
	$functionCode .= "    implicit none\n";
	$functionCode .= &Fortran_Utils::Format_Variable_Defintions(\@dataContent)."\n";
	$functionCode .= "    allocate(selfDefault,source=default".ucfirst($componentClassName)."Component)\n";
	$functionCode .= "    selfDefault%hostNode => self%hostNode\n";
	$functionCode .= "    call selfDefault%outputCount(integerPropertyCount,doublePropertyCount,time,instance)\n";
	$functionCode .= "    return\n";
	$functionCode .= "  end subroutine Node_Component_".ucfirst($componentClassName)."_Output_Count\n";
	# Insert into the function list.
	push(
	    @{$build->{'code'}->{'functions'}},
	    $functionCode
	    );
	# Insert a type-binding for this function into the implementation type.
	push(
	    @{$build->{'types'}->{'nodeComponent'.ucfirst($componentClassName)}->{'boundFunctions'}},
	    {type => "procedure", name => "outputCount", function => "Node_Component_".ucfirst($componentClassName)."_Output_Count"},
	    );
	# Create property names function.
	@dataContent =
	    (
	     {
		 intrinsic  => "class",
		 type       => "nodeComponent".ucfirst($componentClassName),
		 attributes => [ "intent(inout)" ],
		 variables  => [ "self" ]
	     },
	     {
		 intrinsic  => "double precision",
		 attributes => [ "intent(in   )" ], 
		 variables  => [ "time" ]
	     },
	     {
		 intrinsic  => "integer", 
		 attributes => [ "intent(inout)" ], 
		 variables  => [ "integerProperty", "doubleProperty" ]
	     },
	     {
		 intrinsic  => "character",
		 type       => "len=*",
		 attributes => [ "intent(inout)", "dimension(:)" ], 
		 variables  => [ "integerPropertyNames", "integerPropertyComments", "doublePropertyNames", "doublePropertyComments" ]
	     },
	     {
		 intrinsic  => "double precision",
		 attributes => [ "intent(inout)", "dimension(:)" ],
		 variables  => [ "integerPropertyUnitsSI", "doublePropertyUnitsSI" ]
	     },
	     {
		 intrinsic  => "integer",
		 attributes => ["intent(in   )" ],
		 variables  => [ "instance" ]
	     },
	     {
		 intrinsic  => "class",
		 type       => "nodeComponent".ucfirst($componentClassName),
		 attributes => [ "allocatable" ],
		 variables  => [ "selfDefault" ]
	     }
	    );
	undef($functionCode);
	$functionCode  = "  subroutine Node_Component_".ucfirst($componentClassName)."_Output_Names(self,integerProperty,integerPropertyNames,integerPropertyComments,integerPropertyUnitsSI,doubleProperty,doublePropertyNames,doublePropertyComments,doublePropertyUnitsSI,time,instance)\n";
	$functionCode .= "    !% Establish property names for a generic ".$componentClassName." component.\n";
	$functionCode .= "    implicit none\n";
	$functionCode .= &Fortran_Utils::Format_Variable_Defintions(\@dataContent)."\n";
	$functionCode .= "    allocate(selfDefault,source=default".ucfirst($componentClassName)."Component)\n";
	$functionCode .= "    selfDefault%hostNode => self%hostNode\n";
	$functionCode .= "    call selfDefault%outputNames(integerProperty,integerPropertyNames,integerPropertyComments,integerPropertyUnitsSI,doubleProperty,doublePropertyNames,doublePropertyComments,doublePropertyUnitsSI,time,instance)\n";
	$functionCode .= "    return\n";
	$functionCode .= "  end subroutine Node_Component_".ucfirst($componentClassName)."_Output_Names\n";
	# Insert into the function list.
	push(
	    @{$build->{'code'}->{'functions'}},
	    $functionCode
	    );
	# Insert a type-binding for this function into the implementation type.
	push(
	    @{$build->{'types'}->{'nodeComponent'.ucfirst($componentClassName)}->{'boundFunctions'}},
	    {type => "procedure", name => "outputNames", function => "Node_Component_".ucfirst($componentClassName)."_Output_Names"},
	    );
	# Create output function.
	my %typeMap =
	    (
	     double => "double" ,
	     integer         => "integer",
	     longInteger     => "integer"
	    );
	@dataContent =
	    (
	     {
		 intrinsic  => "class",
		 type       => "nodeComponent".ucfirst($componentClassName),
		 attributes => [ "intent(inout)" ],
		 variables  => [ "self" ]
	     },
	     {
		 intrinsic  => "double precision",
		 attributes => [ "intent(in   )" ], 
		 variables  => [ "time" ]
	     },
	     {
		 intrinsic  => "integer", 
		 attributes => [ "intent(inout)" ], 
		 variables  => [ "integerProperty", "integerBufferCount", "doubleProperty", "doubleBufferCount" ]
	     },
	     {
		 intrinsic  => "integer",
		 type       => "kind=kind_int8",
		 attributes => [ "intent(inout)", "dimension(:,:)" ],
		 variables  => [ "integerBuffer" ]
	     },
	     {
		 intrinsic  => "double precision",
		 attributes => [ "intent(inout)", "dimension(:,:)" ],
		 variables  => [ "doubleBuffer" ]
	     },
	     {
		 intrinsic  => "integer",
		 attributes => ["intent(in   )" ],
		 variables  => [ "instance" ]
	     }
	    );
	# Find all derived types to be output.
	my %outputTypes;
	my %rank1OutputTypes;
	foreach my $componentName ( @{$build->{'componentClasses'}->{$componentClassName}->{'members'}} ) {
	    # Get the component.
	    my $componentID  = ucfirst($componentClassName).ucfirst($componentName);
	    my $component    = $build->{'components'}->{$componentID};
	    foreach my $propertyName ( &ExtraUtils::sortedKeys($component->{'properties'}->{'property'}) ) {
		my $property = $component->{'properties'}->{'property'}->{$propertyName};
		# Check if property is to be output.
		if ( exists($property->{'output'}) ) {
		    # Get the type of this component.
		    my $type;
		    if ( exists($property->{'linkedData'}) ) {
			my $linkedDataName = $property->{'linkedData'};
			my $linkedData     = $component->{'content'}->{'data'}->{$linkedDataName};
			$type   = $linkedData->{'type'};
		    } else {
			$type = $property->{'type'};		
		    }
		    $outputTypes{$type} = 1
			unless (&Utils::isOutputIntrinsic($type));
		    $rank1OutputTypes{$type} = 1
			if ( &Utils::isOutputIntrinsic($type) && $property->{'rank'} == 1 && exists($property->{'output'}->{'condition'}) );
		}
	    }
	}
	my %intrinsicMap = 
	    (
	     integer         => "integer(kind=kind_int8)",
	     longInteger     => "integer(kind=kind_int8)",
	     double => "double precision"
	    );
	foreach ( &ExtraUtils::sortedKeys(\%rank1OutputTypes) ) {
	    push(
		@dataContent,
		{
		    intrinsic  => $intrinsicMap{$_},
		    attributes => [ "allocatable", "dimension(:)" ],
		    variables  => [ "outputRank1".ucfirst($typeMap{$_}) ]
		}
		);
	}
	push(
	    @dataContent,
	    {
		intrinsic  => "integer",
		variables  => [ "i" ]
	    }
	    )
	    if ( scalar(keys(%rank1OutputTypes)) > 0 );
	my @outputTypes;
	foreach ( &ExtraUtils::sortedKeys(\%outputTypes) ){
	    push(
		@outputTypes,
		{
		    intrinsic => "type",
		    type      => $_,
		    variables => [ "output".ucfirst($_) ]
		}
		);
	}
	push(@dataContent,@outputTypes);
	undef($functionCode);
	# Find modules required.
	my %modulesRequired;
	foreach my $componentName ( @{$build->{'componentClasses'}->{$componentClassName}->{'members'}} ) {
	    # Get the component.
	    my $componentID  = ucfirst($componentClassName).ucfirst($componentName);
	    my $component    = $build->{'components'}->{$componentID};
	    foreach my $propertyName ( &ExtraUtils::sortedKeys($component->{'properties'}->{'property'}) ) {
		my $property = $component->{'properties'}->{'property'}->{$propertyName};
		# Check if this property is to be output.
		if ( exists($property->{'output'}) ) {
		    if ( exists($property->{'output'}->{'modules'}) ) {
			my $moduleList = $property->{'output'}->{'modules'};
			$moduleList =~ s/^\s*//;
			$moduleList =~ s/\s*$//;
			my @modules = split(/\s*,\s*/,$moduleList);
			foreach ( @modules ) {
			    $modulesRequired{$_} = 1;
			}
		    }
		}
	    }
	}
	$functionCode  = "  subroutine Node_Component_".ucfirst($componentClassName)."_Output(self,integerProperty,integerBufferCount,integerBuffer,doubleProperty,doubleBufferCount,doubleBuffer,time,instance)\n";
	$functionCode .= "    !% Output properties for a ".$componentClassName." component.\n";
	$functionCode .= "    use ".$_."\n" 
	    foreach ( &ExtraUtils::sortedKeys(\%modulesRequired) );
	$functionCode .= "    implicit none\n";
	$functionCode .= &Fortran_Utils::Format_Variable_Defintions(\@dataContent)."\n";
<<<<<<< HEAD
	foreach my $componentName ( @{$build->{'componentClasses'}->{$componentClassName}->{'members'}} ) {
=======
	my $functionBody = "";
	my $selfUsed     = 0;
	my $instanceUsed = 0;
	my $timeUsed     = 0;
	my %typeUsed     =
	    (
	     integer => 0,
	     double  => 0
	    );
	foreach my $componentName ( @{$buildData->{'componentClasses'}->{$componentClassName}->{'members'}} ) {
>>>>>>> b0eb5c3f
	    # Get the component.
	    my $componentID  = ucfirst($componentClassName).ucfirst($componentName);
	    my $component    = $build->{'components'}->{$componentID};
	    my $activeCheck  = "    if (default".ucfirst($componentClassName)."Component%".$componentName."IsActive()";
	    if (
		exists($component->{'output'}               )           &&
		exists($component->{'output'}->{'instances'})           &&
		$component->{'output'}->{'instances'} eq "first"
		) {
		$activeCheck .= ".and.instance == 1";
		$instanceUsed = 1;
	    }
	    $activeCheck .= ") then\n";
	    my $outputsFound = 0;
	    foreach my $propertyName ( &ExtraUtils::sortedKeys($component->{'properties'}->{'property'}) ) {
		my $property = $component->{'properties'}->{'property'}->{$propertyName};
		# Check if this property is to be output.
		if ( exists($property->{'output'}) ) {
		    $selfUsed = 1;
		    # Add conditional statement if necessary.
		    if ( $outputsFound == 0 ) {
			$functionBody .= $activeCheck;
			$outputsFound  = 1;
		    }
		    # Define rank, type and value.
		    my $rank;
		    my $type;
		    # Check if this property has any linked data in this component.
		    if ( exists($property->{'linkedData'}) ) {
			my $linkedDataName = $property->{'linkedData'};
			my $linkedData     = $component->{'content'}->{'data'}->{$linkedDataName};
			$rank   = $linkedData->{'rank'};
			$type   = $linkedData->{'type'};
		    } elsif ( $property->{'attributes'}->{'isVirtual'} && $property->{'attributes'}->{'isGettable'} ) {
			$rank = $property->{'rank'};
			$type = $property->{'type'};
		    } else {
			die("Generate_Component_Class_Output_Functions(): can not output [".$propertyName."]");
		    }		   
		    # Determine count.
		    my $count;
		    if ( $rank == 0 ) {
			$count = 1;
		    } elsif ( $rank ==1 ) {
			die("Generate_Component_Class_Output_Functions(): output of rank>0 objects requires a labels attribute")
			    unless ( exists($property->{'output'}->{'labels'}) );	
			if ( $property->{'output'}->{'labels'} =~ m/^\[(.*)\]$/ ) {
			    my $labelText = $1;
			    $labelText    =~ s/^\s*//;
			    $labelText    =~ s/\s*$//;
			    my @labels    = split(/\s*,\s*/,$labelText);
			    $count = scalar(@labels);
			} elsif ( exists($property->{'output'}->{'count'}) ) {
			    $count = $property->{'output'}->{'count'};
			} else {
			    die('Generate_Component_Class_Output_Functions(): no method to determine output size for rank-1 property');
			}
		    } else {
			die("Generate_Component_Class_Output_Functions(): output of rank>1 arrays not supported");
		    }
		    # Increment the counters.
<<<<<<< HEAD
		    if (&Utils::isOutputIntrinsic($type)) {
=======
		    if (
			$type eq "double"
			||
			$type eq "integer"
			||
			$type eq "longInteger"
			) {
			$typeUsed{$typeMap{$type}} = 1;
>>>>>>> b0eb5c3f
			if ( $rank == 0 ) {
			    if ( exists($property->{'output'}->{'condition'}) ) {
				my $condition = $property->{'output'}->{'condition'};
				$condition =~ s/\[\[([^\]]+)\]\]/$1/g;
				$functionBody .= "    if (".$condition.") then\n";
			    }
			    $functionBody .= "       ".$typeMap{$type}."Property=".$typeMap{$type}."Property+1\n";
			    $functionBody .= "       ".$typeMap{$type}."Buffer(".$typeMap{$type}."BufferCount,".$typeMap{$type}."Property)=self%".$propertyName."()\n";
			    $functionBody .= "    end if\n"
				if ( exists($property->{'output'}->{'condition'}) );
			} else {
			    if ( exists($property->{'output'}->{'condition'}) ) {
				die("Generate_Component_Class_Output_Functions(): conditions for rank>1 properties not supported")
				    unless ( $rank == 1 );
				my $condition = $property->{'output'}->{'condition'};
				$condition =~ s/\[\[([^\]]+)\]\]/$1/g;
				$condition =~ s/\{i\}/i/g;
				$functionBody .= "    outputRank1".ucfirst($typeMap{$type})."=self%".$propertyName."()\n";
				$functionBody .= "    do i=1,".$property->{'output'}->{'count'}."\n";
				$functionBody .= "      if (".$condition.") then\n";
				$functionBody .= "        ".$typeMap{$type}."Property=".$typeMap{$type}."Property+1\n";
				$functionBody .= "        ".$typeMap{$type}."Buffer(".$typeMap{$type}."BufferCount,".$typeMap{$type}."Property)=outputRank1".ucfirst($typeMap{$type})."(i)\n";
				$functionBody .= "      end if\n";
				$functionBody .= "    end do\n";
				$functionBody .= "    deallocate(outputRank1".ucfirst($typeMap{$type}).")\n";
			    } else {
				$functionBody .= "       ".$typeMap{$type}."Buffer(".$typeMap{$type}."BufferCount,".$typeMap{$type}."Property+1:".$typeMap{$type}."Property+".$count.")=reshape(self%".$propertyName."(),[".$count."])\n";
				$functionBody .= "       ".$typeMap{$type}."Property=".$typeMap{$type}."Property+".$count."\n";
			    }
			}
		    }
		    else {
			if ( exists($property->{'output'}->{'condition'}) ) {
			    my $condition = $property->{'output'}->{'condition'};
			    $condition =~ s/\[\[([^\]]+)\]\]/$1/g;
			    $functionBody .= "    if (".$condition.") then\n";
			}
			$functionBody .= "      output".ucfirst($type)."=self%".$propertyName."()\n";
			$functionBody .= "      call output".ucfirst($type)."%output(integerProperty,integerBufferCount,integerBuffer,doubleProperty,doubleBufferCount,doubleBuffer,time)\n";
			$functionBody .= "      call self%".$propertyName."Set(output".ucfirst($type).")\n";
			$functionBody .= "    end if\n"
			    if ( exists($property->{'output'}->{'condition'}) );
			$timeUsed            = 1;
			$typeUsed{'integer'} = 1;
			$typeUsed{'double' } = 1;
		    }
		}
	    }
	    $functionBody .= "    end if\n"
		if ( $outputsFound == 1 );
	}
	$functionBody .= "    return\n";
	$functionBody .= "  end subroutine Node_Component_".ucfirst($componentClassName)."_Output\n";
	$functionCode .= "    !GCC\$ attributes unused :: self\n"
	    unless ( $selfUsed );
	$functionCode .= "    !GCC\$ attributes unused :: instance\n"
	    unless ( $instanceUsed );
	$functionCode .= "    !GCC\$ attributes unused :: time\n"
	    unless ( $timeUsed );
	foreach my $type ( keys(%typeUsed) ) {
	    $functionCode .= "    !GCC\$ attributes unused :: ".join(", ",map {$type.$_} ("Property", "BufferCount", "Buffer"))."\n"
		unless ( $typeUsed{$type} );
	}
	$functionCode .= $functionBody;
	# Insert into the function list.
	push(
	    @{$build->{'code'}->{'functions'}},
	    $functionCode
	    );
	# Insert a type-binding for this function into the implementation type.
	push(
	    @{$build->{'types'}->{'nodeComponent'.ucfirst($componentClassName)}->{'boundFunctions'}},
	    {type => "procedure", name => "output", function => "Node_Component_".ucfirst($componentClassName)."_Output"},
	    );
    }
}

sub Generate_Is_Active_Functions {
    # Generate "isActive" functions.
    my $build = shift;
    # Initialize function code.
    my $functionCode;
    # Iterate over component implementations.
    foreach my $componentID ( @{$build->{'componentIdList'}} ) {
	my $component = $build->{'components'}->{$componentID};
	$functionCode  = "  logical function Node_Component_".ucfirst($componentID)."_Is_Active()\n";
	$functionCode .= "    !% Return true if the ".$component->{'name'}." implementation of the ".$component->{'class'}." component is the active choice.\n";
	$functionCode .= "    implicit none\n\n";
	$functionCode .= "    Node_Component_".ucfirst($componentID)."_Is_Active=nodeComponent".ucfirst($componentID)."IsActive\n";
	$functionCode .= "    return\n";
	$functionCode .= "  end function Node_Component_".ucfirst($componentID)."_Is_Active\n";
	# Insert into the function list.
	push(
	    @{$build->{'code'}->{'functions'}},
	    $functionCode
	    );
	# Bind this function to the implementation type.
	push(
	    @{$build->{'types'}->{'nodeComponent'.ucfirst($component->{'class'})}->{'boundFunctions'}},
	    {type => "procedure", pass => "nopass", name => lcfirst($component->{'name'})."IsActive", function => "Node_Component_".ucfirst($componentID)."_Is_Active", description => "Return whether the ".$component->{'name'}." implementation of the ".$component->{'class'}." component class is active.", returnType => "\\logicalzero", arguments => ""}
	    );
    }
}

sub Generate_Component_Implementation_Destruction_Functions {
    # Generate component implementation destruction functions.
    my $build = shift;
    # Initialize function code.
    my $functionCode;
    foreach my $componentID ( @{$build->{'componentIdList'}} ) {
	my $component = $build->{'components'}->{$componentID};
	# Specify data content.
	my @dataContent =
	    (
	     {
		 intrinsic  => "class",
		 type       => "nodeComponent".ucfirst($componentID),
		 attributes => [ "intent(inout)" ],
		 variables  => [ "self" ]
	     }
	    );
	# Generate function code.
  	$functionCode  = "  subroutine Node_Component_".ucfirst($componentID)."_Destroy(self)\n";
	$functionCode .= "    !% Destroy a ".$component->{'name'}." implementation of the ".$component->{'class'}." component.\n";
	$functionCode .= "    use Memory_Management\n";
	$functionCode .= "    implicit none\n";
	$functionCode .= &Fortran_Utils::Format_Variable_Defintions(\@dataContent)."\n";
	# Iterate over properties.
<<<<<<< HEAD
	foreach my $propertyName ( &ExtraUtils::sortedKeys($component->{'properties'}->{'property'}) ) {
=======
	my $selfUsed     = 0;
	my $functionBody = "";
	foreach my $propertyName ( keys(%{$component->{'properties'}->{'property'}}) ) {
>>>>>>> b0eb5c3f
	    my $property = $component->{'properties'}->{'property'}->{$propertyName};
   	    # Check if this property has any linked data in this component.
	    if ( exists($property->{'linkedData'}) ) {
		# For each linked datum deallocate if necessary.
		my $linkedDataName = $property->{'linkedData'};
		my $linkedData     = $component->{'content'}->{'data'}->{$linkedDataName};
		if    ( $linkedData->{'type'} eq"double" ) {
		    # Nothing to do in this case.
		}
		elsif ( $linkedData->{'type'} eq"integer"     ) {
		    # Nothing to do in this case.
		}
		elsif ( $linkedData->{'type'} eq"longInteger" ) {
		    # Nothing to do in this case.
		}
		elsif ( $linkedData->{'type'} eq"logical"     ) {
		    # Nothing to do in this case.
		}
		else {
<<<<<<< HEAD
		    $functionCode .= "    call self%".&Utils::padLinkedData($linkedDataName,[0,0])."%destroy()\n";
		}
		if ( $linkedData->{'rank'} > 0 ) {
		    $functionCode .= "    if (allocated(self%".&Utils::padLinkedData($linkedDataName,[0,0]).")) call Dealloc_Array(self%".&Utils::padLinkedData($linkedDataName,[0,0]).")\n";
=======
		    $functionBody .= "    call self%".padLinkedData($linkedDataName,[0,0])."%destroy()\n";
		    $selfUsed = 1;
		}
		if ( $linkedData->{'rank'} > 0 ) {
		    $functionBody .= "    if (allocated(self%".padLinkedData($linkedDataName,[0,0]).")) call Dealloc_Array(self%".padLinkedData($linkedDataName,[0,0]).")\n";
		    $selfUsed = 1;
>>>>>>> b0eb5c3f
		}
	    }
	}
	$functionBody .= "    return\n";
	$functionBody .= "  end subroutine Node_Component_".ucfirst($componentID)."_Destroy\n\n";
	$functionCode .= "    !GCC\$ attributes unused :: self\n"
	    unless ( $selfUsed );
	$functionCode .= $functionBody;
	# Insert into the function list.
	push(
	    @{$build->{'code'}->{'functions'}},
	    $functionCode
	    );
	# Bind this function to the implementation type.
	push(
	    @{$build->{'types'}->{'nodeComponent'.ucfirst($componentID)}->{'boundFunctions'}},
	    {type => "procedure", name => "destroy", function => "Node_Component_".ucfirst($componentID)."_Destroy"}
	    );    
    }
}

sub Generate_Null_Binding_Functions {
    # Generate null binding functions.
    my $build = shift;
    # Iterate over component classes.
    foreach my $componentClassName ( &ExtraUtils::sortedKeys($build->{'nullProperties'}) ) {
	# Get the null functions required for this component class.
	my $componentClass = $build->{'nullProperties'}->{$componentClassName};
	# Iterate over required null functions for this component class.
	foreach my $nullFunctionName ( &ExtraUtils::sortedKeys($componentClass) ) {
	    # Get the null function definition.
	    my $nullFunction = $componentClass->{$nullFunctionName};
	    # Construct a datatype for this null function.
<<<<<<< HEAD
	    (my $dataDefinition, my $label) = &DataTypes::dataObjectDefinition($nullFunction,matchOnly => 1);
=======
	    (my $dataDefinition, my $label) = &Data_Object_Definition($nullFunction,matchOnly => 1);
	    my $labelRaw = $label;
>>>>>>> b0eb5c3f
	    # Build a label describing the intrinsic type of the data.
	    my $intrinsicType = $dataDefinition->{'intrinsic'};
	    $intrinsicType .= $dataDefinition->{'type'}
	    if ( exists($dataDefinition->{'type'}) );
	    # Append rank to the label for this data.
	    $label .= $nullFunction->{'rank'};
	    # Extract the intent of the function.
	    my $intent = $nullFunction->{'intent'};
	    # Construct the type of "self" for this function.
	    my $selfType = "nodeComponent";
	    $selfType .= ucfirst($componentClassName)
		unless ( $componentClassName eq "generic" );
	    # Add an intent to the attributes of the datatype and specify the name of the input datatype.
	    push(@{$dataDefinition->{'attributes'}},"intent(in   )");
	    @{$dataDefinition->{'variables'}} = "setValue";
	    # Build code for the null set function.
	    my @dataContent =
		(
		 $dataDefinition,
		 {
		     intrinsic  => "class",
		     type       => $selfType,
		     attributes => [ "intent(".$intent.")" ],
		     variables  => [ "self" ]
		 }
		);
	    my $functionCode;
	    $functionCode  = "  subroutine ".$componentClassName."NullBindingSet".$label.$intent."(self,setValue)\n";
	    $functionCode .= "    !% A null set function for rank ".$nullFunction->{'rank'}." ".latex_encode(lc($intrinsicType))."s.\n";
	    $functionCode .= "    implicit none\n";
	    $functionCode .= &Fortran_Utils::Format_Variable_Defintions(\@dataContent)."\n";
	    $functionCode .= "   !GCC\$ attributes unused :: ".join(", ",@{$_->{'variables'}})."\n"
		foreach ( @dataContent );
	    $functionCode .= "    return\n";
	    $functionCode .= "  end subroutine ".$componentClassName."NullBindingSet".$label.$intent."\n";
	    # Insert into the function list.
	    push(
		@{$build->{'code'}->{'functions'}},
		$functionCode
		)
		unless ( $intent eq "in" );
	    # Build code for the null rate function.
	    @dataContent =
		(
		 $dataDefinition,
		 {
		     intrinsic  => "class",
		     type       => $selfType,
		     attributes => [ "intent(".$intent.")" ],
		     variables  => [ "self" ]
		 },
		 {
		     intrinsic  => "logical",
		     attributes => [ "intent(inout)", "optional" ],
		     variables  => [ "interrupt" ]
		 },
		 {
		     intrinsic  => "procedure",
		     type       => "interruptTask", 
		     attributes => [ "intent(inout)", "optional", "pointer" ],
		     variables  => [ "interruptProcedure" ]
		 }
		);
	    $functionCode  = "  subroutine ".$componentClassName."NullBindingRate".$label.$intent."(self,setValue,interrupt,interruptProcedure)\n";
	    $functionCode .= "    !% A null rate function for rank ".$nullFunction->{'rank'}." ".latex_encode(lc($intrinsicType))."s.\n";
	    $functionCode .= "    implicit none\n";
	    $functionCode .= &Fortran_Utils::Format_Variable_Defintions(\@dataContent)."\n";
	    $functionCode .= "   !GCC\$ attributes unused :: ".join(", ",@{$_->{'variables'}})."\n"
		foreach ( @dataContent );
	    $functionCode .= "    return\n";
	    $functionCode .= "  end subroutine ".$componentClassName."NullBindingRate".$label.$intent."\n";
	    # Insert into the function list.
	    push(
		@{$build->{'code'}->{'functions'}},
		$functionCode
		)
		unless ( $intent eq "in" );
	    # Build code for the null get function.
	    pop(@{$dataDefinition->{'attributes'}});
	    push(@{$dataDefinition->{'attributes'}},"allocatable")
		if ( $nullFunction->{'rank'} > 0 );
	    @{$dataDefinition->{'variables'}} = $componentClassName."NullBinding".$label.$intent;
	    @dataContent =
		(
		 $dataDefinition,
		 {
		     intrinsic  => "class",
		     type       => $selfType,
		     attributes => [ "intent(".$intent.")" ],
		     variables  => [ "self" ]
		 }		 
		);
	    my $functionName = $componentClassName."NullBinding".$label.$intent;
	    $functionCode  = "  function ".$functionName."(self)\n";
	    $functionCode .= "    !% A null get function for rank ".$nullFunction->{'rank'}." ".latex_encode(lc($intrinsicType))."s.\n";
	    $functionCode .= "    implicit none\n";
	    $functionCode .= &Fortran_Utils::Format_Variable_Defintions(\@dataContent)."\n";
	    $functionCode .= "   !GCC\$ attributes unused :: self\n";
	    if ( $nullFunction->{'rank'} == 0 ) {
		if    ( $labelRaw eq "Double" ) {
		    $functionCode .= "    ".$functionName."=0.0d0\n";
		}
		elsif ( $labelRaw eq "Integer"     ) {
		    $functionCode .= "    ".$functionName."=0\n";
		}
		elsif ( $labelRaw eq "LongInteger" ) {
		    $functionCode .= "    ".$functionName."=0_kind_int8\n";
		}
		elsif ( $labelRaw eq "Logical"     ) {
		    $functionCode .= "    ".$functionName."=.false.\n";
		}
		else {
		    $functionCode .= "     call ".$functionName."%reset()\n";
		}
	    } else {
		$functionCode .= "    ".$functionName."=null".$labelRaw.$nullFunction->{'rank'}."d\n";
	    }
	    $functionCode .= "    return\n";
	    $functionCode .= "  end function ".$functionName."\n\n";
	    # Insert into the function list.
	    push(
		@{$build->{'code'}->{'functions'}},
		$functionCode
		);
	}
    }
}

sub Generate_Component_Class_Default_Value_Functions {
    # Generate component class default value functions.
    my $build = shift;
    # Iterate over component classes.
    foreach my $componentClassName ( @{$build->{'componentClassList'}} ) {
	# Initialize hash to track which property have been created already.
	my %propertiesCreated;
	# Iterate over implementations in this class.
    	foreach my $componentName ( @{$build->{'componentClasses'}->{$componentClassName}->{'members'}} ) {
	    # Get the component.
	    my $componentID = ucfirst($componentClassName).ucfirst($componentName);
	    my $component   = $build->{'components'}->{$componentID};
	    # Iterate over the properties of this implementation.
	    foreach my $propertyName ( &ExtraUtils::sortedKeys($component->{'properties'}->{'property'}) ) {
		# Get the property.
		my $property = $component->{'properties'}->{'property'}->{$propertyName};
		# Get the linked data.
		my $linkedData;
		if ( exists($property->{'linkedData'}) ) {
		    my $linkedDataName = $property->{'linkedData'};
		    $linkedData = $component->{'content'}->{'data'}->{$linkedDataName};
		} else {
		    $linkedData = $property;
		}
		# Specify required data content.
		(my $dataDefinition, my $label ) = &DataTypes::dataObjectDefinition($linkedData);
		push(@{$dataDefinition->{'variables' }},ucfirst($componentClassName).ucfirst($propertyName));
		my @dataContent = (
		    $dataDefinition,
		    {
			intrinsic  => "class",
			type       => "nodeComponent".ucfirst($componentClassName),
			attributes => [ "intent(inout)" ],
			variables   => [ "self" ]
		    }
		    );
		# Skip if this property has already been created.
		unless ( exists($propertiesCreated{$propertyName}) ) {
		    # Generate code for "isGettable" function.
		    my $functionCode;
		    $functionCode  = "   logical function ".ucfirst($componentClassName).ucfirst($propertyName)."IsGettable()\n";
		    $functionCode .= "     !% Returns true if the {\\normalfont \\ttfamily ".$propertyName."} property is gettable for the {\\normalfont \\ttfamily ".$componentClassName."} component class.\n\n"; 
		    $functionCode .= "     implicit none\n";
		    $functionCode .= "     ".ucfirst($componentClassName).ucfirst($propertyName)."IsGettable=.false.\n";
		    foreach my $componentName2 ( @{$build->{'componentClasses'}->{$componentClassName}->{'members'}} ) {
			my $component2ID = ucfirst($componentClassName).ucfirst($componentName2);
			my $component2   = $build->{'components'}->{$component2ID};
			$functionCode .= "     if (nodeComponent".ucfirst($component2ID)."IsActive) ".ucfirst($componentClassName).ucfirst($propertyName)."IsGettable=.true.\n"
			    if (
				exists($component2->{'properties'}->{'property'}->{$propertyName}                  ) && 
				exists($component2->{'properties'}->{'property'}->{$propertyName}->{'classDefault'})
			    );
		    }
		    $functionCode .= "     return\n";
		    $functionCode .= "   end function ".ucfirst($componentClassName).ucfirst($propertyName)."IsGettable\n";
		    # Insert into the function list.
		    push(
			@{$build->{'code'}->{'functions'}},
			$functionCode
			);
		    # Bind this function to the implementation type.
		    push(
			@{$build->{'types'}->{'nodeComponent'.ucfirst($componentClassName)}->{'boundFunctions'}},
			{type => "procedure", pass => "nopass", name => $propertyName."IsGettable", function => ucfirst($componentClassName).ucfirst($propertyName)."IsGettable", description => "Get the {\\normalfont \\ttfamily ".$propertyName."} property of the {\\normalfont \\ttfamily ".$componentClassName."} component.", returnType => &DataTypes::dataObjectDocName($property), arguments => ""}
			);
		    # Generate code for default value function.
		    $functionCode  = "  function ".ucfirst($componentClassName).ucfirst($propertyName)."(self)\n";
		    $functionCode .= "    !% Returns the default value for the {\\normalfont \\ttfamily ".$propertyName."} property for the {\\normalfont \\ttfamily ".$componentClassName."} component class.\n";
		    # Insert any required modules.
		    if ( exists($property->{'classDefault'}) && exists($property->{'classDefault'}->{'modules'}) ) {
			foreach ( @{$property->{'classDefault'}->{'modules'}} ) {
			    $functionCode .= "    use ".$_."\n";
			}
		    }
		    $functionCode .= "    implicit none\n";
		    # Build default value code, and accumulate which additional components are needed.
		    my $defaultLines = "";
		    my %requiredComponents;
		    foreach my $componentName2 ( @{$build->{'componentClasses'}->{$componentClassName}->{'members'}} ) {
			my $component2ID = ucfirst($componentClassName).ucfirst($componentName2);
			my $component2   = $build->{'components'}->{$component2ID};
			if ( exists($component2->{'properties'}->{'property'}->{$propertyName}) ) {
			    my $property2 = $component2->{'properties'}->{'property'}->{$propertyName};
			    if ( exists($property2->{'classDefault'}) ) {
				$defaultLines .= "     if (nodeComponent".ucfirst($component2ID)."IsActive) then\n";
				my %selfComponents;
				my $default = $property2->{'classDefault'}->{'code'};
				while ( $default =~ m/self([a-zA-Z]+)Component\s*%/ ) {
				    $selfComponents{$1} = 1;
				    $requiredComponents{$1} = 1;
				    $default =~ s/self([a-zA-Z]+)Component\s*%//;
				}
				$defaultLines .= "    selfNode => self%host()\n" if ( scalar(keys(%selfComponents)) > 0 );
				foreach my $selfComponent ( &ExtraUtils::sortedKeys(\%selfComponents) ) {
				    $defaultLines .= "     self".$selfComponent."Component => selfNode%".lc($selfComponent)."()\n";
				}
				$defaultLines .= "       call Alloc_Array(".ucfirst($componentClassName).ucfirst($propertyName).",[".$property2->{'classDefault'}->{'count'}."])\n"
				    if ( exists($property2->{'classDefault'}->{'count'}) );
				$defaultLines .= "       ".ucfirst($componentClassName).ucfirst($propertyName)."=".$property2->{'classDefault'}->{'code'}."\n";
				$defaultLines .= "       return\n";
				$defaultLines .= "     end if\n";
			    }
			}
		    }
		    # Add a self node pointer if other components are required.
		    push(
			@dataContent,
			{
			    intrinsic  => "type",
			    type       => "treeNode",
			    attributes => [ "pointer" ],
			    variables  => [ "selfNode" ]
			}
			) if ( scalar(keys(%requiredComponents)) > 0 );
		    # Add pointers for each required component.
		    push(
			@dataContent,
			{
			    intrinsic  => "class",
			    type       => "nodeComponent".ucfirst($_),
			    attributes => [ "pointer" ],
			    variables  => [ "self".ucfirst($_)."Component" ]
			}
			)
			foreach ( &ExtraUtils::sortedKeys(\%requiredComponents) );
		    # Insert data content.
		    $functionCode .= &Fortran_Utils::Format_Variable_Defintions(\@dataContent)."\n";
		    $functionCode .= "   !GCC\$ attributes unused :: self\n";
		    # Insert code to set required default.
		    $functionCode .= $defaultLines;
		    # Insert code to return zero values by default.
		    if ( $linkedData->{'rank'} == 0 ) {
			if    ( $linkedData->{'type'} eq"double" ) {
			    $functionCode .= "    ".ucfirst($componentClassName).ucfirst($propertyName)."=0.0d0\n";
			}
			elsif ( $linkedData->{'type'} eq"integer"     ) {
			    $functionCode .= "    ".ucfirst($componentClassName).ucfirst($propertyName)."=0\n";
			}
			elsif ( $linkedData->{'type'} eq"longInteger" ) {
			    $functionCode .= "    ".ucfirst($componentClassName).ucfirst($propertyName)."=0_kind_int8\n";
			}
			elsif ( $linkedData->{'type'} eq"logical"     ) {
			    $functionCode .= "    ".ucfirst($componentClassName).ucfirst($propertyName)."=.false.\n";
			}
			else {
			    $functionCode .= "     call ".ucfirst($componentClassName).ucfirst($propertyName)."%reset()\n";
			}
		    } else {
			$functionCode .= "    ".ucfirst($componentClassName).ucfirst($propertyName)."=null".$label.$linkedData->{'rank'}."d\n";
		    }
		    # Close the function.
		    $functionCode .= "    return\n";
		    $functionCode .= "  end function ".ucfirst($componentClassName).ucfirst($propertyName)."\n";
		    # Insert into the function list.
		    push(
			@{$build->{'code'}->{'functions'}},
			$functionCode
			);
		    # Bind this function to the implementation type.
		    push(
			@{$build->{'types'}->{'nodeComponent'.ucfirst($componentClassName)}->{'boundFunctions'}},
			{type => "procedure", name => $propertyName, function => ucfirst($componentClassName).ucfirst($propertyName), description => "Get the {\\normalfont \\ttfamily ".$propertyName."} property of the {\\normalfont \\ttfamily ".$componentClassName."} component.", returnType => &DataTypes::dataObjectDocName($property), arguments => ""}
			);
		    # Record that this property has been created.
		    $propertiesCreated{$propertyName} = 1;
		}
	    }
	}
    }
}

sub Bound_Function_Table {
    # Get the list of type-bound functions.
    my $objectName         = shift;
    my @typeBoundFunctions = sort {$a->{'function'} cmp $b->{'function'}} @{$_[0]};
    # Create a text table object suitable for type-bound function definitions.
    my $table =  Text::Table->new(
	{
	    is_sep => 1,
	    body   => "     "
	},
	{
	    align  => "left"
	},
	{
	    align  => "left"
	},
	{
	    align  => "left"
	},
	{
	    align  => "left"
	},
 	{
	    align  => "left"
	},
        {
	    align  => "left"
	},
	{
	    align  => "left"
	}
	);
    # Iterate over type-bound functions and insert them into the table.
    foreach ( @typeBoundFunctions ) {
	# Determine pass status.
	my $pass = "";
	$pass = ", ".$_->{'pass'}
	if ( exists($_->{'pass'}) );
	# Determine the connector to use.
	my $connector = "";
	$connector = " => "
	    if ( exists($_->{'name'}) );
	# Determine the name to use.
	my $name = "";
	$name = $_->{'name'}
	if ( exists($_->{'name'}) );
	# Add a row to the table.
	if ( defined(reftype($_->{'function'})) && reftype($_->{'function'}) eq "ARRAY" ) {
	    # Multiple functions specified. List them, one per row.
	    my $i = 0;
	    foreach my $function ( sort(@{$_->{'function'}}) ) {
		++$i;
		# Determine a suitable suffix for this line.
		my $suffix = ", &";
		$suffix = ""
		    if ( $i == scalar(@{$_->{'function'}}) );
		# Add the line to the table.
		if ( $i == 1 ) {
		    $table->add($_->{'type'},$pass," :: ",$name,$connector,$function,$suffix);
		} else {
		    $table->add("     &"    ,""   ,""    ,""   ,""        ,$function,$suffix);
		}		
	    }
	} else {
	    # Single function specified. Simply add to the table.
	    $table->add($_->{'type'},$pass," :: ",$name,$connector,$_->{'function'},"");
	}
    }
    # Add any descriptions.
    my $description;
    my $methodCount = 0;
    foreach ( @typeBoundFunctions ) {
	if ( exists($_->{'description'}) ) {
	    ++$methodCount;
	    $description .= "     !@  <objectMethod>\n     !@   <method>".$_->{'name'}."</method>\n     !@   <description>".$_->{'description'}."</description>\n";
	    $description .= "     !@    <type>".$_->{'returnType'}."</type>\n"
		if ( exists($_->{'returnType'}) );
	    $description .= "     !@    <arguments>".$_->{'arguments'}."</arguments>\n"
		if ( exists($_->{'arguments'}) );
	    $description .= "     !@  </objectMethod>\n";
	}
    }
    if ( $methodCount == 1 ) {
	$description =~ s/(\!\@\s+\<method\>)/!@   <object>$objectName<\/object>\n     $1/;
    } elsif ( $methodCount > 1 ) {
	$description = "     !@ <objectMethods>\n     !@  <object>".$objectName."</object>\n".$description."     !@ </objectMethods>\n";
    }
    # Construct final product.
    my $product = "";
    $product .= $description
	if ( defined($description) );
    $product .= $table;
    # Return the table.
    return $product;
}

sub Insert_Type_Definitions {
    # Generate and insert code for all type definitions.
    my $build = shift;
    # Sort types into dependency order.
    my %typeDependencies;
    foreach ( &ExtraUtils::hashList($build->{'types'}) ) {
	# Types are dependent on their parent type.
	push(@{$typeDependencies{$_->{'extends'}}},$_->{'name'})
	    if ( exists($_->{'extends'}) );
	# Types are also dependent on any types used as components, unless that component is a pointer.
	foreach my $dataContent ( @{$_->{'dataContent'}} ) {
	    push(@{$typeDependencies{$dataContent->{'type'}}},$_->{'name'})
		 if
		 (
		  (
		   $dataContent->{'intrinsic'} eq "type"
		   ||
		   $dataContent->{'intrinsic'} eq "class"
		  )
		  && 
		  exists($build->{'types'}->{$dataContent->{'type'}})
		  &&
		  ! grep {$_ eq "pointer"} @{$dataContent->{'attributes'}}
		 );
	}
    }
    my @typeSort  = &ExtraUtils::sortedKeys($build->{'types'});
    my @typeOrder =
	toposort
	(
	 sub { @{$typeDependencies{$_[0]} || []}; },
	 \@typeSort
	);
    # Iterate over types.
    foreach ( @typeOrder ) {
	# Get the type.
	my $type = $build->{'types'}->{$_};
	# Insert the type opening.
	$build->{'content'} .= "  type";
	$build->{'content'} .= ", public"
	    if ( exists($type->{'isPublic'}) && $type->{'isPublic'} );
	$build->{'content'} .= ", extends(".$type->{'extends'}.")"
	    if ( exists($type->{'extends'}) );
	$build->{'content'} .= " :: ".$type->{'name'}."\n";
	# Insert any comment.
	$build->{'content'} .= "  !% ".$type->{'comment'}."\n"
	    if ( exists($type->{'comment'}) );
	# Declare contents private.
	$build->{'content'} .= "    private\n";
	# Process any data content.
	$build->{'content'} .= &Fortran_Utils::Format_Variable_Defintions($type->{'dataContent'})
	    if ( exists($type->{'dataContent'}) );
	# Generate and insert a type-bound function table.
	if ( exists($type->{'boundFunctions'}) ) {
	    $build->{'content'} .= "   contains\n";
	    my $boundFunctionTable = &Bound_Function_Table($type->{'name'},$type->{'boundFunctions'});   
	    $build->{'content'} .= $boundFunctionTable;
	}
	# Insert the type closing.
	$build->{'content'} .= "  end type ".$type->{'name'}."\n\n";
    }
}

sub Insert_Contains {
    # Insert the "contains" line.
    my $build = shift;
    $build->{'content'} .= "contains\n\n";
}

sub Generate_Interfaces {
    # Generate and insert code for all interfaces.
    my $build = shift();
    # Iterate over interfaces.
    print "   --> Interfaces...\n";
    foreach ( &ExtraUtils::hashList($build->{'interfaces'}) ) {
	print "      ---> ".$_->{'name'}."\n";
	$CodeGeneration::interface = $_;
	$build->{'content'} .= 
	    fill_in_string(<<'CODE', PACKAGE => 'CodeGeneration')."\n";
! {$interface->{'comment'}}
abstract interface
  {$interface->{'intrinsic'} eq "void" ? "subroutine" : $interface->{'intrinsic'}." function"} {$interface->{'name'}}({join(",",&Function_Arguments($interface->{'data'}))})
    {&Importables($interface->{'data'}) ? "import ".join(", ",&Importables($interface->{'data'})) : ""}
{&Fortran_Utils::Format_Variable_Defintions($interface->{'data'}, indent => 4)}
  end {$interface->{'intrinsic'} eq "void" ? "subroutine" : "function"} {$interface->{'name'}}
end interface
CODE

    }
    
}

1;<|MERGE_RESOLUTION|>--- conflicted
+++ resolved
@@ -258,62 +258,6 @@
 	unless (scalar(@_) == 2);
     my $text       = shift;
     my $padLength  = $_[0];
-<<<<<<< HEAD
-=======
-    my $paddedText = $text.($padLength > length($text) ? " " x ($padLength-length($text)) : "");
-    return $paddedText;
-}
-
-sub padImplementationProperty {
-    # Pad a string to give nicely aligned formatting in the output code.
-    my $text     = shift;
-    my @extraPad = @{$_[0]};
-    my $padLength = $implementationPropertyNameLengthMax+$extraPad[0];
-    $padLength = $extraPad[1] if ($extraPad[1] > $padLength);
-    my $paddedText = $text." " x ($padLength-length($text));
-    return $paddedText;
-}
-
-sub padComponentClass {
-    # Pad a string to give nicely aligned formatting in the output code.
-    my $text     = shift;
-    my @extraPad = @{$_[0]};
-    my $padLength = $classNameLengthMax+$extraPad[0];
-    $padLength = $extraPad[1] if ($extraPad[1] > $padLength);
-    my $paddedText = $text." " x ($padLength-length($text));
-    return $paddedText;
-}
-
-sub padImplementation {
-    # Pad a string to give nicely aligned formatting in the output code.
-    my $text       = shift;
-    my @extraPad   = @{$_[0]};
-    my $padLength  = $implementationNameLengthMax+$extraPad[0];
-    $padLength     = $extraPad[1] if ($extraPad[1] > $padLength);
-    my $paddedText = $text." " x ($padLength-length($text));
-    return $paddedText;
-}
-
-sub padFullyQualified {
-    # Pad a string to give nicely aligned formatting in the output code.
-    my $text       = shift;
-    my @extraPad   = @{$_[0]};
-    my $padLength  = $fullyQualifiedNameLengthMax+$extraPad[0];
-    $padLength     = $extraPad[1] if ($extraPad[1] > $padLength);
-    my $paddedText = $text." " x ($padLength-length($text));
-    return $paddedText;
-}
-
-sub padProperty {
-    # Pad a string to give nicely aligned formatting in the output code.
-    my $text     = shift;
-    my @extraPad = @{$_[0]};
-    my $padLength = $propertyNameLengthMax+$extraPad[0];
-    $padLength = $extraPad[1] if ($extraPad[1] > $padLength);
-    my $paddedText = $text." " x ($padLength-length($text));
-    return $paddedText;
-}
->>>>>>> b0eb5c3f
 
     die("pad(): text is too long to pad: '".$text."'")
 	if ( length($text) > $padLength );
@@ -709,21 +653,14 @@
 		    $functionCode .= "          call Galacticus_Error_Report('".$componentFunctionName."','deferred function has not been assigned')\n";
 		}
 		$functionCode .= "       end if\n";
-<<<<<<< HEAD
-=======
 		$functionCode .= "    class default\n";
 		$functionCode .= "       call Galacticus_Error_Report('".$componentFunctionName."','incorrect class - this should not happen')\n";
->>>>>>> b0eb5c3f
 		$functionCode .= "    end select\n";
 		$functionCode .= "    return\n";
 		$functionCode .= "  end ".$endType." ".$componentFunctionName."\n";
 		# Insert into the function list.
 		push(
-<<<<<<< HEAD
 		    @{$build->{'code'}->{'functions'}},
-=======
-		    @{$buildData->{'code'}->{'functions'}},
->>>>>>> b0eb5c3f
 		    $functionCode
 		    );
 	    }
@@ -733,7 +670,6 @@
 
 sub Generate_Deferred_Procedure_Pointers {
     # Generate deferred procedure pointers.
-<<<<<<< HEAD
     my $build = shift;
     # Initialize record of pointers which have been created.
     my %createdPointers;
@@ -748,475 +684,6 @@
 	# Get the component class name.
 	my $componentClassName = $component->{'class'};
 	# Create pointer for deferred create functions.
-=======
-    my $buildData = shift;
-    # Initialize record of pointers which have been created.
-    my %createdPointers;
-    # Insert comment.
-    $buildData->{'content'} .= "  ! Procedure pointers for deferred custom functions.\n";
-    # Initialize data content.
-    my @dataContent;
-    # Iterate over component implementations.
-    foreach my $componentID ( @{$buildData->{'componentIdList'}} ) {
-	# Get the component.
-	my $component = $buildData->{'components'}->{$componentID};
-	# Get the component class name.
-	my $componentClassName = $component->{'class'};
-	# Create pointer for deferred create functions.
-	push(
-	    @dataContent,
-	    {
-		intrinsic  => "procedure",
-		type       => "",
-		attributes => [ "pointer" ],
-		variables  => [ $componentID."CreateFunction" ]
-	    }
-	    )
-	    if (
-		exists($component->{'createFunction'})
-		&&        $component->{'createFunction'}->{'isDeferred'} eq "true"
-	    );
-	# Iterate over properties.
-	foreach my $propertyName ( keys(%{$component->{'properties'}->{'property'}}) ) {
-	    my $property = $component->{'properties'}->{'property'}->{$propertyName};
-	    unless ( $property->{'attributes' }->{'isDeferred'} eq "" ) {
-		my $selfType = "generic";
-		$selfType = $component->{'class'}
-		   unless ( $property->{'attributes'}->{'bindsTo'} eq "top" );
-		(my $dataObject, my $label) = &Data_Object_Definition($property);
-		my $dataType = $label.$property->{'rank'};
-		# Determine where to attach.
-		my $attachTo = $componentID;
-		$attachTo = $componentClassName
-		    if ( $property->{'attributes'}->{'bindsTo'} eq "top" );
-		# Iterate over attributes.
-		foreach ( "get", "set", "rate" ) {		    
-		    # Determine function name.
-		    my $functionLabel = lcfirst($attachTo).ucfirst($propertyName).ucfirst($_);
-		    # Determine if this attribute is deferred and has not yet had a procedure pointer created.
-		    if (
-			$property->{'attributes' }->{'isDeferred'} =~ m/$_/ 
-			&& $property->{'attributes' }->{'is'.ucfirst($_).'table'} eq "true"
-			&& ! exists($createdPointers{$functionLabel})
-			) {
-			# Construct the template function.
-			my $template = $selfType."NullBinding".ucfirst($_).$dataType."InOut";
-			$template = lcfirst($componentID).ucfirst($propertyName).ucfirst($_)
-			    if ( $_ eq "get" );
-			# Generate the procedure pointer and a boolean to indicate if is has been attached.
-			push(
-			    @dataContent,
-			    {
-				intrinsic  => "procedure",
-				type       => $template,
-				attributes => [ "pointer" ],
-				variables  => [ $functionLabel."Deferred" ]
-			    },
-			    {
-				intrinsic  => "logical",
-				variables  => [ $functionLabel."IsAttachedValue=.false." ]
-			    },
-			    );
-			# Add the required null property to the list.
-			$buildData->{'nullProperties'}->{$selfType}->{$dataType."InOut"} =
-			{
-			    type   => $property->{'type'},
-			    rank   => $property->{'rank'},
-			    intent => "inout"
-			};
-			# Record that this procedure pointer has been created.
-			$createdPointers{$functionLabel} = 1;
-		    }		    
-		}
-	    }
-	}
-    }
-    # Insert data content.
-    $buildData->{'content'} .= &Fortran_Utils::Format_Variable_Defintions(\@dataContent, indent => 2)."\n";
-}
-
-sub Generate_Node_Event_Interface {
-    # Generate interace for node event tasks.
-    my $buildData = shift;
-    # Initialize data content.
-    my @dataContent = 
-	(
-	 {
-	     intrinsic  => "class",
-	     type       => "nodeEvent",
-	     attributes => [ "intent(in   )" ],
-	     variables  => [ "thisEvent" ]
-	 },
-	 {
-	     intrinsic  => "type",
-	     type       => "treeNode",
-	     attributes => [ "pointer", "intent(inout)" ],
-	     variables  => [ "thisNode" ]
-	 },
-	 {
-	     intrinsic  => "integer",
-	     attributes => [ "intent(inout)" ],
-	     variables  => [ "deadlockStatus" ]
-	 }
-	);
-    # Insert interface.
-    $buildData->{'content'} .= "  ! Interface for node event tasks.\n";
-    $buildData->{'content'} .= "  abstract interface\n";
-    $buildData->{'content'} .= "    logical function nodeEventTask(thisEvent,thisNode,deadlockStatus)\n";
-    $buildData->{'content'} .= "      import nodeEvent,treeNode\n";
-    $buildData->{'content'} .= &Fortran_Utils::Format_Variable_Defintions(\@dataContent, indent => 2)."\n";
-    $buildData->{'content'} .= "    end function nodeEventTask\n";
-    $buildData->{'content'} .= "  end interface\n";
-}
-
-sub Generate_Default_Component_Sources{
-    # Generate records of which component implementations are selected.
-    my $buildData = shift;
-    # Create a table.
-    my $recordTable = Text::Table->new(
-	{
-	    is_sep => 1,
-	    body   => "  class(nodeComponent"
-	},
-	{
-	    align  => "left"
-	},
-	{
-	    is_sep => 1,
-	    body   => "), allocatable, public :: default"
-	},
-	{
-	    align  => "left"
-	}
-	);
-    # Iterate over all component implementations.
-    foreach ( @{$buildData->{'componentClassList'}} ) {
-	$recordTable->add(ucfirst($_),ucfirst($_)."Component");
-    }
-    # Insert into the document.
-    $buildData->{'content'} .= "  ! Objects that will record which type of each component is to be used by default.\n";
-    $buildData->{'content'} .= $recordTable->table()."\n";
-    # Create a table for the class types.
-    $recordTable = Text::Table->new(
-	{
-	    is_sep => 1,
-	    body   => "  type(nodeComponent"
-	},
-	{
-	    align  => "left"
-	},
-	{
-	    is_sep => 1,
-	    body   => ") :: "
-	},
-	{
-	    align  => "left"
-	}
-	);
-    # Iterate over all component implementations.
-    foreach ( @{$buildData->{'componentClassList'}} ) {
-	$recordTable->add(ucfirst($_),ucfirst($_)."Class");
-    }
-    # Insert into the document.
-    $buildData->{'content'} .= "  ! Objects that will record which type of each component is to be used by default.\n";
-    $buildData->{'content'} .= $recordTable->table()."\n";
-}
-
-sub Generate_Initialization_Status {
-    # Generate a variable that stores initialization status..
-    my $buildData = shift;
-    # Insert into the document.
-    $buildData->{'content'} .= "  ! Record of module initialization status.\n";
-    $buildData->{'content'} .= "  logical :: moduleIsInitialized=.false.\n";
-}
-
-sub Generate_Tree_Node_Object {
-    # Generate the treeNode object.
-    my $buildData = shift;
-
-    # Define bound functions.
-    my @typeBoundFunctions = 
-	(
-	 {
-	     type        => "procedure"                                                                                                       ,
-	     name        => "type"                                                                                                            ,
-	     function    => "Tree_Node_Type"                                                                                                  ,
-	     description => "Return the type of this node."                                                                                   ,
-	     returnType  => "\\textcolor{red}{\\textless type(varying\\_string)\\textgreater}"                                                ,
-	     arguments   => ""
-
-	 },
-	 {
-	     type        => "procedure"                                                                                                       ,
-	     name        => "index"                                                                                                           ,
-	     function    => "Tree_Node_Index"                                                                                                 ,
-	     description => "Return the index of this node."                                                                                  ,
-	     returnType  => "\\textcolor{red}{\\textless integer(kind\\_int8)\\textgreater}"                                                  ,
-	     arguments   => ""
-	 },
-	 {
-	     type        => "procedure"                                                                                                       ,
-	     name        => "indexSet"                                                                                                        ,
-	     function    => "Tree_Node_Index_Set"                                                                                             ,
-	     description => "Set the index of this node."                                                                                     ,
-	     returnType  => "\\void"                                                                                                          ,
-	     arguments   => "\\textcolor{red}{\\textless integer(kind\\_int8)\\textgreater} index\\argin"
-	 },
-	 {
-	     type        => "procedure"                                                                                                       ,
-	     name        => "timeStep"                                                                                                        ,
-	     function    => "Tree_Node_Time_Step"                                                                                             ,
-	     description => "Return the time-step last used by this node."                                                                    ,
-	     returnType  => "\\doublezero"                                                                                                    ,
-	     arguments   => ""
-	 },
-	 {
-	     type        => "procedure"                                                                                                       ,
-	     name        => "timeStepSet"                                                                                                     ,
-	     function    => "Tree_Node_Time_Step_Set"                                                                                         ,
-	     description => "Set the time-step used by this node."                                                                            ,
-	     returnType  => "\\void"                                                                                                          ,
-	     arguments   => "\\doublezero\ index\\argin"
-	 },
-	 {
-	     type        => "procedure"                                                                                                       ,
-	     name        => "uniqueID"                                                                                                        ,
-	     function    => "Tree_Node_Unique_ID"                                                                                             ,
-	     description => "Return the unique identifier for this node."                                                                     ,
-	     returnType  => "\\textcolor{red}{\\textless integer(kind\\_int8)\\textgreater}"                                                  ,
-	     arguments   => ""
-	 },
-	 {
-	     type        => "procedure"                                                                                                       ,
-	     name        => "uniqueIDSet"                                                                                                     ,
-	     function    => "Tree_Node_Unique_ID_Set"                                                                                         ,
-	     description => "Set the unique identifier for this node."                                                                        ,
-	     returnType  => "\\void"                                                                                                          ,
-	     arguments   => "\\textcolor{red}{\\textless integer(kind\\_int8)\\textgreater} uniqueID\\argin"
-	 },
-	 {
-	     type        => "procedure"                                                                                                       ,
-	     name        => "initialize"                                                                                                      ,
-	     function    => "treeNodeInitialize"                                                                                              ,
-	     description => "Initialize this node (assigns a unique identifier, creates generic components)."                                 ,
-	     returnType  => "\\void"                                                                                                          ,
-	     arguments   => "\\textcolor{red}{\\textless integer(kind\\_int8)\\textgreater} index\\argin"
-	 },
-	 {
-	     type        => "procedure"                                                                                                       ,
-	     name        => "destroy"                                                                                                         ,
-	     function    => "treeNodeDestroy"                                                                                                 ,
-	     description => "Destroy this node."                                                                                              ,
-	     returnType  => "\\void"                                                                                                          ,
-	     arguments   => ""
-	 },
-	 {
-	     type        => "procedure"                                                                                                       ,
-	     name        => "componentBuilder"                                                                                                ,
-	     function    => "Tree_Node_Component_Builder"                                                                                     ,
-	     description => "Build components in this node given an XML description of their properties."                                     ,
-	     returnType  => "\\void"                                                                                                          ,
-	     arguments   => "\\textcolor{red}{\\textless *type(node)\\textgreater} nodeDefinition\\argin"
-	 },
-	 {
-	     type        => "procedure"                                                                                                       ,
-	     name        => "removeFromHost"                                                                                                  ,
-	     function    => "Tree_Node_Remove_From_Host"                                                                                      ,
-	     description => "Remove this node from the satellite population of its host halo."                                                ,
-	     returnType  => "\\void"                                                                                                          ,
-	     arguments   => ""
-	 },
-	 {
-	     type        => "procedure"                                                                                                       ,
-	     name        => "removeFromMergee"                                                                                                ,
-	     function    => "Tree_Node_Remove_From_Mergee"                                                                                    ,
-	     description => "Remove this node from the list of mergees associated with its merge target."                                     ,
-	     returnType  => "\\void"                                                                                                          ,
-	     arguments   => ""
-	 },
-	 {
-	     type        => "procedure"                                                                                                       ,
-	     name        => "isPrimaryProgenitor"                                                                                             ,
-	     function    => "Tree_Node_Is_Primary_Progenitor"                                                                                 ,
-	     description => "Return true if this node is the primary progenitor of its descendent, false otherwise."                          ,
-	     returnType  => "\\logicalzero"                                                                                                   ,
-	     arguments   => ""
-	 },
-	 {
-	     type        => "procedure"                                                                                                       ,
-	     function    => "Tree_Node_Is_Primary_Progenitor_Of_Index"
-	 },
-	 {
-	     type        => "procedure"                                                                                                       ,
-	     function    => "Tree_Node_Is_Primary_Progenitor_Of_Node" 
-	 },
-	 {
-	     type        => "generic"                                                                                                         ,
-	     name        => "isPrimaryProgenitorOf"                                                                                           ,
-	     function    => ["Tree_Node_Is_Primary_Progenitor_Of_Index","Tree_Node_Is_Primary_Progenitor_Of_Node"]                            ,
-	     description => "Return true is this node is the primary progenitor of the specified (by index or pointer) node, false otherwise.",
-	     returnType  => "\\logicalzero"                                                                                                   ,
-	     arguments   => "\\textcolor{red}{\\textless integer(kind\\_int8)\\textgreater} targetNodeIndex\\argin|\\textcolor{red}{\\textless *type(treeNode)\\textgreater} targetNode\\argin"
-	 },
-	 {
-	     type        => "procedure"                                                                                                       ,
-	     function    => "Tree_Node_Is_Progenitor_Of_Index"
-	 },
-	 {
-	     type        => "procedure"                                                                                                       ,
-	     function    => "Tree_Node_Is_Progenitor_Of_Node" 
-	 },
-	 {
-	     type        => "generic"                                                                                                         ,
-	     name        => "isProgenitorOf"                                                                                                  ,
-	     function    => ["Tree_Node_Is_Progenitor_Of_Index","Tree_Node_Is_Progenitor_Of_Node"]                                            ,
-	     description => "Return true is this node is a progenitor of the specified (by index or pointer) node, false otherwise."          ,
-	     returnType  => "\\logicalzero"                                                                                                   ,
-	     arguments   => "\\textcolor{red}{\\textless integer(kind\\_int8)\\textgreater} targetNodeIndex\\argin|\\textcolor{red}{\\textless *type(treeNode)\\textgreater} targetNode\\argin"
-	 },
-	 {
-	     type        => "procedure"                                                                                                       ,
-	     name        => "isOnMainBranch"                                                                                                  ,
-	     function    => "Tree_Node_Is_On_Main_Branch"                                                                                     ,
-	     description => "Return true if this node is on the main branch of its tree, false otherwise."                                    ,
-	     returnType  => "\\logicalzero"                                                                                                   ,
-	     arguments   => ""
-	 },
-	 {
-	     type        => "procedure"                                                                                                       ,
-	     name        => "isSatellite"                                                                                                     ,
-	     function    => "Tree_Node_Is_Satellite"                                                                                          ,
-	     description => "Return true if this node is a satellite, false otherwise."                                                       ,
-	     returnType  => "\\logicalzero"                                                                                                   ,
-	     arguments   => ""
-	 },
-	 {
-	     type        => "procedure"                                                                                                       ,
-	     name        => "lastSatellite"                                                                                                   ,
-	     function    => "Tree_Node_Get_Last_Satellite"                                                                                    ,
-	     description => "Return a pointer to the last satellite in the list of satellites beloning to this node."                         ,
-	     returnType  => "\\textcolor{red}{\\textless *type(treeNode)\\textgreater}"                                                       ,
-	     arguments   => ""
-	 },
-	 {
-	     type        => "procedure"                                                                                                       ,
-	     name        => "earliestProgenitor"                                                                                              ,
-	     function    => "Tree_Node_Get_Earliest_Progenitor"                                                                               ,
-	     description => "Return a pointer to the earliest progenitor (along the main branch) of this node."                               ,
-	     returnType  => "\\textcolor{red}{\\textless *type(treeNode)\\textgreater}"                                                       ,
-	     arguments   => ""
-	 },
-	 {
-	     type        => "procedure"                                                                                                       ,
-	     name        => "mergesWith"                                                                                                      ,
-	     function    => "Tree_Node_Merges_With_Node"                                                                                      ,
-	     description => "Return a pointer to the node with which this node will merge."                                                   ,
-	     returnType  => "\\textcolor{red}{\\textless *type(treeNode)\\textgreater}"                                                       ,
-	     arguments   => ""
-	 },
-	 {
-	     type        => "procedure"                                                                                                       ,
-	     name        => "walkBranch"                                                                                                      ,
-	     function    => "treeNodeWalkBranch"                                                                                              ,
-	     description => "Return a pointer to the next node when performing a walk of a single branch of the tree, excluding satellites."  ,
-	     returnType  => "\\void"                                                                                                          ,
-	     arguments   => "\\textcolor{red}{\\textless *type(treeNode)\\textgreater} startNode\\arginout"
-	 },
-	 {
-	     type        => "procedure"                                                                                                       ,
-	     name        => "walkBranchWithSatellites"                                                                                        ,
-	     function    => "treeNodeWalkBranchWithSatellites"                                                                                ,
-	     description => "Return a pointer to the next node when performing a walk of a single branch of the tree, including satellites."  ,
-	     returnType  => "\\void"                                                                                                          ,
-	     arguments   => "\\textcolor{red}{\\textless *type(treeNode)\\textgreater} startNode\\arginout"
-	 },
-	 {
-	     type        => "procedure"                                                                                                       ,
-	     name        => "walkTree"                                                                                                        ,
-	     function    => "treeNodeWalkTree"                                                                                                ,
-	     description => "Return a pointer to the next node when performing a walk of the entire tree, excluding satellites."              ,
-	     returnType  => "\\void"                                                                                                          ,
-	     arguments   => ""                                                       
-	 },
-	 {
-	     type        => "procedure"                                                                                                       ,
-	     name        => "walkTreeUnderConstruction"                                                                                       ,
-	     function    => "treeNodeWalkTreeUnderConstruction"                                                                               ,
-	     description => "Return a pointer to the next node when performing a walk of a tree under construction."                          ,
-	     returnType  => "\\void"                                                                                                          ,
-	     arguments   => "\\textcolor{red}{\\textless *type(treeNode)\\textgreater} nextNode\\arginout"
-	 },
-	 {
-	     type        => "procedure"                                                                                                       ,
-	     name        => "walkTreeWithSatellites"                                                                                          ,
-	     function    => "treeNodeWalkTreeWithSatellites"                                                                                  ,
-	     description => "Return a pointer to the next node when performing a walk of the entire tree, including satellites."              ,
-	     returnType  => "\\void"                                                                                                          ,
-	     arguments   => ""
-	 },
-	 {
-	     type        => "procedure"                                                                                                       ,
-	     name        => "destroyBranch"                                                                                                   ,
-	     function    => "treeNodeDestroyBranch"                                                                                           ,
-	     description => "Destroy a branch of a merger tree rooted at this node."                                                          ,
-	     returnType  => "\\void"                                                                                                          ,
-	     arguments   => ""
-	 },
-	 {
-	     type        => "procedure"                                                                                                       ,
-	     name        => "attachEvent"                                                                                                     ,
-	     function    => "Tree_Node_Attach_Event"                                                                                          ,
-	     description => "Attach a {\\normalfont \\ttfamily nodeEvent} object to this node."                                               ,
-	     returnType  => "\\void"                                                      ,
-	     arguments   => "\\textcolor{red}{\\textless *class(nodeEvent)\\textgreater} newEvent\\arginout"
-	 },
-	 {
-	     type        => "procedure"                                                                                                       ,
-	     name        => "removePairedEvent"                                                                                               ,
-	     function    => "Tree_Node_Remove_Paired_Event"                                                                                   ,
-	     description => "Remove a paired {\\normalfont \\ttfamily nodeEvent} from this node."                                             ,
-	     returnType  => "\\void"                                                                                                          ,
-	     arguments   => "\\textcolor{red}{\\textless class(nodeEvent)\\textgreater} event\\argin"
-	 }
-	);
-    # Add data content.
-    my @dataContent =
-	(
-	 {
-	     intrinsic  => "integer",
-	     type       => "kind=kind_int8",
-	     variables  => [ "indexValue", "uniqueIdValue" ]
-	 },
-	 {
-	     intrinsic  => "double precision",
-	     variables  => [ "timeStepValue" ]
-	 },
-	 {
-	     intrinsic  => "type",
-	     type       => "treeNode",
-	     attributes => [ "pointer", "public" ],
-	     variables  => [ "parent", "firstChild", "sibling", "firstSatellite", "mergeTarget", "firstMergee", "siblingMergee", "formationNode" ]
-	 },
-	 {
-	     intrinsic  => "logical",
-	     attributes => [ "public" ],
-	     variables  => [ "isPhysicallyPlausible" ]
-	 },
-	 {
-	     intrinsic  => "class",
-	     type       => "nodeEvent",
-	     attributes => [ "public", "pointer" ],
-	     variables  => [ "event" ]
-	 },
-	 {
-	     intrinsic  => "type",
-	     type       => "mergerTree",
-	     attributes => [ "public", "pointer" ],
-	     variables  => [ "hostTree" ]
-	 }
-	);
-    foreach ( @{$buildData->{'componentClassList'}} ) {
->>>>>>> b0eb5c3f
 	push(
 	    @dataContent,
 	    {
@@ -1394,23 +861,7 @@
 	     type       => "varying_string",
 	     variables  => [ "methodSelection", "message" ]
 	 }
-<<<<<<< HEAD
-	);
-    foreach my $componentClass ( @{$build->{'componentClassList'}} ) {
-    	foreach my $implementationName ( @{$build->{'componentClasses'}->{$componentClass}->{'members'}} ) {
-	    my $fullName = ucfirst($componentClass).ucfirst($implementationName);
-	    push(
-		@dataContent,
-		{
-		    intrinsic  => "type",
-		    type       => "nodeComponent".$fullName,
-		    variables  => [ "default".$fullName."Component" ]
-		}
-		);
-    	}
-    }
-=======
->>>>>>> b0eb5c3f
+	);
     $functionCode .= &Fortran_Utils::Format_Variable_Defintions(\@dataContent)."\n";
     # Check for already initialized.
     $functionCode .= "   if (.not.moduleIsInitialized) then\n";
@@ -1444,17 +895,10 @@
     	$functionCode .= "       call Get_Input_Parameter('treeNodeMethod".&Utils::padClass(ucfirst($componentClass)."'",[1,0]).",methodSelection,defaultValue='".&Utils::padImplementation($defaultMethod."'",[1,0]).")\n";
     	foreach my $implementationName ( @{$build->{'componentClasses'}->{$componentClass}->{'members'}} ) {
     	    my $fullName  = ucfirst($componentClass).ucfirst($implementationName);
-<<<<<<< HEAD
 	    my $component = $build->{'components'}->{$fullName};
     	    $functionCode .= "       if (methodSelection == '".&Utils::padImplementation($implementationName."'",[1,0]).") then\n";
-	    $functionCode .= "          allocate(default".&Utils::padClass(ucfirst($componentClass)."Component",[9,0]).",source=default".&Utils::padFullyQualified($fullName."Component",[9,0]).")\n";
+	    $functionCode .= "          allocate(nodeComponent".&Utils::padFullyQualified($fullName,[0,0])." :: default".&Utils::padClass(ucfirst($componentClass)."Component",[9,0]).")\n";
 	    $functionCode .= "          nodeComponent".&Utils::padFullyQualified($fullName."IsActive",[8,0])."=.true.\n";
-=======
-	    my $component = $buildData->{'components'}->{$fullName};
-    	    $functionCode .= "       if (methodSelection == '".padImplementation($implementationName."'",[1,0]).") then\n";
-	    $functionCode .= "          allocate(nodeComponent".padFullyQualified($fullName,[0,0])." :: default".padComponentClass(ucfirst($componentClass)."Component",[9,0]).")\n";
-	    $functionCode .= "          nodeComponent".padFullyQualified($fullName."IsActive",[8,0])."=.true.\n";
->>>>>>> b0eb5c3f
 	    until ( $fullName eq "" ) {
 		if ( exists($build->{'components'}->{$fullName}->{'extends'}) ) {
 		    $fullName = ucfirst($build->{'components'}->{$fullName}->{'extends'}->{'class'}).ucfirst($build->{'components'}->{$fullName}->{'extends'}->{'name'});
@@ -2622,19 +2066,12 @@
 	unless ( $component->{'name'} eq "null" ) {
 	    $fileUsed = 1;
 	    # Dump the parent type if necessary.
-<<<<<<< HEAD
-	    $functionCode .= "    call self%nodeComponent".ucfirst($component->{'extends'}->{'class'}).ucfirst($component->{'extends'}->{'name'})."%dumpXML(fileHandle)\n"
-		if ( exists($component->{'extends'}) );
-	    $functionCode .= "    write (fileHandle,'(a)') '  <".$component->{'class'}." type=\"".$component->{'name'}."\">'\n";
-	    foreach my $propertyName ( &ExtraUtils::sortedKeys($component->{'properties'}->{'property'}) ) {
-=======
 	    if ( exists($component->{'extends'}) ) {
 		$functionBody .= "    call self%nodeComponent".ucfirst($component->{'extends'}->{'class'}).ucfirst($component->{'extends'}->{'name'})."%dumpXML(fileHandle)\n";
 		$selfUsed = 1;
 	    }
 	    $functionBody .= "    write (fileHandle,'(a)') '  <".$component->{'class'}." type=\"".$component->{'name'}."\">'\n";
-	    foreach my $propertyName ( keys(%{$component->{'properties'}->{'property'}}) ) {
->>>>>>> b0eb5c3f
+            foreach my $propertyName ( &ExtraUtils::sortedKeys($component->{'properties'}->{'property'}) ) {
 		my $property = $component->{'properties'}->{'property'}->{$propertyName};
 		# Check if this property has any linked data in this component.
 		if ( exists($property->{'linkedData'}) ) {
@@ -2642,23 +2079,9 @@
 		    my $linkedDataName = $property->{'linkedData'};
 		    my $linkedData     = $component->{'content'}->{'data'}->{$linkedDataName};
 		    if ( $linkedData->{'rank'} == 0 ) {
-<<<<<<< HEAD
 			if (&Utils::isIntrinsic($linkedData->{'type'})) {
 			    (my $typeFormat = $formatLabel{$linkedData->{'type'}}) =~ s/^\'\((.*)\)\'$/$1/g;
-			    $functionCode .= "    write (fileHandle,'(a,".$typeFormat.",a)') '   <".$propertyName.">',self%".&Utils::padLinkedData($linkedDataName,[0,0]).",'</".$propertyName.">'\n";
-=======
-			if (
-			    $linkedData->{'type'} eq "double"
-			    ||
-			    $linkedData->{'type'} eq "integer"
-			    ||
-			    $linkedData->{'type'} eq "longInteger"
-			    ||
-			    $linkedData->{'type'} eq "logical"  
-			    ) {
-				(my $typeFormat = $formatLabel{$linkedData->{'type'}}) =~ s/^\'\((.*)\)\'$/$1/g;
-				$functionBody .= "    write (fileHandle,'(a,".$typeFormat.",a)') '   <".$propertyName.">',self%".padLinkedData($linkedDataName,[0,0]).",'</".$propertyName.">'\n";
->>>>>>> b0eb5c3f
+				$functionBody .= "    write (fileHandle,'(a,".$typeFormat.",a)') '   <".$propertyName.">',self%".&Utils::padLinkedData($linkedDataName,[0,0]).",'</".$propertyName.">'\n";
 			}
 			else {
 			    $functionBody .= "    write (fileHandle,'(a)') '   <".$propertyName.">'\n";
@@ -2681,11 +2104,7 @@
 		} elsif ( $property->{'attributes'}->{'isVirtual'} && $property->{'rank'} == 0 ) {
 		    if (&Utils::isIntrinsic($property->{'type'})) {
 			(my $typeFormat = $formatLabel{$property->{'type'}}) =~ s/^\'\((.*)\)\'$/$1/g;
-<<<<<<< HEAD
-			$functionCode .= "    write (fileHandle,'(a,".$typeFormat.",a)') '   <".$propertyName.">',self%".&Utils::padImplementationPropertyName($propertyName,[0,0])."(),'</".$propertyName.">'\n";
-=======
-			$functionBody .= "    write (fileHandle,'(a,".$typeFormat.",a)') '   <".$propertyName.">',self%".padImplementationProperty($propertyName,[0,0])."(),'</".$propertyName.">'\n";
->>>>>>> b0eb5c3f
+			$functionBody .= "    write (fileHandle,'(a,".$typeFormat.",a)') '   <".$propertyName.">',self%".&Utils::padImplementationPropertyName($propertyName,[0,0])."(),'</".$propertyName.">'\n";
 		    }
 		}
 	    }
@@ -2755,18 +2174,12 @@
 	$fileUsed     = 0;	
 	unless ( $component->{'name'} eq "null" ) {
 	    # Dump the parent type if necessary.
-<<<<<<< HEAD
-	    $functionCode .= "    call self%nodeComponent".ucfirst($component->{'extends'}->{'class'}).ucfirst($component->{'extends'}->{'name'})."%dumpRaw(fileHandle)\n"
-		if ( exists($component->{'extends'}) );
-	    foreach my $propertyName ( &ExtraUtils::sortedKeys($component->{'properties'}->{'property'}) ) {
-=======
 	    if ( exists($component->{'extends'}) ) {
 		$functionBody .= "    call self%nodeComponent".ucfirst($component->{'extends'}->{'class'}).ucfirst($component->{'extends'}->{'name'})."%dumpRaw(fileHandle)\n";
 		$selfUsed = 1;
 		$fileUsed = 1;
 	    }
-	    foreach my $propertyName ( keys(%{$component->{'properties'}->{'property'}}) ) {
->>>>>>> b0eb5c3f
+	    foreach my $propertyName ( &ExtraUtils::sortedKeys($component->{'properties'}->{'property'}) ) {
 		my $property = $component->{'properties'}->{'property'}->{$propertyName};
 		# Check if this property has any linked data in this component.
 		if ( exists($property->{'linkedData'}) ) {
@@ -2775,49 +2188,19 @@
 		    my $linkedDataName = $property->{'linkedData'};
 		    my $linkedData     = $component->{'content'}->{'data'}->{$linkedDataName};
 		    if ( $linkedData->{'rank'} == 0 ) {
-<<<<<<< HEAD
 			if (&Utils::isIntrinsic($linkedData->{'type'})) {
 			    $functionCode .= "    write (fileHandle) self%".&Utils::padLinkedData($linkedDataName,[0,0])."\n";
+			    $functionBody .= "    write (fileHandle) self%".&Utils::padLinkedData($linkedDataName,[0,0])."\n";
 			}
 			else {
-			    $functionCode .= "    call self%".&Utils::padLinkedData($linkedDataName,[0,0])."%dumpRaw(fileHandle)\n";
-			}
-		    } elsif ( $linkedData->{'rank'} == 1 ) {
-			$functionCode .= "    write (fileHandle) allocated(self%".$linkedDataName.")\n";
-			$functionCode .= "    if (allocated(self%".$linkedDataName.")) then\n";
-			$functionCode .= "       write (fileHandle) size(self%".$linkedDataName.")\n";
-			if (&Utils::isIntrinsic($linkedData->{'type'})) {
-			    $functionCode .= "      write (fileHandle) self%".$linkedDataName."\n";
-=======
-			if (
-			    $linkedData->{'type'} eq "double"
-			    ||
-			    $linkedData->{'type'} eq "integer"
-			    ||
-			    $linkedData->{'type'} eq "longInteger"
-			    ||
-			    $linkedData->{'type'} eq "logical"
-			    ) {
-			    $functionBody .= "    write (fileHandle) self%".padLinkedData($linkedDataName,[0,0])."\n";
-			}
-			else {
-			    $functionBody .= "    call self%".padLinkedData($linkedDataName,[0,0])."%dumpRaw(fileHandle)\n";
+			    $functionBody .= "    call self%".&Utils::padLinkedData($linkedDataName,[0,0])."%dumpRaw(fileHandle)\n";
 			}
 		    } elsif ( $linkedData->{'rank'} == 1 ) {
 			$functionBody .= "    write (fileHandle) allocated(self%".$linkedDataName.")\n";
 			$functionBody .= "    if (allocated(self%".$linkedDataName.")) then\n";
 			$functionBody .= "       write (fileHandle) size(self%".$linkedDataName.")\n";
-			if (
-			    $linkedData->{'type'} eq "double"
-			    ||
-			    $linkedData->{'type'} eq "integer"
-			    ||
-			    $linkedData->{'type'} eq "longInteger"
-			    ||
-			    $linkedData->{'type'} eq "logical"
-			    ) {
+			if (&Utils::isIntrinsic($linkedData->{'type'})) {
 			    $functionBody .= "      write (fileHandle) self%".$linkedDataName."\n";
->>>>>>> b0eb5c3f
 			}
 			else {
 			    $functionBody .= "       do i=1,size(self%".$linkedDataName.")\n";
@@ -2911,18 +2294,12 @@
 	$functionBody = "";
 	unless ( $component->{'name'} eq "null" ) {
 	    # Dump the parent type if necessary.
-<<<<<<< HEAD
-	    $functionCode .= "    call self%nodeComponent".ucfirst($component->{'extends'}->{'class'}).ucfirst($component->{'extends'}->{'name'})."%readRaw(fileHandle)\n"
-		if ( exists($component->{'extends'}) );
-	    foreach my $propertyName ( &ExtraUtils::sortedKeys($component->{'properties'}->{'property'}) ) {
-=======
 	    if ( exists($component->{'extends'}) ) {
 		$functionBody .= "    call self%nodeComponent".ucfirst($component->{'extends'}->{'class'}).ucfirst($component->{'extends'}->{'name'})."%readRaw(fileHandle)\n";
 		$selfUsed = 1;
 		$fileUsed = 1;
 	    }
-	    foreach my $propertyName ( keys(%{$component->{'properties'}->{'property'}}) ) {
->>>>>>> b0eb5c3f
+            foreach my $propertyName ( &ExtraUtils::sortedKeys($component->{'properties'}->{'property'}) ) {
 		my $property = $component->{'properties'}->{'property'}->{$propertyName};
 		# Check if this property has any linked data in this component.
 		if ( exists($property->{'linkedData'}) ) {
@@ -2931,50 +2308,18 @@
 		    my $linkedDataName = $property->{'linkedData'};
 		    my $linkedData     = $component->{'content'}->{'data'}->{$linkedDataName};
 		    if ( $linkedData->{'rank'} == 0 ) {
-<<<<<<< HEAD
 			if (&Utils::isIntrinsic($linkedData->{'type'})) {
-			    $functionCode .= "    read (fileHandle) self%".&Utils::padLinkedData($linkedDataName,[0,0])."\n";
+			    $functionBody .= "    read (fileHandle) self%".&Utils::padLinkedData($linkedDataName,[0,0])."\n";
 			} else {
-			    $functionCode .= "    call self%".&Utils::padLinkedData($linkedDataName,[0,0])."%readRaw(fileHandle)\n";
-			}
-		    } elsif ( $linkedData->{'rank'} == 1 ) {
-			$functionCode .= "    read (fileHandle) isAllocated\n";
-			$functionCode .= "    if (isAllocated) then\n";
-			$functionCode .= "       read (fileHandle) arraySize\n";
-			if (&Utils::isIntrinsic($linkedData->{'type'})) {
-			    $functionCode .= "      call Alloc_Array(self%".$linkedDataName.",[arraySize])\n";
-			    $functionCode .= "      read (fileHandle) self%".$linkedDataName."\n";
-=======
-			if (
-			    $linkedData->{'type'} eq "double"
-			    ||
-			    $linkedData->{'type'} eq "integer"
-			    ||
-			    $linkedData->{'type'} eq "longInteger"
-			    ||
-			    $linkedData->{'type'} eq "logical"
-			    ) {
-			    $functionBody .= "    read (fileHandle) self%".padLinkedData($linkedDataName,[0,0])."\n";
-			}
-			else {
-			    $functionBody .= "    call self%".padLinkedData($linkedDataName,[0,0])."%readRaw(fileHandle)\n";
+			    $functionBody .= "    call self%".&Utils::padLinkedData($linkedDataName,[0,0])."%readRaw(fileHandle)\n";
 			}
 		    } elsif ( $linkedData->{'rank'} == 1 ) {
 			$functionBody .= "    read (fileHandle) isAllocated\n";
 			$functionBody .= "    if (isAllocated) then\n";
 			$functionBody .= "       read (fileHandle) arraySize\n";
-			if (
-			    $linkedData->{'type'} eq "double"
-			    ||
-			    $linkedData->{'type'} eq "integer"
-			    ||
-			    $linkedData->{'type'} eq "longInteger"
-			    ||
-			    $linkedData->{'type'} eq "logical"
-			    ) {
+			if (&Utils::isIntrinsic($linkedData->{'type'})) {
 			    $functionBody .= "      call Alloc_Array(self%".$linkedDataName.",[arraySize])\n";
 			    $functionBody .= "      read (fileHandle) self%".$linkedDataName."\n";
->>>>>>> b0eb5c3f
 			}
 			else {
 			    $functionBody .= "       allocate(self%".$linkedDataName."(arraySize))\n";
@@ -3109,14 +2454,9 @@
 		$selfUsed = 1;
 	    }
 	}
-<<<<<<< HEAD
 	foreach my $requiredComponent ( &ExtraUtils::sortedKeys(\%requiredComponents) ) {
-	    $functionCode .= "     self".$requiredComponent."Component => self%hostNode%".lc($requiredComponent)."()\n";
-=======
-	foreach my $requiredComponent ( keys(%requiredComponents) ) {
 	    $functionBody .= "     self".$requiredComponent."Component => self%hostNode%".lc($requiredComponent)."()\n";
 	    $selfUsed = 1;
->>>>>>> b0eb5c3f
 	}
 	$functionBody .= $initializeCode;
 	$functionBody .= "    return\n";
@@ -3648,30 +2988,15 @@
 			my $linkedData     = $component->{'content'}->{'data'}->{$linkedDataName};
 			$rank   = $linkedData->{'rank'};
 			$type   = $linkedData->{'type'};
-<<<<<<< HEAD
-			$object = "self%".$linkedDataName;
 		    } elsif ( $property->{'attributes'}->{'isVirtual'} && $property->{'attributes'}->{'isGettable'} ) {
-=======
-		    } elsif ( $property->{'isVirtual'} eq "true" && $property->{'attributes'}->{'isGettable'} eq "true" ) {
->>>>>>> b0eb5c3f
 			$rank = $property->{'rank'};
 			$type = $property->{'type'};
 		    } else {
 			die("Generate_Implementation_Output_Functions(): can not output [".$propertyName."]");
 		    }		   
 		    # Increment the counters.
-<<<<<<< HEAD
 		    if (&Utils::isOutputIntrinsic($type)) {
-=======
-		    if (
-			$type eq "double"
-			||
-			$type eq "integer"
-			||
-			$type eq "longInteger"
-			) {
 			$typeUsed{$typeMap{$type}} = 1;
->>>>>>> b0eb5c3f
 			if ( $rank == 0 ) {
 			    if ( exists($property->{'output'}->{'condition'}) ) {
 				my $condition = $property->{'output'}->{'condition'};
@@ -3830,14 +3155,8 @@
 	$functionCode .= &Fortran_Utils::Format_Variable_Defintions(\@dataContent)."\n";
 	my $functionBody = "";
 	# If this component is an extension, first call on the extended type.
-<<<<<<< HEAD
 	if ( exists($build->{'components'}->{$componentID}->{'extends'}) ) {
 	    my $extends = $build->{'components'}->{$componentID}->{'extends'};
-	    $functionCode .= "    call self%nodeComponent".ucfirst($extends->{'class'}).ucfirst($extends->{'name'})."%nameFromIndex(count,name)\n";
-	    $functionCode .= "    if (count <= 0) return\n";
-=======
-	if ( exists($buildData->{'components'}->{$componentID}->{'extends'}) ) {
-	    my $extends = $buildData->{'components'}->{$componentID}->{'extends'};
 	    $functionBody .= "    call self%nodeComponent".ucfirst($extends->{'class'}).ucfirst($extends->{'name'})."%nameFromIndex(count,name)\n";
 	    $functionBody .= "    if (count <= 0) then\n";
 	    $functionBody .= "       name='?'\n";	    
@@ -3845,7 +3164,6 @@
 	    $functionBody .= "    end if\n";
 	    $selfUsed  = 1;
 	    $countUsed = 1;
->>>>>>> b0eb5c3f
 	}
 	# Iterate over properties.
 	foreach my $propertyName ( &ExtraUtils::sortedKeys($component->{'properties'}->{'property'}) ) {
@@ -3855,30 +3173,19 @@
 		# For each linked datum count if necessary.
 		my $linkedDataName = $property->{'linkedData'};
 		my $linkedData     = $component->{'content'}->{'data'}->{$linkedDataName};
-<<<<<<< HEAD
 		if ( $linkedData->{'isEvolvable'} ) {
-=======
-		if ( $linkedData->{'isEvolvable'} eq "true" ) {
 		    $countUsed = 1;
->>>>>>> b0eb5c3f
 		    if ( $linkedData->{'rank'} == 0 ) {
 			if ( $linkedData->{'type'} eq "double" ) {
 			    $functionBody .= "    count=count-1\n";
 			}
 			else {
-<<<<<<< HEAD
-			    $functionCode .= "    count=count-self%".&Utils::padLinkedData($linkedDataName,[0,0])."%serializeCount()\n";
-			}
-		    } else {
-			$functionCode .= "    if (allocated(self%".&Utils::padLinkedData($linkedDataName,[0,0]).")) count=count-size(self%".&Utils::padLinkedData($linkedDataName,[0,0]).")\n";
-=======
-			    $functionBody .= "    count=count-self%".padLinkedData($linkedDataName,[0,0])."%serializeCount()\n";
+			    $functionBody .= "    count=count-self%".&Utils::padLinkedData($linkedDataName,[0,0])."%serializeCount()\n";
 			    $selfUsed  = 1;
 			}
 		    } else {
-			$functionBody .= "    if (allocated(self%".padLinkedData($linkedDataName,[0,0]).")) count=count-size(self%".padLinkedData($linkedDataName,[0,0]).")\n";
+			$functionBody .= "    if (allocated(self%".&Utils::padLinkedData($linkedDataName,[0,0]).")) count=count-size(self%".&Utils::padLinkedData($linkedDataName,[0,0]).")\n";
 			$selfUsed  = 1;
->>>>>>> b0eb5c3f
 		    }
 		    $functionBody .= "    if (count <= 0) then\n";
 		    $functionBody .= "      name='".$component->{'class'}.":".$component->{'name'}.":".$propertyName."'\n";
@@ -3978,18 +3285,11 @@
 	my $functionBody = "";
 	my $selfUsed = 0;
 	# If this component is an extension, get the count of the extended type.
-<<<<<<< HEAD
-	$functionCode .= "    Node_Component_".ucfirst($componentID)."_Count=";
+	$functionBody .= "    Node_Component_".ucfirst($componentID)."_Count=";
 	if ( exists($build->{'components'}->{$componentID}->{'extends'}) ) {
 	    my $extends = $build->{'components'}->{$componentID}->{'extends'};
-	    $functionCode .= "self%nodeComponent".ucfirst($extends->{'class'}).ucfirst($extends->{'name'})."%serializeCount()\n";
-=======
-	$functionBody .= "    Node_Component_".ucfirst($componentID)."_Count=";
-	if ( exists($buildData->{'components'}->{$componentID}->{'extends'}) ) {
-	    my $extends = $buildData->{'components'}->{$componentID}->{'extends'};
 	    $functionBody .= "self%nodeComponent".ucfirst($extends->{'class'}).ucfirst($extends->{'name'})."%serializeCount()\n";
 	    $selfUsed = 1;
->>>>>>> b0eb5c3f
 	} else {
 	    $functionBody .= "0\n";
 	}
@@ -4009,19 +3309,12 @@
 			    ++$scalarPropertyCount;
 			}
 			else {
-<<<<<<< HEAD
-			    $functionCode .= "    Node_Component_".ucfirst($componentID)."_Count=Node_Component_".ucfirst($componentID)."_Count+self%".&Utils::padLinkedData($linkedDataName,[0,0])."%serializeCount()\n";
-			}
-		    } else {
-			$functionCode .= "    if (allocated(self%".&Utils::padLinkedData($linkedDataName,[0,0]).")) Node_Component_".ucfirst($componentID)."_Count=Node_Component_".ucfirst($componentID)."_Count+size(self%".&Utils::padLinkedData($linkedDataName,[0,0]).")\n";
-=======
-			    $functionBody .= "    Node_Component_".ucfirst($componentID)."_Count=Node_Component_".ucfirst($componentID)."_Count+self%".padLinkedData($linkedDataName,[0,0])."%serializeCount()\n";
+			    $functionBody .= "    Node_Component_".ucfirst($componentID)."_Count=Node_Component_".ucfirst($componentID)."_Count+self%".&Utils::padLinkedData($linkedDataName,[0,0])."%serializeCount()\n";
 			    $selfUsed = 1;
 			}
 		    } else {
-			$functionBody .= "    if (allocated(self%".padLinkedData($linkedDataName,[0,0]).")) Node_Component_".ucfirst($componentID)."_Count=Node_Component_".ucfirst($componentID)."_Count+size(self%".padLinkedData($linkedDataName,[0,0]).")\n";
-			    $selfUsed = 1;
->>>>>>> b0eb5c3f
+			$functionBody .= "    if (allocated(self%".&Utils::padLinkedData($linkedDataName,[0,0]).")) Node_Component_".ucfirst($componentID)."_Count=Node_Component_".ucfirst($componentID)."_Count+size(self%".&Utils::padLinkedData($linkedDataName,[0,0]).")\n";
+			$selfUsed = 1;
 		    }
 		}
 	    }
@@ -4085,13 +3378,9 @@
 	    if ( exists($property->{'linkedData'}) ) {
 		my $linkedDataName = $property->{'linkedData'};
 		my $linkedData     = $component->{'content'}->{'data'}->{$linkedDataName};
-<<<<<<< HEAD
 		if ( $linkedData->{'isEvolvable'} ) {
-=======
-		if ( $linkedData->{'isEvolvable'} eq "true" ) {
 		    $arrayUsed = 1;
 		    $selfUsed  = 1;
->>>>>>> b0eb5c3f
 		    if ( $linkedData->{'rank'} == 0 ) {
 			if ( $linkedData->{'type'} eq "double" ) {
 			    $serializationCode .= "    write (0,*) 'DEBUG -> Node_Component_".ucfirst($componentID)."_Serialize_Values -> ".$linkedDataName."',offset,size(array)\n"
@@ -4194,13 +3483,9 @@
 		# For each linked datum count if necessary.
 		my $linkedDataName = $property->{'linkedData'};
 		my $linkedData     = $component->{'content'}->{'data'}->{$linkedDataName};
-<<<<<<< HEAD
 		if ( $linkedData->{'isEvolvable'} ) {
-=======
-		if ( $linkedData->{'isEvolvable'} eq "true" ) {
 		    $arrayUsed = 1;
 		    $selfUsed  = 1;
->>>>>>> b0eb5c3f
 		    if ( $linkedData->{'rank'} == 0 ) {
 			if ( $linkedData->{'type'} eq  "double" ) {
 			    $deserializationCode .= "    self%".&Utils::padLinkedData($linkedDataName,[0,0])."=array(offset)\n";
@@ -4411,35 +3696,22 @@
 	$functionCode .= &Fortran_Utils::Format_Variable_Defintions(\@dataContent)."\n";
 	my $functionBody = "";
 	# If this component is an extension, compute offsets of the extended type.
-<<<<<<< HEAD
 	if ( exists($build->{'components'}->{$componentID}->{'extends'}) ) {
 	    my $extends = $build->{'components'}->{$componentID}->{'extends'};
-	    $functionCode .= "call self%nodeComponent".ucfirst($extends->{'class'}).ucfirst($extends->{'name'})."%serializationOffsets(count)\n";
-	}
-	# Iterate over properties.
-	foreach my $propertyName ( &ExtraUtils::sortedKeys($component->{'properties'}->{'property'}) ) {
-=======
-	if ( exists($buildData->{'components'}->{$componentID}->{'extends'}) ) {
-	    my $extends = $buildData->{'components'}->{$componentID}->{'extends'};
 	    $functionBody .= "call self%nodeComponent".ucfirst($extends->{'class'}).ucfirst($extends->{'name'})."%serializationOffsets(count)\n";
 	}
 	# Iterate over properties.
 	my $countUsed = 0;
-	my $selfUsed  = 0;
-	foreach my $propertyName ( keys(%{$component->{'properties'}->{'property'}}) ) {
->>>>>>> b0eb5c3f
+	my $selfUsed  =0;
+	foreach my $propertyName ( &ExtraUtils::sortedKeys($component->{'properties'}->{'property'}) ) {
 	    my $property = $component->{'properties'}->{'property'}->{$propertyName};
    	    # Check if this property has any linked data in this component.
 	    if ( exists($property->{'linkedData'}) ) {
 		# For each linked datum count if necessary.
 		my $linkedDataName = $property->{'linkedData'};
 		my $linkedData     = $component->{'content'}->{'data'}->{$linkedDataName};
-<<<<<<< HEAD
 		if ( $linkedData->{'isEvolvable'} ) {
-=======
-		if ( $linkedData->{'isEvolvable'} eq "true" ) {
 		    $countUsed = 1;
->>>>>>> b0eb5c3f
 		    my $offsetName = &offsetName($componentID,$propertyName);
 		    $functionBody .= "    ".$offsetName."=count+1\n";
 		    if ( $linkedData->{'rank'} == 0 ) {
@@ -4447,19 +3719,12 @@
 			    $functionBody .= "    count=count+1\n";
 			}
 			else {
-<<<<<<< HEAD
-			    $functionCode .= "    count=count+self%".&Utils::padLinkedData($linkedDataName,[0,0])."%serializeCount()\n";
-			}
-		    } else {
-			$functionCode .= "    if (allocated(self%".&Utils::padLinkedData($linkedDataName,[0,0]).")) count=count+size(self%".&Utils::padLinkedData($linkedDataName,[0,0]).")\n";
-=======
 			    $selfUsed = 1;
-			    $functionBody .= "    count=count+self%".padLinkedData($linkedDataName,[0,0])."%serializeCount()\n";
+			    $functionBody .= "    count=count+self%".&Utils::padLinkedData($linkedDataName,[0,0])."%serializeCount()\n";
 			}
 		    } else {
 			$selfUsed = 1;
-			$functionBody .= "    if (allocated(self%".padLinkedData($linkedDataName,[0,0]).")) count=count+size(self%".padLinkedData($linkedDataName,[0,0]).")\n";
->>>>>>> b0eb5c3f
+			$functionBody .= "    if (allocated(self%".&Utils::padLinkedData($linkedDataName,[0,0]).")) count=count+size(self%".&Utils::padLinkedData($linkedDataName,[0,0]).")\n";
 		    }
 		}
 	    }
@@ -4634,44 +3899,16 @@
 	     }
 	    );
 	# Generate function to create component via an interrupt.
-<<<<<<< HEAD
-   	$functionCode  = "  subroutine ".$componentClassName."CreateByInterrupt(self)\n";
-	$functionCode .= "    !% Create the {\\normalfont \\ttfamily ".$componentClassName."} component of {\\normalfont \\ttfamily self} via an interrupt.\n";
-    	$functionCode .= "    implicit none\n";
-	$functionCode .= &Fortran_Utils::Format_Variable_Defintions(\@dataContent)."\n";
-	$functionCode .= "    ".$componentClassName." => self%".$componentClassName."(autoCreate=.true.)\n";
-	# Loop over instances of this class, and call custom create routines if necessary.
-	my $foundCreateFunctions = 0;
-    	foreach my $componentName ( @{$build->{'componentClasses'}->{$componentClassName}->{'members'}} ) {
-	    my $componentID = ucfirst($componentClassName).ucfirst($componentName);
-	    my $component = $build->{'components'}->{$componentID};
-	    if ( exists($component->{'createFunction'}) ) {
-		if ( $foundCreateFunctions == 0 ) {
-		    $functionCode .= "    select type (".$componentClassName.")\n";
-		    $foundCreateFunctions = 1;
-		}
-		$functionCode .= "    type is (nodeComponent".&Utils::padFullyQualified(ucfirst($componentID),[0,0]).")\n";
-		my $createFunction = $component->{'createFunction'};
-		$createFunction = $component->{'createFunction'}->{'content'}
-		if ( exists($component->{'createFunction'}->{'content'}) );
-		$createFunction = $componentID."CreateFunction"
-		    if (
-			exists($component->{'createFunction'}->{'isDeferred'})
-			&&
-			$component->{'createFunction'}->{'isDeferred'}
-		    );
-		$functionCode .= "       call ".$createFunction."(".$componentClassName.")\n";
-=======
 	my $createIfNeeded = 0;
 	# Iterate over component implementations.
-	foreach my $implementationName ( @{$buildData->{'componentClasses'}->{$componentClassName}->{'members'}} ) {
+	foreach my $implementationName ( @{$build->{'componentClasses'}->{$componentClassName}->{'members'}} ) {
 	    my $implementationID = ucfirst($componentClassName).ucfirst($implementationName);
-	    my $component = $buildData->{'components'}->{$implementationID};
+	    my $component = $build->{'components'}->{$implementationID};
 	    # Iterate over properties.
 	    foreach my $propertyName ( keys(%{$component->{'properties'}->{'property'}}) ) {
 		my $property = $component->{'properties'}->{'property'}->{$propertyName};
 		$createIfNeeded = 1
-		    if ( $property->{'attributes'}->{'createIfNeeded'} eq "true" );
+		    if ( $property->{'attributes'}->{'createIfNeeded'} );
 	    }
 	}
 	if ( $createIfNeeded ) {
@@ -4682,26 +3919,26 @@
 	    $functionCode .= "    ".$componentClassName." => self%".$componentClassName."(autoCreate=.true.)\n";
 	    # Loop over instances of this class, and call custom create routines if necessary.
 	    my $foundCreateFunctions = 0;
-	    foreach my $componentName ( @{$buildData->{'componentClasses'}->{$componentClassName}->{'members'}} ) {
+    	foreach my $componentName ( @{$build->{'componentClasses'}->{$componentClassName}->{'members'}} ) {
 		my $componentID = ucfirst($componentClassName).ucfirst($componentName);
-		my $component = $buildData->{'components'}->{$componentID};
+	    my $component = $build->{'components'}->{$componentID};
 		if ( exists($component->{'createFunction'}) ) {
 		    if ( $foundCreateFunctions == 0 ) {
 			$functionCode .= "    select type (".$componentClassName.")\n";
 			$foundCreateFunctions = 1;
 		    }
-		    $functionCode .= "    type is (nodeComponent".padFullyQualified(ucfirst($componentID),[0,0]).")\n";
+		$functionCode .= "    type is (nodeComponent".&Utils::padFullyQualified(ucfirst($componentID),[0,0]).")\n";
 		    my $createFunction = $component->{'createFunction'};
 		    $createFunction = $component->{'createFunction'}->{'content'}
 		    if ( exists($component->{'createFunction'}->{'content'}) );
 		    $createFunction = $componentID."CreateFunction"
 			if (
-			    exists($component->{'createFunction'}->{'isDeferred'}          ) &&
-			    $component->{'createFunction'}->{'isDeferred'} eq "true"
+			exists($component->{'createFunction'}->{'isDeferred'})
+			&&
+			$component->{'createFunction'}->{'isDeferred'}
 			);
 		    $functionCode .= "       call ".$createFunction."(".$componentClassName.")\n";
 		}
->>>>>>> b0eb5c3f
 	    }
 	    $functionCode .= "    end select\n"
 		unless ( $foundCreateFunctions == 0 );
@@ -4709,22 +3946,10 @@
 	    $functionCode .= "  end subroutine ".$componentClassName."CreateByInterrupt\n";
 	    # Insert into the function list.
 	    push(
-		@{$buildData->{'code'}->{'functions'}},
+	    @{$build->{'code'}->{'functions'}},
 		$functionCode
 		);
 	}
-<<<<<<< HEAD
-	$functionCode .= "    end select\n"
-	    unless ( $foundCreateFunctions == 0 );
-    	$functionCode .= "    return\n";
-    	$functionCode .= "  end subroutine ".$componentClassName."CreateByInterrupt\n";
-	# Insert into the function list.
-	push(
-	    @{$build->{'code'}->{'functions'}},
-	    $functionCode
-	    );
-=======
->>>>>>> b0eb5c3f
 	# If any create function is deferred, create a function to set it at runt time.
     	foreach my $componentName ( @{$build->{'componentClasses'}->{$componentClassName}->{'members'}} ) {
 	    my $componentID = ucfirst($componentClassName).ucfirst($componentName);
@@ -6013,7 +5238,7 @@
 		}
 		if ( exists($component->{'extends'}) ) {
 		    my $parentID = ucfirst($component->{'extends'}->{'class'}).ucfirst($component->{'extends'}->{'name'});
-		    $component = $buildData->{'components'}->{$parentID};
+		    $component = $build->{'components'}->{$parentID};
 		} else {
 		    undef($component);
 		}
@@ -6111,12 +5336,8 @@
 	$functionCode .= "     !% Returns the type for the ".$_." component.\n";
 	$functionCode .= "     implicit none\n";
 	$functionCode .= &Fortran_Utils::Format_Variable_Defintions(\@dataContent)."\n";
-<<<<<<< HEAD
+	$functionCode .= "     !GCC\$ attributes unused :: self\n";
 	$functionCode .= "     ".&Utils::padClass("Node_Component_".ucfirst($_)."_Type",[20,0])."='nodeComponent:".$_."'\n";
-=======
-	$functionCode .= "     !GCC\$ attributes unused :: self\n";
-	$functionCode .= "     ".padComponentClass("Node_Component_".ucfirst($_)."_Type",[20,0])."='nodeComponent:".$_."'\n";
->>>>>>> b0eb5c3f
 	$functionCode .= "     return\n";
 	$functionCode .= "  end function Node_Component_".ucfirst($_)."_Type\n\n";
 	# Insert into the function list.
@@ -6154,12 +5375,8 @@
 	$functionCode .= "    !% Returns the type for the ".$component->{'name'}." implementation of the ".$component->{'class'}." component.\n";
 	$functionCode .= "    implicit none\n";
 	$functionCode .= &Fortran_Utils::Format_Variable_Defintions(\@dataContent)."\n";
-<<<<<<< HEAD
+	$functionCode .= "    !GCC\$ attributes unused :: self\n";
 	$functionCode .= "    ".&Utils::padImplementationPropertyName("Node_Component_".ucfirst($componentName)."_Type",[20,0])."='nodeComponent:".$component->{'class'}.":".$component->{'name'}."'\n";
-=======
-	$functionCode .= "    !GCC\$ attributes unused :: self\n";
-	$functionCode .= "    ".padImplementationProperty("Node_Component_".ucfirst($componentName)."_Type",[20,0])."='nodeComponent:".$component->{'class'}.":".$component->{'name'}."'\n";
->>>>>>> b0eb5c3f
 	$functionCode .= "    return\n";
 	$functionCode .= "  end function Node_Component_".ucfirst($componentName)."_Type\n\n";
 	# Insert into the function list.
@@ -6503,12 +5720,8 @@
 	$functionCode .= "    use ISO_Varying_String\n";
 	$functionCode .= "    implicit none\n";
 	$functionCode .= &Fortran_Utils::Format_Variable_Defintions(\@dataContent)."\n";
-<<<<<<< HEAD
+	$functionCode .= "    !GCC\$ attributes unused :: self\n";
 	$functionCode .= "    call Galacticus_Display_Indent('".$componentClassName.": ".(" " x ($Utils::fullyQualifiedNameLengthMax-length($componentClassName)))."generic')\n";
-=======
-	$functionCode .= "    !GCC\$ attributes unused :: self\n";
-	$functionCode .= "    call Galacticus_Display_Indent('".$componentClassName.": ".(" " x ($fullyQualifiedNameLengthMax-length($componentClassName)))."generic')\n";
->>>>>>> b0eb5c3f
 	$functionCode .= "    call Galacticus_Display_Unindent('done')\n";
 	$functionCode .= "    return\n";
 	$functionCode .= "  end subroutine Node_Component_".ucfirst($componentClassName)."_Dump\n";
@@ -6866,9 +6079,6 @@
 	    foreach ( &ExtraUtils::sortedKeys(\%modulesRequired) );
 	$functionCode .= "    implicit none\n";
 	$functionCode .= &Fortran_Utils::Format_Variable_Defintions(\@dataContent)."\n";
-<<<<<<< HEAD
-	foreach my $componentName ( @{$build->{'componentClasses'}->{$componentClassName}->{'members'}} ) {
-=======
 	my $functionBody = "";
 	my $selfUsed     = 0;
 	my $instanceUsed = 0;
@@ -6878,8 +6088,7 @@
 	     integer => 0,
 	     double  => 0
 	    );
-	foreach my $componentName ( @{$buildData->{'componentClasses'}->{$componentClassName}->{'members'}} ) {
->>>>>>> b0eb5c3f
+        foreach my $componentName ( @{$build->{'componentClasses'}->{$componentClassName}->{'members'}} ) {
 	    # Get the component.
 	    my $componentID  = ucfirst($componentClassName).ucfirst($componentName);
 	    my $component    = $build->{'components'}->{$componentID};
@@ -6941,18 +6150,8 @@
 			die("Generate_Component_Class_Output_Functions(): output of rank>1 arrays not supported");
 		    }
 		    # Increment the counters.
-<<<<<<< HEAD
 		    if (&Utils::isOutputIntrinsic($type)) {
-=======
-		    if (
-			$type eq "double"
-			||
-			$type eq "integer"
-			||
-			$type eq "longInteger"
-			) {
 			$typeUsed{$typeMap{$type}} = 1;
->>>>>>> b0eb5c3f
 			if ( $rank == 0 ) {
 			    if ( exists($property->{'output'}->{'condition'}) ) {
 				my $condition = $property->{'output'}->{'condition'};
@@ -7081,13 +6280,9 @@
 	$functionCode .= "    implicit none\n";
 	$functionCode .= &Fortran_Utils::Format_Variable_Defintions(\@dataContent)."\n";
 	# Iterate over properties.
-<<<<<<< HEAD
-	foreach my $propertyName ( &ExtraUtils::sortedKeys($component->{'properties'}->{'property'}) ) {
-=======
 	my $selfUsed     = 0;
 	my $functionBody = "";
-	foreach my $propertyName ( keys(%{$component->{'properties'}->{'property'}}) ) {
->>>>>>> b0eb5c3f
+	foreach my $propertyName ( &ExtraUtils::sortedKeys($component->{'properties'}->{'property'}) ) {
 	    my $property = $component->{'properties'}->{'property'}->{$propertyName};
    	    # Check if this property has any linked data in this component.
 	    if ( exists($property->{'linkedData'}) ) {
@@ -7107,19 +6302,12 @@
 		    # Nothing to do in this case.
 		}
 		else {
-<<<<<<< HEAD
-		    $functionCode .= "    call self%".&Utils::padLinkedData($linkedDataName,[0,0])."%destroy()\n";
+		    $functionBody .= "    call self%".&Utils::padLinkedData($linkedDataName,[0,0])."%destroy()\n";
+		    $selfUsed = 1;
 		}
 		if ( $linkedData->{'rank'} > 0 ) {
 		    $functionCode .= "    if (allocated(self%".&Utils::padLinkedData($linkedDataName,[0,0]).")) call Dealloc_Array(self%".&Utils::padLinkedData($linkedDataName,[0,0]).")\n";
-=======
-		    $functionBody .= "    call self%".padLinkedData($linkedDataName,[0,0])."%destroy()\n";
 		    $selfUsed = 1;
-		}
-		if ( $linkedData->{'rank'} > 0 ) {
-		    $functionBody .= "    if (allocated(self%".padLinkedData($linkedDataName,[0,0]).")) call Dealloc_Array(self%".padLinkedData($linkedDataName,[0,0]).")\n";
-		    $selfUsed = 1;
->>>>>>> b0eb5c3f
 		}
 	    }
 	}
@@ -7153,12 +6341,8 @@
 	    # Get the null function definition.
 	    my $nullFunction = $componentClass->{$nullFunctionName};
 	    # Construct a datatype for this null function.
-<<<<<<< HEAD
 	    (my $dataDefinition, my $label) = &DataTypes::dataObjectDefinition($nullFunction,matchOnly => 1);
-=======
-	    (my $dataDefinition, my $label) = &Data_Object_Definition($nullFunction,matchOnly => 1);
 	    my $labelRaw = $label;
->>>>>>> b0eb5c3f
 	    # Build a label describing the intrinsic type of the data.
 	    my $intrinsicType = $dataDefinition->{'intrinsic'};
 	    $intrinsicType .= $dataDefinition->{'type'}
