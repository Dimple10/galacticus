--- conflicted
+++ resolved
@@ -117,33 +117,6 @@
     # Iterate over all functions, calling them with the build data object.
     &{$_}($build)
 	foreach (
-<<<<<<< HEAD
-=======
-	    # Construct null implementations for all component classes.
-	    \&Validate_Deferreds                                     ,
-	    # Construct null implementations for all component classes.
-	    \&Construct_Null_Components                              ,
-	    # Construct component class list and membership lists for all classes.
-	    \&Construct_Class_Membership                             ,
-	    # Distribute class default values to all members of a class.
-	    \&Distribute_Class_Defaults                              ,
-	    # Set defaults for unspecified attributes.
-	    \&Set_Default_Attributes                                 ,
-	    # Construct linked data for component properties.
-	    \&Construct_Linked_Data                                  ,
-	    # Generate the nodeComponent type.
-	    \&Generate_Node_Component_Type                           ,
-	    # Generate component class types.
-	    \&Generate_Component_Classes                             ,
-	    # Sort component implementations such that they will be defined after any component of which they are an extension.
-	    \&Sort_Implementations                                   ,
-	    # Generate implementation types.
-	    \&Generate_Implementations                               ,
-	    # Generate the treeNode object.
-	    \&Generate_Tree_Node_Object                              ,
-	    # Create the node event object.
-	    \&Generate_Node_Event_Objects                            ,
->>>>>>> 9328ea6c
 	    # Create an initialization method.
 	    \&Generate_Initialization_Function                       ,
 	    # Generate a finalization method.
@@ -685,11 +658,7 @@
 		$functionCode .= "  end ".$endType." ".$componentFunctionName."\n";
 		# Insert into the function list.
 		push(
-<<<<<<< HEAD
 		    @{$build->{'code'}->{'functions'}},
-=======
-		    @{$buildData->{'code'}->{'functions'}},
->>>>>>> 9328ea6c
 		    $functionCode
 		    );
 	    }
@@ -699,7 +668,6 @@
 
 sub Generate_Deferred_Procedure_Pointers {
     # Generate deferred procedure pointers.
-<<<<<<< HEAD
     my $build = shift;
     # Initialize record of pointers which have been created.
     my %createdPointers;
@@ -714,475 +682,6 @@
 	# Get the component class name.
 	my $componentClassName = $component->{'class'};
 	# Create pointer for deferred create functions.
-=======
-    my $buildData = shift;
-    # Initialize record of pointers which have been created.
-    my %createdPointers;
-    # Insert comment.
-    $buildData->{'content'} .= "  ! Procedure pointers for deferred custom functions.\n";
-    # Initialize data content.
-    my @dataContent;
-    # Iterate over component implementations.
-    foreach my $componentID ( @{$buildData->{'componentIdList'}} ) {
-	# Get the component.
-	my $component = $buildData->{'components'}->{$componentID};
-	# Get the component class name.
-	my $componentClassName = $component->{'class'};
-	# Create pointer for deferred create functions.
-	push(
-	    @dataContent,
-	    {
-		intrinsic  => "procedure",
-		type       => "",
-		attributes => [ "pointer" ],
-		variables  => [ $componentID."CreateFunction" ]
-	    }
-	    )
-	    if (
-		exists($component->{'createFunction'})
-		&&        $component->{'createFunction'}->{'isDeferred'} eq "true"
-	    );
-	# Iterate over properties.
-	foreach my $propertyName ( keys(%{$component->{'properties'}->{'property'}}) ) {
-	    my $property = $component->{'properties'}->{'property'}->{$propertyName};
-	    unless ( $property->{'attributes' }->{'isDeferred'} eq "" ) {
-		my $selfType = "generic";
-		$selfType = $component->{'class'}
-		   unless ( $property->{'attributes'}->{'bindsTo'} eq "top" );
-		(my $dataObject, my $label) = &Data_Object_Definition($property);
-		my $dataType = $label.$property->{'rank'};
-		# Determine where to attach.
-		my $attachTo = $componentID;
-		$attachTo = $componentClassName
-		    if ( $property->{'attributes'}->{'bindsTo'} eq "top" );
-		# Iterate over attributes.
-		foreach ( "get", "set", "rate" ) {		    
-		    # Determine function name.
-		    my $functionLabel = lcfirst($attachTo).ucfirst($propertyName).ucfirst($_);
-		    # Determine if this attribute is deferred and has not yet had a procedure pointer created.
-		    if (
-			$property->{'attributes' }->{'isDeferred'} =~ m/$_/ 
-			&& $property->{'attributes' }->{'is'.ucfirst($_).'table'} eq "true"
-			&& ! exists($createdPointers{$functionLabel})
-			) {
-			# Construct the template function.
-			my $template = $selfType."NullBinding".ucfirst($_).$dataType."InOut";
-			$template = lcfirst($componentID).ucfirst($propertyName).ucfirst($_)
-			    if ( $_ eq "get" );
-			# Generate the procedure pointer and a boolean to indicate if is has been attached.
-			push(
-			    @dataContent,
-			    {
-				intrinsic  => "procedure",
-				type       => $template,
-				attributes => [ "pointer" ],
-				variables  => [ $functionLabel."Deferred" ]
-			    },
-			    {
-				intrinsic  => "logical",
-				variables  => [ $functionLabel."IsAttachedValue=.false." ]
-			    },
-			    );
-			# Add the required null property to the list.
-			$buildData->{'nullProperties'}->{$selfType}->{$dataType."InOut"} =
-			{
-			    type   => $property->{'type'},
-			    rank   => $property->{'rank'},
-			    intent => "inout"
-			};
-			# Record that this procedure pointer has been created.
-			$createdPointers{$functionLabel} = 1;
-		    }		    
-		}
-	    }
-	}
-    }
-    # Insert data content.
-    $buildData->{'content'} .= &Fortran_Utils::Format_Variable_Defintions(\@dataContent, indent => 2)."\n";
-}
-
-sub Generate_Node_Event_Interface {
-    # Generate interace for node event tasks.
-    my $buildData = shift;
-    # Initialize data content.
-    my @dataContent = 
-	(
-	 {
-	     intrinsic  => "class",
-	     type       => "nodeEvent",
-	     attributes => [ "intent(in   )" ],
-	     variables  => [ "thisEvent" ]
-	 },
-	 {
-	     intrinsic  => "type",
-	     type       => "treeNode",
-	     attributes => [ "pointer", "intent(inout)" ],
-	     variables  => [ "thisNode" ]
-	 },
-	 {
-	     intrinsic  => "integer",
-	     attributes => [ "intent(inout)" ],
-	     variables  => [ "deadlockStatus" ]
-	 }
-	);
-    # Insert interface.
-    $buildData->{'content'} .= "  ! Interface for node event tasks.\n";
-    $buildData->{'content'} .= "  abstract interface\n";
-    $buildData->{'content'} .= "    logical function nodeEventTask(thisEvent,thisNode,deadlockStatus)\n";
-    $buildData->{'content'} .= "      import nodeEvent,treeNode\n";
-    $buildData->{'content'} .= &Fortran_Utils::Format_Variable_Defintions(\@dataContent, indent => 2)."\n";
-    $buildData->{'content'} .= "    end function nodeEventTask\n";
-    $buildData->{'content'} .= "  end interface\n";
-}
-
-sub Generate_Default_Component_Sources{
-    # Generate records of which component implementations are selected.
-    my $buildData = shift;
-    # Create a table.
-    my $recordTable = Text::Table->new(
-	{
-	    is_sep => 1,
-	    body   => "  class(nodeComponent"
-	},
-	{
-	    align  => "left"
-	},
-	{
-	    is_sep => 1,
-	    body   => "), allocatable, public :: default"
-	},
-	{
-	    align  => "left"
-	}
-	);
-    # Iterate over all component implementations.
-    foreach ( @{$buildData->{'componentClassList'}} ) {
-	$recordTable->add(ucfirst($_),ucfirst($_)."Component");
-    }
-    # Insert into the document.
-    $buildData->{'content'} .= "  ! Objects that will record which type of each component is to be used by default.\n";
-    $buildData->{'content'} .= $recordTable->table()."\n";
-    # Create a table for the class types.
-    $recordTable = Text::Table->new(
-	{
-	    is_sep => 1,
-	    body   => "  type(nodeComponent"
-	},
-	{
-	    align  => "left"
-	},
-	{
-	    is_sep => 1,
-	    body   => ") :: "
-	},
-	{
-	    align  => "left"
-	}
-	);
-    # Iterate over all component implementations.
-    foreach ( @{$buildData->{'componentClassList'}} ) {
-	$recordTable->add(ucfirst($_),ucfirst($_)."Class");
-    }
-    # Insert into the document.
-    $buildData->{'content'} .= "  ! Objects that will record which type of each component is to be used by default.\n";
-    $buildData->{'content'} .= $recordTable->table()."\n";
-}
-
-sub Generate_Initialization_Status {
-    # Generate a variable that stores initialization status..
-    my $buildData = shift;
-    # Insert into the document.
-    $buildData->{'content'} .= "  ! Record of module initialization status.\n";
-    $buildData->{'content'} .= "  logical :: moduleIsInitialized=.false.\n";
-}
-
-sub Generate_Tree_Node_Object {
-    # Generate the treeNode object.
-    my $buildData = shift;
-
-    # Define bound functions.
-    my @typeBoundFunctions = 
-	(
-	 {
-	     type        => "procedure"                                                                                                       ,
-	     name        => "type"                                                                                                            ,
-	     function    => "Tree_Node_Type"                                                                                                  ,
-	     description => "Return the type of this node."                                                                                   ,
-	     returnType  => "\\textcolor{red}{\\textless type(varying\\_string)\\textgreater}"                                                ,
-	     arguments   => ""
-
-	 },
-	 {
-	     type        => "procedure"                                                                                                       ,
-	     name        => "index"                                                                                                           ,
-	     function    => "Tree_Node_Index"                                                                                                 ,
-	     description => "Return the index of this node."                                                                                  ,
-	     returnType  => "\\textcolor{red}{\\textless integer(kind\\_int8)\\textgreater}"                                                  ,
-	     arguments   => ""
-	 },
-	 {
-	     type        => "procedure"                                                                                                       ,
-	     name        => "indexSet"                                                                                                        ,
-	     function    => "Tree_Node_Index_Set"                                                                                             ,
-	     description => "Set the index of this node."                                                                                     ,
-	     returnType  => "\\void"                                                                                                          ,
-	     arguments   => "\\textcolor{red}{\\textless integer(kind\\_int8)\\textgreater} index\\argin"
-	 },
-	 {
-	     type        => "procedure"                                                                                                       ,
-	     name        => "timeStep"                                                                                                        ,
-	     function    => "Tree_Node_Time_Step"                                                                                             ,
-	     description => "Return the time-step last used by this node."                                                                    ,
-	     returnType  => "\\doublezero"                                                                                                    ,
-	     arguments   => ""
-	 },
-	 {
-	     type        => "procedure"                                                                                                       ,
-	     name        => "timeStepSet"                                                                                                     ,
-	     function    => "Tree_Node_Time_Step_Set"                                                                                         ,
-	     description => "Set the time-step used by this node."                                                                            ,
-	     returnType  => "\\void"                                                                                                          ,
-	     arguments   => "\\doublezero\ index\\argin"
-	 },
-	 {
-	     type        => "procedure"                                                                                                       ,
-	     name        => "uniqueID"                                                                                                        ,
-	     function    => "Tree_Node_Unique_ID"                                                                                             ,
-	     description => "Return the unique identifier for this node."                                                                     ,
-	     returnType  => "\\textcolor{red}{\\textless integer(kind\\_int8)\\textgreater}"                                                  ,
-	     arguments   => ""
-	 },
-	 {
-	     type        => "procedure"                                                                                                       ,
-	     name        => "uniqueIDSet"                                                                                                     ,
-	     function    => "Tree_Node_Unique_ID_Set"                                                                                         ,
-	     description => "Set the unique identifier for this node."                                                                        ,
-	     returnType  => "\\void"                                                                                                          ,
-	     arguments   => "\\textcolor{red}{\\textless integer(kind\\_int8)\\textgreater} uniqueID\\argin"
-	 },
-	 {
-	     type        => "procedure"                                                                                                       ,
-	     name        => "initialize"                                                                                                      ,
-	     function    => "treeNodeInitialize"                                                                                              ,
-	     description => "Initialize this node (assigns a unique identifier, creates generic components)."                                 ,
-	     returnType  => "\\void"                                                                                                          ,
-	     arguments   => "\\textcolor{red}{\\textless integer(kind\\_int8)\\textgreater} index\\argin"
-	 },
-	 {
-	     type        => "procedure"                                                                                                       ,
-	     name        => "destroy"                                                                                                         ,
-	     function    => "treeNodeDestroy"                                                                                                 ,
-	     description => "Destroy this node."                                                                                              ,
-	     returnType  => "\\void"                                                                                                          ,
-	     arguments   => ""
-	 },
-	 {
-	     type        => "procedure"                                                                                                       ,
-	     name        => "componentBuilder"                                                                                                ,
-	     function    => "Tree_Node_Component_Builder"                                                                                     ,
-	     description => "Build components in this node given an XML description of their properties."                                     ,
-	     returnType  => "\\void"                                                                                                          ,
-	     arguments   => "\\textcolor{red}{\\textless *type(node)\\textgreater} nodeDefinition\\argin"
-	 },
-	 {
-	     type        => "procedure"                                                                                                       ,
-	     name        => "removeFromHost"                                                                                                  ,
-	     function    => "Tree_Node_Remove_From_Host"                                                                                      ,
-	     description => "Remove this node from the satellite population of its host halo."                                                ,
-	     returnType  => "\\void"                                                                                                          ,
-	     arguments   => ""
-	 },
-	 {
-	     type        => "procedure"                                                                                                       ,
-	     name        => "removeFromMergee"                                                                                                ,
-	     function    => "Tree_Node_Remove_From_Mergee"                                                                                    ,
-	     description => "Remove this node from the list of mergees associated with its merge target."                                     ,
-	     returnType  => "\\void"                                                                                                          ,
-	     arguments   => ""
-	 },
-	 {
-	     type        => "procedure"                                                                                                       ,
-	     name        => "isPrimaryProgenitor"                                                                                             ,
-	     function    => "Tree_Node_Is_Primary_Progenitor"                                                                                 ,
-	     description => "Return true if this node is the primary progenitor of its descendent, false otherwise."                          ,
-	     returnType  => "\\logicalzero"                                                                                                   ,
-	     arguments   => ""
-	 },
-	 {
-	     type        => "procedure"                                                                                                       ,
-	     function    => "Tree_Node_Is_Primary_Progenitor_Of_Index"
-	 },
-	 {
-	     type        => "procedure"                                                                                                       ,
-	     function    => "Tree_Node_Is_Primary_Progenitor_Of_Node" 
-	 },
-	 {
-	     type        => "generic"                                                                                                         ,
-	     name        => "isPrimaryProgenitorOf"                                                                                           ,
-	     function    => ["Tree_Node_Is_Primary_Progenitor_Of_Index","Tree_Node_Is_Primary_Progenitor_Of_Node"]                            ,
-	     description => "Return true is this node is the primary progenitor of the specified (by index or pointer) node, false otherwise.",
-	     returnType  => "\\logicalzero"                                                                                                   ,
-	     arguments   => "\\textcolor{red}{\\textless integer(kind\\_int8)\\textgreater} targetNodeIndex\\argin|\\textcolor{red}{\\textless *type(treeNode)\\textgreater} targetNode\\argin"
-	 },
-	 {
-	     type        => "procedure"                                                                                                       ,
-	     function    => "Tree_Node_Is_Progenitor_Of_Index"
-	 },
-	 {
-	     type        => "procedure"                                                                                                       ,
-	     function    => "Tree_Node_Is_Progenitor_Of_Node" 
-	 },
-	 {
-	     type        => "generic"                                                                                                         ,
-	     name        => "isProgenitorOf"                                                                                                  ,
-	     function    => ["Tree_Node_Is_Progenitor_Of_Index","Tree_Node_Is_Progenitor_Of_Node"]                                            ,
-	     description => "Return true is this node is a progenitor of the specified (by index or pointer) node, false otherwise."          ,
-	     returnType  => "\\logicalzero"                                                                                                   ,
-	     arguments   => "\\textcolor{red}{\\textless integer(kind\\_int8)\\textgreater} targetNodeIndex\\argin|\\textcolor{red}{\\textless *type(treeNode)\\textgreater} targetNode\\argin"
-	 },
-	 {
-	     type        => "procedure"                                                                                                       ,
-	     name        => "isOnMainBranch"                                                                                                  ,
-	     function    => "Tree_Node_Is_On_Main_Branch"                                                                                     ,
-	     description => "Return true if this node is on the main branch of its tree, false otherwise."                                    ,
-	     returnType  => "\\logicalzero"                                                                                                   ,
-	     arguments   => ""
-	 },
-	 {
-	     type        => "procedure"                                                                                                       ,
-	     name        => "isSatellite"                                                                                                     ,
-	     function    => "Tree_Node_Is_Satellite"                                                                                          ,
-	     description => "Return true if this node is a satellite, false otherwise."                                                       ,
-	     returnType  => "\\logicalzero"                                                                                                   ,
-	     arguments   => ""
-	 },
-	 {
-	     type        => "procedure"                                                                                                       ,
-	     name        => "lastSatellite"                                                                                                   ,
-	     function    => "Tree_Node_Get_Last_Satellite"                                                                                    ,
-	     description => "Return a pointer to the last satellite in the list of satellites beloning to this node."                         ,
-	     returnType  => "\\textcolor{red}{\\textless *type(treeNode)\\textgreater}"                                                       ,
-	     arguments   => ""
-	 },
-	 {
-	     type        => "procedure"                                                                                                       ,
-	     name        => "earliestProgenitor"                                                                                              ,
-	     function    => "Tree_Node_Get_Earliest_Progenitor"                                                                               ,
-	     description => "Return a pointer to the earliest progenitor (along the main branch) of this node."                               ,
-	     returnType  => "\\textcolor{red}{\\textless *type(treeNode)\\textgreater}"                                                       ,
-	     arguments   => ""
-	 },
-	 {
-	     type        => "procedure"                                                                                                       ,
-	     name        => "mergesWith"                                                                                                      ,
-	     function    => "Tree_Node_Merges_With_Node"                                                                                      ,
-	     description => "Return a pointer to the node with which this node will merge."                                                   ,
-	     returnType  => "\\textcolor{red}{\\textless *type(treeNode)\\textgreater}"                                                       ,
-	     arguments   => ""
-	 },
-	 {
-	     type        => "procedure"                                                                                                       ,
-	     name        => "walkBranch"                                                                                                      ,
-	     function    => "treeNodeWalkBranch"                                                                                              ,
-	     description => "Return a pointer to the next node when performing a walk of a single branch of the tree, excluding satellites."  ,
-	     returnType  => "\\void"                                                                                                          ,
-	     arguments   => "\\textcolor{red}{\\textless *type(treeNode)\\textgreater} startNode\\arginout"
-	 },
-	 {
-	     type        => "procedure"                                                                                                       ,
-	     name        => "walkBranchWithSatellites"                                                                                        ,
-	     function    => "treeNodeWalkBranchWithSatellites"                                                                                ,
-	     description => "Return a pointer to the next node when performing a walk of a single branch of the tree, including satellites."  ,
-	     returnType  => "\\void"                                                                                                          ,
-	     arguments   => "\\textcolor{red}{\\textless *type(treeNode)\\textgreater} startNode\\arginout"
-	 },
-	 {
-	     type        => "procedure"                                                                                                       ,
-	     name        => "walkTree"                                                                                                        ,
-	     function    => "treeNodeWalkTree"                                                                                                ,
-	     description => "Return a pointer to the next node when performing a walk of the entire tree, excluding satellites."              ,
-	     returnType  => "\\void"                                                                                                          ,
-	     arguments   => ""                                                       
-	 },
-	 {
-	     type        => "procedure"                                                                                                       ,
-	     name        => "walkTreeUnderConstruction"                                                                                       ,
-	     function    => "treeNodeWalkTreeUnderConstruction"                                                                               ,
-	     description => "Return a pointer to the next node when performing a walk of a tree under construction."                          ,
-	     returnType  => "\\void"                                                                                                          ,
-	     arguments   => "\\textcolor{red}{\\textless *type(treeNode)\\textgreater} nextNode\\arginout"
-	 },
-	 {
-	     type        => "procedure"                                                                                                       ,
-	     name        => "walkTreeWithSatellites"                                                                                          ,
-	     function    => "treeNodeWalkTreeWithSatellites"                                                                                  ,
-	     description => "Return a pointer to the next node when performing a walk of the entire tree, including satellites."              ,
-	     returnType  => "\\void"                                                                                                          ,
-	     arguments   => ""
-	 },
-	 {
-	     type        => "procedure"                                                                                                       ,
-	     name        => "destroyBranch"                                                                                                   ,
-	     function    => "treeNodeDestroyBranch"                                                                                           ,
-	     description => "Destroy a branch of a merger tree rooted at this node."                                                          ,
-	     returnType  => "\\void"                                                                                                          ,
-	     arguments   => ""
-	 },
-	 {
-	     type        => "procedure"                                                                                                       ,
-	     name        => "attachEvent"                                                                                                     ,
-	     function    => "Tree_Node_Attach_Event"                                                                                          ,
-	     description => "Attach a {\\normalfont \\ttfamily nodeEvent} object to this node."                                               ,
-	     returnType  => "\\void"                                                      ,
-	     arguments   => "\\textcolor{red}{\\textless *class(nodeEvent)\\textgreater} newEvent\\arginout"
-	 },
-	 {
-	     type        => "procedure"                                                                                                       ,
-	     name        => "removePairedEvent"                                                                                               ,
-	     function    => "Tree_Node_Remove_Paired_Event"                                                                                   ,
-	     description => "Remove a paired {\\normalfont \\ttfamily nodeEvent} from this node."                                             ,
-	     returnType  => "\\void"                                                                                                          ,
-	     arguments   => "\\textcolor{red}{\\textless class(nodeEvent)\\textgreater} event\\argin"
-	 }
-	);
-    # Add data content.
-    my @dataContent =
-	(
-	 {
-	     intrinsic  => "integer",
-	     type       => "kind=kind_int8",
-	     variables  => [ "indexValue", "uniqueIdValue" ]
-	 },
-	 {
-	     intrinsic  => "double precision",
-	     variables  => [ "timeStepValue" ]
-	 },
-	 {
-	     intrinsic  => "type",
-	     type       => "treeNode",
-	     attributes => [ "pointer", "public" ],
-	     variables  => [ "parent", "firstChild", "sibling", "firstSatellite", "mergeTarget", "firstMergee", "siblingMergee", "formationNode" ]
-	 },
-	 {
-	     intrinsic  => "logical",
-	     attributes => [ "public" ],
-	     variables  => [ "isPhysicallyPlausible" ]
-	 },
-	 {
-	     intrinsic  => "class",
-	     type       => "nodeEvent",
-	     attributes => [ "public", "pointer" ],
-	     variables  => [ "event" ]
-	 },
-	 {
-	     intrinsic  => "type",
-	     type       => "mergerTree",
-	     attributes => [ "public", "pointer" ],
-	     variables  => [ "hostTree" ]
-	 }
-	);
-    foreach ( @{$buildData->{'componentClassList'}} ) {
->>>>>>> 9328ea6c
 	push(
 	    @dataContent,
 	    {
@@ -1256,19 +755,11 @@
     $build->{'content'} .= &Fortran_Utils::Format_Variable_Defintions(\@dataContent, indent => 2)."\n";
 }
 
-<<<<<<< HEAD
 sub Generate_Node_Event_Interface {
     # Generate interace for node event tasks.
     my $build = shift;
     # Initialize data content.
     @code::dataContent = 
-=======
-sub Generate_Node_Event_Objects {
-    # Generate the nodeEvent objects.
-    my $buildData = shift;
-    # Add data content.
-    my @dataContent =
->>>>>>> 9328ea6c
 	(
 	 {
 	     intrinsic  => "class",
@@ -1279,24 +770,8 @@
 	 {
 	     intrinsic  => "type",
 	     type       => "treeNode",
-<<<<<<< HEAD
 	     attributes => [ "pointer", "intent(inout)" ],
 	     variables  => [ "thisNode" ]
-=======
-	     attributes => [ "pointer", "public" ],
-	     variables  => [ "node" ]
-	 },
-	 {
-	     intrinsic  => "double precision",
-	     attributes => [ "public" ],
-	     variables  => [ "time" ]
-	 },
-	 {
-	     intrinsic  => "class",
-	     type       => "nodeEvent",
-	     attributes => [ "public", "pointer" ],
-	     variables  => [ "next" ]
->>>>>>> 9328ea6c
 	 },
 	 {
 	     intrinsic  => "integer",
@@ -1304,7 +779,6 @@
 	     variables  => [ "deadlockStatus" ]
 	 }
 	);
-<<<<<<< HEAD
     # Insert interface.
     $build->{'content'} .= fill_in_string(<<'CODE', PACKAGE => 'code');
 ! Interface for node event tasks.
@@ -1364,33 +838,6 @@
     # Insert into the document.
     $build->{'content'} .= "  ! Record of module initialization status.\n";
     $build->{'content'} .= "  logical :: moduleIsInitialized=.false.\n";
-=======
-    # Create the nodeEvent class.
-    $buildData->{'types'}->{'nodeEvent'} = {
-	name           => "nodeEvent",
-	comment        => "Type for events attached to nodes.",
-	isPublic       => "true",
-	dataContent    => \@dataContent
-    };
-    # Add sub-classes.
-    my @emptyDataContent =();
-    $buildData->{'types'}->{'nodeEventBranchJump'} = {
-	name           => "nodeEventBranchJump",
-	extends        => "nodeEvent",
-	comment        => "Type for branch jump events attached to nodes.",
-	isPublic       => "true",
-	dataContent    => \@emptyDataContent
-    };
-    $buildData->{'types'}->{'nodeEventSubhaloPromotion'} = {
-	name           => "nodeEventSubhaloPromotion",
-	extends        => "nodeEvent",
-	comment        => "Type for subhalo promotion events attached to nodes.",
-	isPublic       => "true",
-	dataContent    => \@emptyDataContent
-    };
-    # Push to list of types.
-    push(@{$buildData->{'typesOrder'}},"nodeEvent","nodeEventBranchJump","nodeEventSubhaloPromotion");    
->>>>>>> 9328ea6c
 }
 
 sub Generate_Initialization_Function {
