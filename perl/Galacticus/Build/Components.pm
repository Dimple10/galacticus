--- conflicted
+++ resolved
@@ -1,6 +1,5 @@
 # Contains a Perl module which implements processing of "component" directives in the Galacticus build system.
 
-<<<<<<< HEAD
 package Galacticus::Build::Components;
 use strict;
 use warnings;
@@ -11,30 +10,12 @@
 use Data::Dumper;
 use Text::Table;
 use Text::Template 'fill_in_string';
-=======
-package Component;
-my $galacticusPath;
-if ( exists($ENV{"GALACTICUS_ROOT_V094"}) ) {
-    $galacticusPath = $ENV{"GALACTICUS_ROOT_V094"};
-    $galacticusPath .= "/" unless ( $galacticusPath =~ m/\/$/ );
-} else {
-    $galacticusPath = "./";
-}
-unshift(@INC, $galacticusPath."perl"); 
-use strict;
-use warnings;
-use utf8;
-use DateTime;
-use Data::Dumper;
-use Text::Table;
->>>>>>> 46dd38aa
 use Sort::Topological qw(toposort);
 use Scalar::Util 'reftype';
 use XML::SAX::ParserFactory;
 use XML::Validator::Schema;
 use LaTeX::Encode;
 use Carp 'verbose';
-<<<<<<< HEAD
 use Sub::Identify ':all';
 use File::Changes;
 use Fortran::Utils;
@@ -85,7593 +66,6 @@
 use Galacticus::Build::Components::Attributes;
 use Galacticus::Build::Components::DataTypes;
 $SIG{ __DIE__ } = sub { Carp::confess( @_ ) };
-=======
-$SIG{ __DIE__ } = sub { Carp::confess( @_ ) };
-require File::Changes;
-require Fortran::Utils;
-require Galacticus::Build::Hooks;
-
-# Insert hooks for our functions.
-%Hooks::moduleHooks = 
-    (
-     %Hooks::moduleHooks,
-     component => {parse => \&Components_Parse_Directive, generate => \&Components_Generate_Output, validate => \&Components_Validate}
-    );
-
-# Include debugging code.
-my $debugging                           = 0;
-
-# Global verbosity level.
-my $verbosityLevel                      = 1;
-
-# Switch to control gfortran workarounds.
-my $workaround                         = 1;
-
-# Records of the longest component and property names.
-my $classNameLengthMax                  = 0;
-my $implementationNameLengthMax         = 0;
-my $fullyQualifiedNameLengthMax         = 0;
-my $propertyNameLengthMax               = 0;
-my $linkedDataNameLengthMax             = 0;
-my $implementationPropertyNameLengthMax = 0;
-
-# Intrinsic types.
-my %intrinsicTypes =
-    (
-     "integer"     => "integer"                ,
-     "longInteger" => "integer(kind=kind_int8)",
-     "logical"     => "logical"                ,
-     "double"      => "double precision"       ,
-     "void"        => "void"
-    );
-
-sub Components_Validate {
-    # Validate a component document.
-    my $document  = shift;
-    my $file      = shift;
-    my $validator = XML::Validator::Schema->new(file => 'schema/componentSchema.xsd');
-    my $parser    = XML::SAX::ParserFactory->parser(Handler => $validator); 
-    eval { $parser->parse_string($document) };
-    die "Component failed validation in file ".$file.":\n".$@
-	if $@;
-}
-
-sub Components_Parse_Directive {
-    # Parse content for a "component" directive.
-    my $buildData = shift;
-
-    # Assert that we have a prefix, currentDocument and directive.
-    die("Galacticus::Build::Components::Components_Parse_Directive: no currentDocument present")
-	unless ( exists($buildData->{'currentDocument'}           ) );
-    die("Galacticus::Build::Components::Components_Parse_Directive: no name present"           )
-	unless ( exists($buildData->{'currentDocument'}->{'name' }) );
-    die("Galacticus::Build::Components::Components_Parse_Directive: no class present"          )
-	unless ( exists($buildData->{'currentDocument'}->{'class'}) );
-
-    # Construct an ID for this component.
-    my $componentID = ucfirst($buildData->{'currentDocument'}->{'class'}).ucfirst($buildData->{'currentDocument'}->{'name'});
-    
-    # Store a copy of the component's defining document.
-    $buildData->{'components'}->{$componentID} = $buildData->{'currentDocument'};
-
-}
-
-sub Components_Generate_Output {
-    # Generate output for a "component" directive.
-    my $buildData = shift;
-
-    # Construct a list of all component names.
-    @{$buildData->{'componentIdList'}} = keys(%{$buildData->{'components'}});
-    
-    # Iterate over all functions, calling them with the build data object.
-    &{$_}($buildData)
-	foreach (
-	    # Construct null implementations for all component classes.
-	    \&Validate_Deferreds                                     ,
-	    # Construct null implementations for all component classes.
-	    \&Construct_Null_Components                              ,
-	    # Construct component class list and membership lists for all classes.
-	    \&Construct_Class_Membership                             ,
-	    # Distribute class default values to all members of a class.
-	    \&Distribute_Class_Defaults                              ,
-	    # Set defaults for unspecified attributes.
-	    \&Set_Default_Attributes                                 ,
-	    # Construct linked data for component properties.
-	    \&Construct_Linked_Data                                  ,
-	    # Generate the nodeComponent type.
-	    \&Generate_Node_Component_Type                           ,
-	    # Generate component class types.
-	    \&Generate_Component_Classes                             ,
-	    # Sort component implementations such that they will be defined after any component of which they are an extension.
-	    \&Sort_Implementations                                   ,
-	    # Generate implementation types.
-	    \&Generate_Implementations                               ,
-	    # Generate the treeNode object.
-	    \&Generate_Tree_Node_Object                              ,
-	    # Create the node event object.
-	    \&Generate_Node_Event_Objects                            ,
-	    # Create an initialization method.
-	    \&Generate_Initialization_Function                       ,
-	    # Generate a finalization method.
-	    \&Generate_Finalization_Function                         ,
-	    # Generate functions to map other functions over components.
-	    \&Generate_Map_Functions                                 ,
-	    # Generate functions to dump nodes.
-	    \&Generate_Node_Dump_Function                            ,
-	    # Generate functions to output nodes.
-	    \&Generate_Node_Output_Functions                         ,
-	    # Generate functions to serialize/deserialize nodes to/from arrays.
-	    \&Generate_Node_Serialization_Functions                  ,
-	    # Generate functions compute offsets into serialization arrays.
-	    \&Generate_Node_Offset_Functions                         ,
-	    # Generate functions to get property names from a supplied index.
-	    \&Generate_Node_Property_Name_From_Index_Function        ,
-	    # Generate function to copy one node to another.
-	    \&Generate_Node_Copy_Function                            ,
-	    # Generate function to move one node to another.
-	    \&Generate_Node_Move_Function                            ,
-	    # Generate a tree node creation function.
-	    \&Generate_Tree_Node_Creation_Function                   ,
-	    # Generate a tree node destruction function.
-	    \&Generate_Tree_Node_Destruction_Function                ,
-	    # Generate a tree node builder function.
-	    \&Generate_Tree_Node_Builder_Function                    ,
-	    # Generate type name functions.
-	    \&Generate_Type_Name_Functions                           ,
-	    # Generate component assignment function.
-	    \&Generate_Component_Assignment_Function                 ,
-	    # Generate component class destruction functions.
-	    \&Generate_Component_Class_Destruction_Functions         ,
-	    # Generate component class removal functions.
-	    \&Generate_Component_Class_Removal_Functions             ,
-	    # Generate component class move functions.
-	    \&Generate_Component_Class_Move_Functions                ,
-	    # Generate dump functions for each component class.
-	    \&Generate_Component_Class_Dump_Functions                ,
-	    # Generate builder functions for each component class.
-	    \&Generate_Component_Class_Builder_Functions             ,
-	    # Generate initializor functions for each component class.
-	    \&Generate_Component_Class_Initializor_Functions         ,
-	    # Generate output functions for each component class.
-	    \&Generate_Component_Class_Output_Functions              ,
-	    # Generate functions to determine if an implementation is active.
-	    \&Generate_Is_Active_Functions                           ,
-	    # Generate component implementation destruction functions.
-	    \&Generate_Component_Implementation_Destruction_Functions,
-	    # Generate ODE solver initialization functions.
-	    \&Generate_Node_ODE_Initialization_Functions             ,
-	    # Generate dump functions for each implementation.
-	    \&Generate_Implementation_Dump_Functions                 ,
-	    # Generate initializor functions for each implementation.
-	    \&Generate_Implementation_Initializor_Functions          ,
-	    # Generate builder functions for each implementation.
-	    \&Generate_Implementation_Builder_Functions              ,
-	    # Generate output functions for each implementation.
-	    \&Generate_Implementation_Output_Functions               ,
-	    # Generate functions to get the name of properties from an index.
-	    \&Generate_Implementation_Name_From_Index_Functions      ,
-	    # Generate serialization/deserialization functions for each implementation.
-	    \&Generate_Implementation_Serialization_Functions        ,
-	    # Generate serialization offset functions for each implementation.
-	    \&Generate_Implementation_Offset_Functions               ,
-	    # Generate component count methods.
-	    \&Generate_Component_Count_Functions                     ,
-	    # Generate component get methods.
-	    \&Generate_Component_Get_Functions                       ,
-	    # Generate component destruction functions.
-	    \&Generate_Component_Destruction_Functions               ,
-	    # Generate component creation functions.
-	    \&Generate_Component_Creation_Functions                  ,
-	    # Generate component class default value functions.
-	    \&Generate_Component_Class_Default_Value_Functions       ,
-	    # Generate functions for getting/setting/rating value via a deferred function.
-	    \&Generate_Deferred_GSR_Function                         ,
-	    # Generate functions for getting/setting/rating value directly.
-	    \&Generate_GSR_Functions                                 ,
-	    # Generate functions for returning which components support getting/setting/rating.
-	    \&Generate_GSR_Availability_Functions                    ,
-	    # Insert code for type-definitions.
-	    \&Insert_Type_Definitions                                ,
-	    # Generate module status.
-	    \&Generate_Initialization_Status                         ,
-	    # Generate objects that record which type of component will be used by default.
-	    \&Generate_Default_Component_Sources                     ,
-	    # Generate records of which component implementations are selected.
-	    \&Generate_Active_Implementation_Records                 ,
-	    # Generate variables that record offsets for serialization.
-	    \&Generate_Serialization_Offset_Variables                ,
-	    # Generate deferred procedure pointers.
-	    \&Generate_Deferred_Procedure_Pointers                   ,
-	    # Generate deferred binding procedure pointers.
-	    \&Generate_Deferred_Binding_Procedure_Pointers           ,
-	    # Generate deferred binding procedure pointers.
-	    \&Generate_Deferred_Binding_Functions                    ,
-	    # Generate interface for nodeEvent tasks.
-	    \&Generate_Node_Event_Interface                          ,
-	    # Generate required null binding functions.
-	    \&Generate_Null_Binding_Functions                        ,
-	    # Insert interrupt procedure interface.
-	    \&Insert_Interrupt_Interface                             ,
-	    # Insert the "contains" line.
-	    \&Insert_Contains
-	);
-
-    # Insert all functions into content.
-    $buildData->{'content'} .= join("\n",@{$buildData->{'code'}->{'functions'}})."\n";
-    
-    # Insert include statements to bring in all functions associated with components.
-    my @includeDependencies;
-    foreach my $component ( @{$buildData->{'componentIdList'}} ) {
-     	if ( exists($buildData->{'components'}->{$component}->{'functions'}) ) {
-     	    $buildData->{'content'} .= "  include \"".$buildData->{'components'}->{$component}->{'functions'}."\"\n";
-     	    push(@includeDependencies,$buildData->{'components'}->{$component}->{'functions'});
-     	}
-    }
-
-    # Create a Makefile to specify dependencies on these include files.
-    open(makeFile,">".$ENV{'BUILDPATH'}."/Makefile_Component_Includes.tmp");
-    print makeFile $ENV{'BUILDPATH'}."/objects.nodes.o:".join("",map {" ".$ENV{'BUILDPATH'}."/".$_} @includeDependencies)
-	if ( scalar(@includeDependencies) > 0 );
-    close(makeFile);
-    &File_Changes::Update($ENV{'BUILDPATH'}."/Makefile_Component_Includes" ,$ENV{'BUILDPATH'}."/Makefile_Component_Includes.tmp" );
-
-}
-
-sub Get_Type {
-    # Returns the type of a method of pipe.
-    my $buildData->{'currentDocument'} = shift;
-    # Assume scalar type by default
-    my $type = "scalar";
-    # If a type is specified, then return it instead.
-    if ( exists($buildData->{'currentDocument'}->{'type'}) ) {$type = $buildData->{'currentDocument'}->{'type'}};
-    return $type;
-}
-
-sub dataObjectDocName {
-    # Construct and return the name of the object to use in documentation for data of given type and rank.
-    my $dataObject = shift;
-    # Construct the documentation.
-    my $name = "\\textcolor{red}{\\textless ";
-    if ( exists($intrinsicTypes{$dataObject->{'type'}}) ) {
-	$name .= latex_encode($intrinsicTypes{$dataObject->{'type'}});
-    } else {
-	$name .= "type(".latex_encode($dataObject->{'type'}).")";
-    }
-    if ( exists($dataObject->{'rank'}) ) {
-	$name .= "[".join(",",(":") x $dataObject->{'rank'})."]"
-	    if ( $dataObject->{'rank'} > 0 );
-    } elsif ( $dataObject->{'type'} ne "void" ) {
-	die "Build_Include_File.pl::dataObjectDocName: no 'rank' specifier present";
-    }
-    $name .= "\\textgreater}";
-    return $name;
-}
-
-sub dataObjectName {
-    # Construct and return the name of the object to use for data of given type and rank.
-    my $dataObject = shift;
-    # Create the object name.
-    my $name = "nodeData";
-    if ( exists($intrinsicTypes{$dataObject->{'type'}}) ) {
-	$name .= join("",map {ucfirst($_)} split(" ",$intrinsicTypes{$dataObject->{'type'}}));
-    } else {
-	$name .= ucfirst($dataObject->{'type'});
-    }
-    if ( exists($dataObject->{'rank'}) ) {
-	$name .= "Scalar";
-    } elsif ( $dataObject->{'type'} ne "void" ) {	
-	$name .= $dataObject->{'rank'}."D";
-    }
-    $name .= "Evolvable"
-	if ( $dataObject->{'isEvolvable'} eq "true" );
-    $name =~ s/\s//g;
-    return $name;
-}
-
-sub dataObjectPrimitiveName {
-    # Construct and return the name and attributes of the primitive data class to use for data of given type and rank.
-    my $dataObject = shift;
-    my %options;
-    (%options) = @_
-	if ( $#_ >= 1 );
-    # Variables to store the object name and attributes.
-    my @attributes;
-    # Validate input.
-    die "Build_Include_File.pl::dataObjectPrimitiveName: no 'type' specifier present"
-	unless ( exists($dataObject->{'type'}) );
-    die "Build_Include_File.pl::dataObjectPrimitveName: no 'rank' specifier present"
-	unless ( exists($dataObject->{'rank'}) );
-    # Construct name, type, and attributes.
-    my $name;
-    if ( exists($intrinsicTypes{$dataObject->{'type'}}) ) {
-	$name = $intrinsicTypes{$dataObject->{'type'}};
-    } else {
-	$name = "type(".$dataObject->{'type'}.")";
-    }
-    my $type = join("",map {ucfirst($_)} split(" ",$dataObject->{'type'}));
-    if ( exists($dataObject->{'rank'}) ) {
-	if ( $dataObject->{'rank'} > 0 ) {
-	    push(@attributes,"dimension(".join(",",(":") x $dataObject->{'rank'}).")");
-	    push(@attributes,"allocatable" )
-		unless ( exists($options{'matchOnly'}) && $options{'matchOnly'} == 1 );
-	}
-    } else {
-	die "Build_Include_File.pl::dataObjectPrimitveName: no 'rank' specifier present";
-    }
-    my $attributeList = "";
-    $attributeList = ", ".join(", ",@attributes)
-	if ( scalar(@attributes) > 0 );
-    return ($name,$type,$attributeList);
-}
-
-sub Data_Object_Definition {
-    # Construct and return the name and attributes of the primitive data class to use for data of given type and rank.
-    my $dataObject = shift;
-    my %options;
-    (%options) = @_
-	if ( $#_ >= 1 );
-    # Variables to store the object name and attributes.
-    my $intrinsicName;
-    my $type         ;
-    my $label        ;
-    my @attributes   ;
-    # Validate.
-    die "Build_Include_File.pl::dataObjectPrimitiveName: no 'type' specifier present"
-	unless ( exists($dataObject->{'type'}) );
-    # Construct properties.
-    if ( exists($intrinsicTypes{$dataObject->{'type'}}) ) {
-	$intrinsicName = $intrinsicTypes{$dataObject->{'type'}};
-    } else {
-	$intrinsicName =                               "type"  ;
-	$type          =                 $dataObject->{'type'} ;
-    }
-    $label =ucfirst($dataObject->{'type'});
-    if ( exists($dataObject->{'rank'}) ) {
-	if ( $dataObject->{'rank'} > 0 ) {
-	    push(@attributes,"dimension(".join(",",(":") x $dataObject->{'rank'}).")");
-	    push(@attributes,"allocatable" )
-		unless ( exists($options{'matchOnly'}) && $options{'matchOnly'} == 1 );
-	}
-    } else {
-	die "Build_Include_File.pl::dataObjectDefinition: no 'rank' specifier present";
-    }
-    # Construct the definitions.
-    my $dataDefinition;
-    $dataDefinition  ->{'intrinsic' }  = $intrinsicName;
-    $dataDefinition  ->{'type'      }  = $type
-	if ( defined($type) );
-    @{$dataDefinition->{'attributes'}} = @attributes
-	if ( @attributes    );
-    # Return the data definition and label.
-    return ($dataDefinition,$label);
-}
-
-sub pad {
-    # Pad a string to give nicely aligned formatting in the output code.
-    die("pad() requires two arguments")
-	unless (scalar(@_) == 2);
-    my $text       = shift;
-    my $padLength  = $_[0];
-    my $paddedText = $text.($padLength > length($text) ? " " x ($padLength-length($text)) : "");
-    return $paddedText;
-}
-
-sub padImplementationProperty {
-    # Pad a string to give nicely aligned formatting in the output code.
-    my $text     = shift;
-    my @extraPad = @{$_[0]};
-    my $padLength = $implementationPropertyNameLengthMax+$extraPad[0];
-    $padLength = $extraPad[1] if ($extraPad[1] > $padLength);
-    my $paddedText = $text." " x ($padLength-length($text));
-    return $paddedText;
-}
-
-sub padComponentClass {
-    # Pad a string to give nicely aligned formatting in the output code.
-    my $text     = shift;
-    my @extraPad = @{$_[0]};
-    my $padLength = $classNameLengthMax+$extraPad[0];
-    $padLength = $extraPad[1] if ($extraPad[1] > $padLength);
-    my $paddedText = $text." " x ($padLength-length($text));
-    return $paddedText;
-}
-
-sub padImplementation {
-    # Pad a string to give nicely aligned formatting in the output code.
-    my $text       = shift;
-    my @extraPad   = @{$_[0]};
-    my $padLength  = $implementationNameLengthMax+$extraPad[0];
-    $padLength     = $extraPad[1] if ($extraPad[1] > $padLength);
-    my $paddedText = $text." " x ($padLength-length($text));
-    return $paddedText;
-}
-
-sub padFullyQualified {
-    # Pad a string to give nicely aligned formatting in the output code.
-    my $text       = shift;
-    my @extraPad   = @{$_[0]};
-    my $padLength  = $fullyQualifiedNameLengthMax+$extraPad[0];
-    $padLength     = $extraPad[1] if ($extraPad[1] > $padLength);
-    my $paddedText = $text." " x ($padLength-length($text));
-    return $paddedText;
-}
-
-sub padProperty {
-    # Pad a string to give nicely aligned formatting in the output code.
-    my $text     = shift;
-    my @extraPad = @{$_[0]};
-    my $padLength = $propertyNameLengthMax+$extraPad[0];
-    $padLength = $extraPad[1] if ($extraPad[1] > $padLength);
-    my $paddedText = $text." " x ($padLength-length($text));
-    return $paddedText;
-}
-
-sub padLinkedData {
-    # Pad a string to give nicely aligned formatting in the output code.
-    my $text     = shift;
-    my @extraPad = @{$_[0]};
-    my $padLength = $linkedDataNameLengthMax+$extraPad[0];
-    $padLength = $extraPad[1] if ($extraPad[1] > $padLength);
-    my $paddedText = $text." " x ($padLength-length($text));
-    return $paddedText;
-}
-
-sub Validate_Deferreds {
-    # Validate deferred properties. These must not have functions specified at build time.
-    my $buildData = shift;
-    # Iterate over component IDs.
-    foreach my $componentID ( @{$buildData->{'componentIdList'}} ) {
-	# Get the component.
-	my $component               = $buildData->{'components'}->{$componentID};
-	# Iterate over all properties belonging to this component.	
-	if ( exists($buildData->{'components'}->{$componentID}->{'properties'}) ) {
-	    foreach my $propertyName ( keys(%{$buildData->{'components'}->{$componentID}->{'properties'}->{'property'}}) ) {
-		my $property = $buildData->{'components'}->{$componentID}->{'properties'}->{'property'}->{$propertyName};
-		my @deferredMethods = split(/:/,$property->{'attributes'}->{'isDeferred'})
-		    if ( exists($property->{'attributes'}->{'isDeferred'}) );
-		foreach ( @deferredMethods ) {
-		    die("Validate_Deferreds(): cannot specify '".$_."Function' when '".$_."' method is deferred for property '".$propertyName."' of component '".$componentID."'")
-			if ( exists($property->{$_."Function"}) );
-		}
-	    }
-	}
-    }
-}
-
-sub Construct_Class_Membership {
-    # Generates a null implementation for each component class and makes it the default if no default is specified.
-    my $buildData = shift;
-
-    # Iterate over component IDs.
-    foreach my $componentID ( @{$buildData->{'componentIdList'}} ) {
-	# Get the component.
-	my $component               = $buildData->{'components'}->{$componentID};
-	# Get the name of the component class.
-	my $componentClass          = $component->{'class'};
-	# Get the name of the implementation.
-	my $componentImplementation = $component->{'name'};
-	# Append the component name to the list of members for its class.
-	push(
-	    @{$buildData->{'componentClasses'}->{$componentClass}->{'members'}},
-	    $component->{'name'}
-	    );
-	# Record the longest class name, implementation name and component ID.
-	$classNameLengthMax          = length($componentClass         )
-	    if (length($componentClass         ) > $classNameLengthMax         );
-	$fullyQualifiedNameLengthMax = length($componentID            )
-	    if (length($componentID            ) > $fullyQualifiedNameLengthMax);
-	$implementationNameLengthMax = length($componentImplementation)
-	    if (length($componentImplementation) > $implementationNameLengthMax);
-    }
-
-    # Construct a list of component classes.
-    @{$buildData->{'componentClassList'}} = keys(%{$buildData->{'componentClasses'}});
-
-    # Order class members such that parent classes come before child classes.
-    foreach my $className ( @{$buildData->{'componentClassList'}} ) {
-	my %dependencies;
-	foreach my $implementationName ( @{$buildData->{'componentClasses'}->{$className}->{'members'}} ) {
-	    my $implementationID = ucfirst($className).ucfirst($implementationName);
- 	    my $implementation   = $buildData->{'components'}->{$implementationID};
-	    push(@{$dependencies{$implementation->{'extends'}->{'name'}}},$implementationName)
-	       if ( exists($implementation->{'extends'}) );
-	}
-	@{$buildData->{'componentClasses'}->{$className}->{'members'}} = toposort(sub { @{$dependencies{$_[0]} || []}; }, \@{$buildData->{'componentClasses'}->{$className}->{'members'}});
-    }
-}
-
-sub Distribute_Class_Defaults {
-    # Distribute class defaults to all members of a class.
-    my $buildData = shift;
-
-    # Iterate over component classes.
-    foreach my $componentClassName ( @{$buildData->{'componentClassList'}} ) {
-	# Initialize hash to hold defaults.
-	my %classDefaults;
-	# Iterate over class members.
-	foreach my $componentName ( @{$buildData->{'componentClasses'}->{$componentClassName}->{'members'}} ) {
-	    # Get the component.
-	    my $componentID = ucfirst($componentClassName).ucfirst($componentName);
-	    my $component   = $buildData->{'components'}->{$componentID};
-	    # Iterate over the properties of this implementation.
-	    foreach my $propertyName ( keys(%{$component->{'properties'}->{'property'}}) ) {
-		# Get the property.
-		my $property = $component->{'properties'}->{'property'}->{$propertyName};
-		# Check for class defaults.
-		if ( exists($property->{'classDefault'}) ) {
-		    my $code;
-		    if ( ref($property->{'classDefault'}) && exists($property->{'classDefault'}->{'content'}) ) {
-			$code = $property->{'classDefault'}->{'content'};
-		    } else {
-			$code = $property->{'classDefault'};
-		    }
-		    if ( exists($classDefaults{$componentID.$propertyName}) ) {
-			die("Distribute_Class_Defaults: inconsistent class defaults for ".$componentID." ".$property)
-			    unless ($code eq $classDefaults{$componentID.$propertyName}->{'code'} );
-		    } else {
-			$classDefaults{$componentID.$propertyName}->{'code'} = $code;
-		    }
-		    if ( ref($property->{'classDefault'}) && exists($property->{'classDefault'}->{'modules'}) ) {
-			my @requiredModules = split(/\s*,\s*/,$property->{'classDefault'}->{'modules'});
-			push(
-			    @{$classDefaults{$componentID.$propertyName}->{'modules'}},
-			    @requiredModules
-			    );
-		    }
-		    if ( ref($property->{'classDefault'}) && exists($property->{'classDefault'}->{'count'}) ) {
-			if ( exists($classDefaults{$componentID.$propertyName}->{'count'}) ) {
-			    die("Distribute_Class_Defaults: inconsistent class default counts for ".$componentID." ".$property)
-				unless ($property->{'classDefault'}->{'count'} eq $classDefaults{$componentID.$propertyName}->{'count'} );
-			} else {
-			    $classDefaults{$componentID.$propertyName}->{'count'} = $property->{'classDefault'}->{'count'};
-			}
-		    } elsif ( $property->{'classDefault'} =~ m/^\[.*\]$/ ) {
-			my @splitDefault = split(/,/,$property->{'classDefault'});
-			my $defaultCount = scalar(@splitDefault);
-			if ( exists($classDefaults{$componentID.$propertyName}->{'count'}) ) {
-			    die("Distribute_Class_Defaults: inconsistent class default counts for ".$componentID." ".$property)
-				unless ( $defaultCount eq $classDefaults{$componentID.$propertyName}->{'count'} );
-			} else {
-			    $classDefaults{$componentID.$propertyName}->{'count'} = $defaultCount
-			}
-		    }
-		}
-	    }
-	}
-	# Iterate over class members.
-	foreach my $componentName ( @{$buildData->{'componentClasses'}->{$componentClassName}->{'members'}} ) {
-	    # Get the component.
-	    my $componentID = ucfirst($componentClassName).ucfirst($componentName);
-	    my $component   = $buildData->{'components'}->{$componentID};
-	    # Iterate over the properties of this implementation.
-	    foreach my $propertyName ( keys(%{$component->{'properties'}->{'property'}}) ) {
-		# Get the property.
-		my $property = $component->{'properties'}->{'property'}->{$propertyName};
-		# Set class default if available.
-		$property->{'classDefault'} = $classDefaults{$componentID.$propertyName}
-		if ( exists($classDefaults{$componentID.$propertyName}) );
-	    }
-	}
-    }
-
-    # Construct a list of component classes.
-    @{$buildData->{'componentClassList'}} = keys(%{$buildData->{'componentClasses'}});
-}
-
-sub Construct_Linked_Data {
-    # Generates linked data for component properties.
-    my $buildData = shift;
-
-    # Iterate over all component implementations.
-    foreach my $componentID ( @{$buildData->{'componentIdList'}} ) {
-	# Iterate over all properties belonging to this component.	
-	if ( exists($buildData->{'components'}->{$componentID}->{'properties'}) ) {
-	    foreach my $propertyName ( keys(%{$buildData->{'components'}->{$componentID}->{'properties'}->{'property'}}) ) {
-		my $property = $buildData->{'components'}->{$componentID}->{'properties'}->{'property'}->{$propertyName};
-		# Record the longest property name.
-		$propertyNameLengthMax = length($propertyName) if (length($propertyName) > $propertyNameLengthMax);
-		# Check for a pre-defined linkedData element.
-		my $linkedDataName;
-		if ( exists($property->{'linkedData'}) ) {		    
-		    # A linkedData element has been explicitly declared, write an informational message.
-		    print " -> INFO: linkedData can be created automatically for ".$propertyName." property of the ".lcfirst($componentID)." component\n";
-		    # Get the name of the linked data and the data itself.
-		    $linkedDataName = $property->{'linkedData'};
-		    my $linkedData  = $buildData->{'components'}->{$componentID}->{'content'}->{'data'}->{$linkedDataName};
-		    # Set the isEvolvable flag on the linked data.
-		    $linkedData->{'isEvolvable'} = $property->{'attributes'}->{'isEvolvable'};
-		    # Create a copy of the linked data.
-		    $property->{'data'} = $linkedData;
-		    $property->{'type'} = $linkedData->{'type'};
-		    $property->{'rank'} = $linkedData->{'rank'};
-		} else {
-		    # No linkedData element is explicitly declared. Therefore, we must have type, and rank specified.
-		    foreach my $requiredElement ( "type", "rank" ) {
-			die("No ".$requiredElement." was specified for ".$propertyName." property of the ".lcfirst($componentID)." component")
-			    unless ( exists($property->{$requiredElement}) );
-		    }
-		    # If no isVirtual element is present, assume "false" by default.
-		    $property->{'isVirtual'} = "false"
-			unless ( exists($property->{'isVirtual'}) );
-		    # Copy the attributes to the data element.
-		    $property->{'data'} = 
-		    {
-			type        => $property->{'type'      }                 ,
-			rank        => $property->{'rank'      }                 ,
-			isEvolvable => $property->{'attributes'}->{'isEvolvable'}
-		    };
-		    # Unless this property is virtual, create a linked data object for it.
-		    unless ( $property->{'isVirtual'} eq "true" ) {
-			# Write a message.
-			print " -> Creating linked data object for ".$propertyName." property of the ".lcfirst($componentID)." component\n";
-			# Create the linked data name.
-			$linkedDataName = $propertyName."Data";
-			# Create the linked data object.
-			$property->{'linkedData'} = $linkedDataName;
-			$buildData->{'components'}->{$componentID}->{'content'}->{'data'}->{$linkedDataName} = $property->{'data'};
-		    }
-		}
-		# Record the longest linked data name.
-		if ( defined($linkedDataName) ) {
-		    $linkedDataNameLengthMax = length($linkedDataName) 
-			if (length($linkedDataName) > $linkedDataNameLengthMax);
-		    # Record the longest possible implementation plus property name length.
-		    my $implementationPropertyName = $buildData->{'components'}->{$componentID}->{'name'}.$linkedDataName;
-		    $implementationPropertyNameLengthMax = length($implementationPropertyName) 
-			if (length($implementationPropertyName) > $implementationPropertyNameLengthMax);
-		}
-	    }
-	}
-    }
-}
-
-sub Construct_Null_Components {
-    # Generates a null implementation for each component class and makes it the default if no default is specified.
-    my $buildData = shift;
-
-    # Iterate over components to determine which classes need a null case building.
-    my %classes;
-    foreach my $componentID ( @{$buildData->{'componentIdList'}} ) {
-	# Get the component object.
-	my $component = $buildData->{'components'}->{$componentID};
-	# Initialize this class if it hasn't been seen before.
-	unless ( exists($classes{$component->{'class'}}) ) {
-	    $classes{$component->{'class'}}->{'hasNull'   } = 0;
-	    $classes{$component->{'class'}}->{'hasDefault'} = 0;
-	}
-	# Record if a null component already exists.
-	$classes{$component->{'class'}}->{'hasNull'   } = 1
-	    if ( $component->{'name'} eq "null" );
-	# Record if a default is already specified.
-	$classes{$component->{'class'}}->{'hasDefault'} = 1
-	    if ( $component->{'isDefault'} eq "yes" );
-    }
-
-    # Iterate over classes, creating null components as necessary.
-    foreach my $class ( keys(%classes) ) {       
-	# Test for pre-existing null component.
-	if ( $classes{$class}->{'hasNull'} == 0 ) {
-	    # No pre-existing null component is present, so simply insert one into the build data.
-	    my $componentID = ucfirst($class)."Null";
-	    my $isDefault   = "no";
-	    $isDefault      = "yes"
-		if ( $classes{$class}->{'hasDefault'} == 0 );
-	    $buildData->{'components'}->{$componentID}->{'class'    } = $class;
-	    $buildData->{'components'}->{$componentID}->{'name'     } = "null";
-	    $buildData->{'components'}->{$componentID}->{'isDefault'} = $isDefault;
-	    # Append this new component ID to the component ID list.
-	    push(@{$buildData->{'componentIdList'}},$componentID);
-	    # Display a message.
-	    if ( $verbosityLevel >= 1 ) {
-		print " -> Adding null implementation ";
-		print "as default "
-		    if ( $classes{$class}->{'hasDefault'} == 0 );
-		print "for ".$class." class\n";
-	    }
-	} elsif ( $verbosityLevel >= 1 ) {
-	    # Advise that null components don't need to be explicitly specified.
-	    print " -> INFO: a pre-existing null component exists for ".$class." class,\n";
-	    print " ->       but would be built automatically.\n";
-	}
-    }
-}
-
-sub Set_Default_Attributes{
-    # Set any missing attributes to default values.
-    my $buildData = shift;
-    # Iterate over component implementations.
-    foreach my $componentClass ( @{$buildData->{'componentClassList'}} ) {
-    	foreach my $implementationName ( @{$buildData->{'componentClasses'}->{$componentClass}->{'members'}} ) {
-	    my $componentID = ucfirst($componentClass).ucfirst($implementationName);
-	    # Get the component.
-	    my $component = $buildData->{'components'}->{$componentID};
-	    # Add a fully-qualified name to the component.
-	    $component->{'fullyQualifiedName'} = $componentID;
-	    # If a create function is specified, set it to be non-deferred by default.
-	    $component->{'createFunction'}->{'isDeferred'} = "false"
-		if ( exists($component->{'createFunction'}) && ! exists($component->{'createFunction'}->{'isDeferred'}) );
-	    # Iterate over bindings.
-	    foreach my $binding ( @{$component->{'bindings'}->{'binding'}} ) {
-		$binding->{'isDeferred'} = "false"
-		    unless ( exists($binding->{'isDeferred'}) );
-	    }
-	    # For extensions, copy any binding from the parent class.
-	    if ( exists($component->{'extends'}) ) {
-		my $parentID        = ucfirst($component->{'extends'}->{'class'}).ucfirst($component->{'extends'}->{'name'});
-		my $parentComponent = $buildData->{'components'}->{$parentID};
-		foreach my $parentBinding ( @{$parentComponent->{'bindings'}->{'binding'}} ) {
-		    if ( $parentBinding->{'isDeferred'} eq "true" ){
-			my $copyBinding = 1;
-			foreach my $binding ( @{$component->{'bindings'}->{'binding'}} ) {
-			    if ( $binding->{'method'} eq $parentBinding->{'method'} ) {
-				$copyBinding = 0;
-				last;
-			    }
-			}
-			push(
-			    @{$component->{'bindings'}->{'binding'}},
-			    $parentBinding
-			    )
-			    if ( $copyBinding == 1 );
-		    }
-		}
-	    }
-	    # Iterate over properties.
-	    foreach my $propertyName ( keys(%{$component->{'properties'}->{'property'}}) ) {
-		# Get the property.
-		my $property = $component->{'properties'}->{'property'}->{$propertyName};
-		# Add the property's name.
-		$property->{'name'} = $propertyName;
-		# Binding.
-		$property->{'attributes'}->{'bindsTo'} = "component"
-		    unless ( exists($property->{'attributes'}->{'bindsTo'}) );
-		# Auto-creation.
-		$property->{'attributes'}->{'createIfNeeded'} = "false"
-		    unless ( exists($property->{'attributes'}->{'createIfNeeded'}) );
-		# Deferred status.
-		$property->{'attributes'}->{'isDeferred'} = ""
-		    unless ( exists($property->{'attributes'}->{'isDeferred'}) );
-		# Generic status.
-		$property->{'attributes'}->{'makeGeneric'} = "false"
-		    unless ( exists($property->{'attributes'}->{'makeGeneric'}) );
-		# isEvolable synonym.
-		$property->{'attributes'}->{'isRatetable'} = $property->{'attributes'}->{'isEvolvable'};
-		# Rate function.
-		$property->{'rateFunction'} = $componentID.ucfirst($propertyName)."Rate"
-		    unless ( exists($property->{'rateFunction'}) );
-		# Get function.
-		if ( exists($property->{'getFunction'}) ) {
-		    # A getFunction element was specified.
-		    if ( defined(reftype($property->{'getFunction'})) ) {
-			# The getFunction element contains structure, so simple set its bindsTo element if not already defined.
-			$property->{'getFunction'}->{'bindsTo'} = "component"
-			    unless ( exists($property->{'getFunction'}->{'bindsTo'}) );
-		    } else {
-			# The getFunction element is simply the function name. Replace with a structure with default binding.
-			$property->{'getFunction'} = 
-			{
-			    content => $property->{'getFunction'},
-			    bindsTo => "component"
-			};
-		    }
-		    # Since getFunction was specified, we will not need to build a get function.
-		    $property->{'getFunction'}->{'build'} = "false";
-		} else {
-		    # No getFunction element was specified, assign a default function and record that a get function must be built.
-		    $property->{'getFunction'} = 
-		    {
-			content => lcfirst($componentID).ucfirst($propertyName)."Get",
-			bindsTo => "component"                               ,
-			build   => "true"
-		    };
-		}
-		# Set function.
-		if ( exists($property->{'setFunction'}) ) {
-		    # A setFunction element was specified.
-		    if ( defined(reftype($property->{'setFunction'})) ) {
-			# The setFunction element contains structure, so simple set its bindsTo element if not already defined.
-			$property->{'setFunction'}->{'bindsTo'} = "component"
-			    unless ( exists($property->{'setFunction'}->{'bindsTo'}) );
-		    } else {
-			# The setFunction element is simply the function name. Replace with a structure with default binding.
-			$property->{'setFunction'} = 
-			{
-			    content => $property->{'setFunction'},
-			    bindsTo => "component"
-			};
-		    }
-		    # Since setFunction was specified, we will not need to build a set function.
-		    $property->{'setFunction'}->{'build'} = "false";
-		} else {
-		    # No setFunction element was specified, assign a default function and record that a set function must be built.
-		    $property->{'setFunction'} = 
-		    {
-			content => lcfirst($componentID).ucfirst($propertyName)."Set",
-			bindsTo => "component"                               ,
-			build   => "true"
-		    };
-		}
-	    }
-	}
-    }
-}
-
-sub Generate_Node_Component_Type{
-    # Generate the top-level object in the class hierachy: nodeComponent.
-    my $buildData = shift;
-    # Define type-bound functions.
-    my @typeBoundFunctions = 
-	(
-	 {
-	     type        => "procedure"                                                                                            ,
-	     name        => "type"                                                                                                 ,
-	     function    => "Node_Component_Generic_Type"                                                                          ,
-	     description => "Return the type of this object."                                                                      ,
-	     returnType  => "\\textcolor{red}{\\textless type(varying\\_string)\\textgreater}"                                     ,
-	     arguments   => ""
-	 },
-	 {
-	     type        => "procedure"                                                                                            ,
-	     name        => "host"                                                                                                 ,
-	     function    => "Node_Component_Host_Node"                                                                             ,
-	     description => "Return a pointer to the host {\\normalfont \\ttfamily treeNode} object."                                                 ,
-	     returnType  => "\\textcolor{red}{\\textless *type(treeNode)\\textgreater}"                                            ,
-	     arguments   => ""
-	 },
-	 {
-	     type        => "procedure"                                                                                            ,
-	     name        => "destroy"                                                                                              ,
-	     function    => "Node_Component_Generic_Destroy"                                                                       ,
-	     description => "Destroy the object."                                                                                  ,
-	     returnType  => "\\void"                                                                                               ,
-	     arguments   => ""
-	 },
-	 {
-	     type        => "procedure"                                                                                            ,
-	     name        => "serializeCount"                                                                                       ,
-	     function    => "Node_Component_Serialize_Count_Zero"                                                                  ,
-	     description => "Return a count of the number of evolvable quantities to be evolved."                                  ,
-	     returnType  => "\\intzero"                                                                                            ,
-	     arguments   => ""
-	 },
-	 {
-	     type        => "procedure"                                                                                            ,
-	     name        => "serializationOffsets"                                                                                 ,
-	     function    => "Node_Component_Serialization_Offsets"                                                                 ,
-	     description => "Set offsets into serialization arrays."                                                               ,
-	     returnType  => "\\void"                                                                                               ,
-	     arguments   => ""
-	 },
-	 {
-	     type        => "procedure"                                                                                            ,
-	     name        => "serializeValues"                                                                                      ,
-	     function    => "Node_Component_Serialize_Null"                                                                        ,
-	     description => "Serialize the evolvable quantities to an array."                                                      ,
-	     returnType  => "\\void"                                                                                               ,
-	     arguments   => "\\doubleone\\ array\\argin"
-	 },
-	 {
-	     type        => "procedure"                                                                                            ,
-	     name        => "readRaw"                                                                                              ,
-	     function    => "Node_Component_Read_Raw_Null"                                                                         ,
-	     description => "Read properties from raw file."                                                                       ,
-	     returnType  => "\\void"                                                                                               ,
-	     arguments   => "\\intzero\\ fileHandle\\argin"
-	 },	 
-	 {
-	     type        => "procedure"                                                                                            ,
-	     name        => "deserializeValues"                                                                                    ,
-	     function    => "Node_Component_Deserialize_Null"                                                                      ,
-	     description => "Deserialize the evolvable quantities from an array."                                                  ,
-	     returnType  => "\\void"                                                                                               ,
-	     arguments   => "\\doubleone\\ array\\argout"
-	 },
-	 {
-	     type        => "procedure"                                                                                            ,
-	     name        => "odeStepRatesInitialize"                                                                               ,
-	     function    => "Node_Component_ODE_Step_Initialize_Null"                                                              ,
-	     description => "Initialize rates for evolvable properties."                                                           ,
-	     returnType  => "\\void"                                                                                               ,
-	     arguments   => ""
-	 },
-	 {
-	     type        => "procedure"                                                                                            ,
-	     name        => "odeStepScalesInitialize"                                                                              ,
-	     function    => "Node_Component_ODE_Step_Initialize_Null"                                                              ,
-	     description => "Initialize scales for evolvable properties."                                                          ,
-	     returnType  => "\\void"                                                                                               ,
-	     arguments   => ""          
-	 },
-	 {
-	     type        => "procedure"                                                                                            ,
-	     name        => "dump"                                                                                                 ,
-	     function    => "Node_Component_Dump_Null"                                                                             ,
-	     description => "Generate an ASCII dump of all properties."                                                            ,
-	     returnType  => "\\void"                                                                                               ,
-	     arguments   => ""
-	 },
-	 {
-	     type        => "procedure"                                                                                            ,
-	     name        => "dumpXML"                                                                                              ,
-	     function    => "Node_Component_Dump_XML_Null"                                                                         ,
-	     description => "Generate an XML dump of all properties."                                                              ,
-	     returnType  => "\\void"                                                                                               ,
-	     arguments   => ""
-	 },
-	 {
-	     type        => "procedure"                                                                                            ,
-	     name        => "dumpRaw"                                                                                              ,
-	     function    => "Node_Component_Dump_Raw_Null"                                                                         ,
-	     description => "Generate a binary dump of all properties."                                                            ,
-	     returnType  => "\\void"                                                                                               ,
-	     arguments   => "\\intzero\\ fileHandle\\argin"                   
-	 },
-	 {
-	     type        => "procedure"                                                                                            ,
-	     name        => "outputCount"                                                                                          ,
-	     function    => "Node_Component_Output_Count_Null"                                                                     ,
-	     description => "Compute a count of outputtable properties."                                                           ,
-	     returnType  => "\\void"                                                                                               ,
-	     arguments   => "\\intzero\\ integerPropertyCount\\arginout, \\intzero\\ doublePropertyCount\\arginout, \\doublezero\\ time\\argin, \\intzero\\ instance\\argin"
-	 },
-	 {
-	     type        => "procedure"                                                                                            ,
-	     name        => "outputNames"                                                                                          ,
-	     function    => "Node_Component_Output_Names_Null"                                                                     ,
-	     description => "Generate names of outputtable properties."                                                            ,
-	     returnType  => "\\void"                                                                                               ,
-	     arguments   => "\\intzero\\ integerProperty\\arginout, \\textcolor{red}{\\textless char[*](:)\\textgreater} integerPropertyNames\\arginout, \\textcolor{red}{\\textless char[*](:)\\textgreater} integerPropertyComments\\arginout, \\doubleone\\ integerPropertyUnitsSI\\arginout, \\intzero\\ doubleProperty\\arginout, \\textcolor{red}{\\textless char[*](:)\\textgreater} doublePropertyNames\\arginout, \\textcolor{red}{\\textless char[*](:)\\textgreater} doublePropertyComments\\arginout, \\doubleone\\ doublePropertyUnitsSI\\arginout, \\doublezero\\ time\\argin, \\intzero\\ instance\\argin"
-	 },
-	 {
-	     type        => "procedure"                                                                                            ,
-	     name        => "output"                                                                                               ,
-	     function    => "Node_Component_Output_Null"                                                                           ,
-	     description => "Generate values of outputtable properties."                                                           ,
-	     returnType  => "\\void"                                                                                               ,
-	     arguments   => "\\intzero\\ integerProperty\\arginout, \\intzero\\ integerBufferCount\\arginout, \\inttwo\\ integerBuffer\\arginout, \\intzero doubleProperty\\arginout, \\intzero\\ doubleBufferCount\\arginout, \\doubletwo\\ doubleBuffer\\arginout, \\doublezero\\ time\\argin, \\intzero\\ instance\\argin"
-	 },
-	 {
-	     type        => "procedure"                                                                                            ,
-	     name        => "enclosedMass"                                                                                         ,
-	     function    => "Node_Component_Enclosed_Mass_Null"                                                                    ,
-	     description => "Compute the mass enclosed within a radius."                                                           ,
-	     mappable    => "summation"                                                                                            ,
-	     returnType  => "\\doublezero"                                                                                         ,
-	     arguments   => "\\doublezero\\ radius\\argin, \\enumComponentType\\ [componentType]\\argin, \\enumMassType\\ [massType]\\argin, \\enumWeightBy\\ [weightBy]\\argin, \\intzero\\ [weightIndex]\\argin, \\logicalzero\\ [haloLoaded]\\argin"
-	 },
-	 {
-	     type        => "procedure"                                                                                            ,
-	     name        => "density"                                                                                              ,
-	     function    => "Node_Component_Density_Null"                                                                          ,
-	     description => "Compute the density."                                                                                 ,
-	     returnType  => "\\doublezero"                                                                                         ,
-	     arguments   => "\\textcolor{red}{\\textless double(3)\\textgreater} positionSpherical\\argin, \\enumComponentType\\ [componentType]\\argin, \\enumMassType\\ [massType]\\argin, \\enumWeightBy\\ [weightBy]\\argin, \\intzero\\ [weightIndex]\\argin, \\logicalzero\\ [haloLoaded]\\argin"
-	 },
-	 {
-	     type        => "procedure"                                                                                            ,
-	     name        => "surfaceDensity"                                                                                       ,
-	     function    => "Node_Component_Surface_Density_Null"                                                                  ,
-	     description => "Compute the surface density."                                                                         ,
-	     mappable    => "summation"                                                                                            ,
-	     returnType  => "\\doublezero"                                                                                         ,
-	     arguments   => "\\textcolor{red}{\\textless double(3)\\textgreater} positionCylindrical\\argin, \\enumComponentType\\ [componentType]\\argin, \\enumMassType\\ [massType]\\argin, \\enumWeightBy\\ [weightBy]\\argin, \\intzero\\ [weightIndex]\\argin, \\logicalzero\\ [haloLoaded]\\argin"
-	 },
-	 {
-	     type        => "procedure"                                                                                            ,
-	     name        => "potential"                                                                                            ,
-	     function    => "Node_Component_Potential_Null"                                                                        ,
-	     description => "Compute the gravitational potential."                                                                 ,
-	     returnType  => "\\doublezero"                                                                                         ,
-	     arguments   => "\\doublezero\\ radius\\argin, \\enumComponentType\\ [componentType]\\argin, \\enumMassType\\ [massType]\\argin, \\logicalzero\\ [haloLoaded]\\argin"
-	 },
-	 {
-	     type        => "procedure"                                                                                            ,
-	     name        => "rotationCurve"                                                                                        ,
-	     function    => "Node_Component_Rotation_Curve_Null"                                                                   ,
-	     description => "Compute the rotation curve."                                                                          ,
-	     mappable    => "summation"                                                                                            ,
-	     returnType  => "\\doublezero"                                                                                         ,
-	     arguments   => "\\doublezero\\ radius\\argin, \\enumComponentType\\ [componentType]\\argin, \\enumMassType\\ [massType]\\argin, \\logicalzero\\ [haloLoaded]\\argin"
-	 },
-	 {
-	     type        => "procedure"                                                                                            ,
-	     name        => "rotationCurveGradient"                                                                                ,
-	     function    => "Node_Component_Rotation_Curve_Gradient_Null"                                                          ,
-	     description => "Compute the rotation curve gradient."                                                                 ,
-	     returnType  => "\\doublezero"                                                                                         ,
-	     arguments   => "\\doublezero\\ radius\\argin, \\enumComponentType\\ [componentType]\\argin, \\enumMassType\\ [massType]\\argin, \\logicalzero\\ [haloLoaded]\\argin"
-	 }
-	);
-    # Specify the data content.
-    my @dataContent =
-	(
-	 {
-	     intrinsic  => "type",
-	     type       => "treeNode",
-	     attributes => [ "pointer", "public" ],
-	     variables  => [ "hostNode" ]
-	 }
-	);
-    # Create the nodeComponent class.
-    $buildData->{'types'}->{'nodeComponent'} = {
-	name           => "nodeComponent",
-	comment        => "A class for components in \\glspl{node}.",
-	isPublic       => "true",
-	boundFunctions => \@typeBoundFunctions,
-	dataContent    => \@dataContent
-    };
-    push(@{$buildData->{'typesOrder'}},'nodeComponent');
-
-}
-
-sub Generate_Component_Classes{
-    # Generate object types for each component class.
-    my $buildData = shift;
-    
-    # Iterate over all component classes.
-    my %classGetDefaults;
-    foreach my $componentClass ( @{$buildData->{'componentClassList'}} ) {
-	# Define a hash to record which properties have already been created.
-	my %propertiesCreated;
-
-	# Create a list for type-bound functions.
-	my @typeBoundFunctions;
-
-  	# Insert definitions for each method associated with a component implementation of this component class.
-    	foreach my $implementationName ( @{$buildData->{'componentClasses'}->{$componentClass}->{'members'}} ) {
-	    # Construct a fully-qualified name for this implementation.
-	    my $componentName = ucfirst($componentClass).ucfirst($implementationName);
-	    # Iterate over properties beloning to this implementation.
-	    foreach my $propertyName ( keys(%{$buildData->{'components'}->{$componentName}->{'properties'}->{'property'}}) ) {
-		# Get the property.
-		my $property = $buildData->{'components'}->{$componentName}->{'properties'}->{'property'}->{$propertyName};
-		# Create functions to set/get/evolve each property as necessary.
-		if ( 
-		    $property->{'attributes'}->{'isGettable' } eq "true"
-		    || $property->{'attributes'}->{'isSettable' } eq "true"
-		    || $property->{'attributes'}->{'isEvolvable'} eq "true"
-		    )
-		{
-		    # Name of function being processed.
-		    my $functionName;
-		    # Get a fully-qualified type identfier for this property.
-		    (my $intrinsic,my $type,my $attributes) = &dataObjectPrimitiveName($property);
-		    $type .= $property->{'rank'}."InOut";
-		    # Record the null bindings needed.
-		    $buildData->{'nullProperties'}->{$componentClass}->{"Integer0In"} =
-		    {
-			type   => "integer",
-			rank   => 0        ,
-			intent => "in"
-		    };
-		    $buildData->{'nullProperties'}->{$componentClass}->{$type       } = 
-		    {
-			type   => $property->{'type'},
-			rank   => $property->{'rank'},
-			intent => "inout"
-		    };
-		    # Create the "isSettable" function.
-		    $functionName = $propertyName."IsSettable";
-		    unless ( exists($propertiesCreated{$functionName}) ) {
-			push(
-			    @typeBoundFunctions,
-			    {type => "procedure", pass => "nopass", name => $functionName, function => "Boolean_False", description => "Specify whether the {\\normalfont \\ttfamily ".$propertyName."} property of the {\\normalfont \\ttfamily ".$componentClass."} component is settable.", returnType => "\\logicalzero", arguments => ""}
-			    );
-			$propertiesCreated{$functionName} = 1;
-		    }
-		    # Handle set functions and related functions.
-		    unless ( $property->{'attributes'}->{'isSettable'} eq "false" ) {
-			# Create a "set" function if one does not already exist.
-			$functionName = $propertyName."Set";
-			unless ( exists($propertiesCreated{$functionName}) ) {
-			    my $boundTo;
-			    if ( $property->{'setFunction'}->{'bindsTo'} eq "componentClass" )
-			    {
-				# A setFunction was specified that binds to the component class, so bind to it here.
-				$boundTo = $property->{'setFunction'}->{'content'};
-			    } else {
-				# Create a binding to a null function here. 
-				$boundTo = $componentClass."NullBindingSet".$type;
-			    }
-			    push(
-				@typeBoundFunctions,
-				{type => "procedure", name => $functionName, function => $boundTo, description => "Set the {\\normalfont \\ttfamily ".$propertyName."} property of the {\\normalfont \\ttfamily ".$componentClass."} component.", returnType => "\\void", arguments => &dataObjectDocName($property)."\\ value"}
-				);
-			    $propertiesCreated{$functionName} = 1;
-			}
-		    }
-
-		    # Handle evolve functions.
-		    unless ( $property->{'attributes'}->{'isEvolvable'} eq "false" ) {
-			# Create the "count" function.
-			$functionName = $propertyName."Count";
-			unless ( exists($propertiesCreated{$functionName}) ) {
-			    push(
-				@typeBoundFunctions,
-				{type => "procedure", name => $functionName, function => $componentClass."NullBindingInteger0In", description => "Compute the count of evolvable quantities in the {\\normalfont \\ttfamily ".$propertyName."} property of the {\\normalfont \\ttfamily ".$componentName."} component.", returnType => "\\intzero", arguments => ""}
-				);
-			    $propertiesCreated{$functionName} = 1;
-			}
-			# Create the "rate" function.
-			$functionName = $propertyName."Rate";
-			unless (  exists($propertiesCreated{$functionName}) ) {
-			    unless ( 
-				$property->{'attributes'}->{'isDeferred' } =~ m/rate/
-				&& $property->{'attributes'}->{'bindsTo'    } eq "top"
-				) {
-				my $boundTo;
-				if ( $property->{'attributes'}->{'createIfNeeded'} eq "true" ) 
-				{
-				    $boundTo = $componentClass.ucfirst($propertyName)."Rate";
-				} else {
-				    $boundTo = $componentClass."NullBindingRate".$type;
-				}
-				push(
-				    @typeBoundFunctions,
-				    {type => "procedure", name => $functionName, function => $boundTo, description => "Cumulate to the rate of the {\\normalfont \\ttfamily ".$propertyName."} property of the {\\normalfont \\ttfamily ".$componentName."} component.", returnType => "\\void", arguments => &dataObjectDocName($property)."\\ value"}
-				    );
-			    }
-			    # Create a "scale" function unless this is a virtual property.
-			    push(
-				@typeBoundFunctions,
-				{type => "procedure", name => $propertyName."Scale", function => $componentClass."NullBindingSet".$type, description => "Set the scale of the {\\normalfont \\ttfamily ".$propertyName."} property of the {\\normalfont \\ttfamily ".$componentName."} component.", returnType => "\\void", arguments => &dataObjectDocName($property)."\\ value"}
-				)
-				unless ( $property->{'isVirtual'} eq "true" );
-			    $propertiesCreated{$functionName} = 1;
-			}
-		    }
-		    # Add any bindings which bind at the component class level.
-		    if ( exists($buildData->{'components'}->{$componentName}->{'bindings'}) ) {
-			foreach ( @{$buildData->{'components'}->{$componentName}->{'bindings'}->{'binding'}} ) {
-			    if ( $_->{'bindsTo'} eq "componentClass" ) {
-				print Dumper($_);
-				my %function = (
-				    type => "procedure",
-				    name => $_->{'method'},
-				    );
-				if ( $_->{'isDeferred'} eq "false" ) {
-				    # Binding is not deferred, simply map to the given function.
-				    $function{'function'} = $_->{'function'};
-				} else {
-				    # Binding is deferred, map to a suitable wrapper function.
-				    $function{'function'} = $componentClass.ucfirst($_->{'method'});
-				    # Also add bindings to functions to set and test the deferred function.
-				    my %setFunction = (
-					type       => "procedure",
-					pass        => "nopass",
-					name        => $_->{'method'}."Function",
-					function    => $componentClass.$_->{'method'}."DeferredFunctionSet",
-					returnType  => "\\void",
-					arguments   => "procedure(".$componentClass.$_->{'method'}."Interface) deferredFunction",
-					description => "Set the function for the deferred {\\normalfont \\ttfamily ".$_->{'method'}."} propert of the {\\normalfont \\ttfamily ". $componentClass."} component."
-					);
-				    my %testFunction = (
-					type        => "procedure",
-					pass        => "nopass",
-					name        => $_->{'method'}."FunctionIsSet",
-					function    => $componentClass.$_->{'method'}."DfrrdFnctnIsSet",
-					returnType  => "\\logicalzero",
-					arguments   => "",
-					description => "Specift whether the deferred function for the {\\normalfont \\ttfamily ".$_->{'method'}."} propert of the {\\normalfont \\ttfamily ". $componentClass."} component has been set."
-					);
-				    push(@typeBoundFunctions,\%setFunction,\%testFunction);
-				}
-				foreach my $attribute ( "description", "returnType", "arguments" ) {
-				    $function{$attribute} = $_->{$attribute}
-				    if ( exists($_->{$attribute}) );
-				    push(@typeBoundFunctions,\%function);
-				}
-			    }
-			}
-		    }
-		}
-	    }
-	}
-	# Create the type.
-	$buildData->{'types'}->{'nodeComponent'.ucfirst($componentClass)} = {
-	    name           => "nodeComponent".ucfirst($componentClass),
-	    comment        => "Type for the {\\normalfont \\ttfamily ".$componentClass."} component class.",
-	    isPublic       => "true",
-	    extends        => "nodeComponent",
-	    boundFunctions => \@typeBoundFunctions,
-	};
-	push(@{$buildData->{'typesOrder'}},'nodeComponent'.ucfirst($componentClass));
-    }
-}
-
-sub Sort_Implementations {
-    # Sort component implementations such that they will be defined after any component of which they are an extension.
-    my $buildData = shift;
-    # Construct depenencies for type extension.
-    my %dependencies;
-    foreach my $componentID ( @{$buildData->{'componentIdList'}} ) {
-	# Get the component.
-	my $component = $buildData->{'components'}->{$componentID};
-	# Get the parent class.
-	my $componentClassName = $component->{'class'};
-    	# By default this component will be an extension of the base "nodeComponent" class.
-    	my $extensionOf = "nodeComponent".ucfirst($componentClassName);
-    	# If it specifies a particular component that it should extend, use that instead.
-    	$extensionOf = ucfirst($component->{'extends'}->{'class'}).ucfirst($component->{'extends'}->{'name'})
-	    if (exists($component->{'extends'}));
-	push(@{$dependencies{$extensionOf}},$componentID);
-    }
-    # Perform a dependency sort on the implementation list.
-    @{$buildData->{'componentIdList'}} = toposort(sub { @{$dependencies{$_[0]} || []}; }, \@{$buildData->{'componentIdList'}});
-
-}
-
-sub Generate_Implementations {
-    # Generate a type for each component implementation.
-    my $buildData = shift;
-    # Create classes for each specific implementation.
-    foreach my $componentID ( @{$buildData->{'componentIdList'}} ) {
-	# Get the implementation.
-	my $component          = $buildData->{'components'}->{$componentID};
-	# Get the parent class.
-	my $componentClassName = $component->{'class'};
-    	# By default this component will be an extension of the base "nodeComponent" class.
-    	my $extensionOf = "nodeComponent".ucfirst($componentClassName);
-    	# If it specifies a particular component that it should extend, use that instead.
-    	$extensionOf = "nodeComponent".ucfirst($component->{'extends'}->{'class'}).ucfirst($component->{'extends'}->{'name'})
-	    if (exists($component->{'extends'}));
-     	# Create data objects to store all of the linked data for this component.
-	my @dataContent;
-    	foreach ( keys(%{$component->{'content'}->{'data'}}) ) {
-    	    my $type = &dataObjectName($component->{'content'}->{'data'}->{$_});
-	    (my $typeDefinition, my $typeLabel) = &Data_Object_Definition($component->{'content'}->{'data'}->{$_});
-	    $typeDefinition->{'variables'} = [ $_ ];
-	    push(
-		@dataContent,
-		$typeDefinition
-		);
-    	}
-	# Create a list for type-bound functions.
-	my @typeBoundFunctions;
-	# Add binding for deferred create function set function.
-	push(
-	    @typeBoundFunctions,
-	    {type => "procedure", pass => "nopass", name => "createFunctionSet", function => $componentID."CreateFunctionSet", description => "Set the function used to create {\\normalfont \\ttfamily ".$componentID."} components.", returnType => "\\void", arguments => "\\textcolor{red}{\\textless function()\\textgreater}"}
-	    )
-	    if ( 
-		exists($component->{'createFunction'})
-		&&        $component->{'createFunction'}->{'isDeferred'} eq "true" 
-	    );
-     	# If this component has bindings defined, scan through them and create an appropriate method.
-    	if ( exists($component->{'bindings'}) ) {
-    	    foreach ( @{$component->{'bindings'}->{'binding'}} ) {
-		my %function = (
-		    type        => "procedure",
-		    name        => $_->{'method'}
-		    );
-		if ( $_->{'isDeferred'} eq "false" ) {
-		    # Binding is not deferred, simply map to the given function.
-		    $function{'function'} = $_->{'function'};
-		} else {
-		    # Binding is deferred, map to a suitable wrapper function.
-		    $function{'function'   } = $componentID.$_->{'method'};
-		    $function{'returnType' } = &dataObjectDocName($_->{'interface'});
-		    $function{'arguments'  } = "";
-		    $function{'description'} = "Get the {\\normalfont \\ttfamily ".$_->{'method'}."} property of the {\\normalfont \\ttfamily ". $componentID."} component.";
-		    # Also add bindings to functions to set and test the deferred function.
-		    my %setFunction = (
-			type        => "procedure",
-			pass        => "nopass",
-			name        => $_->{'method'}."Function",
-			function    => $componentID.$_->{'method'}."DeferredFunctionSet",
-			returnType  => "\\void",
-			arguments   => "procedure(".$componentID.$_->{'method'}."Interface) deferredFunction",
-			description => "Set the function for the deferred {\\normalfont \\ttfamily ".$_->{'method'}."} propert of the {\\normalfont \\ttfamily ". $componentID."} component."
-			);
-		    my %testFunction = (
-			type        => "procedure",
-			pass        => "nopass",
-			name        => $_->{'method'}."FunctionIsSet",
-			function    => $componentID.$_->{'method'}."DfrrdFnctnIsSet",
-			returnType  => "\\logicalzero",
-			arguments   => "",
-			description => "Specify whether the deferred function for the {\\normalfont \\ttfamily ".$_->{'method'}."} property of the {\\normalfont \\ttfamily ". $componentID."} component has been set."
-			);
-		    push(@typeBoundFunctions,\%setFunction,\%testFunction);
-		}
-		foreach my $attribute ( "description", "returnType", "arguments" ) {
-		    $function{$attribute} = $_->{$attribute}
-		    if ( exists($_->{$attribute}) );
-		}
-		push(@typeBoundFunctions,\%function);
-	    }
-	}
-	# Iterate over properties.
-	foreach my $propertyName ( keys(%{$component->{'properties'}->{'property'}}) ) {
-	    # Get the property.
-	    my $property = $component->{'properties'}->{'property'}->{$propertyName};
-	    push(
-		@typeBoundFunctions,
-		{type => "procedure", pass => "nopass", name => $propertyName."IsGettable", function => "Boolean_".ucfirst($property->{'attributes'}->{'isGettable'})},
-		{type => "procedure", pass => "nopass", name => $propertyName."IsSettable", function => "Boolean_".ucfirst($property->{'attributes'}->{'isSettable'})}
-		);
-	}
-	# Create the type.
-	$buildData->{'types'}->{'nodeComponent'.ucfirst($componentID)} = {
-	    name           => "nodeComponent".ucfirst($componentID),
-	    comment        => "Class for the ".$component->{'name'}." implementation of the ".$componentClassName." component.",
-	    isPublic       => "true",
-	    extends        => $extensionOf,
-	    boundFunctions => \@typeBoundFunctions,
-	    dataContent    => \@dataContent
-	};
-	push(@{$buildData->{'typesOrder'}},'nodeComponent'.ucfirst($componentID));
-    }
-}
-
-sub Generate_Active_Implementation_Records{
-    # Generate records of which component implementations are selected.
-    my $buildData = shift;
-    # Create a table.
-    my $recordTable = Text::Table->new(
-	{
-	    is_sep => 1,
-	    body   => "  logical :: "
-	},
-	{
-	    align  => "left"
-	},
-	{
-	    is_sep => 1,
-	    body   => "=.false."
-	}
-	);
-    # Iterate over all component implementations.
-    foreach ( @{$buildData->{'componentIdList'}} ) {
-	$recordTable->add("nodeComponent".$_."IsActive");
-    }
-    # Insert into the document.
-    $buildData->{'content'} .= "  ! Records of which component implementations are active.\n";
-    $buildData->{'content'} .= $recordTable->table()."\n";
-}
-
-sub Generate_Deferred_Binding_Procedure_Pointers {
-    # Generate deferred binding procedure pointers.
-    my $buildData = shift;
-    # Initialize data content.
-    my @dataContent;
-    # Initialize class pointers.
-    my %classPointers;
-    # Iterate over component implementations.
-    foreach my $componentID ( @{$buildData->{'componentIdList'}} ) {
-	# Get the component.
-	my $component = $buildData->{'components'}->{$componentID};
-	# Iterate over bindings.
-	foreach my $binding ( @{$component->{'bindings'}->{'binding'}} ) {
-	    if ( $binding->{'isDeferred'} eq "true" ) {
-		# Create a pointer for the component class level if needed.
-		my $classFunctionName = $component->{'class'}.ucfirst($binding->{'method'});
-		if ( $binding->{'bindsTo'} eq 'componentClass' && ! exists($classPointers{$classFunctionName}) ) {
-		    push(
-			@dataContent,
-			{
-			    intrinsic  => "procedure",
-			    type       => $component->{'class'}.ucfirst($binding->{'method'})."Interface",
-			    attributes => [ "pointer" ],
-			    variables  => [ $classFunctionName."Deferred" ]
-			},
-			{
-			    intrinsic  => "logical",
-			    variables  => [ $classFunctionName."IsSetValue=.false." ]
-			}
-			);
-		    $classPointers{$classFunctionName} = 1;
-		}
-		# Create a pointer for the component level.
-		my $componentFunctionName = $componentID.ucfirst($binding->{'method'});
-		push(
-		    @dataContent,
-		    {
-			intrinsic  => "procedure",
-			type       => $component->{'class'}.ucfirst($binding->{'method'})."Interface",
-			attributes => [ "pointer" ],
-			variables  => [ $componentFunctionName."Deferred" ]
-		    },
-		    {
-			intrinsic  => "logical",
-			variables  => [ $componentFunctionName."IsSetValue=.false." ]
-		    }
-		    );
-	    }
-	}
-    }
-    $buildData->{'content'} .= &Fortran_Utils::Format_Variable_Defintions(\@dataContent, indent => 2)."\n";
-}
-
-sub Generate_Deferred_Binding_Functions {
-    # Generate deferred binding functions.
-    my $buildData = shift;
-    # Initialize class functions.
-    my %classFunctions;
-    # Initialize interfaces.
-    my %interfaces;
-    # Iterate over component implementations.
-    foreach my $componentID ( @{$buildData->{'componentIdList'}} ) {
-	# Get the component.
-	my $component = $buildData->{'components'}->{$componentID};
-	# Iterate over bindings.
-	foreach my $binding ( @{$component->{'bindings'}->{'binding'}} ) {
-	    if ( $binding->{'isDeferred'} eq "true" ) {
-		# Determine type and arguments of the function.
-		my $type = $binding->{'interface'}->{'type'};
-		($type, my $name, my $attributeList) = &dataObjectPrimitiveName($binding->{'interface'})
-		    unless ( $type eq "void" );
-		my $endType;
-		if ( $type eq "void" ) {
-		    $type    = "subroutine";
-		    $endType = "subroutine";
-		} else {
-		    $type    .= " function";
-		    $endType  = "function";
-		}
-		my @arguments;
-		my @selflessArguments;
-		my @selfishArguments;
-		if ( exists($binding->{'interface'}->{'argument'}) ) {
-		    foreach ( @{$binding->{'interface'}->{'argument'}} ) {
-			if ( $_ =~ m/::\s*([a-zA-Z0-9_,\s\(\):]+)\s*$/ ) {
-			    push(
-				@selflessArguments,
-				&Fortran_Utils::Extract_Variables($1)
-				);
-			} else {
-			    die "Generate_Deferred_Binding_Functions: unrecognized argument format"
-			}
-		    }
-		}
-		push(@arguments       ,"self",@selflessArguments);
-		push(@selfishArguments,"self"                   )
-		    if ( $binding->{'interface'}->{'self'}->{'pass'} eq "true" );
-		push(@selfishArguments       ,@selflessArguments);
-		# Find the highest level at which this method binds.
-		my $highLevel;
-		if ( $binding->{'bindsTo'} eq "componentClass" ) {
-		    $highLevel = $component->{'class'};
-		} else {
-		    $highLevel = $componentID;
-		    my $parentComponent = $component;
-		    while ( exists($parentComponent->{'extends'}) ) {
-			$highLevel = ucfirst($parentComponent->{'extends'}->{'class'}).ucfirst($parentComponent->{'extends'}->{'name'});
-			$parentComponent = $buildData->{'components'}->{$highLevel};
-		    }
-		}
-		# Create an abstract interface for the deferred function.
-		my $interfaceName = $component->{'class'}.ucfirst($binding->{'method'});
-		unless ( exists($interfaces{$interfaceName}) ) {
-		    $buildData->{'content'} .= "abstract interface\n";
-		    $buildData->{'content'} .= "  ".$type." ".$interfaceName."Interface(".join(",",@arguments).")\n";
-		    $buildData->{'content'} .= "    import nodeComponent".$highLevel."\n"
-			if ( $binding->{'interface'}->{'self'}->{'pass'} eq "true" );
-		    $buildData->{'content'} .= "    class(nodeComponent".$highLevel."), intent(".$binding->{'interface'}->{'self'}->{'intent'}.") :: self\n"
-			if ( $binding->{'interface'}->{'self'}->{'pass'} eq "true" );
-		    $buildData->{'content'} .= "    ".$_."\n"
-			foreach ( @{$binding->{'interface'}->{'argument'}} );
-		    $buildData->{'content'} .= "  end ".$endType." ".$interfaceName."Interface\n";
-		    $buildData->{'content'} .= "end interface\n\n";
-		    $interfaces{$interfaceName} = 1;
-		}
-		# Create functions for the component class level if needed.
-		my $classFunctionName = $component->{'class'}.ucfirst($binding->{'method'});
-		if ( $binding->{'bindsTo'} eq 'componentClass' && ! exists($classFunctions{$classFunctionName}) ) {
-		    my @dataContent =
-			(
-			 {
-			     intrinsic  => "procedure",
-			     type       => $component->{'class'}.ucfirst($binding->{'method'})."Interface",
-			     variables  => [ "deferredFunction" ]
-			 },
-			);
-		    my $functionCode;
-		    $functionCode  = "  subroutine ".$classFunctionName."DeferredFunctionSet(deferredFunction)\n";
-		    $functionCode .= "    !% Set the function to be used for the {\\normalfont \\ttfamily ".$binding->{'method'}."} method of the {\\normalfont \\ttfamily ".$component->{'class'}."} component class.\n";
-		    $functionCode .= "    implicit none\n";
-		    $functionCode .= &Fortran_Utils::Format_Variable_Defintions(\@dataContent)."\n";
-		    $functionCode .= "    ".$classFunctionName."Deferred   => deferredFunction\n";
-		    $functionCode .= "    ".$classFunctionName."IsSetValue =  .true.\n";
-		    $functionCode .= "    return\n";
-		    $functionCode .= "  end subroutine ".$classFunctionName."DeferredFunctionSet\n";
-		    # Insert into the function list.
-		    push(
-			@{$buildData->{'code'}->{'functions'}},
-			$functionCode
-			);
-		    $functionCode  = "  logical function ".$classFunctionName."DfrrdFnctnIsSet()\n";
-		    $functionCode .= "    !% Return true if the deferred function for the {\\normalfont \\ttfamily ".$binding->{'method'}."} method of the {\\normalfont \\ttfamily ".$component->{'class'}."} component class has been set.\n";
-		    $functionCode .= "    implicit none\n";
-		    $functionCode .= "    ".$classFunctionName."DfrrdFnctnIsSet=".$classFunctionName."IsSetValue\n";
-		    $functionCode .= "    return\n";
-		    $functionCode .= "  end function ".$classFunctionName."DfrrdFnctnIsSet\n";
-		    # Insert into the function list.
-		    push(
-			@{$buildData->{'code'}->{'functions'}},
-			$functionCode
-			);
-		    # Create a function to call the deferred function.
-		    $functionCode  = "  ".$type." ".$classFunctionName."(".join(",",@arguments).")\n";
-		    $functionCode .= "    !% Call the deferred function for the {\\normalfont \\ttfamily ".$binding->{'method'}."} method of the {\\normalfont \\ttfamily ".$component->{'class'}."} component class.\n";
-		    $functionCode .= "    use Galacticus_Error\n";
-		    $functionCode .= "    implicit none\n";
-		    $functionCode .= "    class(nodeComponent".ucfirst($component->{'class'})."), intent(".$binding->{'interface'}->{'self'}->{'intent'}.") :: self\n";
-		    $functionCode .= "    ".$_."\n"
-			foreach ( @{$binding->{'interface'}->{'argument'}} );
-		    $functionCode .= "    if (self%".$binding->{'method'}."FunctionIsSet()) then\n";
-		    if ( $type eq "subroutine" ) {
-			$functionCode .= "       call ".$classFunctionName."Deferred(".join(",",@selfishArguments).")\n";
-		    } else {
-			$functionCode .= "       ".$classFunctionName."=".$classFunctionName."Deferred(".join(",",@selfishArguments).")\n";
-		    }
-		    $functionCode .= "    else\n";
-		    if ( $type eq "double precision" ) {
-			$functionCode .= "       ".$classFunctionName."=0.0d0\n";
-		    }
-		    $functionCode .= "       call Galacticus_Error_Report('".$classFunctionName."','deferred function has not been assigned')\n";
-		    $functionCode .= "    end if\n";
-		    $functionCode .= "    return\n";
-		    $functionCode .= "  end ".$endType." ".$classFunctionName."\n";
-		    # Insert into the function list.
-		    push(
-			@{$buildData->{'code'}->{'functions'}},
-			$functionCode
-			);
-		    # Record that we have created functions for this class.
-		    $classFunctions{$classFunctionName} = 1;
-		}
-		# Create functions for the component level.
-		my $componentFunctionName = $componentID.ucfirst($binding->{'method'});
-		my @dataContent =
-		    (
-		     {
-			 intrinsic  => "procedure",
-			 type       => $component->{'class'}.ucfirst($binding->{'method'})."Interface",
-			 variables  => [ "deferredFunction" ]
-		     },
-		    );
-		my $functionCode;
-		$functionCode  = "  subroutine ".$componentFunctionName."DeferredFunctionSet(deferredFunction)\n";
-		$functionCode .= "    !% Set the function to be used for the {\\normalfont \\ttfamily ".$binding->{'method'}."} method of the {\\normalfont \\ttfamily ".$componentID."} component.\n";
-		$functionCode .= "    implicit none\n";
-		$functionCode .= &Fortran_Utils::Format_Variable_Defintions(\@dataContent)."\n";
-		$functionCode .= "    ".$componentFunctionName."Deferred   => deferredFunction\n";
-		$functionCode .= "    ".$componentFunctionName."IsSetValue =  .true.\n";
-		$functionCode .= "    return\n";
-		$functionCode .= "  end subroutine ".$componentFunctionName."DeferredFunctionSet\n";
-		# Insert into the function list.
-		push(
-		    @{$buildData->{'code'}->{'functions'}},
-		    $functionCode
-		    );
-		$functionCode  = "  logical function ".$componentFunctionName."DfrrdFnctnIsSet()\n";
-		$functionCode .= "    !% Return true if the deferred function for the {\\normalfont \\ttfamily ".$binding->{'method'}."} method of the {\\normalfont \\ttfamily ".$componentID."} component has been set.\n";
-		$functionCode .= "    implicit none\n";
-		$functionCode .= "    ".$componentFunctionName."DfrrdFnctnIsSet=".$componentFunctionName."IsSetValue\n";
-		$functionCode .= "    return\n";
-		$functionCode .= "  end function ".$componentFunctionName."DfrrdFnctnIsSet\n";
-		# Insert into the function list.
-		push(
-		    @{$buildData->{'code'}->{'functions'}},
-		    $functionCode
-		    );
-		# Create a function that calls the deferred function.
-		$functionCode  = "  ".$type." ".$componentFunctionName."(".join(",",@arguments).")\n";
-		$functionCode .= "    !% Call the deferred function for the {\\normalfont \\ttfamily ".$binding->{'method'}."} method of the {\\normalfont \\ttfamily ".$componentID."} component.\n";
-		$functionCode .= "    use Galacticus_Error\n";
-		$functionCode .= "    implicit none\n";
-		$functionCode .= "    class(nodeComponent".ucfirst($componentID)."), intent(".$binding->{'interface'}->{'self'}->{'intent'}.") :: self\n";
-		$functionCode .= "    ".$_."\n"
-		    foreach ( @{$binding->{'interface'}->{'argument'}} );
-		$functionCode .= "    select type (self)\n";
-		$functionCode .= "    class is (nodeComponent".ucfirst($componentID).")\n";
-		$functionCode .= "       if (self%".$binding->{'method'}."FunctionIsSet()) then\n";
-		if ( $type eq "subroutine" ) {
-		    $functionCode .= "          call ".$componentFunctionName."Deferred(".join(",",@selfishArguments).")\n";
-		} else {
-		    $functionCode .= "          ".$componentFunctionName."=".$componentFunctionName."Deferred(".join(",",@selfishArguments).")\n";
-		}
-		$functionCode .= "       else\n";
-		my $parentType;
-		if ( exists($component->{'extends'}) ) {
-		    $parentType = "nodeComponent".ucfirst($component->{'extends'}->{'class'}).ucfirst($component->{'extends'}->{'name'});
-		} elsif ( $binding->{'bindsTo'} eq "componentClass" ) {
-		    $parentType = "nodeComponent".ucfirst($component->{'class'});
-		}
-		if ( defined($parentType) ) {
-		    if ( $type eq "subroutine" ) {
-			$functionCode .= "          call self%".$parentType."%".$binding->{'method'}."(".join(",",@selflessArguments).")\n";
-		    } else {
-			$functionCode .= "          ".$componentFunctionName."=self%".$parentType."%".$binding->{'method'}."(".join(",",@selflessArguments).")\n";
-		    }
-		} else {
-		    if ( $type eq "double precision function" ) {
-			$functionCode .= "       ".$componentFunctionName."=0.0d0\n";
-		    }
-		    $functionCode .= "          call Galacticus_Error_Report('".$componentFunctionName."','deferred function has not been assigned')\n";
-		}
-		$functionCode .= "       end if\n";
-		$functionCode .= "    class default\n";
-		if ( $type eq "double precision function" ) {
-		    $functionCode .= "       ".$componentFunctionName."=0.0d0\n";
-		}
-		$functionCode .= "       call Galacticus_Error_Report('".$componentFunctionName."','incorrect class - this should not happen')\n";
-		$functionCode .= "    end select\n";
-		$functionCode .= "    return\n";
-		$functionCode .= "  end ".$endType." ".$componentFunctionName."\n";
-		# Insert into the function list.
-		push(
-		    @{$buildData->{'code'}->{'functions'}},
-		    $functionCode
-		    );
-	    }
-	}
-    }
-}
-
-sub Generate_Deferred_Procedure_Pointers {
-    # Generate deferred procedure pointers.
-    my $buildData = shift;
-    # Initialize record of pointers which have been created.
-    my %createdPointers;
-    # Insert comment.
-    $buildData->{'content'} .= "  ! Procedure pointers for deferred custom functions.\n";
-    # Initialize data content.
-    my @dataContent;
-    # Iterate over component implementations.
-    foreach my $componentID ( @{$buildData->{'componentIdList'}} ) {
-	# Get the component.
-	my $component = $buildData->{'components'}->{$componentID};
-	# Get the component class name.
-	my $componentClassName = $component->{'class'};
-	# Create pointer for deferred create functions.
-	push(
-	    @dataContent,
-	    {
-		intrinsic  => "procedure",
-		type       => "",
-		attributes => [ "pointer" ],
-		variables  => [ $componentID."CreateFunction" ]
-	    }
-	    )
-	    if (
-		exists($component->{'createFunction'})
-		&&        $component->{'createFunction'}->{'isDeferred'} eq "true"
-	    );
-	# Iterate over properties.
-	foreach my $propertyName ( keys(%{$component->{'properties'}->{'property'}}) ) {
-	    my $property = $component->{'properties'}->{'property'}->{$propertyName};
-	    unless ( $property->{'attributes' }->{'isDeferred'} eq "" ) {
-		my $selfType = "generic";
-		$selfType = $component->{'class'}
-		   unless ( $property->{'attributes'}->{'bindsTo'} eq "top" );
-		(my $dataObject, my $label) = &Data_Object_Definition($property);
-		my $dataType = $label.$property->{'rank'};
-		# Determine where to attach.
-		my $attachTo = $componentID;
-		$attachTo = $componentClassName
-		    if ( $property->{'attributes'}->{'bindsTo'} eq "top" );
-		# Iterate over attributes.
-		foreach ( "get", "set", "rate" ) {		    
-		    # Determine function name.
-		    my $functionLabel = lcfirst($attachTo).ucfirst($propertyName).ucfirst($_);
-		    # Determine if this attribute is deferred and has not yet had a procedure pointer created.
-		    if (
-			$property->{'attributes' }->{'isDeferred'} =~ m/$_/ 
-			&& $property->{'attributes' }->{'is'.ucfirst($_).'table'} eq "true"
-			&& ! exists($createdPointers{$functionLabel})
-			) {
-			# Construct the template function.
-			my $template = $selfType."NullBinding".ucfirst($_).$dataType."InOut";
-			if ( $_ eq "get" ) {
-			    $template = lcfirst($componentID).ucfirst($propertyName).ucfirst($_);
-			} else {
-			    # Record that a null binding function was used.
-			    $buildData->{'nullBindingsUsed'}->{lc($template)} = 1;
-			}
-			# Generate the procedure pointer and a boolean to indicate if is has been attached.
-			push(
-			    @dataContent,
-			    {
-				intrinsic  => "procedure",
-				type       => $template,
-				attributes => [ "pointer" ],
-				variables  => [ $functionLabel."Deferred" ]
-			    },
-			    {
-				intrinsic  => "logical",
-				variables  => [ $functionLabel."IsAttachedValue=.false." ]
-			    },
-			    );
-			# Add the required null property to the list.
-			$buildData->{'nullProperties'}->{$selfType}->{$dataType."InOut"} =
-			{
-			    type   => $property->{'type'},
-			    rank   => $property->{'rank'},
-			    intent => "inout"
-			};
-			# Record that this procedure pointer has been created.
-			$createdPointers{$functionLabel} = 1;
-		    }		    
-		}
-	    }
-	}
-    }
-    # Insert data content.
-    $buildData->{'content'} .= &Fortran_Utils::Format_Variable_Defintions(\@dataContent, indent => 2)."\n";
-}
-
-sub Generate_Node_Event_Interface {
-    # Generate interace for node event tasks.
-    my $buildData = shift;
-    # Initialize data content.
-    my @dataContent = 
-	(
-	 {
-	     intrinsic  => "class",
-	     type       => "nodeEvent",
-	     attributes => [ "intent(in   )" ],
-	     variables  => [ "thisEvent" ]
-	 },
-	 {
-	     intrinsic  => "type",
-	     type       => "treeNode",
-	     attributes => [ "pointer", "intent(inout)" ],
-	     variables  => [ "thisNode" ]
-	 },
-	 {
-	     intrinsic  => "integer",
-	     attributes => [ "intent(inout)" ],
-	     variables  => [ "deadlockStatus" ]
-	 }
-	);
-    # Insert interface.
-    $buildData->{'content'} .= "  ! Interface for node event tasks.\n";
-    $buildData->{'content'} .= "  abstract interface\n";
-    $buildData->{'content'} .= "    logical function nodeEventTask(thisEvent,thisNode,deadlockStatus)\n";
-    $buildData->{'content'} .= "      import nodeEvent,treeNode\n";
-    $buildData->{'content'} .= &Fortran_Utils::Format_Variable_Defintions(\@dataContent, indent => 2)."\n";
-    $buildData->{'content'} .= "    end function nodeEventTask\n";
-    $buildData->{'content'} .= "  end interface\n";
-}
-
-sub Generate_Default_Component_Sources{
-    # Generate records of which component implementations are selected.
-    my $buildData = shift;
-    # Create a table.
-    my $recordTable = Text::Table->new(
-	{
-	    is_sep => 1,
-	    body   => "  class(nodeComponent"
-	},
-	{
-	    align  => "left"
-	},
-	{
-	    is_sep => 1,
-	    body   => "), allocatable, public :: default"
-	},
-	{
-	    align  => "left"
-	}
-	);
-    # Iterate over all component implementations.
-    foreach ( @{$buildData->{'componentClassList'}} ) {
-	$recordTable->add(ucfirst($_),ucfirst($_)."Component");
-    }
-    # Insert into the document.
-    $buildData->{'content'} .= "  ! Objects that will record which type of each component is to be used by default.\n";
-    $buildData->{'content'} .= $recordTable->table()."\n";
-    # Create a table for the class types.
-    $recordTable = Text::Table->new(
-	{
-	    is_sep => 1,
-	    body   => "  type(nodeComponent"
-	},
-	{
-	    align  => "left"
-	},
-	{
-	    is_sep => 1,
-	    body   => ") :: "
-	},
-	{
-	    align  => "left"
-	}
-	);
-    # Iterate over all component implementations.
-    foreach ( @{$buildData->{'componentClassList'}} ) {
-	$recordTable->add(ucfirst($_),ucfirst($_)."Class");
-    }
-    # Insert into the document.
-    $buildData->{'content'} .= "  ! Objects that will record which type of each component is to be used by default.\n";
-    $buildData->{'content'} .= $recordTable->table()."\n";
-}
-
-sub Generate_Initialization_Status {
-    # Generate a variable that stores initialization status..
-    my $buildData = shift;
-    # Insert into the document.
-    $buildData->{'content'} .= "  ! Record of module initialization status.\n";
-    $buildData->{'content'} .= "  logical :: moduleIsInitialized=.false.\n";
-}
-
-sub Generate_Tree_Node_Object {
-    # Generate the treeNode object.
-    my $buildData = shift;
-
-    # Define bound functions.
-    my @typeBoundFunctions = 
-	(
-	 {
-	     type        => "procedure"                                                                                                       ,
-	     name        => "type"                                                                                                            ,
-	     function    => "Tree_Node_Type"                                                                                                  ,
-	     description => "Return the type of this node."                                                                                   ,
-	     returnType  => "\\textcolor{red}{\\textless type(varying\\_string)\\textgreater}"                                                ,
-	     arguments   => ""
-
-	 },
-	 {
-	     type        => "procedure"                                                                                                       ,
-	     name        => "index"                                                                                                           ,
-	     function    => "Tree_Node_Index"                                                                                                 ,
-	     description => "Return the index of this node."                                                                                  ,
-	     returnType  => "\\textcolor{red}{\\textless integer(kind\\_int8)\\textgreater}"                                                  ,
-	     arguments   => ""
-	 },
-	 {
-	     type        => "procedure"                                                                                                       ,
-	     name        => "indexSet"                                                                                                        ,
-	     function    => "Tree_Node_Index_Set"                                                                                             ,
-	     description => "Set the index of this node."                                                                                     ,
-	     returnType  => "\\void"                                                                                                          ,
-	     arguments   => "\\textcolor{red}{\\textless integer(kind\\_int8)\\textgreater} index\\argin"
-	 },
-	 {
-	     type        => "procedure"                                                                                                       ,
-	     name        => "timeStep"                                                                                                        ,
-	     function    => "Tree_Node_Time_Step"                                                                                             ,
-	     description => "Return the time-step last used by this node."                                                                    ,
-	     returnType  => "\\doublezero"                                                                                                    ,
-	     arguments   => ""
-	 },
-	 {
-	     type        => "procedure"                                                                                                       ,
-	     name        => "timeStepSet"                                                                                                     ,
-	     function    => "Tree_Node_Time_Step_Set"                                                                                         ,
-	     description => "Set the time-step used by this node."                                                                            ,
-	     returnType  => "\\void"                                                                                                          ,
-	     arguments   => "\\doublezero\ index\\argin"
-	 },
-	 {
-	     type        => "procedure"                                                                                                       ,
-	     name        => "uniqueID"                                                                                                        ,
-	     function    => "Tree_Node_Unique_ID"                                                                                             ,
-	     description => "Return the unique identifier for this node."                                                                     ,
-	     returnType  => "\\textcolor{red}{\\textless integer(kind\\_int8)\\textgreater}"                                                  ,
-	     arguments   => ""
-	 },
-	 {
-	     type        => "procedure"                                                                                                       ,
-	     name        => "uniqueIDSet"                                                                                                     ,
-	     function    => "Tree_Node_Unique_ID_Set"                                                                                         ,
-	     description => "Set the unique identifier for this node."                                                                        ,
-	     returnType  => "\\void"                                                                                                          ,
-	     arguments   => "\\textcolor{red}{\\textless integer(kind\\_int8)\\textgreater} uniqueID\\argin"
-	 },
-	 {
-	     type        => "procedure"                                                                                                       ,
-	     name        => "initialize"                                                                                                      ,
-	     function    => "treeNodeInitialize"                                                                                              ,
-	     description => "Initialize this node (assigns a unique identifier, creates generic components)."                                 ,
-	     returnType  => "\\void"                                                                                                          ,
-	     arguments   => "\\textcolor{red}{\\textless integer(kind\\_int8)\\textgreater} index\\argin"
-	 },
-	 {
-	     type        => "procedure"                                                                                                       ,
-	     name        => "destroy"                                                                                                         ,
-	     function    => "treeNodeDestroy"                                                                                                 ,
-	     description => "Destroy this node."                                                                                              ,
-	     returnType  => "\\void"                                                                                                          ,
-	     arguments   => ""
-	 },
-	 {
-	     type        => "procedure"                                                                                                       ,
-	     name        => "componentBuilder"                                                                                                ,
-	     function    => "Tree_Node_Component_Builder"                                                                                     ,
-	     description => "Build components in this node given an XML description of their properties."                                     ,
-	     returnType  => "\\void"                                                                                                          ,
-	     arguments   => "\\textcolor{red}{\\textless *type(node)\\textgreater} nodeDefinition\\argin"
-	 },
-	 {
-	     type        => "procedure"                                                                                                       ,
-	     name        => "removeFromHost"                                                                                                  ,
-	     function    => "Tree_Node_Remove_From_Host"                                                                                      ,
-	     description => "Remove this node from the satellite population of its host halo."                                                ,
-	     returnType  => "\\void"                                                                                                          ,
-	     arguments   => ""
-	 },
-	 {
-	     type        => "procedure"                                                                                                       ,
-	     name        => "removeFromMergee"                                                                                                ,
-	     function    => "Tree_Node_Remove_From_Mergee"                                                                                    ,
-	     description => "Remove this node from the list of mergees associated with its merge target."                                     ,
-	     returnType  => "\\void"                                                                                                          ,
-	     arguments   => ""
-	 },
-	 {
-	     type        => "procedure"                                                                                                       ,
-	     name        => "isPrimaryProgenitor"                                                                                             ,
-	     function    => "Tree_Node_Is_Primary_Progenitor"                                                                                 ,
-	     description => "Return true if this node is the primary progenitor of its descendent, false otherwise."                          ,
-	     returnType  => "\\logicalzero"                                                                                                   ,
-	     arguments   => ""
-	 },
-	 {
-	     type        => "procedure"                                                                                                       ,
-	     function    => "Tree_Node_Is_Primary_Progenitor_Of_Index"
-	 },
-	 {
-	     type        => "procedure"                                                                                                       ,
-	     function    => "Tree_Node_Is_Primary_Progenitor_Of_Node" 
-	 },
-	 {
-	     type        => "generic"                                                                                                         ,
-	     name        => "isPrimaryProgenitorOf"                                                                                           ,
-	     function    => ["Tree_Node_Is_Primary_Progenitor_Of_Index","Tree_Node_Is_Primary_Progenitor_Of_Node"]                            ,
-	     description => "Return true is this node is the primary progenitor of the specified (by index or pointer) node, false otherwise.",
-	     returnType  => "\\logicalzero"                                                                                                   ,
-	     arguments   => "\\textcolor{red}{\\textless integer(kind\\_int8)\\textgreater} targetNodeIndex\\argin|\\textcolor{red}{\\textless *type(treeNode)\\textgreater} targetNode\\argin"
-	 },
-	 {
-	     type        => "procedure"                                                                                                       ,
-	     function    => "Tree_Node_Is_Progenitor_Of_Index"
-	 },
-	 {
-	     type        => "procedure"                                                                                                       ,
-	     function    => "Tree_Node_Is_Progenitor_Of_Node" 
-	 },
-	 {
-	     type        => "generic"                                                                                                         ,
-	     name        => "isProgenitorOf"                                                                                                  ,
-	     function    => ["Tree_Node_Is_Progenitor_Of_Index","Tree_Node_Is_Progenitor_Of_Node"]                                            ,
-	     description => "Return true is this node is a progenitor of the specified (by index or pointer) node, false otherwise."          ,
-	     returnType  => "\\logicalzero"                                                                                                   ,
-	     arguments   => "\\textcolor{red}{\\textless integer(kind\\_int8)\\textgreater} targetNodeIndex\\argin|\\textcolor{red}{\\textless *type(treeNode)\\textgreater} targetNode\\argin"
-	 },
-	 {
-	     type        => "procedure"                                                                                                       ,
-	     name        => "isOnMainBranch"                                                                                                  ,
-	     function    => "Tree_Node_Is_On_Main_Branch"                                                                                     ,
-	     description => "Return true if this node is on the main branch of its tree, false otherwise."                                    ,
-	     returnType  => "\\logicalzero"                                                                                                   ,
-	     arguments   => ""
-	 },
-	 {
-	     type        => "procedure"                                                                                                       ,
-	     name        => "isSatellite"                                                                                                     ,
-	     function    => "Tree_Node_Is_Satellite"                                                                                          ,
-	     description => "Return true if this node is a satellite, false otherwise."                                                       ,
-	     returnType  => "\\logicalzero"                                                                                                   ,
-	     arguments   => ""
-	 },
-	 {
-	     type        => "procedure"                                                                                                       ,
-	     name        => "lastSatellite"                                                                                                   ,
-	     function    => "Tree_Node_Get_Last_Satellite"                                                                                    ,
-	     description => "Return a pointer to the last satellite in the list of satellites beloning to this node."                         ,
-	     returnType  => "\\textcolor{red}{\\textless *type(treeNode)\\textgreater}"                                                       ,
-	     arguments   => ""
-	 },
-	 {
-	     type        => "procedure"                                                                                                       ,
-	     name        => "earliestProgenitor"                                                                                              ,
-	     function    => "Tree_Node_Get_Earliest_Progenitor"                                                                               ,
-	     description => "Return a pointer to the earliest progenitor (along the main branch) of this node."                               ,
-	     returnType  => "\\textcolor{red}{\\textless *type(treeNode)\\textgreater}"                                                       ,
-	     arguments   => ""
-	 },
-	 {
-	     type        => "procedure"                                                                                                       ,
-	     name        => "mergesWith"                                                                                                      ,
-	     function    => "Tree_Node_Merges_With_Node"                                                                                      ,
-	     description => "Return a pointer to the node with which this node will merge."                                                   ,
-	     returnType  => "\\textcolor{red}{\\textless *type(treeNode)\\textgreater}"                                                       ,
-	     arguments   => ""
-	 },
-	 {
-	     type        => "procedure"                                                                                                       ,
-	     name        => "walkBranch"                                                                                                      ,
-	     function    => "treeNodeWalkBranch"                                                                                              ,
-	     description => "Return a pointer to the next node when performing a walk of a single branch of the tree, excluding satellites."  ,
-	     returnType  => "\\void"                                                                                                          ,
-	     arguments   => "\\textcolor{red}{\\textless *type(treeNode)\\textgreater} startNode\\arginout"
-	 },
-	 {
-	     type        => "procedure"                                                                                                       ,
-	     name        => "walkBranchWithSatellites"                                                                                        ,
-	     function    => "treeNodeWalkBranchWithSatellites"                                                                                ,
-	     description => "Return a pointer to the next node when performing a walk of a single branch of the tree, including satellites."  ,
-	     returnType  => "\\void"                                                                                                          ,
-	     arguments   => "\\textcolor{red}{\\textless *type(treeNode)\\textgreater} startNode\\arginout"
-	 },
-	 {
-	     type        => "procedure"                                                                                                       ,
-	     name        => "walkTree"                                                                                                        ,
-	     function    => "treeNodeWalkTree"                                                                                                ,
-	     description => "Return a pointer to the next node when performing a walk of the entire tree, excluding satellites."              ,
-	     returnType  => "\\void"                                                                                                          ,
-	     arguments   => ""                                                       
-	 },
-	 {
-	     type        => "procedure"                                                                                                       ,
-	     name        => "walkTreeUnderConstruction"                                                                                       ,
-	     function    => "treeNodeWalkTreeUnderConstruction"                                                                               ,
-	     description => "Return a pointer to the next node when performing a walk of a tree under construction."                          ,
-	     returnType  => "\\void"                                                                                                          ,
-	     arguments   => "\\textcolor{red}{\\textless *type(treeNode)\\textgreater} nextNode\\arginout"
-	 },
-	 {
-	     type        => "procedure"                                                                                                       ,
-	     name        => "walkTreeWithSatellites"                                                                                          ,
-	     function    => "treeNodeWalkTreeWithSatellites"                                                                                  ,
-	     description => "Return a pointer to the next node when performing a walk of the entire tree, including satellites."              ,
-	     returnType  => "\\void"                                                                                                          ,
-	     arguments   => ""
-	 },
-	 {
-	     type        => "procedure"                                                                                                       ,
-	     name        => "destroyBranch"                                                                                                   ,
-	     function    => "treeNodeDestroyBranch"                                                                                           ,
-	     description => "Destroy a branch of a merger tree rooted at this node."                                                          ,
-	     returnType  => "\\void"                                                                                                          ,
-	     arguments   => ""
-	 },
-	 {
-	     type        => "procedure"                                                                                                       ,
-	     name        => "attachEvent"                                                                                                     ,
-	     function    => "Tree_Node_Attach_Event"                                                                                          ,
-	     description => "Attach a {\\normalfont \\ttfamily nodeEvent} object to this node."                                               ,
-	     returnType  => "\\void"                                                      ,
-	     arguments   => "\\textcolor{red}{\\textless *class(nodeEvent)\\textgreater} newEvent\\arginout"
-	 },
-	 {
-	     type        => "procedure"                                                                                                       ,
-	     name        => "removePairedEvent"                                                                                               ,
-	     function    => "Tree_Node_Remove_Paired_Event"                                                                                   ,
-	     description => "Remove a paired {\\normalfont \\ttfamily nodeEvent} from this node."                                             ,
-	     returnType  => "\\void"                                                                                                          ,
-	     arguments   => "\\textcolor{red}{\\textless class(nodeEvent)\\textgreater} event\\argin"
-	 }
-	);
-    # Add data content.
-    my @dataContent =
-	(
-	 {
-	     intrinsic  => "integer",
-	     type       => "kind=kind_int8",
-	     variables  => [ "indexValue", "uniqueIdValue" ]
-	 },
-	 {
-	     intrinsic  => "double precision",
-	     variables  => [ "timeStepValue" ]
-	 },
-	 {
-	     intrinsic  => "type",
-	     type       => "treeNode",
-	     attributes => [ "pointer", "public" ],
-	     variables  => [ "parent", "firstChild", "sibling", "firstSatellite", "mergeTarget", "firstMergee", "siblingMergee", "formationNode" ]
-	 },
-	 {
-	     intrinsic  => "logical",
-	     attributes => [ "public" ],
-	     variables  => [ "isPhysicallyPlausible" ]
-	 },
-	 {
-	     intrinsic  => "class",
-	     type       => "nodeEvent",
-	     attributes => [ "public", "pointer" ],
-	     variables  => [ "event" ]
-	 },
-	 {
-	     intrinsic  => "type",
-	     type       => "mergerTree",
-	     attributes => [ "public", "pointer" ],
-	     variables  => [ "hostTree" ]
-	 }
-	);
-    foreach ( @{$buildData->{'componentClassList'}} ) {
-	push(
-	    @dataContent,
-	    {
-		intrinsic  => "class",
-		type       => "nodeComponent".ucfirst($_),
-		attributes => [ "allocatable", "dimension(:)" ],
-		variables  => [ "component".ucfirst($_) ],
-		comment    => "A generic ".$_." object."
-	    }
-	    );
-    }
-    # Create the tree node class.
-    $buildData->{'types'}->{'treeNode'} = {
-	name           => "treeNode",
-	comment        => "A class for \\glspl{node} in merger trees.",
-	isPublic       => "true",
-	boundFunctions => \@typeBoundFunctions,
-	dataContent    => \@dataContent
-    };
-    push(@{$buildData->{'typesOrder'}
-	 },"treeNode");
-}
-
-sub Generate_Node_Event_Objects {
-    # Generate the nodeEvent objects. Type-bound functions are generated to dump and read raw binary representations of each class
-    # to file. The stored representation neglects pointers to the next event and to any node (since these targets likely move
-    # between dump and read anyway). Any pointer to the event task is stored however. To do this we transfer the address of the
-    # pointer to an integer array, and store that array to file. The array can then be re-read and transferred back to the
-    # pointer. This makes use of the transfer() intrinsic, and was motivated by the similar approach used for generic linked lists
-    # by Jason Blevins (http://jblevins.org/research/generic-list). This method assumes that the function pointed to will remain
-    # in the same memory location.
-    my $buildData = shift;
-
-    # Define nodeEvent class and subclasses.
-    my @nodeEventClass =
-	(
-	 {
-	     name        => "nodeEvent",
-	     description => "Base class for events attached to nodes.",
-	     data        =>
-		 [
-		  {
-		      intrinsic  => "integer",
-		      type       => "kind=kind_int8",
-		      attributes => [ "public" ],
-		      variables  => [ "ID" ]
-		  },
-		  {
-		      intrinsic  => "type",
-		      type       => "treeNode",
-		      attributes => [ "pointer", "public" ],
-		      variables  => [ "node => null()" ]
-		  },
-		  {
-		      intrinsic  => "double precision",
-		      attributes => [ "public" ],
-		      variables  => [ "time" ]
-		  },
-		  {
-		      intrinsic  => "class",
-		      type       => "nodeEvent",
-		      attributes => [ "public", "pointer" ],
-		      variables  => [ "next => null()" ]
-		  },
-		  {
-		      intrinsic  => "procedure",
-		      type       => "nodeEventTask",
-		      attributes => [ "public", "pointer" ],
-		      variables  => [ "task" ]
-		  }
-		 ]
-	 },
-	 {
-	     name        => "nodeEventBranchJump",
-	     description => "Class for branch jump events attached to nodes.",
-	     extends     => "nodeEvent",
-	     data        => []
-	 },
-	 {
-	     name        => "nodeEventSubhaloPromotion",
-	     description => "Class for subhalo promotion events attached to nodes.",
-	     extends     => "nodeEvent",
-	     data        => []
-	 },
-	 {
-	     name        => "nodeEventBranchJumpInterTree",
-	     description => "Class for inter-tree branch jump events attached to nodes.",
-	     extends     => "nodeEvent",
-	     data        =>
-		 [
-		  {
-		      intrinsic  => "integer",
-		      type       => "kind=c_size_t",
-		      attributes => [ "public" ],
-		      variables  => [ "splitForestUniqueID" ]
-		  },
-		  {
-		      intrinsic  => "integer",
-		      type       => "kind=kind_int8",
-		      attributes => [ "public" ],
-		      variables  => [ "pairedNodeID" ]
-		  },
-		  {
-		      intrinsic  => "logical",
-		      attributes => [ "public" ],
-		      variables  => [ "isPrimary" ]
-		  }
-		 ]
-	 },
-	 {
-	     name        => "nodeEventSubhaloPromotionInterTree",
-	     description => "Class for inter-tree subhalo promotion events attached to nodes.",
-	     extends     => "nodeEvent",
-	     data        =>
-		 [
-		  {
-		      intrinsic  => "integer",
-		      type       => "kind=c_size_t",
-		      attributes => [ "public" ],
-		      variables  => [ "splitForestUniqueID" ]
-		  },
-		  {
-		      intrinsic  => "integer",
-		      type       => "kind=kind_int8",
-		      attributes => [ "public" ],
-		      variables  => [ "pairedNodeID" ]
-		  },
-		  {
-		      intrinsic  => "logical",
-		      attributes => [ "public" ],
-		      variables  => [ "isPrimary" ]
-		  }
-		 ]
-	 }
-	);
-    # Build the classes.
-    my $iClass = -1;
-    foreach my $class ( @nodeEventClass ) {
-	++$iClass;
-	# Create the type.
-	$buildData->{'types'}->{$class->{'name'}} = {
-	    name           => $class->{'name'},
-	    comment        => $class->{'description'},
-	    isPublic       => "true",
-	    dataContent    => $class->{'data'},
-	    boundFunctions =>
-		[
-		 {
-		     type        => "procedure",
-		     name        => "dumpRaw",
-		     function    => $class->{'name'}."DumpRaw",
-		     description => "Dump the event to file.",
-		     returnType  => "\\void",
-		     arguments   => "\\intzero\\ fileUnit"
-		 },
-		 {
-		     type        => "procedure",
-		     name        => "readRaw",
-		     function    => $class->{'name'}."ReadRaw",
-		     description => "Read an event from file.",
-		     returnType  => "\\void",
-		     arguments   => "\\intzero\\ fileUnit"
-		 }
-		]
-	};
-	$buildData->{'types'}->{$class->{'name'}}->{'extends'} = $class->{'extends'}
-	if ( exists($class->{'extends'}) );
-	# Generate raw dump function code.
-	my @dumpArguments =
-	    (
-	     {
-		 intrinsic  => "class",
-		 type       => $class->{'name'},
-		 variables  => [ "self" ],
-		 attributes => [ "intent(in   )" ]
-	     },
-	     {
-		 intrinsic  => "integer",
-		 variables  => [ "fileUnit" ],
-		 attributes => [ "intent(in   )" ]
-	     },
-	     {
-		 intrinsic  => "logical",
-		 variables  => [ "includeType" ],
-		 attributes => [ "intent(in   ), optional" ]
-	     }
-	    );
-	push(
-	    @dumpArguments,
-	     {
-		 intrinsic  => "type",
-		 type       => "c_funptr",
-		 variables  => [ "functionLocation" ]
-	     }
-	    )
-	    if ( $class->{'name'} eq "nodeEvent" );
-	my $dumpCode;
-	$dumpCode .= "  subroutine ".$class->{'name'}."DumpRaw(self,fileUnit,includeType)\n";
-	$dumpCode .= "     !% Dump a {\\normalfont \ttfamily ".$class->{'name'}."} object to file.\n";
-	$dumpCode .= "     use, intrinsic :: ISO_C_Binding\n";
-	$dumpCode .= "     implicit none\n";
-	$dumpCode .= &Fortran_Utils::Format_Variable_Defintions(\@dumpArguments)."\n";
-	$dumpCode .= "     ! Write an integer indicating the type of this event if requested.\n";
-	$dumpCode .= "     if (.not.present(includeType).or.includeType) write (fileUnit) ".$iClass."\n";
-	$dumpCode .= "     ! Dump the parent class if such exists.\n";
-	$dumpCode .= "     call self%".$class->{'extends'}."%dumpRaw(fileUnit,.false.)\n"
-	    if ( exists($class->{'extends'}) );
-	foreach my $data ( @{$class->{'data'}} ) {
-	    $dumpCode .= "     write (fileUnit) ".join(",",map {"self%".$_} @{$data->{'variables'}})."\n"
-		unless ( grep {$_ eq "pointer" } @{$data->{'attributes'}} );
-	}
-	# The task function pointer is handled by transfering the memory address to an integer array.
-	if ( $class->{'name'} eq "nodeEvent" ) {
-	    $dumpCode .= "     if (associated(self%task)) then\n";
-	    $dumpCode .= "        functionLocation=c_FunLoc(self%task)\n";
-	    $dumpCode .= "        write (fileUnit) 1\n";
-	    $dumpCode .= "        write (fileUnit) functionLocation\n";
-	    $dumpCode .= "     else\n";
-	    $dumpCode .= "        write (fileUnit) 0\n";
-	    $dumpCode .= "     end if\n";
-	}
-	$dumpCode .= "     return\n";
-	$dumpCode .= "  end subroutine ".$class->{'name'}."DumpRaw\n";
-	# Generate raw read function code.
-	my @readArguments =
-	    (
-	     {
-		 intrinsic  => "class",
-		 type       => $class->{'name'},
-		 variables  => [ "self" ],
-		 attributes => [ "intent(inout)" ]
-	     },
-	     {
-		 intrinsic  => "integer",
-		 variables  => [ "fileUnit" ],
-		 attributes => [ "intent(in   )" ]
-	     }
-	    );
-	push(
-	    @readArguments,
-	    {
-		intrinsic  => "integer",
-		variables  => [ "pointerAssociated" ]
-	    },
-	    {
-		intrinsic  => "type",
-		type       => "c_funptr",
-		variables  => [ "functionLocation" ]
-	    }
-	    )
-	    if ( $class->{'name'} eq "nodeEvent" );
-	my $readCode;
-	$readCode .= "  subroutine ".$class->{'name'}."ReadRaw(self,fileUnit)\n";
-	$readCode .= "     !% Read a {\\normalfont \ttfamily ".$class->{'name'}."} object from file.\n";
-	$readCode .= "     use, intrinsic :: ISO_C_Binding\n";
-	$readCode .= "     implicit none\n";
-	$readCode .= &Fortran_Utils::Format_Variable_Defintions(\@readArguments)."\n";
-	$readCode .= "     ! Read the parent class if such exists.\n";
-	$readCode .= "     call self%".$class->{'extends'}."%readRaw(fileUnit)\n"
-	    if ( exists($class->{'extends'}) );
-	foreach my $data ( @{$class->{'data'}} ) {
-	    $readCode .= "     read (fileUnit) ".join(",",map {"self%".$_} @{$data->{'variables'}})."\n"
-		unless ( grep {$_ eq "pointer" } @{$data->{'attributes'}} );
-	}
-	# The task function pointer is handled by transfering the memory address from an integer array.
-	if ( $class->{'name'} eq "nodeEvent" ) {
-	    $readCode .= "     read (fileUnit) pointerAssociated\n";
-	    $readCode .= "     if (pointerAssociated == 1) then\n";
-	    $readCode .= "        read (fileUnit) functionLocation\n";
-	    $readCode .= "        call c_f_ProcPointer(functionLocation,self%task)\n";
-	    $readCode .= "     else\n";
-	    $readCode .= "        self%task => null()\n";
-	    $readCode .= "     end if\n";
-	}
-	$readCode .= "     return\n";
-	$readCode .= "  end subroutine ".$class->{'name'}."ReadRaw\n";
-	# Insert into the function list.
-	push(
-	    @{$buildData->{'code'}->{'functions'}},
-	    $dumpCode,
-	    $readCode
-	    );
-    }    
-    # Push to list of types.
-    push(@{$buildData->{'typesOrder'}},map {$_->{'name'}} @nodeEventClass);
-    # Generate code for a function to read arbitrary members of this class back from a raw file.
-    my @readArguments =
-	(
-	 {
-	     intrinsic  => "class",
-	     type       => "nodeEvent",
-	     variables  => [ "nodeEventBuildFromRaw" ],
-	     attributes => [ "pointer" ]
-	 },
-	 {
-	     intrinsic  => "integer",
-	     variables  => [ "fileUnit" ],
-	     attributes => [ "intent(in   )" ]
-	 },
-	 {
-	     intrinsic  => "integer",
-	     variables  => [ "classType" ]
-	 }
-	);
-    my $readCode;
-    $readCode .= "   function nodeEventBuildFromRaw(fileUnit)\n";
-    $readCode .= "     !% Build a {\\normalfont \ttfamily nodeEvent} class object from a raw dump file.\n";
-    $readCode .= "     implicit none\n";
-    $readCode .= &Fortran_Utils::Format_Variable_Defintions(\@readArguments)."\n";
-    $readCode .= "     read (fileUnit) classType\n";
-    $readCode .= "     select case (classType)\n";
-    $iClass = -1;
-    foreach my $class ( @nodeEventClass ) {
-	++$iClass;
-	$readCode .= "     case (".$iClass.")\n";
-	$readCode .= "     allocate(".$class->{'name'}." :: nodeEventBuildFromRaw)\n";
-    }
-    $readCode .= "     case default\n";
-    $readCode .= "        call Galacticus_Error_Report('nodeEventBuildFromRaw','unknown class type')\n";
-    $readCode .= "     end select\n";
-    $readCode .= "     call nodeEventBuildFromRaw%readRaw(fileUnit)\n";
-    $readCode .= "     return\n";
-    $readCode .= "  end function nodeEventBuildFromRaw\n";
-    # Insert into the function list.
-    push(
-	@{$buildData->{'code'}->{'functions'}},
-	$readCode
-	);
-}
-
-sub Generate_Initialization_Function {
-    # Generate an initialization function.
-    my $buildData = shift;
-    # Generate the function code.
-    my $functionCode;
-    $functionCode .= "  subroutine Galacticus_Nodes_Initialize()\n";
-    $functionCode .= "    !% Initialize the \\glc\\\ object system.\n";
-    $functionCode .= "    use Input_Parameters\n";
-    $functionCode .= "    use ISO_Varying_String\n";
-    $functionCode .= "    use Memory_Management\n";
-    $functionCode .= "    implicit none\n";
-    # Generate variables.
-    my @dataContent =
-	(
-	 {
-	     intrinsic  => "type",
-	     type       => "varying_string",
-	     variables  => [ "methodSelection", "message" ]
-	 }
-	);
-    $functionCode .= &Fortran_Utils::Format_Variable_Defintions(\@dataContent)."\n";
-    # Check for already initialized.
-    $functionCode .= "   if (.not.moduleIsInitialized) then\n";
-    $functionCode .= "      !\$omp critical (Galacticus_Nodes_Initialize)\n";
-    $functionCode .= "      if (.not.moduleIsInitialized) then\n";
-    # Record of output conditions seen.
-    my %outputConditions;
-    # Iterate over all component classes.
-    $buildData->{'content'} .= "  ! Parameters controlling output.\n\n";
-    foreach my $componentClass ( @{$buildData->{'componentClassList'}} ) {
-	# Identify the default implementation.
-    	my $defaultMethod;
-    	foreach my $implementationName ( @{$buildData->{'componentClasses'}->{$componentClass}->{'members'}} ) {
-    	    my $fullName = ucfirst($componentClass).ucfirst($implementationName);
-    	    $defaultMethod = $implementationName
-		if ( $buildData->{'components'}->{$fullName}->{'isDefault'} eq "yes" );
-    	}
-	die("No default method was found for ".$componentClass." class")
-	    unless ( defined($defaultMethod) );
-	# Insert a function call to get the parameter controlling the choice of implementation for this class.
-        $functionCode .= "       !@ <inputParameter>\n";
-        $functionCode .= "       !@   <name>treeNodeMethod".ucfirst($componentClass)."</name>\n";
-        $functionCode .= "       !@   <defaultValue>".$defaultMethod."</defaultValue>\n";
-        $functionCode .= "       !@   <attachedTo>module</attachedTo>\n";
-        $functionCode .= "       !@   <description>\n";
-        $functionCode .= "       !@    Specifies the implementation to be used for the ".$componentClass." component of nodes.\n";
-        $functionCode .= "       !@   </description>\n";
-        $functionCode .= "       !@   <type>string</type>\n";
-        $functionCode .= "       !@   <cardinality>1</cardinality>\n";
-        $functionCode .= "       !@ </inputParameter>\n";
-    	$functionCode .= "       call Get_Input_Parameter('treeNodeMethod".padComponentClass(ucfirst($componentClass)."'",[1,0]).",methodSelection,defaultValue='".padImplementation($defaultMethod."'",[1,0]).")\n";
-    	foreach my $implementationName ( @{$buildData->{'componentClasses'}->{$componentClass}->{'members'}} ) {
-    	    my $fullName  = ucfirst($componentClass).ucfirst($implementationName);
-	    my $component = $buildData->{'components'}->{$fullName};
-    	    $functionCode .= "       if (methodSelection == '".padImplementation($implementationName."'",[1,0]).") then\n";
-	    $functionCode .= "          allocate(nodeComponent".padFullyQualified($fullName,[0,0])." :: default".padComponentClass(ucfirst($componentClass)."Component",[9,0]).")\n";
-	    $functionCode .= "          nodeComponent".padFullyQualified($fullName."IsActive",[8,0])."=.true.\n";
-	    until ( $fullName eq "" ) {
-		if ( exists($buildData->{'components'}->{$fullName}->{'extends'}) ) {
-		    $fullName = ucfirst($buildData->{'components'}->{$fullName}->{'extends'}->{'class'}).ucfirst($buildData->{'components'}->{$fullName}->{'extends'}->{'name'});
-		    $functionCode .= "          nodeComponent".padFullyQualified($fullName."IsActive",[8,0])."=.true.\n";
-		} else {
-		    $fullName = "";
-		}
-	    }
-	    $functionCode .= "    end if\n";
-	    # Insert code to read and parameters controlling outputs.
-	    foreach my $propertyName ( keys(%{$component->{'properties'}->{'property'}}) ) {
-		my $property = $component->{'properties'}->{'property'}->{$propertyName};
-		# Check for output and output condition.
-		if (
-		    exists($property->{'output'}               )                       &&
-		    exists($property->{'output'}->{'condition'})                       &&
-		    $property->{'output'}->{'condition'} =~ m/\[\[([^\]]+)\]\]/
-		    )
-		{		    
-		    my $parameterName = $1;
-		    unless ( exists($outputConditions{$parameterName}) ) {
-			$functionCode .= "       !@ <inputParameter>\n";
-			$functionCode .= "       !@   <name>".$parameterName."</name>\n";
-			$functionCode .= "       !@   <defaultValue>false</defaultValue>\n";
-			$functionCode .= "       !@   <attachedTo>module</attachedTo>\n";
-			$functionCode .= "       !@   <description>\n";
-			$functionCode .= "       !@    Specifies whether the {\\normalfont \\ttfamily ".$propertyName."} method of the {\\normalfont \\ttfamily ".$implementationName."} implemention of the {\\normalfont \\ttfamily ".$componentClass."} component class should be output.\n";
-			$functionCode .= "       !@   </description>\n";
-			$functionCode .= "       !@   <type>string</type>\n";
-			$functionCode .= "       !@   <cardinality>1</cardinality>\n";
-			$functionCode .= "       !@ </inputParameter>\n";
-			$functionCode .= "       call Get_Input_Parameter('".$parameterName."',".$parameterName.",defaultValue=.false.)\n";
-			$buildData->{'content'} .= "  logical :: ".$parameterName."\n";
-			$outputConditions{$parameterName} = 1;
-		    }
-		}
-	    }
-
-    	}
-    	$functionCode .= "       if (.not.allocated(default".padComponentClass(ucfirst($componentClass)."Component",[9,0]).")) then\n";
-    	$functionCode .= "          message='unrecognized method \"'//methodSelection//'\" for \"".$componentClass."\" component'\n";
-	$functionCode .= "          message=message//char(10)//'  available methods are:'\n";
-    	foreach my $implementationName ( sort(@{$buildData->{'componentClasses'}->{$componentClass}->{'members'}}) ) {
-	    $functionCode .= "          message=message//char(10)//'    ".$implementationName."'\n";
-	}
-    	$functionCode .= "          call Galacticus_Error_Report('Galacticus_Nodes_Initialize',message)\n";
-    	$functionCode .= "       end if\n";
-    }
-    $buildData->{'content'} .= "\n";
-    $functionCode .= "         ! Record that the module is now initialized.\n";
-    $functionCode .= "         moduleIsInitialized=.true.\n";
-    $functionCode .= "       end if\n";
-    $functionCode .= "       !\$omp end critical (Galacticus_Nodes_Initialize)\n";
-    $functionCode .= "    end if\n";
-    $functionCode .= "    return\n";
-    $functionCode .= "  end subroutine Galacticus_Nodes_Initialize\n";	
-    # Insert into the function list.
-    push(
-	@{$buildData->{'code'}->{'functions'}},
-	$functionCode
-	);
-}
-
-sub Generate_Finalization_Function {
-    # Generate a finalization function.
-    my $buildData = shift;
-    # Create a table for the deallocation code.
-    my $table = Text::Table->new(
-	{
-	    is_sep => 1,
-	    body   => "    deallocate(default"
-	},
-	{
-	    align  => "left"
-	},
-	{
-	    is_sep => 1,
-	    body   => ")"
-	},
-	);
-    # Populate the table.
-    foreach ( @{$buildData->{'componentClassList'}} ) {
-	$table->add(ucfirst($_)."Component");
-    }
-    # Generate the function code.
-    my $functionCode;
-    $functionCode .= "  subroutine Galacticus_Nodes_Finalize()\n";
-    $functionCode .= "    !% Finialize the \\glc\\ object system.\n";
-    $functionCode .= "    implicit none\n\n";
-    $functionCode .= "    if (.not.moduleIsInitialized) return\n";
-    $functionCode .= $table->table();
-    $functionCode .= "    return\n";
-    $functionCode .= "  end subroutine Galacticus_Nodes_Finalize\n";
-    # Insert into the function list.
-    push(
-	@{$buildData->{'code'}->{'functions'}},
-	$functionCode
-	);
-}
-
-sub Generate_Map_Functions {
-    # Generate functions to map other functions over components.
-    my $buildData = shift;
-
-    # Function for mapping a void function.
-    # Generate variables.
-    my @dataContent =
-	(
-	 {
-	     intrinsic  => "class",
-	     type       => "treeNode",
-	     attributes => [ "intent(inout)" ],
-	     variables  => [ "self" ]
-	 },
-	 {
-	     intrinsic  => "procedure",
-	     type       => "Node_Component_Null_Void0_InOut",
-	     attributes => [ "pointer" ],
-	     variables  => [ "mapFunction" ]
-	 },
-	 {
-	     intrinsic  => "integer",
-	     variables  => [ "i" ]
-	 }
-	);
-    my $functionCode;
-    $functionCode .= "  subroutine mapComponentsVoid(self,mapFunction)\n";
-    $functionCode .= "    !% Map a void function over components.\n";
-    $functionCode .= "    implicit none\n";
-    $functionCode .= &Fortran_Utils::Format_Variable_Defintions(\@dataContent)."\n";
-    foreach ( @{$buildData->{'componentClassList'}} ) {	    
-     	$functionCode .= "    if (allocated(self%component".padComponentClass(ucfirst($_),[19,0]).")) then\n";
-	$functionCode .= "      do i=1,size(self%component".padComponentClass(ucfirst($_),[19,0]).")\n";
-	$functionCode .= "        call mapFunction(self%component".padComponentClass(ucfirst($_),[19,0])."(i))\n";
-	$functionCode .= "      end do\n";
-	$functionCode .= "    end if\n";
-    }
-    $functionCode .= "    return\n";
-    $functionCode .= "  end subroutine mapComponentsVoid\n\n";
-    # Insert into the function list.
-    push(
-	@{$buildData->{'code'}->{'functions'}},
-	$functionCode
-	);
-    # Insert a type-binding for this function into the treeNode type.
-    push(
-	@{$buildData->{'types'}->{'treeNode'}->{'boundFunctions'}},
-	{type => "procedure", name => "mapVoid", function => "mapComponentsVoid", description => "Map a void function over components.", returnType => "\\void", arguments => "\\textcolor{red}{\\textless *function()\\textgreater} mapFunction"}
-	);
-
-    # Function for mapping a scalar double function.
-    @dataContent =
-	(
-	 {
-	     intrinsic  => "class",
-	     type       => "treeNode",
-	     attributes => [ "intent(inout)" ],
-	     variables  => [ "self" ]
-	 },
-	 {
-	     intrinsic  => "procedure",
-	     type       => "Node_Component_Null_Double0_InOut",
-	     attributes => [ "pointer" ],
-	     variables  => [ "mapFunction" ]
-	 },
-	 {
-	     intrinsic  => "integer",
-	     attributes => [ "intent(in   )" ],
-	     variables  => [ "reduction" ]
-	 },
-	 {
-	     intrinsic  => "integer",
-	     attributes => [ "intent(in   )", "optional" ],
-	     variables  => [ "optimizeFor" ]
-	 },
-	 {
-	     intrinsic  => "double precision",
-	     variables  => [ "componentValue" ]
-	 },
-	 {
-	     intrinsic  => "integer",
-	     variables  => [ "i" ]
-	 }
-	);
-    $functionCode  = "  double precision function mapComponentsDouble0(self,mapFunction,reduction,optimizeFor)\n";
-    $functionCode .= "    !% Map a scalar double function over components with a specified {\\normalfont \\ttfamily reduction}.\n";
-    $functionCode .= "    use Galacticus_Error\n";
-    $functionCode .= "    implicit none\n";
-    $functionCode .= &Fortran_Utils::Format_Variable_Defintions(\@dataContent)."\n";
-    # Scan through available node component methods and find ones which are mappable. Create optimized versions of this function
-    # for them.
-    my $optimizationLabel      = -1;
-    my $optimizationsGenerated = 0;
-    foreach my $boundFunction ( @{$buildData->{'types'}->{'nodeComponent'}->{'boundFunctions'}} ) {
-	if ( exists($boundFunction->{'mappable'}) ) {
-	    my @reductions = split(/:/,$boundFunction->{'mappable'});
-	    foreach my $reduction ( @reductions ) {
-		# Record that optimized versions were generated.
-		$optimizationsGenerated = 1;
-		# Insert test for optimized case.
-		++$optimizationLabel;
-		$buildData->{'content'} .= "   integer, public, parameter :: optimizeFor".ucfirst($boundFunction->{'name'}).ucfirst($reduction)."=".$optimizationLabel."\n";
-		$functionCode .= "   ";
-		$functionCode .= "else"
-		    unless ( $optimizationLabel == 0 );
-		$functionCode .= "if (present(optimizeFor).and.optimizeFor == optimizeFor".ucfirst($boundFunction->{'name'}).ucfirst($reduction).") then\n";
-		# Initialize reduction.
-		if ( $reduction eq "summation" ) {
-		    $functionCode .= "      if (reduction /= reductionSummation) call Galacticus_Error_Report('mapComponentsDouble0','reduction mismatch')\n";
-		    $functionCode .= "      mapComponentsDouble0=0.0d0\n";
-		} elsif ( $reduction eq "product" ) {
-		    $functionCode .= "      if (reduction /= reductionProduct  ) call Galacticus_Error_Report('mapComponentsDouble0','reduction mismatch')\n";
-		    $functionCode .= "      mapComponentsDouble0=1.0d0\n";
-		} else {
-		    die("Generate_Map_Functions(): unrecognized reduction");
-		}
-		# Iterate over available types.
-		foreach my $type ( keys(%{$buildData->{'types'}}) ) {
-		    if ( $type =~ m/^nodeComponent.+/  && grep {$_->{'name'} eq $boundFunction->{'name'}} @{$buildData->{'types'}->{$type}->{'boundFunctions'}} ) {
-			# Determine the class of this component.
-			my $baseClass = $type;
-			while ( exists($buildData->{'types'}->{$baseClass}->{'extends'}) && $buildData->{'types'}->{$baseClass}->{'extends'} ne "nodeComponent" ) {
-			    $baseClass = $buildData->{'types'}->{$baseClass}->{'extends'};
-			}
-			$baseClass =~ s/^nodeComponent//;
-			$baseClass = lc($baseClass);
-			# Construct code for this component.
-			$functionCode .= "    if (allocated(self%component".padComponentClass(ucfirst($baseClass),[0,0]).")) then\n";
-			$functionCode .= "      select type (c => self%component".padComponentClass(ucfirst($baseClass),[0,0]).")\n";
-			$functionCode .= "      type is (".$type.")\n";
-			$functionCode .= "         do i=1,size(self%component".padComponentClass(ucfirst($baseClass),[0,0]).")\n";
-			$functionCode .= "            mapComponentsDouble0=mapComponentsDouble0";
-			if ( $reduction eq "summation" ) {
-			    $functionCode .= "+";
-			} elsif ( $reduction eq "product" ) {
-			    $functionCode .= "*";
-			}
-			$functionCode .= "mapFunction(self%component".padComponentClass(ucfirst($baseClass),[0,0])."(i))\n";
-			$functionCode .= "         end do\n";
-			$functionCode .= "      end select\n";
-			$functionCode .= "    end if\n";
-		    }
-		}
-	    }
-	}
-    }
-    $buildData->{'content'} .= "\n";
-    # Generate the generic, unoptimized function.
-    $functionCode .= "    else\n"
-	if ( $optimizationsGenerated == 1 );
-    $functionCode .= "    select case (reduction)\n";
-    $functionCode .= "    case (reductionSummation)\n";
-    $functionCode .= "      mapComponentsDouble0=0.0d0\n";
-    $functionCode .= "    case (reductionProduct  )\n";
-    $functionCode .= "      mapComponentsDouble0=1.0d0\n";
-    $functionCode .= "    case default\n";
-    $functionCode .= "      mapComponentsDouble0=1.0d0\n";
-    $functionCode .= "      call Galacticus_Error_Report('mapComponentsDouble0','unknown reduction')\n";
-    $functionCode .= "    end select\n";
-    foreach ( @{$buildData->{'componentClassList'}} ) {	    
-     	$functionCode .= "    if (allocated(self%component".padComponentClass(ucfirst($_),[0,0]).")) then\n";
-	$functionCode .= "      do i=1,size(self%component".padComponentClass(ucfirst($_),[0,0]).")\n";
-     	$functionCode .= "        componentValue=mapFunction(self%component".padComponentClass(ucfirst($_),[0,0])."(i))\n";
-     	$functionCode .= "        select case (reduction)\n";
-     	$functionCode .= "        case (reductionSummation)\n";
-     	$functionCode .= "          mapComponentsDouble0=mapComponentsDouble0+componentValue\n";
-     	$functionCode .= "        case (reductionProduct  )\n";
-     	$functionCode .= "          mapComponentsDouble0=mapComponentsDouble0*componentValue\n";
-     	$functionCode .= "        end select\n";
-	$functionCode .= "      end do\n";
-     	$functionCode .= "    end if\n";
-    }
-    $functionCode .= "    end if\n"
-	if ( $optimizationsGenerated == 1 );
-    $functionCode .= "    return\n";
-    $functionCode .= "  end function mapComponentsDouble0\n\n";
-    # Insert into the function list.
-    push(
-	@{$buildData->{'code'}->{'functions'}},
-	$functionCode
-	);
-    # Insert a type-binding for this function into the treeNode type.
-    push(
-	@{$buildData->{'types'}->{'treeNode'}->{'boundFunctions'}},
-	{type => "procedure", name => "mapDouble0", function => "mapComponentsDouble0", description => "Map a scalar double function over components.", returnType => "\\doublezero", arguments => "\\textcolor{red}{\\textless *function()\\textgreater} mapFunction"}
-	);
-}
-
-sub Generate_Node_Dump_Function {
-    # Generate function to dump node properties.
-    my $buildData = shift;
-    # Create the function.
-    my @dataContent =
-	(
-	 {
-	     intrinsic  => "class",
-	     type       => "treeNode",
-	     attributes => [ "intent(in   )" ],
-	     variables  => [ "self" ]
-	 },
-	 {
-	     intrinsic  => "integer",
-	     variables  => [ "i" ]
-	 },
-	 {
-	     intrinsic  => "type",
-	     type       => "varying_string",
-	     variables  => [ "message" ]
-	 }
-	);
-    my $functionCode;
-    $functionCode  = "  subroutine Node_Dump(self)\n";
-    $functionCode .= "    !% Dump node content.\n";
-    $functionCode .= "    use ISO_Varying_String\n";
-    $functionCode .= "    use Galacticus_Display\n";
-    $functionCode .= "    use String_Handling\n";
-    $functionCode .= "    implicit none\n";
-    $functionCode .= &Fortran_Utils::Format_Variable_Defintions(\@dataContent)."\n";
-    # Iterate over pointers.
-    $functionCode .= "    message='Dumping node '\n";
-    $functionCode .= "    message=message//self%index()\n";
-    $functionCode .= "    call Galacticus_Display_Indent(message)\n";
-    $functionCode .= "    message='host tree: '\n";
-    $functionCode .= "    message=message//self%hostTree%index\n";
-    $functionCode .= "    call Galacticus_Display_Message(message)\n";
-    $functionCode .= "    call Galacticus_Display_Indent('pointers')\n";
-    foreach my $pointer ( "parent", "firstChild", "sibling", "firstSatellite", "mergeTarget", "firstMergee", "siblingMergee", "formationNode" ) {
-	$functionCode .= "   message='".(" " x (14-length($pointer))).$pointer.": '\n";
-	$functionCode .= "   message=message//self%".pad($pointer,14)."%index()\n";
-	$functionCode .= "   call Galacticus_Display_Message(message)\n";
-    }
-    $functionCode .= "   call Galacticus_Display_Unindent('done')\n";
-    # Iterate over all component classes
-    foreach ( @{$buildData->{'componentClassList'}} ) {	    
-	$functionCode .= "    if (allocated(self%component".padComponentClass(ucfirst($_),[0,0]).")) then\n";
-	$functionCode .= "      do i=1,size(self%component".padComponentClass(ucfirst($_),[0,0]).")\n";
-	$functionCode .= "        call self%component".padComponentClass(ucfirst($_),[0,0])."(i)%dump()\n";
-	$functionCode .= "      end do\n";
-	$functionCode .= "    end if\n";
-    }
-    $functionCode .= "    call Galacticus_Display_Unindent('done')\n";
-    $functionCode .= "    return\n";
-    $functionCode .= "  end subroutine Node_Dump\n";
-    # Insert into the function list.
-    push(
-	@{$buildData->{'code'}->{'functions'}},
-	$functionCode
-	);
-    # Insert a type-binding for this function into the treeNode type.
-    push(
-	@{$buildData->{'types'}->{'treeNode'}->{'boundFunctions'}},
-	{type => "procedure", name => "dump", function => "Node_Dump", description => "Generate an ASCII dump of all content of a node.", returnType => "\\void", arguments => ""}
-	);
-    # Create the function.
-    @dataContent =
-	(
-	 {
-	     intrinsic  => "class",
-	     type       => "treeNode",
-	     attributes => [ "intent(inout)" ],
-	     variables  => [ "self" ]
-	 },
-	 {
-	     intrinsic  => "integer",
-	     attributes => [ "intent(in   )" ],
-	     variables  => [ "fileHandle" ]
-	 },
-	 {
-	     intrinsic  => "integer",
-	     variables  => [ "i" ]
-	 },
-	 {
-	     intrinsic  => "character",
-	     type       => "len=20",
-	     variables  => [ "idLabel", "treeLabel" ]
-	 }
-	);
-    $functionCode  = "  subroutine Node_Dump_XML(self,fileHandle)\n";
-    $functionCode .= "    !% Dump node content.\n";
-    $functionCode .= "    use ISO_Varying_String\n";
-    $functionCode .= "    use Galacticus_Display\n";
-    $functionCode .= "    use String_Handling\n";
-    $functionCode .= "    implicit none\n";
-    $functionCode .= &Fortran_Utils::Format_Variable_Defintions(\@dataContent)."\n";
-    # Iterate over pointers.
-    $functionCode .= "    !\$omp critical(Node_XML_Dump)\n";
-    $functionCode .= "    write (  idLabel,'(i20)') self         %index()\n";
-    $functionCode .= "    write (treeLabel,'(i20)') self%hostTree%index\n";
-    $functionCode .= "    write (fileHandle,'(a,a,a,a,a)') ' <node tree=\"',trim(adjustl(treeLabel)),'\" id=\"',trim(adjustl(idLabel)),'\" >'\n";
-    $functionCode .= "    write (fileHandle,'(a)') '  <pointer>'\n";
-    foreach my $pointer ( "parent", "firstChild", "sibling", "firstSatellite", "mergeTarget", "firstMergee", "siblingMergee", "formationNode" ) {
-	$functionCode .= "   write (idLabel,'(i20)') self%".pad($pointer,14)."%index()\n";
-	$functionCode .= "   write (fileHandle,'(a,a,a)') '   <".$pointer.">',trim(adjustl(idLabel)),'</".$pointer.">'\n"
-    }
-    $functionCode .= "    write (fileHandle,'(a)') '  </pointer>'\n";
-    # Iterate over all component classes
-    foreach ( @{$buildData->{'componentClassList'}} ) {	    
-	$functionCode .= "    if (allocated(self%component".padComponentClass(ucfirst($_),[0,0]).")) then\n";
-	$functionCode .= "      do i=1,size(self%component".padComponentClass(ucfirst($_),[0,0]).")\n";
-	$functionCode .= "        call self%component".padComponentClass(ucfirst($_),[0,0])."(i)%dumpXML(fileHandle)\n";
-	$functionCode .= "      end do\n";
-	$functionCode .= "    end if\n";
-    }
-    $functionCode .= "    write (fileHandle,*) ' </node>'\n";
-    $functionCode .= "    !\$omp end critical(Node_XML_Dump)\n";
-    $functionCode .= "    return\n";
-    $functionCode .= "  end subroutine Node_Dump_XML\n";
-    # Insert into the function list.
-    push(
-	@{$buildData->{'code'}->{'functions'}},
-	$functionCode
-	);
-    # Insert a type-binding for this function into the treeNode type.
-    push(
-	@{$buildData->{'types'}->{'treeNode'}->{'boundFunctions'}},
-	{type => "procedure", name => "dumpXML", function => "Node_Dump_XML", description => "Generate an XML dump of all content of a node.", returnType => "\\void", arguments => ""}
-	);
-    # Create a function for doing a raw (binary) dump.
-    @dataContent =
-	(
-	 {
-	     intrinsic  => "class",
-	     type       => "treeNode",
-	     attributes => [ "intent(in   )" ],
-	     variables  => [ "self" ]
-	 },
-	 {
-	     intrinsic  => "integer",
-	     attributes => [ "intent(in   )" ],
-	     variables  => [ "fileHandle" ]
-	 },
-	 {
-	     intrinsic  => "integer",
-	     variables  => [ "i" ]
-	 }
-	);
-    $functionCode  = "  subroutine Node_Dump_Raw(self,fileHandle)\n";
-    $functionCode .= "    !% Dump node content in binary.\n";
-    $functionCode .= "    implicit none\n";
-    $functionCode .= &Fortran_Utils::Format_Variable_Defintions(\@dataContent)."\n";
-    $functionCode .= "    write (fileHandle) self%isPhysicallyPlausible\n";
-    # Iterate over all component classes
-    foreach ( @{$buildData->{'componentClassList'}} ) {	    
-	$functionCode .= "    write (fileHandle) allocated(self%component".padComponentClass(ucfirst($_),[0,0]).")\n";
-	$functionCode .= "    if (allocated(self%component".padComponentClass(ucfirst($_),[0,0]).")) then\n";
-	$functionCode .= "      select type (component => self%component".ucfirst($_)."(1))\n";
-	$functionCode .= "      type is (nodeComponent".ucfirst($_).")\n";
-	$functionCode .= "        write (fileHandle) .false.\n";
-	$functionCode .= "      class is (nodeComponent".ucfirst($_).")\n";
-	$functionCode .= "        write (fileHandle) .true.\n";
-	$functionCode .= "      end select\n";
-	$functionCode .= "      write (fileHandle) size(self%component".padComponentClass(ucfirst($_),[0,0]).")\n";
-	$functionCode .= "      do i=1,size(self%component".padComponentClass(ucfirst($_),[0,0]).")\n";
-	$functionCode .= "        call self%component".padComponentClass(ucfirst($_),[0,0])."(i)%dumpRaw(fileHandle)\n";
-	$functionCode .= "      end do\n";
-	$functionCode .= "    end if\n";
-    }
-    $functionCode .= "    return\n";
-    $functionCode .= "  end subroutine Node_Dump_Raw\n";
-    # Insert into the function list.
-    push(
-	@{$buildData->{'code'}->{'functions'}},
-	$functionCode
-	);
-    # Insert a type-binding for this function into the treeNode type.
-    push(
-	@{$buildData->{'types'}->{'treeNode'}->{'boundFunctions'}},
-	{type => "procedure", name => "dumpRaw", function => "Node_Dump_Raw", description => "Generate a binary dump of all content of a node.", returnType => "\\void", arguments => "\\intzero\\ fileHandle\\argin"}
-	);
-    # Create a function for doing a raw (binary) read.
-    @dataContent =
-	(
-	 {
-	     intrinsic  => "class",
-	     type       => "treeNode",
-	     attributes => [ "intent(inout)", "target" ],
-	     variables  => [ "self" ]
-	 },
-	 {
-	     intrinsic  => "integer",
-	     attributes => [ "intent(in   )" ],
-	     variables  => [ "fileHandle" ]
-	 },
-	 {
-	     intrinsic  => "integer",
-	     variables  => [ "i", "componentCount" ]
-	 },
-	 {
-	     intrinsic  => "logical",
-	     variables  => [ "isAllocated" ]
-	 }
-	);
-    $functionCode  = "  subroutine Node_Read_Raw(self,fileHandle)\n";
-    $functionCode .= "    !% Dump node content in binary.\n";
-    $functionCode .= "    implicit none\n";
-    $functionCode .= &Fortran_Utils::Format_Variable_Defintions(\@dataContent)."\n";
-    $functionCode .= "    read (fileHandle) self%isPhysicallyPlausible\n";
-    # Iterate over all component classes
-    foreach ( @{$buildData->{'componentClassList'}} ) {	    
-	$functionCode .= "    read (fileHandle) isAllocated\n";
-	$functionCode .= "    if (isAllocated) then\n";
-	$functionCode .= "      read (fileHandle) isAllocated\n";
-	$functionCode .= "      read (fileHandle) componentCount\n";
-	$functionCode .= "      if (allocated(self%component".ucfirst($_).")) deallocate(self%component".ucfirst($_).")\n";
-	$functionCode .= "      if (isAllocated) then\n";
-	$functionCode .= "        allocate(self%component".ucfirst($_)."(componentCount),source=default".ucfirst($_)."Component)\n";
-	$functionCode .= "      else\n";
-	$functionCode .= "        allocate(self%component".ucfirst($_)."(componentCount),source=".ucfirst($_)."Class)\n";
-	$functionCode .= "      end if\n";
-	$functionCode .= "      select type (self)\n";
-	$functionCode .= "      type is (treeNode)\n";
-	$functionCode .= "        do i=1,componentCount\n";
-	$functionCode .= "          self%component".ucfirst($_)."(i)%hostNode => self\n";
-	$functionCode .= "        end do\n";
-	$functionCode .= "      end select\n";
-	$functionCode .= "      do i=1,componentCount\n";
-	$functionCode .= "        call self%component".padComponentClass(ucfirst($_),[0,0])."(i)%readRaw(fileHandle)\n";
-	$functionCode .= "      end do\n";
-	$functionCode .= "    else\n";
-	$functionCode .= "       if (allocated(self%component".padComponentClass(ucfirst($_),[0,0]).")) deallocate(self%component".padComponentClass(ucfirst($_),[0,0]).")\n";
-	$functionCode .= "       allocate(self%component".padComponentClass(ucfirst($_),[0,0])."(1))\n";
-	$functionCode .= "    end if\n";
-    }
-    $functionCode .= "    return\n";
-    $functionCode .= "  end subroutine Node_Read_Raw\n";
-    # Insert into the function list.
-    push(
-	@{$buildData->{'code'}->{'functions'}},
-	$functionCode
-	);
-    # Insert a type-binding for this function into the treeNode type.
-    push(
-	@{$buildData->{'types'}->{'treeNode'}->{'boundFunctions'}},
-	{type => "procedure", name => "readRaw", function => "Node_Read_Raw", description => "Read a binary dump of all content of a node.", returnType => "\\void", arguments => "\\intzero\\ fileHandle\\argin"}
-	);
-}
-
-sub Generate_Node_Output_Functions {
-    # Generate functions to output node properties.
-    my $buildData = shift;
-
-    # Create an output count function.
-    my @dataContent =
-	(
-	 {
-	     intrinsic  => "class",
-	     type       => "treeNode",
-	     attributes => [ "intent(inout)" ],
-	     variables  => [ "self" ]
-	 },
-	 {
-	     intrinsic  => "integer",
-	     attributes => [ "intent(inout)" ],
-	     variables  => [ "integerPropertyCount", "doublePropertyCount" ]
-	 },
-	 {
-	     intrinsic  => "double precision",
-	     attributes => [ "intent(in   )" ],
-	     variables  => [ "time" ]
-	 },
-	 {
-	     intrinsic  => "integer",
-	     variables  => [ "i" ]
-	 }
-	);
-    my $functionCode;
-    $functionCode  = "  subroutine Node_Output_Count(self,integerPropertyCount,doublePropertyCount,time)\n";
-    $functionCode .= "    !% Increment the count of properties to output for this node.\n";
-    $functionCode .= "    implicit none\n";
-    $functionCode .= &Fortran_Utils::Format_Variable_Defintions(\@dataContent)."\n";
-    # Iterate over all component classes
-    foreach ( @{$buildData->{'componentClassList'}} ) {	    
-	$functionCode .= "    if (allocated(self%component".padComponentClass(ucfirst($_),[0,0]).")) then\n";
-	$functionCode .= "      do i=1,size(self%component".padComponentClass(ucfirst($_),[0,0]).")\n";
-	$functionCode .= "        call self%component".padComponentClass(ucfirst($_),[0,0])."(i)%outputCount(integerPropertyCount,doublePropertyCount,time,instance=i)\n";
-	$functionCode .= "      end do\n";
-	$functionCode .= "    end if\n";
-    }
-    $functionCode .= "    return\n";
-    $functionCode .= "  end subroutine Node_Output_Count\n";
-    # Insert into the function list.
-    push(
-	@{$buildData->{'code'}->{'functions'}},
-	$functionCode
-	);
-    # Insert a type-binding for this function into the treeNode type.
-    push(
-	@{$buildData->{'types'}->{'treeNode'}->{'boundFunctions'}},
-	{type => "procedure", name => "outputCount", function => "Node_Output_Count", description => "Increment the count of properties to output for a node.", returnType => "\\void", arguments => "\\intzero\\ integerPropertyCount\\arginout, \\intzero\\ doublePropertyCount\\arginout, \\doublezero\\ time\\argin"}
-	);
-    # Create an output property names function.
-    @dataContent =
-	(
-	 {
-	     intrinsic  => "class",
-	     type       => "treeNode",
-	     attributes => [ "intent(inout)" ],
-	     variables  => [ "self" ]
-	 },
-	 {
-	     intrinsic  => "double precision",
-	     attributes => [ "intent(in   )" ], 
-	     variables  => [ "time" ]
-	 },
-	 {
-	     intrinsic  => "integer", 
-	     attributes => [ "intent(inout)" ], 
-	     variables  => [ "integerProperty", "doubleProperty" ]
-	 },
-	 {
-	     intrinsic  => "character",
-	     type       => "len=*",
-	     attributes => [ "intent(inout)", "dimension(:)" ], 
-	     variables  => [ "integerPropertyNames", "integerPropertyComments", "doublePropertyNames", "doublePropertyComments" ]
-	 },
-	 {
-	     intrinsic  => "double precision",
-	     attributes => [ "intent(inout)", "dimension(:)" ],
-	     variables  => [ "integerPropertyUnitsSI", "doublePropertyUnitsSI" ]
-	 },
-	 {
-	     intrinsic  => "integer",
-	     variables  => [ "i" ]
-	 }
-	);
-    undef($functionCode);
-    $functionCode  = "  subroutine Node_Output_Names(self,integerProperty,integerPropertyNames,integerPropertyComments,integerPropertyUnitsSI,doubleProperty,doublePropertyNames,doublePropertyComments,doublePropertyUnitsSI,time)\n";
-    $functionCode .= "    !% Establish the names of properties to output for this node.\n";
-    $functionCode .= "    implicit none\n";
-    $functionCode .= &Fortran_Utils::Format_Variable_Defintions(\@dataContent)."\n";
-    # Iterate over all component classes
-    foreach ( @{$buildData->{'componentClassList'}} ) {	    
-	$functionCode .= "    if (allocated(self%component".padComponentClass(ucfirst($_),[0,0]).")) then\n";
-	$functionCode .= "      do i=1,size(self%component".padComponentClass(ucfirst($_),[0,0]).")\n";
-	$functionCode .= "        call self%component".padComponentClass(ucfirst($_),[0,0])."(i)%outputNames(integerProperty,integerPropertyNames,integerPropertyComments,integerPropertyUnitsSI,doubleProperty,doublePropertyNames,doublePropertyComments,doublePropertyUnitsSI,time,instance=i)\n";
-	$functionCode .= "      end do\n";
-	$functionCode .= "    end if\n";
-    }
-    $functionCode .= "    return\n";
-    $functionCode .= "  end subroutine Node_Output_Names\n";
-    # Insert into the function list.
-    push(
-	@{$buildData->{'code'}->{'functions'}},
-	$functionCode
-	);
-    # Insert a type-binding for this function into the treeNode type.
-    push(
-	@{$buildData->{'types'}->{'treeNode'}->{'boundFunctions'}},
-	{type => "procedure", name => "outputNames", function => "Node_Output_Names", description => "Establish the names of properties to output for a node.", returnType  => "\\void", arguments   => "\\intzero\\ integerProperty\\arginout, \\textcolor{red}{\\textless char[*](:)\\textgreater} integerPropertyNames\\arginout, \\textcolor{red}{\\textless char[*](:)\\textgreater} integerPropertyComments\\arginout, \\doubleone\\ integerPropertyUnitsSI\\arginout, \\intzero\\ doubleProperty\\arginout, \\textcolor{red}{\\textless char[*](:)\\textgreater} doublePropertyNames\\arginout, \\textcolor{red}{\\textless char[*](:)\\textgreater} doublePropertyComments\\arginout, \\doubleone\\ doublePropertyUnitsSI\\arginout, \\doublezero\\ time\\argin"}
-	);
-    # Create an output function.
-    @dataContent =
-	(
-	 {
-	     intrinsic  => "class",
-	     type       => "treeNode",
-	     attributes => [ "intent(inout)" ],
-	     variables  => [ "self" ]
-	 },
-	 {
-	     intrinsic  => "double precision",
-	     attributes => [ "intent(in   )" ], 
-	     variables  => [ "time" ]
-	 },
-	 {
-	     intrinsic  => "integer", 
-	     attributes => [ "intent(inout)" ], 
-	     variables  => [ "integerProperty", "integerBufferCount", "doubleProperty", "doubleBufferCount" ]
-	 },
-	 {
-	     intrinsic  => "integer",
-	     type       => "kind=kind_int8",
-	     attributes => [ "intent(inout)", "dimension(:,:)" ],
-	     variables  => [ "integerBuffer" ]
-	 },
-	 {
-	     intrinsic  => "double precision",
-	     attributes => [ "intent(inout)", "dimension(:,:)" ],
-	     variables  => [ "doubleBuffer" ]
-	 },
-	 {
-	     intrinsic  => "integer",
-	     variables  => [ "i" ]
-	 }
-	);
-    undef($functionCode);
-    $functionCode  = "  subroutine Node_Output(self,integerProperty,integerBufferCount,integerBuffer,doubleProperty,doubleBufferCount,doubleBuffer,time)\n";
-    $functionCode .= "    ! Output properties for this node.\n";
-    $functionCode .= "    implicit none\n";
-    $functionCode .= &Fortran_Utils::Format_Variable_Defintions(\@dataContent)."\n";
-    # Iterate over all component classes
-    foreach ( @{$buildData->{'componentClassList'}} ) {	    
-	$functionCode .= "    if (allocated(self%component".padComponentClass(ucfirst($_),[0,0]).")) then\n";
-	$functionCode .= "      do i=1,size(self%component".padComponentClass(ucfirst($_),[0,0]).")\n";
-	$functionCode .= "        call self%component".padComponentClass(ucfirst($_),[0,0])."(i)%output(integerProperty,integerBufferCount,integerBuffer,doubleProperty&
-       &,doubleBufferCount,doubleBuffer,time,instance=i)\n";
-	$functionCode .= "      end do\n";
-	$functionCode .= "    end if\n";
-    }
-    $functionCode .= "    return\n";
-    $functionCode .= "  end subroutine Node_Output\n";
-    # Insert into the function list.
-    push(
-	@{$buildData->{'code'}->{'functions'}},
-	$functionCode
-	);
-    # Insert a type-binding for this function into the treeNode type.
-    push(
-	@{$buildData->{'types'}->{'treeNode'}->{'boundFunctions'}},
-	{type => "procedure", name => "output", function => "Node_Output", description => "Populate output buffers with properties for a node.", returnType  => "\\void", arguments   => "\\intzero\\ integerProperty\\arginout, \\intzero\\ integerBufferCount\\arginout, \\inttwo\\ integerBuffer\\arginout, \\intzero doubleProperty\\arginout, \\intzero\\ doubleBufferCount\\arginout, \\doubletwo\\ doubleBuffer\\arginout, \\doublezero\\ time\\argin"}
-	);
-}
-
-sub Generate_Node_Property_Name_From_Index_Function {
-    # Generate function to get the name of a property given an index.
-    my $buildData = shift;
-
-    # Define variables.
-    my @dataContent =
-	(
-	 {
-	     intrinsic  => "class",
-	     type       => "treeNode",
-	     attributes => [ "intent(in   )" ],
-	     variables  => [ "self" ]
-	 },
-	 {
-	     intrinsic  => "integer",
-	     attributes => [ "intent(in   )" ],
-	     variables  => [ "index" ]
-	 },
-	 {
-	     intrinsic  => "type",
-	     type       => "varying_string",
-	     variables  => [ "name" ]
-	 },
-	 {
-	     intrinsic  => "integer",
-	     variables  => [ "count", "i" ]
-	 }
-	);
-    my $functionCode;
-    $functionCode .= "  function Node_Property_Name_From_Index(self,index) result (name)\n";
-    $functionCode .= "    !% Return the name of a property given its index.\n";
-    $functionCode .= "    use ISO_Varying_String\n";
-    $functionCode .= "    implicit none\n";
-    $functionCode .= &Fortran_Utils::Format_Variable_Defintions(\@dataContent)."\n";
-
-    # Loop over all component classes
-    $functionCode .= "  name='unknown'\n";
-    $functionCode .= "  count=index\n";
-    foreach ( @{$buildData->{'componentClassList'}} ) {	    
-     	$functionCode .= "    if (allocated(self%component".padComponentClass(ucfirst($_),[0,0]).")) then\n";
-	$functionCode .= "      do i=1,size(self%component".padComponentClass(ucfirst($_),[0,0]).")\n";
-	$functionCode .= "        call self%component".padComponentClass(ucfirst($_),[0,0])."(i)%nameFromIndex(count,name)\n";
-	$functionCode .= "        if (count <= 0) return\n";
-	$functionCode .= "      end do\n";
-	$functionCode .= "    end if\n";
-    }
-    $functionCode .= "    if (name == 'unknown') call Galacticus_Error_Report('Node_Property_Name_From_Index','property index out of range')\n";
-    $functionCode .= "    return\n";
-    $functionCode .= "  end function Node_Property_Name_From_Index\n";
-    # Insert into the function list.
-    push(
-	@{$buildData->{'code'}->{'functions'}},
-	$functionCode
-	);
-    # Insert a type-binding for this function into the treeNode type.
-    push(
-	@{$buildData->{'types'}->{'treeNode'}->{'boundFunctions'}},
-	{type => "procedure", name => "nameFromIndex", function => "Node_Property_Name_From_Index", description => "Return the name of a property given its index in a node.", returnType => "\\textcolor{red}{\\textless varying\\_string\\textgreater}", arguments => "\\intzero\\ index\\argin"}
-	);
-}
-
-sub Generate_Node_Serialization_Functions {
-    # Generate functions to serialize/deserialize nodes to/from arrays.
-    my $buildData = shift;
-
-    # Function computing a count of the serialization length.
-    my @dataContent =
-	(
-	 {
-	     intrinsic  => "class",
-	     type       => "treeNode",
-	     attributes => [ "intent(in   )" ],
-	     variables  => [ "self" ]
-	 },
-	 {
-	     intrinsic  => "integer",
-	     variables  => [ "count", "i" ]
-	 }
-	);
-    my $functionCode;
-    $functionCode .= "  function SerializeToArrayCount(self) result (count)\n";
-    $functionCode .= "    !% Return a count of the size of the serialized {\\normalfont \\ttfamily treeNode} object.\n";
-    $functionCode .= "    implicit none\n";
-    $functionCode .= &Fortran_Utils::Format_Variable_Defintions(\@dataContent)."\n";
-    $functionCode .= "    count=0\n";
-    # Loop over all component classes
-    foreach ( @{$buildData->{'componentClassList'}} ) {	    
-     	$functionCode .= "    if (allocated(self%component".padComponentClass(ucfirst($_),[0,0]).")) then\n";
-	$functionCode .= "      do i=1,size(self%component".padComponentClass(ucfirst($_),[0,0]).")\n";
-	$functionCode .= "        count=count+self%component".padComponentClass(ucfirst($_),[0,0])."(i)%serializeCount()\n";
-	$functionCode .= "      end do\n";
-	$functionCode .= "    end if\n";
-    }
-    $functionCode .= "    return\n";
-    $functionCode .= "  end function SerializeToArrayCount\n\n";
-    # Insert into the function list.
-    push(
-	@{$buildData->{'code'}->{'functions'}},
-	$functionCode
-	);
-    # Insert a type-binding for this function into the treeNode type.
-    push(
-	@{$buildData->{'types'}->{'treeNode'}->{'boundFunctions'}},
-	{type => "procedure", name => "serializeCount", function => "serializeToArrayCount", description => "Return a count of the number of evolvable properties of the serialized object.", returnType => "\\intzero", arguments => ""}
-	);
-    # Create the serialization function.
-    @dataContent =
-	(
-	 {
-	     intrinsic  => "class",
-	     type       => "treeNode",
-	     attributes => [ "intent(in   )" ],
-	     variables  => [ "self" ]
-	 },
-	 {
-	     intrinsic  => "integer",
-	     variables  => [ "count", "offset", "i" ],
-	 },
-	 {
-	     intrinsic  => "double precision",
-	     attributes => [ "dimension(:)", "intent(  out)" ],
-	     variables  => [ "array" ]
-	 }
-	);
-    $functionCode  = "  subroutine SerializeToArrayValues(self,array)\n";
-    $functionCode .= "    !% Serialize values to array.\n";
-    $functionCode .= "    use Memory_Management\n";
-    $functionCode .= "    implicit none\n";
-    $functionCode .= &Fortran_Utils::Format_Variable_Defintions(\@dataContent)."\n";
-    $functionCode .= "    offset=1\n";
-    # Loop over all component classes
-    foreach ( @{$buildData->{'componentClassList'}} ) {	    
-	$functionCode .= "    if (allocated(self%component".padComponentClass(ucfirst($_),[0,0]).")) then\n";
-	$functionCode .= "      do i=1,size(self%component".padComponentClass(ucfirst($_),[0,0]).")\n";
-	$functionCode .= "        count=self%component".padComponentClass(ucfirst($_),[0,0])."(i)%serializeCount()\n";
-	$functionCode .= "        if (count > 0) call self%component".padComponentClass(ucfirst($_),[0,0])."(i)%serializeValues(array(offset:))\n";
-	$functionCode .= "        offset=offset+count\n";
-	$functionCode .= "      end do\n";
-	$functionCode .= "    end if\n";
-    }
-    $functionCode .= "    return\n";
-    $functionCode .= "  end subroutine SerializeToArrayValues\n\n";
-    # Insert into the function list.
-    push(
-	@{$buildData->{'code'}->{'functions'}},
-	$functionCode
-	);
-    # Insert a type-binding for this function into the treeNode type.
-    push(
-	@{$buildData->{'types'}->{'treeNode'}->{'boundFunctions'}},
-	{type => "procedure", name => "serializeValues", function => "serializeToArrayValues", description => "Serialize values to {\\normalfont \\ttfamily array}.", returnType => "\\void", arguments => "\\doubleone\\ array\\argout"}
-	);
-    # Create the deserialization function.
-    @dataContent =
-	(
-	 {
-	     intrinsic  => "class",
-	     type       => "treeNode",
-	     attributes => [ "intent(inout)" ],
-	     variables  => [ "self" ]
-	 },
-	 {
-	     intrinsic  => "integer",
-	     variables  => [ "count", "offset", "i" ],
-	 },
-	 {
-	     intrinsic  => "double precision",
-	     attributes => [ "dimension(:)", "intent(in   )" ],
-	     variables  => [ "array" ]
-	 }
-	);
-    $functionCode  = "  subroutine DeserializeFromArrayValues(self,array)\n";
-    $functionCode .= "    !% Deserialize values from {\\normalfont \\ttfamily array}.\n";
-    $functionCode .= "    use Memory_Management\n";
-    $functionCode .= "    implicit none\n";
-    $functionCode .= &Fortran_Utils::Format_Variable_Defintions(\@dataContent)."\n";
-    $functionCode .= "    offset=1\n";
-    # Loop over all component classes
-    foreach ( @{$buildData->{'componentClassList'}} ) {	    
-	$functionCode .= "    if (allocated(self%component".padComponentClass(ucfirst($_),[0,0]).")) then\n";
-	$functionCode .= "      do i=1,size(self%component".padComponentClass(ucfirst($_),[0,0]).")\n";
-	$functionCode .= "        count=self%component".padComponentClass(ucfirst($_),[0,0])."(i)%serializeCount()\n";
-	$functionCode .= "        if (count > 0) call self%component".padComponentClass(ucfirst($_),[0,0])."(i)%deserializeValues(array(offset:))\n";
-	$functionCode .= "        offset=offset+count\n";
-	$functionCode .= "      end do\n";
-	$functionCode .= "    end if\n";
-    }
-    $functionCode .= "    return\n";
-    $functionCode .= "  end subroutine DeserializeFromArrayValues\n\n";
-    # Insert into the function list.
-    push(
-	@{$buildData->{'code'}->{'functions'}},
-	$functionCode
-	);
-    # Insert a type-binding for this function into the treeNode type.
-    push(
-	@{$buildData->{'types'}->{'treeNode'}->{'boundFunctions'}},
-	{type => "procedure", name => "deserializeValues", function => "deserializeFromArrayValues", description => "Deserialize values from {\\normalfont \\ttfamily array}.", returnType => "\\void", arguments => "\\doubleone\\ array\\argin"}
-	);
-    # Generate serialization functions for scales and rates.
-    foreach my $content ( "scale", "rate" ) {
-	# Create the serialization function.
-	@dataContent =
-	    (
-	     {
-		 intrinsic  => "class",
-		 type       => "treeNode",
-		 attributes => [ "intent(in   )" ],
-		 variables  => [ "self" ]
-	     },
-	     {
-		 intrinsic  => "double precision",
-		 attributes => [ "dimension(:)", "intent(  out)" ],
-		 variables  => [ "array" ]
-	     }
-	    );
-	$functionCode  = "  subroutine SerializeToArray".pad(ucfirst($content)."s",5)."(self,array)\n";
-	$functionCode .= "    !% Serialize ".$content."s to array.\n";
-	$functionCode .= "    implicit none\n";
-	$functionCode .= &Fortran_Utils::Format_Variable_Defintions(\@dataContent)."\n";
-	$functionCode .= "    !GCC\$ attributes unused :: self\n";
-	$functionCode .= "    array(1:nodeSerializationCount)=node".ucfirst($content)."s(1:nodeSerializationCount)\n";
-	$functionCode .= "    return\n";
-	$functionCode .= "  end subroutine SerializeToArray".ucfirst($content)."s\n\n";
-	# Insert into the function list.
-	push(
-	    @{$buildData->{'code'}->{'functions'}},
-	    $functionCode
-	    );
-	# Insert a type-binding for this function into the treeNode type.
-	push(
-	    @{$buildData->{'types'}->{'treeNode'}->{'boundFunctions'}},
-	    {type => "procedure", name => "serialize".ucfirst($content)."s", function => "serializeToArray".ucfirst($content)."s", description => "Serialize ".$content."s to {\\normalfont \\ttfamily array}.", returnType => "\\void", arguments => "\\doubleone\\ array\\argout"}
-	    );
-    }
-}
-
-sub Generate_Node_ODE_Initialization_Functions {
-    # Generate functions initialize a node for an ODE step.
-    my $buildData = shift;
-    # Create functions to initialize property rates for an ODE step.
-    my @dataContent =
-	(
-	 {
-	     intrinsic  => "class",
-	     type       => "treeNode",
-	     attributes => [ "intent(inout)" ],
-	     variables  => [ "self" ]
-	 }
-	);
-    my $functionCode;
-    $functionCode  = "  subroutine Tree_Node_ODE_Step_Rates_Initialize(self)\n";
-    $functionCode .= "    !% Initialize the rates in components of tree node {\\normalfont \\ttfamily self} in preparation for an ODE solver step.\n";
-    $functionCode .= "    implicit none\n";
-    $functionCode .= &Fortran_Utils::Format_Variable_Defintions(\@dataContent)."\n";
-    $functionCode .= "    !GCC\$ attributes unused :: self\n";
-    $functionCode .= "    nodeRates=0.0d0\n";
-    $functionCode .= "    return\n";
-    $functionCode .= "  end subroutine Tree_Node_ODE_Step_Rates_Initialize\n\n";
-    # Insert into the function list.
-    push(
-	@{$buildData->{'code'}->{'functions'}},
-	$functionCode
-	);
-    # Insert a type-binding for this function into the treeNode type.
-    push(
-	@{$buildData->{'types'}->{'treeNode'}->{'boundFunctions'}},
-	{type => "procedure", name => "odeStepRatesInitialize", function => "Tree_Node_ODE_Step_Rates_Initialize", description => "Initialize rates of evolvable properties.", returnType => "\\void", arguments => ""},
-	);    
-    # Create functions to initialize property scales for an ODE step.
-    $functionCode  = "  subroutine Tree_Node_ODE_Step_Scales_Initialize(self)\n";
-    $functionCode .= "    !% Initialize the scales in components of tree node {\\normalfont \\ttfamily self} in preparation for an ODE solver step.\n";
-    $functionCode .= "    implicit none\n";
-    $functionCode .= &Fortran_Utils::Format_Variable_Defintions(\@dataContent)."\n";
-    $functionCode .= "    !GCC\$ attributes unused :: self\n";
-    $functionCode .= "    nodeScales=1.0d0\n";
-    $functionCode .= "    return\n";
-    $functionCode .= "  end subroutine Tree_Node_ODE_Step_Scales_Initialize\n\n";
-    # Insert into the function list.
-    push(
-	@{$buildData->{'code'}->{'functions'}},
-	$functionCode
-	);
-    # Insert a type-binding for this function into the treeNode type.
-    push(
-	@{$buildData->{'types'}->{'treeNode'}->{'boundFunctions'}},
-	{type => "procedure", name => "odeStepScalesInitialize" , function => "Tree_Node_ODE_Step_Scales_Initialize", description => "Initialize tolerance scales of evolvable properties.", returnType => "\\void", arguments => ""}
-	);
-}
-
-sub Generate_Implementation_Dump_Functions {
-    # Generate dump for each component implementation.
-    my $buildData = shift;
-    # Iterate over component implementations.
-    foreach my $componentID ( @{$buildData->{'componentIdList'}} ) {
-	# Get the component.
-	my $component = $buildData->{'components'}->{$componentID};
-	# Initialize function code.
-	my $functionCode;
-	# Initialize data content.
-	my @dataContent =
-	    (
-	     {
-		 intrinsic  => "class",
-		 type       => "nodeComponent".ucfirst($componentID),
-		 attributes => [ "intent(in   )" ],
-		 variables  => [ "self" ]
-	     }
-	    );
-	my $counterAdded = 0;
-	unless ( $component->{'name'} eq "null" ) {
-	    push(
-		@dataContent,
-		{
-		    intrinsic  => "type",
-		    type       => "varying_string",
-		    variables  => [ "message" ]
-		},
-		{
-		    intrinsic  => "character",
-		    type       => "len=18",
-		    variables  => [ "label" ]
-		}
-		);
-	    foreach my $propertyName ( keys(%{$component->{'properties'}->{'property'}}) ) {
-		my $property = $component->{'properties'}->{'property'}->{$propertyName};
-		# Check if this property has any linked data in this component.
-		if ( exists($property->{'linkedData'}) ) {
-		    my $linkedDataName = $property->{'linkedData'};
-		    my $linkedData     = $component->{'content'}->{'data'}->{$linkedDataName};
-		    if ( $linkedData->{'rank'} == 1 && $counterAdded == 0 ) {
-			push(
-			    @dataContent,
-			    {
-				intrinsic  => "integer",
-				variables  => [ "i" ]
-			    }
-			    );
-			$counterAdded = 1;
-		    }
-		}
-	    }
-	}
-	# Format labels for different data types.
-	my %formatLabel = 
-	    (
-	     "double" => "'(e12.6)'",
-	     "integer"         => "'(i8)'"   ,
-	     "longInteger"     => "'(i16)'"  ,
-	     "logical"         => "'(l1)'"
-	    );
-	# Generate dump function.
-	$functionCode  = "  subroutine Node_Component_".ucfirst($componentID)."_Dump(self)\n";
-	$functionCode .= "    !% Dump the contents of a ".$component->{'name'}." implementation of the ".$component->{'class'}." component.\n";
-	$functionCode .= "    use Galacticus_Display\n";
-	$functionCode .= "    use ISO_Varying_String\n";
-	$functionCode .= "    use String_Handling\n";
-	$functionCode .= "    implicit none\n";
-	$functionCode .= &Fortran_Utils::Format_Variable_Defintions(\@dataContent)."\n";
-	$functionCode .= "    !GCC\$ attributes unused :: self\n"
-	    if ( $component->{'name'} eq "null" );
-	unless ( $component->{'name'} eq "null" ) {
-	    # Dump the parent type if necessary.
-	    $functionCode .= "    call self%nodeComponent".ucfirst($component->{'extends'}->{'class'}).ucfirst($component->{'extends'}->{'name'})."%dump()\n"
-		if ( exists($component->{'extends'}) );
-	    $functionCode .= "    call Galacticus_Display_Indent('".$component->{'class'}.": ".(" " x ($fullyQualifiedNameLengthMax-length($component->{'class'}))).$component->{'name'}."')\n";
-	    foreach my $propertyName ( keys(%{$component->{'properties'}->{'property'}}) ) {
-		my $property = $component->{'properties'}->{'property'}->{$propertyName};
-		# Check if this property has any linked data in this component.
-		if ( exists($property->{'linkedData'}) ) {
-		    my $linkedDataName = $property->{'linkedData'};
-		    my $linkedData     = $component->{'content'}->{'data'}->{$linkedDataName};
-		    if ( $linkedData->{'rank'} == 0 ) {
-			if (
-			    $linkedData->{'type'} eq "double"
-			    ||
-			    $linkedData->{'type'} eq "integer"
-			    ||
-			    $linkedData->{'type'} eq "longInteger"
-			    ||
-			    $linkedData->{'type'} eq "logical"
-			    ) {
-			    $functionCode .= "    write (label,".$formatLabel{$linkedData->{'type'}}.") self%".padLinkedData($linkedDataName,[0,0])."\n";
-			    $functionCode .= "    message='".$propertyName.": ".(" " x ($implementationPropertyNameLengthMax-length($propertyName)))."'//label\n";
-			    $functionCode .= "    call Galacticus_Display_Message(message)\n";
-			}
-			else {
-			    $functionCode .= "    message='".$propertyName.":'\n";
-			    $functionCode .= "    call Galacticus_Display_Indent(message)\n";
-			    $functionCode .= "    call self%".padLinkedData($linkedDataName,[0,0])."%dump()\n";
-			    $functionCode .= "    call Galacticus_Display_Unindent('end')\n";
-			}
-		    } elsif ( $linkedData->{'rank'} == 1 ) {
-			if (
-			    $linkedData->{'type'} eq "double"
-			    ||
-			    $linkedData->{'type'} eq "integer"
-			    ||
-			    $linkedData->{'type'} eq "longInteger"
-			    ||
-			    $linkedData->{'type'} eq "logical"
-			    ) {
-			    $functionCode .= "    do i=1,size(self%".$linkedDataName.")\n";
-			    $functionCode .= "       write (label,'(i3)') i\n";
-			    $functionCode .= "       message='".$propertyName.": ".(" " x ($implementationPropertyNameLengthMax-length($propertyName)))." '//trim(label)\n";
-			    $functionCode .= "       write (label,".$formatLabel{$linkedData->{'type'}}.") self%".$linkedDataName."(i)\n";
-			    $functionCode .= "       message=message//': '//label\n";
-			    $functionCode .= "       call Galacticus_Display_Message(message)\n";
-			    $functionCode .= "    end do\n";
-			}
-			else {
-			    $functionCode .= "    do i=1,size(self%".$linkedDataName.")\n";
-			    $functionCode .= "       write (label,'(i3)') i\n";
-			    $functionCode .= "       message='".$propertyName.": ".(" " x ($implementationPropertyNameLengthMax-length($propertyName)))." '//trim(label)\n";
-			    $functionCode .= "       call Galacticus_Display_Indent(message)\n";
-			    $functionCode .= "       call self%".$linkedDataName."(i)%dump()\n";
-			    $functionCode .= "       call Galacticus_Display_Unindent('end')\n";
-			    $functionCode .= "    end do\n";
-			}
-		    }
-		}
-	    }
-	    $functionCode .= "    call Galacticus_Display_Unindent('done')\n";
-	}
-	$functionCode .= "    return\n";
-	$functionCode .= "  end subroutine Node_Component_".ucfirst($componentID)."_Dump\n";
-	# Insert into the function list.
-	push(
-	    @{$buildData->{'code'}->{'functions'}},
-	    $functionCode
-	    );
-	# Insert a type-binding for this function into the implementation type.
-	push(
-	    @{$buildData->{'types'}->{'nodeComponent'.ucfirst($componentID)}->{'boundFunctions'}},
-	    {type => "procedure", name => "dump", function => "Node_Component_".ucfirst($componentID)."_Dump"},
-	    );
-	# Initialize data content.
-	@dataContent =
-	    (
-	     {
-		 intrinsic  => "class",
-		 type       => "nodeComponent".ucfirst($componentID),
-		 attributes => [ "intent(inout)" ],
-		 variables  => [ "self" ]
-	     },
-	     {
-		 intrinsic  => "integer",
-		 attributes => [ "intent(in   )" ],
-		 variables  => [ "fileHandle" ]
-	     }
-	    );
-	push(
-	    @dataContent,
-	    {
-		intrinsic  => "integer",
-		variables  => [ "i" ]
-	    }
-	    )
-	    if ( $counterAdded == 1 );
-	# Generate XML dump function.
-	$functionCode  = "  subroutine Node_Component_".ucfirst($componentID)."_Dump_XML(self,fileHandle)\n";
-	$functionCode .= "    !% Dump the contents of a ".$component->{'name'}." implementation of the ".$component->{'class'}." component to XML.\n";
-	$functionCode .= "    implicit none\n";
-	$functionCode .= &Fortran_Utils::Format_Variable_Defintions(\@dataContent)."\n";
-	my $selfUsed = 0;
-	my $fileUsed = 0;
-	my $functionBody = "";
-	unless ( $component->{'name'} eq "null" ) {
-	    $fileUsed = 1;
-	    # Dump the parent type if necessary.
-	    if ( exists($component->{'extends'}) ) {
-		$functionBody .= "    call self%nodeComponent".ucfirst($component->{'extends'}->{'class'}).ucfirst($component->{'extends'}->{'name'})."%dumpXML(fileHandle)\n";
-		$selfUsed = 1;
-	    }
-	    $functionBody .= "    write (fileHandle,'(a)') '  <".$component->{'class'}." type=\"".$component->{'name'}."\">'\n";
-	    foreach my $propertyName ( keys(%{$component->{'properties'}->{'property'}}) ) {
-		my $property = $component->{'properties'}->{'property'}->{$propertyName};
-		# Check if this property has any linked data in this component.
-		if ( exists($property->{'linkedData'}) ) {
-		    $selfUsed = 1;
-		    my $linkedDataName = $property->{'linkedData'};
-		    my $linkedData     = $component->{'content'}->{'data'}->{$linkedDataName};
-		    if ( $linkedData->{'rank'} == 0 ) {
-			if (
-			    $linkedData->{'type'} eq "double"
-			    ||
-			    $linkedData->{'type'} eq "integer"
-			    ||
-			    $linkedData->{'type'} eq "longInteger"
-			    ||
-			    $linkedData->{'type'} eq "logical"  
-			    ) {
-				(my $typeFormat = $formatLabel{$linkedData->{'type'}}) =~ s/^\'\((.*)\)\'$/$1/g;
-				$functionBody .= "    write (fileHandle,'(a,".$typeFormat.",a)') '   <".$propertyName.">',self%".padLinkedData($linkedDataName,[0,0]).",'</".$propertyName.">'\n";
-			}
-			else {
-			    $functionBody .= "    write (fileHandle,'(a)') '   <".$propertyName.">'\n";
-			    $functionBody .= "    write (fileHandle,'(a)') '   </".$propertyName.">'\n";
-			}
-		    } elsif ( $linkedData->{'rank'} == 1 ) {
-			if ( 
-			    $linkedData->{'type'} eq "double"
-			    ||
-			    $linkedData->{'type'} eq "integer"
-			    ||
-			    $linkedData->{'type'} eq "longInteger"
-			    ||
-			    $linkedData->{'type'} eq "logical" 
-			    ) {
-			    (my $typeFormat = $formatLabel{$linkedData->{'type'}}) =~ s/^\'\((.*)\)\'$/$1/g;
-			    $functionBody .= "    do i=1,size(self%".$linkedDataName.")\n";
-			    $functionBody .= "       write (fileHandle,'(a,".$typeFormat.",a)') '   <".$propertyName.">',self%".$linkedDataName."(i),'</".$propertyName.">'\n";
-			    $functionBody .= "    end do\n";
-			}
-			else {
-			    $functionBody .= "    do i=1,size(self%".$linkedDataName.")\n";
-			    $functionBody .= "       write (fileHandle,'(a)') '   <".$propertyName.">'\n";
-			    $functionBody .= "       write (fileHandle,'(a)') '   </".$propertyName.">'\n";
-			    $functionBody .= "    end do\n";
-			}			
-		    }
-		} elsif ( $property->{'isVirtual'} eq "true" && $property->{'rank'} == 0 ) {
-		    if (
-			$property->{'type'} eq "double"
-			||
-			$property->{'type'} eq "integer"
-			||
-			$property->{'type'} eq "longInteger"
-			||
-			$property->{'type'} eq "logical"
-			) {
-			(my $typeFormat = $formatLabel{$property->{'type'}}) =~ s/^\'\((.*)\)\'$/$1/g;
-			$functionBody .= "    write (fileHandle,'(a,".$typeFormat.",a)') '   <".$propertyName.">',self%".padImplementationProperty($propertyName,[0,0])."(),'</".$propertyName.">'\n";
-		    }
-		}
-	    }
-	    $functionBody .= "    write (fileHandle,'(a)') '  </".$component->{'class'}.">'\n";
-	}
-	$functionBody .= "    return\n";
-	$functionBody .= "  end subroutine Node_Component_".ucfirst($componentID)."_Dump_XML\n";
-	$functionCode .= "  !GCC\$ attributes unused :: self\n"
-	    unless ( $selfUsed );
-	$functionCode .= "  !GCC\$ attributes unused :: fileHandle\n"
-	    unless ( $fileUsed );
-	$functionCode .= $functionBody;
-	# Insert into the function list.
-	push(
-	    @{$buildData->{'code'}->{'functions'}},
-	    $functionCode
-	    );
-	# Insert a type-binding for this function into the implementation type.
-	push(
-	    @{$buildData->{'types'}->{'nodeComponent'.ucfirst($componentID)}->{'boundFunctions'}},
-	    {type => "procedure", name => "dumpXML", function => "Node_Component_".ucfirst($componentID)."_Dump_XML"},
-	    );
-	# Create function to do a raw (binary) dump.
-	# Initialize data content.
-	@dataContent =
-	    (
-	     {
-		 intrinsic  => "class",
-		 type       => "nodeComponent".ucfirst($componentID),
-		 attributes => [ "intent(in   )" ],
-		 variables  => [ "self" ]
-	     },
-	     {
-		 intrinsic  => "integer",
-		 attributes => [ "intent(in   )" ],
-		 variables  => [ "fileHandle" ]
-	     }
-	    );
-	$counterAdded = 0;
-	foreach my $propertyName ( keys(%{$component->{'properties'}->{'property'}}) ) {
-	    my $property = $component->{'properties'}->{'property'}->{$propertyName};
-	    # Check if this property has any linked data in this component.
-	    if ( exists($property->{'linkedData'}) ) {
-		my $linkedDataName = $property->{'linkedData'};
-		my $linkedData     = $component->{'content'}->{'data'}->{$linkedDataName};
-		if ( $linkedData->{'rank'} == 1 && $counterAdded == 0) {
-		    if (
-			$linkedData->{'type'} eq "double"
-			||
-			$linkedData->{'type'} eq "integer"
-			||
-			$linkedData->{'type'} eq "longInteger"
-			||
-			$linkedData->{'type'} eq "logical"
-			) {
-			# Nothing to do in these cases.
-		    }
-		    else {
-			push(
-			    @dataContent,
-			    {
-				intrinsic  => "integer",
-				variables  => [ "i" ]
-			    }
-			    );
-			$counterAdded = 1;
-		    }
-		}
-	    }
-	}
-	# Generate raw dump function.
-	$functionCode  = "  subroutine Node_Component_".ucfirst($componentID)."_Dump_Raw(self,fileHandle)\n";
-	$functionCode .= "    !% Dump the contents of a ".$component->{'name'}." implementation of the ".$component->{'class'}." component in binary.\n";
-	$functionCode .= "    implicit none\n";
-	$functionCode .= &Fortran_Utils::Format_Variable_Defintions(\@dataContent)."\n";
-	$functionBody = "";
-	$selfUsed     = 0;
-	$fileUsed     = 0;	
-	unless ( $component->{'name'} eq "null" ) {
-	    # Dump the parent type if necessary.
-	    if ( exists($component->{'extends'}) ) {
-		$functionBody .= "    call self%nodeComponent".ucfirst($component->{'extends'}->{'class'}).ucfirst($component->{'extends'}->{'name'})."%dumpRaw(fileHandle)\n";
-		$selfUsed = 1;
-		$fileUsed = 1;
-	    }
-	    foreach my $propertyName ( keys(%{$component->{'properties'}->{'property'}}) ) {
-		my $property = $component->{'properties'}->{'property'}->{$propertyName};
-		# Check if this property has any linked data in this component.
-		if ( exists($property->{'linkedData'}) ) {
-		    $selfUsed = 1;
-		    $fileUsed = 1;
-		    my $linkedDataName = $property->{'linkedData'};
-		    my $linkedData     = $component->{'content'}->{'data'}->{$linkedDataName};
-		    if ( $linkedData->{'rank'} == 0 ) {
-			if (
-			    $linkedData->{'type'} eq "double"
-			    ||
-			    $linkedData->{'type'} eq "integer"
-			    ||
-			    $linkedData->{'type'} eq "longInteger"
-			    ||
-			    $linkedData->{'type'} eq "logical"
-			    ) {
-			    $functionBody .= "    write (fileHandle) self%".padLinkedData($linkedDataName,[0,0])."\n";
-			}
-			else {
-			    $functionBody .= "    call self%".padLinkedData($linkedDataName,[0,0])."%dumpRaw(fileHandle)\n";
-			}
-		    } elsif ( $linkedData->{'rank'} == 1 ) {
-			$functionBody .= "    write (fileHandle) allocated(self%".$linkedDataName.")\n";
-			$functionBody .= "    if (allocated(self%".$linkedDataName.")) then\n";
-			$functionBody .= "       write (fileHandle) size(self%".$linkedDataName.")\n";
-			if (
-			    $linkedData->{'type'} eq "double"
-			    ||
-			    $linkedData->{'type'} eq "integer"
-			    ||
-			    $linkedData->{'type'} eq "longInteger"
-			    ||
-			    $linkedData->{'type'} eq "logical"
-			    ) {
-			    $functionBody .= "      write (fileHandle) self%".$linkedDataName."\n";
-			}
-			else {
-			    $functionBody .= "       do i=1,size(self%".$linkedDataName.")\n";
-			    $functionBody .= "          call self%".$linkedDataName."(i)%dumpRaw(fileHandle)\n";
-			    $functionBody .= "       end do\n";
-			}
-			$functionBody .= "    end if\n";
-		    }
-		}
-	    }
-	}
-	$functionBody .= "    return\n";
-	$functionBody .= "  end subroutine Node_Component_".ucfirst($componentID)."_Dump_Raw\n";
-	$functionCode .= "  !GCC\$ attributes unused :: self\n"
-	    unless ( $selfUsed );
-	$functionCode .= "  !GCC\$ attributes unused :: fileHandle\n"
-	    unless ( $fileUsed );
-	$functionCode .= $functionBody;
-	# Insert into the function list.
-	push(
-	    @{$buildData->{'code'}->{'functions'}},
-	    $functionCode
-	    );
-	# Insert a type-binding for this function into the implementation type.
-	push(
-	    @{$buildData->{'types'}->{'nodeComponent'.ucfirst($componentID)}->{'boundFunctions'}},
-	    {type => "procedure", name => "dumpRaw", function => "Node_Component_".ucfirst($componentID)."_Dump_Raw"},
-	    );
-	# Create function to do a raw (binary) read.
-	# Initialize data content.
-	@dataContent =
-	    (
-	     {
-		 intrinsic  => "class",
-		 type       => "nodeComponent".ucfirst($componentID),
-		 attributes => [ "intent(inout)" ],
-		 variables  => [ "self" ]
-	     },
-	     {
-		 intrinsic  => "integer",
-		 attributes => [ "intent(in   )" ],
-		 variables  => [ "fileHandle" ]
-	     }
-	    );
-	my $readCounterAdded = 0;
-	my $readArraysAdded  = 0;
-	foreach my $propertyName ( keys(%{$component->{'properties'}->{'property'}}) ) {
-	    my $property = $component->{'properties'}->{'property'}->{$propertyName};
-	    # Check if this property has any linked data in this component.
-	    if ( exists($property->{'linkedData'}) ) {
-		my $linkedDataName = $property->{'linkedData'};
-		my $linkedData     = $component->{'content'}->{'data'}->{$linkedDataName};
-		if ( $linkedData->{'rank'} == 1 ) {
-		    if ( $readArraysAdded == 0 ) {
-			push(
-			    @dataContent,
-			    {
-				intrinsic  => "integer",
-				variables  => [ "arraySize" ]
-			    },
-			    {
-				intrinsic  => "logical",
-				variables  => [ "isAllocated" ]
-			    }
-			    );
-			$readArraysAdded = 1;
-		    }
-		    if ( $readCounterAdded == 0 ) {
-			if (
-			    $linkedData->{'type'} eq "double"
-			    ||
-			    $linkedData->{'type'} eq "integer"
-			    ||
-			    $linkedData->{'type'} eq "longInteger"
-			    ||
-			    $linkedData->{'type'} eq "logical"
-			    ) {
-			}
-			else {
-			    push(
-				@dataContent,
-				{
-				    intrinsic  => "integer",
-				    variables  => [ "i" ]
-				}
-				);
-			    $readCounterAdded = 1;
-			}
-		    }
-		}
-	    }
-	}
-	# Generate raw read function.
-	$functionCode  = "  subroutine Node_Component_".ucfirst($componentID)."_Read_Raw(self,fileHandle)\n";
-	$functionCode .= "    !% Read the contents of a ".$component->{'name'}." implementation of the ".$component->{'class'}." component in binary.\n";
-	$functionCode .= "    use Memory_Management\n";
-	$functionCode .= "    implicit none\n";
-	$functionCode .= &Fortran_Utils::Format_Variable_Defintions(\@dataContent)."\n";
-	$selfUsed     = 0;
-	$fileUsed     = 0;
-	$functionBody = "";
-	unless ( $component->{'name'} eq "null" ) {
-	    # Dump the parent type if necessary.
-	    if ( exists($component->{'extends'}) ) {
-		$functionBody .= "    call self%nodeComponent".ucfirst($component->{'extends'}->{'class'}).ucfirst($component->{'extends'}->{'name'})."%readRaw(fileHandle)\n";
-		$selfUsed = 1;
-		$fileUsed = 1;
-	    }
-	    foreach my $propertyName ( keys(%{$component->{'properties'}->{'property'}}) ) {
-		my $property = $component->{'properties'}->{'property'}->{$propertyName};
-		# Check if this property has any linked data in this component.
-		if ( exists($property->{'linkedData'}) ) {
-		    $selfUsed = 1;
-		    $fileUsed = 1;
-		    my $linkedDataName = $property->{'linkedData'};
-		    my $linkedData     = $component->{'content'}->{'data'}->{$linkedDataName};
-		    if ( $linkedData->{'rank'} == 0 ) {
-			if (
-			    $linkedData->{'type'} eq "double"
-			    ||
-			    $linkedData->{'type'} eq "integer"
-			    ||
-			    $linkedData->{'type'} eq "longInteger"
-			    ||
-			    $linkedData->{'type'} eq "logical"
-			    ) {
-			    $functionBody .= "    read (fileHandle) self%".padLinkedData($linkedDataName,[0,0])."\n";
-			}
-			else {
-			    $functionBody .= "    call self%".padLinkedData($linkedDataName,[0,0])."%readRaw(fileHandle)\n";
-			}
-		    } elsif ( $linkedData->{'rank'} == 1 ) {
-			$functionBody .= "    read (fileHandle) isAllocated\n";
-			$functionBody .= "    if (isAllocated) then\n";
-			$functionBody .= "       read (fileHandle) arraySize\n";
-			if (
-			    $linkedData->{'type'} eq "double"
-			    ||
-			    $linkedData->{'type'} eq "integer"
-			    ||
-			    $linkedData->{'type'} eq "longInteger"
-			    ||
-			    $linkedData->{'type'} eq "logical"
-			    ) {
-			    $functionBody .= "      call Alloc_Array(self%".$linkedDataName.",[arraySize])\n";
-			    $functionBody .= "      read (fileHandle) self%".$linkedDataName."\n";
-			}
-			else {
-			    $functionBody .= "       allocate(self%".$linkedDataName."(arraySize))\n";
-			    $functionBody .= "       do i=1,arraySize)\n";
-			    $functionBody .= "          call self%".$linkedDataName."(i)%readRaw(fileHandle)\n";
-			    $functionBody .= "       end do\n";
-			}
-			$functionBody .= "    end if\n";
-		    }
-		}
-	    }
-	}
-	$functionBody .= "    return\n";
-	$functionBody .= "  end subroutine Node_Component_".ucfirst($componentID)."_Read_Raw\n";
-	$functionCode .= "  !GCC\$ attributes unused :: self\n"
-	    unless ( $selfUsed );
-	$functionCode .= "  !GCC\$ attributes unused :: fileHandle\n"
-	    unless ( $fileUsed );
-	$functionCode .= $functionBody;
-	# Insert into the function list.
-	push(
-	    @{$buildData->{'code'}->{'functions'}},
-	    $functionCode
-	    );
-	# Insert a type-binding for this function into the implementation type.
-	push(
-	    @{$buildData->{'types'}->{'nodeComponent'.ucfirst($componentID)}->{'boundFunctions'}},
-	    {type => "procedure", name => "readRaw", function => "Node_Component_".ucfirst($componentID)."_Read_Raw", description => "Read a binary dump of the {\\normalfont \\ttfamily nodeComponent} from the given {\\normalfont \\ttfamily fileHandle}.", returnType => "\\void", arguments => "\\intzero\\ fileHandle\\argin"},
-	    );
-    }
-}
-
-sub Generate_Implementation_Initializor_Functions {
-    # Generate initializor for each component implementation.
-    my $buildData = shift;
-    # Iterate over component implementations.
-    foreach my $componentID ( @{$buildData->{'componentIdList'}} ) {
-	# Get the component.
-	my $component = $buildData->{'components'}->{$componentID};
-	# Initialize function code.
-	my $functionCode;
-	# Initialize data content.
-	my @dataContent =
-	    (
-	     {
-		 intrinsic  => "class",
-		 type       => "nodeComponent".ucfirst($componentID),
-		 attributes => [ "intent(inout)" ],
-		 variables  => [ "self" ]
-	     }
-	    );
-	# Generate the initialization code.
-	my %requiredComponents;
-	my $initializeCode = "";
-	foreach my $propertyName ( keys(%{$component->{'properties'}->{'property'}}) ) {
-	    my $property = $component->{'properties'}->{'property'}->{$propertyName};
-	    if ( exists($property->{'linkedData'}) ) {
-		my $linkedDataName = $property->{'linkedData'};
-		my $linkedData     = $component->{'content'}->{'data'}->{$linkedDataName};
-		# Set to a class default value if available.
-		if ( exists($property->{'classDefault'}) ) {
-		    my $default = $property->{'classDefault'}->{'code'};
-		    while ( $default =~ m/self([a-zA-Z]+)Component\s*%/ ) {
-			$requiredComponents{$1} = 1;
-			$default =~ s/self([a-zA-Z]+)Component\s*%//;
-		    }
-		    $default = $property->{'classDefault'}->{'code'};
-		    if ( exists($property->{'classDefault'}->{'count'}) ) {
-			$initializeCode .= "           call Alloc_Array(self%".padLinkedData($linkedDataName,[0,0]).",[".$property->{'classDefault'}->{'count'}."])\n";
-		    }
-		    $initializeCode .= "            self%".padLinkedData($linkedDataName,[0,0])."=".$default."\n";
-		} else {
-		    # Set to null.
-		    if    ( $linkedData->{'type'} eq"double" ) {
-			if ( $linkedData->{'rank'} == 0 ) {
-			    $initializeCode .= "            self%".padLinkedData($linkedDataName,[0,0])."=0.0d0\n";
-			} else {
-			    $initializeCode .= "            call Alloc_Array(self%".padLinkedData($linkedDataName,[0,0]).",[".join(",","0" x $linkedData->{'rank'})."])\n";
-			}
-		    }
-		    elsif ( $linkedData->{'type'} eq"integer"     ) {
-			$initializeCode .= "            self%".padLinkedData($linkedDataName,[0,0])."=0\n";
-		    }
-		    elsif ( $linkedData->{'type'} eq"longInteger" ) {
-			$initializeCode .= "            self%".padLinkedData($linkedDataName,[0,0])."=0_kind_int8\n";
-		    }
-		    elsif ( $linkedData->{'type'} eq"logical"     ) {
-			$initializeCode .= "            self%".padLinkedData($linkedDataName,[0,0])."=.false.\n";
-		    }
-		    else {
-			$initializeCode .= "       call self%".padLinkedData($linkedDataName,[0,0])."%reset()\n";			    
-		    }
-		}
-	    }
-	}
-	# Add pointers for each required component.
-	push(
-	    @dataContent,
-	    {
-		intrinsic  => "class",
-		type       => "nodeComponent".ucfirst($_),
-		attributes => [ "pointer" ],
-		variables  => [ "self".ucfirst($_)."Component" ]
-	    }
-	    )
-	    foreach ( keys(%requiredComponents) );
-	# Generate initializor function.
-	my $selfUsed     = 0;
-	my $functionBody = "";
-	$functionCode  = "  subroutine Node_Component_".ucfirst($componentID)."_Initializor(self)\n";
-	$functionCode .= "    !% Initialize a ".$component->{'name'}." implementation of the ".$component->{'class'}." component.\n";
-	$functionCode .= "    use Memory_Management\n";
-	# Insert any required modules.
-	my %requiredModules;
-	foreach my $propertyName ( keys(%{$component->{'properties'}->{'property'}}) ) {
-	    my $property = $component->{'properties'}->{'property'}->{$propertyName};
-	    if ( exists($property->{'classDefault'}) && exists($property->{'classDefault'}->{'modules'}) ) {
-		foreach ( @{$property->{'classDefault'}->{'modules'}} ) {
-		    $requiredModules{$_} = 1;
-		}
-	    }
-	}
-	foreach ( keys(%requiredModules) ) {
-	    $functionCode .= "    use ".$_."\n";
-	}
-	$functionCode .= "    implicit none\n";
-	$functionCode .= &Fortran_Utils::Format_Variable_Defintions(\@dataContent)."\n";	
-	unless ( $component->{'name'} eq "null" ) {
-	    # Initialize the parent type if necessary.
-	    if ( exists($component->{'extends'}) ) {
-		$functionBody .= "    call self%nodeComponent".ucfirst($component->{'extends'}->{'class'}).ucfirst($component->{'extends'}->{'name'})."%initialize()\n";
-		$selfUsed = 1;
-	    }
-	}
-	foreach my $requiredComponent ( keys(%requiredComponents) ) {
-	    $functionBody .= "     self".$requiredComponent."Component => self%hostNode%".lc($requiredComponent)."()\n";
-	    $selfUsed = 1;
-	}
-	$functionBody .= $initializeCode;
-	$functionBody .= "    return\n";
-	$functionBody .= "  end subroutine Node_Component_".ucfirst($componentID)."_Initializor\n";
-	$functionCode .= "  !GCC\$ attributes unused :: self\n"
-	    unless ( $selfUsed );
-	$functionCode .= $functionBody;
-	# Insert into the function list.
-	push(
-	    @{$buildData->{'code'}->{'functions'}},
-	    $functionCode
-	    );
-	# Insert a type-binding for this function into the implementation type.
-	push(
-	    @{$buildData->{'types'}->{'nodeComponent'.ucfirst($componentID)}->{'boundFunctions'}},
-	    {type => "procedure", name => "initialize", function => "Node_Component_".ucfirst($componentID)."_Initializor"},
-	    );
-    }
-}
-
-sub Generate_Implementation_Builder_Functions {
-    # Generate builder for each component implementation.
-    my $buildData = shift;
-    # Iterate over component implementations.
-    foreach my $componentID ( @{$buildData->{'componentIdList'}} ) {
-	# Get the component.
-	my $component = $buildData->{'components'}->{$componentID};
-	# Initialize function code.
-	my $functionCode;
-	# Initialize data content.
-	my @dataContent =
-	    (
-	     {
-		 intrinsic  => "class",
-		 type       => "nodeComponent".ucfirst($componentID),
-		 attributes => [ "intent(inout)" ],
-		 variables  => [ "self" ]
-	     },
-	     {
-		 intrinsic  => "type",
-		 type       => "node",
-		 attributes => [ "intent(in   )", "pointer" ],
-		 variables  => [ "componentDefinition" ]
-	     }
-	    );
-	unless ( $component->{'name'} eq "null" ) {
-	    push(
-		@dataContent,
-		{
-		    intrinsic  => "type",
-		    type       => "node",
-		    attributes => [ "pointer" ],
-		    variables  => [ "property" ]
-		},
-		{
-		    intrinsic  => "type",
-		    type       => "nodeList",
-		    attributes => [ "pointer" ],
-		    variables  => [ "propertyList" ]
-		}
-		);
-	    my $counterAdded = 0;
-	    foreach my $propertyName ( keys(%{$component->{'properties'}->{'property'}}) ) {
-		my $property = $component->{'properties'}->{'property'}->{$propertyName};
-		# Check if this property has any linked data in this component.
-		if ( exists($property->{'linkedData'}) ) {
-		    my $linkedDataName = $property->{'linkedData'};
-		    my $linkedData     = $component->{'content'}->{'data'}->{$linkedDataName};
-		    if ( $linkedData->{'rank'} == 1 && $counterAdded == 0 ) {
-			push(
-			    @dataContent,
-			    {
-				intrinsic  => "integer",
-				variables  => [ "i" ]
-			    }
-			    );
-			$counterAdded = 1;
-		    }
-		}
-	    }
-	}
-	# Generate builder function.
-	$functionCode  = "  subroutine Node_Component_".ucfirst($componentID)."_Builder(self,componentDefinition)\n";
-	$functionCode .= "    !% Build a ".$component->{'name'}." implementation of the ".$component->{'class'}." component.\n";
-	$functionCode .= "    use FoX_DOM\n";
-	$functionCode .= "    use Galacticus_Error\n";
-	$functionCode .= "    use Memory_Management\n";
-	$functionCode .= "    implicit none\n";
-	$functionCode .= &Fortran_Utils::Format_Variable_Defintions(\@dataContent)."\n";
-	$functionCode .= "    !GCC\$ attributes unused :: self, componentDefinition\n"
-	    if ( $component->{'name'} eq "null" );
-	unless ( $component->{'name'} eq "null" ) {
-	    # Initialize the component.
-	    $functionCode .= "    call self%initialize()\n";
-	    # Build the parent type if necessary.
-	    $functionCode .= "    call self%nodeComponent".ucfirst($component->{'extends'}->{'class'}).ucfirst($component->{'extends'}->{'name'})."%builder(componentDefinition)\n"
-		if ( exists($component->{'extends'}) );
-	    # Enter critical section.
-	    $functionCode .= "    !\$omp critical (FoX_DOM_Access)\n";
-	    foreach my $propertyName ( keys(%{$component->{'properties'}->{'property'}}) ) {
-		my $property = $component->{'properties'}->{'property'}->{$propertyName};
-		# Check if this property has any linked data in this component.
-		if ( exists($property->{'linkedData'}) ) {
-		    my $linkedDataName = $property->{'linkedData'};
-		    my $linkedData     = $component->{'content'}->{'data'}->{$linkedDataName};
-		    $functionCode .= "    propertyList => getElementsByTagName(componentDefinition,'".$propertyName."')\n";
-		    if ( $linkedData->{'rank'} == 0 ) {
-			$functionCode .= "    if (getLength(propertyList) > 1) call Galacticus_Error_Report('Node_Component_".ucfirst($componentID)."_Builder','scalar property must have precisely one value')\n";
-			$functionCode .= "    if (getLength(propertyList) == 1) then\n";
-			$functionCode .= "      property => item(propertyList,0)\n";
-			if (
-			    $linkedData->{'type'} eq "double"
-			    ||
-			    $linkedData->{'type'} eq "integer"
-			    ||
-			    $linkedData->{'type'} eq "logical"
-			    ) {
-			    $functionCode .= "      call extractDataContent(property,self%".padLinkedData($linkedDataName,[0,0]).")\n";
-			} elsif ( $linkedData->{'type'} eq "longInteger" ) {
-			    $functionCode .= "      call Galacticus_Error_Report('Node_Component_".ucfirst($componentID)."_Builder','building of long integer properties currently not supported')\n";
-			}
-			else {
-			    $functionCode .= "      call self%".padLinkedData($linkedDataName,[0,0])."%builder(property)\n";
-			}
-			$functionCode .= "    end if\n";
-		    } elsif ( $linkedData->{'rank'} == 1 ) {
-			$functionCode .= "    if (getLength(propertyList) >= 1) then\n";
-			if (
-			    $linkedData->{'type'} eq "double"
-			    ||
-			    $linkedData->{'type'} eq "integer"
-			    ||
-			    $linkedData->{'type'} eq "longInteger"
-			    ||
-			    $linkedData->{'type'} eq "logical"
-			    ) {
-			    $functionCode .= "      call Alloc_Array(self%".$linkedDataName.",[getLength(propertyList)])\n";
-			    $functionCode .= "      do i=1,getLength(propertyList)\n";
-			    $functionCode .= "        property => item(propertyList,i-1)\n";
-			    $functionCode .= "        call extractDataContent(property,self%".$linkedDataName."(i))\n";
-			    $functionCode .= "      end do\n";
-			}
-			else {
-			    $functionCode .= "      allocate(self%".$linkedDataName."(getLength(propertyList)))\n";
-			    $functionCode .= "      do i=1,getLength(propertyList)\n";
-			    $functionCode .= "        property => item(propertyList,i-1)\n";
-			    $functionCode .= "        call self%".$linkedDataName."(i)%builder(property)\n";
-			    $functionCode .= "      end do\n";
-			}
-			$functionCode .= "    end if\n";
-		    }
-		}
-	    }
-	    $functionCode .= "    !\$omp end critical (FoX_DOM_Access)\n";
-	}
-	$functionCode .= "    return\n";
-	$functionCode .= "  end subroutine Node_Component_".ucfirst($componentID)."_Builder\n";
-	# Insert into the function list.
-	push(
-	    @{$buildData->{'code'}->{'functions'}},
-	    $functionCode
-	    );
-	# Insert a type-binding for this function into the implementation type.
-	push(
-	    @{$buildData->{'types'}->{'nodeComponent'.ucfirst($componentID)}->{'boundFunctions'}},
-	    {type => "procedure", name => "builder", function => "Node_Component_".ucfirst($componentID)."_Builder"},
-	    );
-    }
-}
-
-sub Generate_Implementation_Output_Functions {
-    # Generate output functions for each component implementation.
-    my $buildData = shift;
-    # Iterate over component implementations.
-    foreach my $componentID ( @{$buildData->{'componentIdList'}} ) {
-	# Get the component.
-	my $component = $buildData->{'components'}->{$componentID};
-	# Find modules required.
-	my %modulesRequired;
-	foreach my $propertyName ( keys(%{$component->{'properties'}->{'property'}}) ) {
-	    my $property = $component->{'properties'}->{'property'}->{$propertyName};
-	    # Check if this property is to be output.
-	    if ( exists($property->{'output'}) ) {
-		if ( exists($property->{'output'}->{'modules'}) ) {
-		    my $moduleList = $property->{'output'}->{'modules'};
-		    $moduleList =~ s/^\s*//;
-		    $moduleList =~ s/\s*$//;
-		    my @modules = split(/\s*,\s*/,$moduleList);
-		    foreach ( @modules ) {
-			$modulesRequired{$_} = 1;
-		    }
-		}
-	    }
-	}
-	# Initialize function code.
-	my $functionCode;
-	# Create property count function.
-	my @dataContent =
-	    (
-	     {
-		 intrinsic  => "class",
-		 type       => "nodeComponent".ucfirst($componentID),
-		 attributes => [ "intent(inout)" ],
-		 variables  => [ "self" ]
-	     },
-	     {
-		 intrinsic  => "integer",
-		 attributes => ["intent(inout)" ],
-		 variables  => [ "integerPropertyCount", "doublePropertyCount" ]
-	     },
-	     {
-		 intrinsic  => "double precision",
-		 attributes => [ "intent(in   )" ],
-		 variables  => [ "time" ]
-	     },
-	     {
-		 intrinsic  => "integer",
-		 attributes => ["intent(in   )" ],
-		 variables  => [ "instance" ]
-	     }
-	    );
-	# Check for rank-1 outputs.
-	my $counterAdded = 0;
-	foreach my $propertyName ( keys(%{$component->{'properties'}->{'property'}}) ) {
-	    my $property = $component->{'properties'}->{'property'}->{$propertyName};
-	    # Check if this property is to be output.
-	    if ( exists($property->{'output'}) ) {
-		# Define rank, type and value.
-		my $rank;
-		my $type;
-		# Check if this property has any linked data in this component.
-		if ( exists($property->{'linkedData'}) ) {
-		    my $linkedDataName = $property->{'linkedData'};
-		    my $linkedData     = $component->{'content'}->{'data'}->{$linkedDataName};
-		    $rank   = $linkedData->{'rank'};
-		    $type   = $linkedData->{'type'};
-		} elsif ( $property->{'isVirtual'} eq "true" && $property->{'attributes'}->{'isGettable'} eq "true" ) {
-		    $rank = $property->{'rank'};
-		    $type = $property->{'type'};
-		} else {
-		    die("Generate_Implementation_Output_Functions(): can not output [".$propertyName."]");
-		}
-		# Increment the counters.
-		if (
-		    $type eq "double"
-		    ||
-		    $type eq "integer"
-		    ||
-		    $type eq "longInteger"
-		    ) {
-		    if ( $rank == 1 && exists($property->{'output'}->{'condition'}) && $counterAdded == 0 ) {
-			push(
-			    @dataContent,
-			    {
-				intrinsic  => "integer",
-				variables  => [ "i" ]
-			    }
-			    );
-			$counterAdded = 1;
-		    }
-		}
-	    }
-	}
-	# Find all derived types to be output.
-	my %outputTypes;
-	foreach my $propertyName ( keys(%{$component->{'properties'}->{'property'}}) ) {
-	    my $property = $component->{'properties'}->{'property'}->{$propertyName};
-	    # Check if property is to be output.
-	    if ( exists($property->{'output'}) ) {
-		# Get the type of this component.
-		my $type;
-		if ( exists($property->{'linkedData'}) ) {
-		    my $linkedDataName = $property->{'linkedData'};
-		    my $linkedData     = $component->{'content'}->{'data'}->{$linkedDataName};
-		    $type   = $linkedData->{'type'};
-		} else {
-		    $type = $property->{'type'};		
-		}
-		$outputTypes{$type} = 1
-		    unless ( $type eq "double" || $type eq "integer" || $type eq "longInteger" );
-	    }
-	}
-	my @outputTypes;
-	foreach ( keys(%outputTypes) ){
-	    push(
-		@outputTypes,
-		{
-		    intrinsic => "type",
-		    type      => $_,
-		    variables => [ "output".ucfirst($_) ]
-		}
-		);
-	}
-	push(@dataContent,@outputTypes);
-	# Generate output count function.
-	undef($functionCode);
-	$functionCode  = "  subroutine Node_Component_".ucfirst($componentID)."_Output_Count(self,integerPropertyCount,doublePropertyCount,time,instance)\n";
-	$functionCode .= "    !% Increment output property count for a ".$component->{'name'}." implementation of the ".$component->{'class'}." component.\n";
-	$functionCode .= "    use ".$_."\n"
-	    foreach ( keys(%modulesRequired) );
-	$functionCode .= "    implicit none\n";
-	$functionCode .= &Fortran_Utils::Format_Variable_Defintions(\@dataContent)."\n";
-	my %typeUsed =
-	    (
-	     integer => 0,
-	     double  => 0
-	    );
-	my $extraUsed    = 0;
-	my $instanceUsed = 0;
-	my $functionBody = "";
-	unless ( $component->{'name'} eq "null" ) {
-	    # Act on the parent type if necessary.
-	    if ( exists($component->{'extends'}) ) {
-		$functionBody .= "    call self%nodeComponent".ucfirst($component->{'extends'}->{'class'}).ucfirst($component->{'extends'}->{'name'})."%outputCount(integerPropertyCount,doublePropertyCount,time,instance)\n";
-		$extraUsed               = 1;
-		$instanceUsed            = 1;
-		$typeUsed    {'integer'} = 1;
-		$typeUsed    {'double' } = 1;
-	    }
-	    # Check that this instance is to be output.
-	    my $checkAdded = 0;
-	    if (
-		exists($component->{'output'}               )           &&
-		exists($component->{'output'}->{'instances'})           &&
-		$component->{'output'}->{'instances'} eq "first"
-		) {
-		$functionBody .= "    if (instance == 1) then\n";
-		$checkAdded   = 1;
-		$instanceUsed = 1;
-	    }
-	    # Initialize counts.
-	    my %typeCount =
-		(
-		 double => 0,
-		 integer         => 0
-		);
-	    my %typeMap =
-		(
-		 double      => "double" ,
-		 integer     => "integer",
-		 longInteger => "integer"
-		);
-	    foreach my $propertyName ( keys(%{$component->{'properties'}->{'property'}}) ) {
-		my $property = $component->{'properties'}->{'property'}->{$propertyName};
-		# Check if this property is to be output.
-		if ( exists($property->{'output'}) ) {
-		    # Define rank, type and value.
-		    my $rank;
-		    my $type;
-		    # Check if this property has any linked data in this component.
-		    if ( exists($property->{'linkedData'}) ) {
-			my $linkedDataName = $property->{'linkedData'};
-			my $linkedData     = $component->{'content'}->{'data'}->{$linkedDataName};
-			$rank   = $linkedData->{'rank'};
-			$type   = $linkedData->{'type'};
-		    } elsif ( $property->{'isVirtual'} eq "true" && $property->{'attributes'}->{'isGettable'} eq "true" ) {
-			$rank = $property->{'rank'};
-			$type = $property->{'type'};
-		    } else {
-			die("Generate_Implementation_Output_Functions(): can not output [".$propertyName."]");
-		    }
-		    # Determine count.
-		    my $count;
-		    if ( $rank == 0 ) {
-			$count = 1;
-		    } elsif ( $rank ==1 ) {
-			die("Generate_Implementation_Output_Functions(): output of rank>0 objects requires a labels attribute")
-			    unless ( exists($property->{'output'}->{'labels'}) );	
-			if ( $property->{'output'}->{'labels'} =~ m/^\[(.*)\]$/ ) {
-			    my $labelText = $1;
-			    $labelText    =~ s/^\s*//;
-			    $labelText    =~ s/\s*$//;
-			    my @labels    = split(/\s*,\s*/,$labelText);
-			    $count = scalar(@labels);
-			} elsif ( exists($property->{'output'}->{'count'}) ) {
-			    $count = $property->{'output'}->{'count'};
-			} else {
-			    die('Generate_Implementation_Output_Functions(): no method to determine output count of property');
-			}
-		    } else {
-			die("Generate_Implementation_Output_Functions(): output of rank>1 arrays not supported");
-		    }
-		    # Increment the counters.
-		    if (
-			$type eq "double"
-			||
-			$type eq "integer"
-			||
-			$type eq "longInteger"
-			) {
-			if ( $rank == 0 ) {
-			    if ( exists($property->{'output'}->{'condition'}) ) {
-				my $condition = $property->{'output'}->{'condition'};
-				$condition =~ s/\[\[([^\]]+)\]\]/$1/g;
-				$functionBody .= "    if (".$condition.") ".$typeMap{$type}."PropertyCount=".$typeMap{$type}."PropertyCount+".$count."\n";
-				$typeUsed{$typeMap{$type}} = 1;
-			    } elsif ( $count =~ m/^\d/ ) {
-				$typeCount{$typeMap{$type}} += $count;
-				$typeUsed{$typeMap{$type}} = 1;
-			    } else {
-				$functionBody .= "    ".$typeMap{$type}."PropertyCount=".$typeMap{$type}."PropertyCount+".$count."\n";
-				$typeUsed{$typeMap{$type}} = 1;
-			    }
-			} elsif ( $rank == 1 ) {
-			    if ( exists($property->{'output'}->{'condition'}) ) {
-				my $condition = $property->{'output'}->{'condition'};
-				$condition =~ s/\[\[([^\]]+)\]\]/$1/g;
-				$condition =~ s/\{i\}/i/g;
-				$functionBody .= "    do i=1,".$count."\n";
-				$functionBody .= "    if (".$condition.") ".$typeMap{$type}."PropertyCount=".$typeMap{$type}."PropertyCount+1\n";
-				$functionBody .= "    end do\n";
-				$typeUsed{$typeMap{$type}} = 1;
-			    } else {
-				if ( $count =~ m/^\d/ ) {
-				    $typeCount{$typeMap{$type}} += $count;
-				} else {
-				    $functionBody .= "    ".$typeMap{$type}."PropertyCount=".$typeMap{$type}."PropertyCount+".$count."\n";
-				    $typeUsed{$typeMap{$type}} = 1;
-				}  
-			    }
-			}
-		    }
-		    else {
-			if ( exists($property->{'output'}->{'condition'}) ) {
-			    my $condition = $property->{'output'}->{'condition'};
-			    $condition =~ s/\[\[([^\]]+)\]\]/$1/g;
-			    $functionBody .= "    if (".$condition.") then\n";
-			}
-			$functionBody .= "    output".ucfirst($type)."=self%".$propertyName."()\n";
-			$functionBody .= "    call output".ucfirst($type)."%outputCount(integerPropertyCount,doublePropertyCount,time)\n";
-			$functionBody .= "    end if\n"
-			    if ( exists($property->{'output'}->{'condition'}) );
-			$typeUsed    {'integer'} = 1;
-			$typeUsed    {'double' } = 1;
-			$extraUsed               = 1;
-		    }
-		}
-	    }
-	    $functionBody .= "    doublePropertyCount =doublePropertyCount +".$typeCount{'double' }."\n"
-		unless ( $typeCount{'double' } == 0 );
-	    $functionBody .= "    integerPropertyCount=integerPropertyCount+".$typeCount{'integer'}."\n"
-		unless ( $typeCount{'integer'} == 0 );
-	    $functionBody .= "    end if\n"
-		if ( $checkAdded == 1 );
-	}
-	$functionBody .= "    return\n";
-	$functionBody .= "  end subroutine Node_Component_".ucfirst($componentID)."_Output_Count\n";
-	foreach my $type ( keys(%typeUsed) ) {
-	    $functionCode .= "  !GCC\$ attributes unused :: ".$type."PropertyCount\n"
-		unless ( $typeUsed{$type} );
-	}	
-	$functionCode .= "  !GCC\$ attributes unused :: self, time\n"
-		unless ( $extraUsed );
-	$functionCode .= "  !GCC\$ attributes unused :: instance\n"
-		unless ( $instanceUsed );
-	$functionCode .= $functionBody;
-	# Insert into the function list.
-	push(
-	    @{$buildData->{'code'}->{'functions'}},
-	    $functionCode
-	    );
-	# Insert a type-binding for this function into the implementation type.
-	push(
-	    @{$buildData->{'types'}->{'nodeComponent'.ucfirst($componentID)}->{'boundFunctions'}},
-	    {type => "procedure", name => "outputCount", function => "Node_Component_".ucfirst($componentID)."_Output_Count"},
-	    );
-	# Create property names function.
-	@dataContent =
-	    (
-	     {
-		 intrinsic  => "class",
-		 type       => "nodeComponent".ucfirst($componentID),
-		 attributes => [ "intent(inout)" ],
-		 variables  => [ "self" ]
-	     },
-	     {
-		 intrinsic  => "double precision",
-		 attributes => [ "intent(in   )" ], 
-		 variables  => [ "time" ]
-	     },
-	     {
-		 intrinsic  => "integer", 
-		 attributes => [ "intent(inout)" ], 
-		 variables  => [ "integerProperty", "doubleProperty" ]
-	     },
-	     {
-		 intrinsic  => "character",
-		 type       => "len=*",
-		 attributes => [ "intent(inout)", "dimension(:)" ], 
-		 variables  => [ "integerPropertyNames", "integerPropertyComments", "doublePropertyNames", "doublePropertyComments" ]
-	     },
-	     {
-		 intrinsic  => "double precision",
-		 attributes => [ "intent(inout)", "dimension(:)" ],
-		 variables  => [ "integerPropertyUnitsSI", "doublePropertyUnitsSI" ]
-	     },
-	     {
-		 intrinsic  => "integer",
-		 attributes => ["intent(in   )" ],
-		 variables  => [ "instance" ]
-	     }
-	    );
-	push(@dataContent,@outputTypes);
-	undef($functionCode);
-	$functionCode  = "  subroutine Node_Component_".ucfirst($componentID)."_Output_Names(self,integerProperty,integerPropertyNames,integerPropertyComments,integerPropertyUnitsSI,doubleProperty,doublePropertyNames,doublePropertyComments,doublePropertyUnitsSI,time,instance)\n";
-	$functionCode .= "    !% Establish property names for a ".$component->{'name'}." implementation of the ".$component->{'class'}." component.\n";
-	$functionCode .= "    use ".$_."\n"
-	    foreach ( keys(%modulesRequired) );
-	$functionCode .= "    implicit none\n";
-	$functionBody = "";
-	my $nameCounterAdded = 0;
-	$typeUsed {'integer'} = 0;
-	$typeUsed {'double' } = 0;
-	$extraUsed            = 0;
-	$instanceUsed         = 0;
-	unless ( $component->{'name'} eq "null" ) {
-	    # Act on the parent type if necessary.
-	    if ( exists($component->{'extends'}) ) {
-		$functionBody .= "    call self%nodeComponent".ucfirst($component->{'extends'}->{'class'}).ucfirst($component->{'extends'}->{'name'})."%outputNames(integerProperty,integerPropertyNames,integerPropertyComments,integerPropertyUnitsSI,doubleProperty,doublePropertyNames,doublePropertyComments,doublePropertyUnitsSI,time,instance)\n";
-		$extraUsed               = 1;
-		$instanceUsed            = 1;
-		$typeUsed    {'integer'} = 1;
-		$typeUsed    {'double' } = 1;
-	    }
-	    # Check that this instance is to be output.
-	    my $checkAdded = 0;
-	    if (
-		exists($component->{'output'}               )           &&
-		exists($component->{'output'}->{'instances'})           &&
-		$component->{'output'}->{'instances'} eq "first"
-		) {
-		$functionBody .= "    if (instance == 1) then\n";
-		$checkAdded   = 1;
-		$instanceUsed = 1;
-	    }
-	    my %typeMap =
-		(
-		 double      => "double" ,
-		 integer     => "integer",
-		 longInteger => "integer"
-		);
-	    foreach my $propertyName ( keys(%{$component->{'properties'}->{'property'}}) ) {
-		my $property = $component->{'properties'}->{'property'}->{$propertyName};
-		# Check if this property is to be output.
-		if ( exists($property->{'output'}) ) {
-		    # Define rank, type and value.
-		    my $rank;
-		    my $type;
-		    # Check if this property has any linked data in this component.
-		    if ( exists($property->{'linkedData'}) ) {
-			my $linkedDataName = $property->{'linkedData'};
-			my $linkedData     = $component->{'content'}->{'data'}->{$linkedDataName};
-			$rank   = $linkedData->{'rank'};
-			$type   = $linkedData->{'type'};
-		    } elsif ( $property->{'isVirtual'} eq "true" && $property->{'attributes'}->{'isGettable'} eq "true" ) {
-			$rank = $property->{'rank'};
-			$type = $property->{'type'};
-		    } else {
-			die("Generate_Implementation_Output_Functions(): can not output [".$propertyName."]");
-		    }		   
-		    # Increment the counters.
-		    if (
-			$type eq "double"
-			||
-			$type eq "integer"
-			||
-			$type eq "longInteger"
-			) {
-			$typeUsed{$typeMap{$type}} = 1;
-			if ( $rank == 0 ) {
-			    if ( exists($property->{'output'}->{'condition'}) ) {
-				my $condition = $property->{'output'}->{'condition'};
-				$condition =~ s/\[\[([^\]]+)\]\]/$1/g;
-				$functionBody .= "    if (".$condition.") then\n";
-			    }
-			    $functionBody .= "       ".$typeMap{$type}."Property=".$typeMap{$type}."Property+1\n";
-			    $functionBody .= "       ".$typeMap{$type}."PropertyNames   (".$typeMap{$type}."Property)='".$component->{'class'}.ucfirst($propertyName)."'\n";
-			    $functionBody .= "       ".$typeMap{$type}."PropertyComments(".$typeMap{$type}."Property)='".$property->{'output'}->{'comment'  }."'\n";
-			    $functionBody .= "       ".$typeMap{$type}."PropertyUnitsSI (".$typeMap{$type}."Property)=".$property->{'output'}->{'unitsInSI'}."\n";
-			    $functionBody .= "    end if\n"
-				if ( exists($property->{'output'}->{'condition'}) );
-			} elsif ( $rank == 1 ) {
-			    die("Generate_Implementation_Output_Functions(): output of rank>0 objects requires a labels attribute")
-				unless ( exists($property->{'output'}->{'labels'}) );
-			    
-			    if ( $property->{'output'}->{'labels'} =~ m/^\[(.*)\]$/ ) {
-				if ( exists($property->{'output'}->{'condition'}) ) {
-				    my $condition = $property->{'output'}->{'condition'};
-				    $condition =~ s/\[\[([^\]]+)\]\]/$1/g;
-				    $functionBody .= "    if (".$condition.") then\n";
-				}
-				my $labelText = $1;
-				$labelText =~ s/^\s*//;
-				$labelText =~ s/\s*$//;
-				my @labels    = split(/\s*,\s*/,$labelText);
-				foreach my $label ( @labels ) {
-				    $functionBody .= "       ".$typeMap{$type}."Property=".$typeMap{$type}."Property+1\n";
-				    $functionBody .= "       ".$typeMap{$type}."PropertyNames   (".$typeMap{$type}."Property)='".$component->{'class'}.ucfirst($propertyName).$label."'\n";
-				    $functionBody .= "       ".$typeMap{$type}."PropertyComments(".$typeMap{$type}."Property)='".$property->{'output'}->{'comment'  }." [".$label."]'\n";
-				    $functionBody .= "       ".$typeMap{$type}."PropertyUnitsSI (".$typeMap{$type}."Property)=".$property->{'output'}->{'unitsInSI'}."\n";	
-				}
-				$functionBody .= "    end if\n"
-				    if ( exists($property->{'output'}->{'condition'}) );
-			    } elsif ( exists($property->{'output'}->{'count'}) ) {
-				my $count = $property->{'output'}->{'count' };
-				my $label = $property->{'output'}->{'labels'};
-				$label =~ s/\{i\}/i/g;
-				if ( $nameCounterAdded == 0 ) {
-				    push(
-					@dataContent,
-					{
-					    intrinsic  => "integer",
-					    variables  => [ "i" ]
-					}
-					);
-				    $nameCounterAdded = 1;
-				}
-				$functionBody .= "       do i=1,".$count."\n";
-				if ( exists($property->{'output'}->{'condition'}) ) {
-				    my $condition = $property->{'output'}->{'condition'};
-				    $condition =~ s/\[\[([^\]]+)\]\]/$1/g;
-				    $condition =~ s/\{i\}/i/g;
-				    $functionBody .= "    if (".$condition.") then\n";
-				}
-				$functionBody .= "         ".$typeMap{$type}."Property=".$typeMap{$type}."Property+1\n";
-				$functionBody .= "         ".$typeMap{$type}."PropertyNames   (".$typeMap{$type}."Property)='".$component->{'class'}.ucfirst($propertyName)."'//".$label."\n";
-				$functionBody .= "         ".$typeMap{$type}."PropertyComments(".$typeMap{$type}."Property)='".$property->{'output'}->{'comment'  }." ['//".$label."//']'\n";
-				$functionBody .= "         ".$typeMap{$type}."PropertyUnitsSI (".$typeMap{$type}."Property)=".$property->{'output'}->{'unitsInSI'}."\n";	
-				$functionBody .= "    end if\n"
-				    if ( exists($property->{'output'}->{'condition'}) );
-				$functionBody .= "end do\n";
-			    } else {
-				die('Generate_Implementation_Output_Functions(): no method to determine output count of property');
-			    }
-			} else {
-			    die("Generate_Implementation_Output_Functions(): can not output rank>1 properties");
-			}
-		    }
-		    else {
-			my $unitsInSI = "0.0d0";
-			$unitsInSI = $property->{'output'}->{'unitsInSI'}
-			if ( exists($property->{'output'}->{'unitsInSI'}) );
-			if ( exists($property->{'output'}->{'condition'}) ) {
-			    my $condition = $property->{'output'}->{'condition'};
-			    $condition =~ s/\[\[([^\]]+)\]\]/$1/g;
-			    $functionBody .= "    if (".$condition.") then\n";
-			}
-			$functionBody .= "    output".ucfirst($type)."=self%".$propertyName."()\n";			   
-			$functionBody .= "    call output".ucfirst($type)."%outputNames(integerProperty,integerPropertyNames,integerPropertyComments,integerPropertyUnitsSI,doubleProperty,doublePropertyNames,doublePropertyComments,doublePropertyUnitsSI,time,'".$component->{'class'}.ucfirst($propertyName)."','".$property->{'output'}->{'comment'}."',".$unitsInSI.")\n";
-			$functionBody .= "    end if\n"
-			    if ( exists($property->{'output'}->{'condition'}) );
-			$typeUsed{'integer'} = 1;
-			$typeUsed{'double' } = 1;
-			$extraUsed           = 1;
-		    }
-		}
-	    }
-	    $functionBody .= "    end if\n"
-		if ( $checkAdded == 1 );
-	}
-	$functionBody .= "    return\n";
-	$functionBody .= "  end subroutine Node_Component_".ucfirst($componentID)."_Output_Names\n";
-	$functionCode .= &Fortran_Utils::Format_Variable_Defintions(\@dataContent)."\n";
-	foreach my $type ( keys(%typeUsed) ) {
-	    $functionCode .= "  !GCC\$ attributes unused :: ".join(", ",map {$type.$_} ('Property','PropertyNames','PropertyComments','PropertyUnitsSI'))."\n"
-		unless ( $typeUsed{$type} );
-	}	
-	$functionCode .= "  !GCC\$ attributes unused :: self, time\n"
-		unless ( $extraUsed );
-	$functionCode .= "  !GCC\$ attributes unused :: instance\n"
-		unless ( $instanceUsed );
-	$functionCode .= $functionBody;
-	# Insert into the function list.
-	push(
-	    @{$buildData->{'code'}->{'functions'}},
-	    $functionCode
-	    );
-	# Insert a type-binding for this function into the implementation type.
-	push(
-	    @{$buildData->{'types'}->{'nodeComponent'.ucfirst($componentID)}->{'boundFunctions'}},
-	    {type => "procedure", name => "outputNames", function => "Node_Component_".ucfirst($componentID)."_Output_Names"},
-	    );
-    }
-}
-
-sub Generate_Implementation_Name_From_Index_Functions {
-    # Generate serialization/deserialization functions for each component implementation.
-    my $buildData = shift;
-    # Initialize function code.
-    my $functionCode;
-    # Initialize data content.
-    my @dataContent;
-    # Iterate over component implementations.
-    foreach my $componentID ( @{$buildData->{'componentIdList'}} ) {
-	# Get the component.
-	my $component = $buildData->{'components'}->{$componentID};
-	# Generate data content.
-	@dataContent =
-	    (
-	     {
-		 intrinsic  => "class",
-		 type       => "nodeComponent".ucfirst($componentID),
-		 attributes => [ "intent(in   )" ],
-		 variables  => [ "self" ]
-	     },
-	     {
-		 intrinsic  => "integer",
-		 attributes => [ "intent(inout)" ],
-		 variables  => [ "count" ]
-	     },
-	     {
-		 intrinsic  => "type",
-		 type       => "varying_string",	
-		 attributes => [ "intent(inout)" ],
-		 variables  => [ "name" ]
-	     }
-	    );
-	# Generate the function.
-	my $selfUsed  = 0;
-	my $countUsed = 0;
-  	$functionCode  = "  subroutine Node_Component_".ucfirst($componentID)."_Name_From_Index(self,count,name)\n";
-	$functionCode .= "    !% Return the name of the property of given index for a ".$component->{'name'}." implementation of the ".$component->{'class'}." component.\n";
-	$functionCode .= "    use ISO_Varying_String\n";
-	$functionCode .= "    implicit none\n";
-	$functionCode .= &Fortran_Utils::Format_Variable_Defintions(\@dataContent)."\n";
-	my $functionBody = "";
-	# If this component is an extension, first call on the extended type.
-	if ( exists($buildData->{'components'}->{$componentID}->{'extends'}) ) {
-	    my $extends = $buildData->{'components'}->{$componentID}->{'extends'};
-	    $functionBody .= "    call self%nodeComponent".ucfirst($extends->{'class'}).ucfirst($extends->{'name'})."%nameFromIndex(count,name)\n";
-	    $functionBody .= "    if (count <= 0) return\n";	    
-	    $selfUsed  = 1;
-	    $countUsed = 1;
-	}
-	# Iterate over properties.
-	foreach my $propertyName ( keys(%{$component->{'properties'}->{'property'}}) ) {
-	    my $property = $component->{'properties'}->{'property'}->{$propertyName};
-   	    # Check if this property has any linked data in this component.
-	    if ( exists($property->{'linkedData'}) ) {
-		# For each linked datum count if necessary.
-		my $linkedDataName = $property->{'linkedData'};
-		my $linkedData     = $component->{'content'}->{'data'}->{$linkedDataName};
-		if ( $linkedData->{'isEvolvable'} eq "true" ) {
-		    $countUsed = 1;
-		    if ( $linkedData->{'rank'} == 0 ) {
-			if ( $linkedData->{'type'} eq "double" ) {
-			    $functionBody .= "    count=count-1\n";
-			}
-			else {
-			    $functionBody .= "    count=count-self%".padLinkedData($linkedDataName,[0,0])."%serializeCount()\n";
-			    $selfUsed  = 1;
-			}
-		    } else {
-			$functionBody .= "    if (allocated(self%".padLinkedData($linkedDataName,[0,0]).")) count=count-size(self%".padLinkedData($linkedDataName,[0,0]).")\n";
-			$selfUsed  = 1;
-		    }
-		    $functionBody .= "    if (count <= 0) then\n";
-		    $functionBody .= "      name='".$component->{'class'}.":".$component->{'name'}.":".$propertyName."'\n";
-		    $functionBody .= "      return\n";
-		    $functionBody .= "    end if\n";
-		}
-	    }
-	}
-	$functionBody .= "    name='?'\n";
-	$functionBody .= "    return\n";
-	$functionBody .= "  end subroutine Node_Component_".ucfirst($componentID)."_Name_From_Index\n\n";
-	$functionCode .= "   !GCC\$ attributes unused :: self\n"
-	    unless ( $selfUsed  );
-	$functionCode .= "   !GCC\$ attributes unused :: count\n"
-	    unless ( $countUsed );
-	$functionCode .= $functionBody;
-	# Insert into the function list.
-	push(
-	    @{$buildData->{'code'}->{'functions'}},
-	    $functionCode
-	    );
-	# Insert a type-binding for this function into the implementation type.
-	push(
-	    @{$buildData->{'types'}->{'nodeComponent'.ucfirst($componentID)}->{'boundFunctions'}},
-	    {type => "procedure", name => "nameFromIndex", function => "Node_Component_".ucfirst($componentID)."_Name_From_Index"}
-	    );
-    }
-    # Generate data content.
-    @dataContent =
-	(
-	 {
-	     intrinsic  => "class",
-	     type       => "nodeComponent",
-	     attributes => [ "intent(in   )" ],
-	     variables  => [ "self" ]
-	 },
-	 {
-	     intrinsic  => "integer",
-	     attributes => [ "intent(inout)" ],
-	     variables  => [ "count" ]
-	 },
-	 {
-	     intrinsic  => "type",
-	     type       => "varying_string",	
-	     attributes => [ "intent(inout)" ],
-	     variables  => [ "name" ]
-	 }
-	);
-    # Generate the function.
-    $functionCode  = "  subroutine Node_Component_Name_From_Index(self,count,name)\n";
-    $functionCode .= "    !% Return the name of the property of given index.\n";
-    $functionCode .= "    use ISO_Varying_String\n";
-    $functionCode .= "    implicit none\n";
-    $functionCode .= &Fortran_Utils::Format_Variable_Defintions(\@dataContent)."\n";
-    $functionCode .= "    !GCC\$ attributes unused :: self, count\n";
-    $functionCode .= "    name='?'\n";
-    $functionCode .= "    return\n";
-    $functionCode .= "  end subroutine Node_Component_Name_From_Index\n\n";
-    # Insert into the function list.
-    push(
-	@{$buildData->{'code'}->{'functions'}},
-	$functionCode
-	);
-    # Insert a type-binding for this function into the implementation type.
-    push(
-	@{$buildData->{'types'}->{'nodeComponent'}->{'boundFunctions'}},
-	{type => "procedure", name => "nameFromIndex", function => "Node_Component_Name_From_Index", description => "Return the name of a property given is index.", returnType => "\\void", arguments => "\\intzero\\ count\\argin, \\textcolor{red}{\\textless varying\\_string\\textgreater}name\\argout"}
-	);
-}
-
-sub Generate_Implementation_Serialization_Functions {
-    # Generate serialization/deserialization functions for each component implementation.
-    my $buildData = shift;
-    # Initialize function code.
-    my $functionCode;
-    # Initialize data content.
-    my @dataContent;
-    # Iterate over component implementations.
-    foreach my $componentID ( @{$buildData->{'componentIdList'}} ) {
-	# Get the component.
-	my $component = $buildData->{'components'}->{$componentID};
-	# Generate data content.
-	@dataContent =
-	    (
-	     {
-		 intrinsic  => "class",
-		 type       => "nodeComponent".ucfirst($componentID),
-		 attributes => [ "intent(in   )" ],
-		 variables  => [ "self" ]
-	     }
-	    );
-	# Generate a count function.
-  	$functionCode  = "  integer function Node_Component_".ucfirst($componentID)."_Count(self)\n";
-	$functionCode .= "    !% Return a count of the serialization of a ".$component->{'name'}." implementation of the ".$component->{'class'}." component.\n";
-	$functionCode .= "    implicit none\n";
-	$functionCode .= &Fortran_Utils::Format_Variable_Defintions(\@dataContent)."\n";
-	my $functionBody = "";
-	my $selfUsed = 0;
-	# If this component is an extension, get the count of the extended type.
-	$functionBody .= "    Node_Component_".ucfirst($componentID)."_Count=";
-	if ( exists($buildData->{'components'}->{$componentID}->{'extends'}) ) {
-	    my $extends = $buildData->{'components'}->{$componentID}->{'extends'};
-	    $functionBody .= "self%nodeComponent".ucfirst($extends->{'class'}).ucfirst($extends->{'name'})."%serializeCount()\n";
-	    $selfUsed = 1;
-	} else {
-	    $functionBody .= "0\n";
-	}
-	# Initialize a count of scalar properties.
-	my $scalarPropertyCount = 0;
-	# Iterate over properties.
-	foreach my $propertyName ( keys(%{$component->{'properties'}->{'property'}}) ) {
-	    my $property = $component->{'properties'}->{'property'}->{$propertyName};
-   	    # Check if this property has any linked data in this component.
-	    if ( exists($property->{'linkedData'}) ) {
-		# For each linked datum count if necessary.
-		my $linkedDataName = $property->{'linkedData'};
-		my $linkedData     = $component->{'content'}->{'data'}->{$linkedDataName};
-		if ( $linkedData->{'isEvolvable'} eq "true" ) {
-		    if ( $linkedData->{'rank'} == 0 ) {
-			if ( $linkedData->{'type'} eq "double" ) {
-			    ++$scalarPropertyCount;
-			}
-			else {
-			    $functionBody .= "    Node_Component_".ucfirst($componentID)."_Count=Node_Component_".ucfirst($componentID)."_Count+self%".padLinkedData($linkedDataName,[0,0])."%serializeCount()\n";
-			    $selfUsed = 1;
-			}
-		    } else {
-			$functionBody .= "    if (allocated(self%".padLinkedData($linkedDataName,[0,0]).")) Node_Component_".ucfirst($componentID)."_Count=Node_Component_".ucfirst($componentID)."_Count+size(self%".padLinkedData($linkedDataName,[0,0]).")\n";
-			    $selfUsed = 1;
-		    }
-		}
-	    }
-	}
-	# Insert the final count of scalar properties.
-	$functionBody .= "    Node_Component_".ucfirst($componentID)."_Count=Node_Component_".ucfirst($componentID)."_Count+".$scalarPropertyCount."\n"
-	    if ($scalarPropertyCount > 0);
-	$functionBody .= "    return\n";
-	$functionBody .= "  end function Node_Component_".ucfirst($componentID)."_Count\n\n";
-	$functionCode .= "   !GCC\$ attributes unused :: self\n"
-	    unless ( $selfUsed  );		    
-	$functionCode .= $functionBody;
-	# Insert into the function list.
-	push(
-	    @{$buildData->{'code'}->{'functions'}},
-	    $functionCode
-	    );
-	# Insert a type-binding for this function into the treeNode type.
-	push(
-	    @{$buildData->{'types'}->{'nodeComponent'.ucfirst($componentID)}->{'boundFunctions'}},
-	    {type => "procedure", name => "serializeCount", function => "Node_Component_".ucfirst($componentID)."_Count"}
-	    );
-	# Specify data content for serialization functions.
-	@dataContent =
-	    (
-	     {
-		 intrinsic  => "class",
-		 type       => "nodeComponent".ucfirst($componentID),
-		 attributes => [ "intent(in   )" ],
-		 variables  => [ "self" ]
-	     },
-	     {
-		 intrinsic  => "double precision",
-		 attributes => [ "intent(  out)", "dimension(:)" ],
-		 variables  => [ "array" ]
-	     }
-	    );
-	# Generate serialization function.
-	$functionCode  = "  subroutine Node_Component_".ucfirst($componentID)."_Serialize_Values(self,array)\n";
-	$functionCode .= "    !% Serialize values of a ".$component->{'name'}." implementation of the ".$component->{'class'}." component.\n";
-	$functionCode .= "    implicit none\n";
-	my $serializationCode;
-	my $needCount = 0;
-	my $arrayUsed = 0;
-	$selfUsed     = 0;
-	# If this component is an extension, call serialization on the extended type.
-	if ( exists($buildData->{'components'}->{$componentID}->{'extends'}) ) {
-	    my $extends = $buildData->{'components'}->{$componentID}->{'extends'};
-	    $serializationCode .= " count=self%nodeComponent".ucfirst($extends->{'class'}).ucfirst($extends->{'name'})."%serializeCount()\n";
-	    $serializationCode .= " if (count > 0) then\n";
-	    $serializationCode .= "  call self%nodeComponent".ucfirst($extends->{'class'}).ucfirst($extends->{'name'})."%serializeValues(array)\n";
-	    $serializationCode .= "  offset=offset+count\n";
-	    $serializationCode .= " end if\n";
-	    $needCount = 1;
-	    $arrayUsed = 1;
-	    $selfUsed  = 1;
-	}
-	foreach my $propertyName ( keys(%{$component->{'properties'}->{'property'}}) ) {
-	    my $property = $component->{'properties'}->{'property'}->{$propertyName};
-	    # Check if this property has any linked data in this component.
-	    if ( exists($property->{'linkedData'}) ) {
-		my $linkedDataName = $property->{'linkedData'};
-		my $linkedData     = $component->{'content'}->{'data'}->{$linkedDataName};
-		if ( $linkedData->{'isEvolvable'} eq "true" ) {
-		    $arrayUsed = 1;
-		    $selfUsed  = 1;
-		    if ( $linkedData->{'rank'} == 0 ) {
-			if ( $linkedData->{'type'} eq "double" ) {
-			    $serializationCode .= "    write (0,*) 'DEBUG -> Node_Component_".ucfirst($componentID)."_Serialize_Values -> ".$linkedDataName."',offset,size(array)\n"
-				if ( $debugging == 1 );
-			    $serializationCode .= "    array(offset)=self%".padLinkedData($linkedDataName,[0,0])."\n";
-			    $serializationCode .= "    offset=offset+1\n";
-			}
-			else {
-			    $serializationCode .= "    count=self%".padLinkedData($linkedDataName,[0,0])."%serializeCount(                            )\n";
-			    $serializationCode .= "    write (0,*) 'DEBUG -> Node_Component_".ucfirst($componentID)."_Serialize_Values -> ".$linkedDataName."',offset,count,size(array)\n"
-				if ( $debugging == 1 );
-			    $serializationCode .= "    if (count > 0) call  self%".padLinkedData($linkedDataName,[0,0])."%serialize     (array(offset:offset+count-1))\n";
-			    $serializationCode .= "    offset=offset+count\n";
-			    $needCount = 1;
-			}
-		    } else {
-			$serializationCode .= "    if (allocated(self%".padLinkedData($linkedDataName,[0,0]).")) then\n";
-			$serializationCode .= "       count=size(self%".padLinkedData($linkedDataName,[0,0]).")\n";
-			$serializationCode .= "    write (0,*) 'DEBUG -> Node_Component_".ucfirst($componentID)."_Serialize_Values -> ".$linkedDataName."',offset,count,size(array)\n"
-			    if ( $debugging == 1 );
-			$serializationCode .= "       array(offset:offset+count-1)=reshape(self%".padLinkedData($linkedDataName,[0,0]).",[count])\n";
-			$serializationCode .= "       offset=offset+count\n";
-			$serializationCode .= "    end if\n";
-			$needCount = 1;
-		    }
-		}
-	    }
-	}
-	if ( defined($serializationCode) ) {
-	    my @variables = ( "offset" );
-	    push(@variables,"count") 
-		if ( $needCount == 1 );
-	    push(
-		@dataContent,
-		{
-		    intrinsic  => "integer",
-		    variables  => \@variables
-		}    
-		);
-	    $serializationCode = "    offset=1\n".$serializationCode;
-	}
-	$functionCode .= &Fortran_Utils::Format_Variable_Defintions(\@dataContent)."\n";
-	$functionCode .= "   !GCC\$ attributes unused :: array\n"
-	    unless ( $arrayUsed );		    
-	$functionCode .= "   !GCC\$ attributes unused :: self\n"
-	    unless ( $selfUsed  );		    
-	$functionCode .= $serializationCode
-	    if ( defined($serializationCode) );
-	$functionCode .= "    return\n";
-	$functionCode .= "  end subroutine Node_Component_".ucfirst($componentID)."_Serialize_Values\n\n";
-	# Insert into the function list.
-	push(
-	    	@{$buildData->{'code'}->{'functions'}},
-	    $functionCode
-	    );
-	# Insert a type-binding for this function into the implementation type.
-	push(
-	    @{$buildData->{'types'}->{'nodeComponent'.ucfirst($componentID)}->{'boundFunctions'}},
-	    {type => "procedure", name => "serializeValues", function => "Node_Component_".ucfirst($componentID)."_Serialize_Values"},
-	    );
-	# Specify data content for deserialization functions.
-	@dataContent =
-	    (
-	     {
-		 intrinsic  => "class",
-		 type       => "nodeComponent".ucfirst($componentID),
-		 attributes => [ "intent(inout)" ],
-		 variables  => [ "self" ]
-	     },
-	     {
-		 intrinsic  => "double precision",
-		 attributes => [ "intent(in   )", "dimension(:)" ],
-		 variables  => [ "array" ]
-	     }
-	    );
-	# Generate deserialization function.
-	$functionCode  = "  subroutine Node_Component_".ucfirst($componentID)."_Deserialize_Values(self,array)\n";
-	$functionCode .= "    !% Serialize values of a ".$component->{'name'}." implementation of the ".$component->{'class'}." component.\n";
-	$functionCode .= "    implicit none\n";
-	my $deserializationCode;
-	$selfUsed  = 0;
-	$arrayUsed = 0;
-	$needCount = 0;
-	# If this component is an extension, call deserialization on the extended type.
-	if ( exists($buildData->{'components'}->{$componentID}->{'extends'}) ) {
-	    my $extends = $buildData->{'components'}->{$componentID}->{'extends'};
-	    $deserializationCode .= " count=self%nodeComponent".ucfirst($extends->{'class'}).ucfirst($extends->{'name'})."%serializeCount()\n";
-	    $deserializationCode .= " if (count > 0) then\n";
-	    $deserializationCode .= "  call self%nodeComponent".ucfirst($extends->{'class'}).ucfirst($extends->{'name'})."%deserializeValues(array)\n";
-	    $deserializationCode .= "  offset=offset+count\n";
-	    $deserializationCode .= " end if\n";
-	    $needCount = 1;
-	    $arrayUsed = 1;
-	    $selfUsed  = 1;
-	}
-	foreach my $propertyName ( keys(%{$component->{'properties'}->{'property'}}) ) {
-	    my $property = $component->{'properties'}->{'property'}->{$propertyName};
-	    # Check if this property has any linked data in this component.
-	    if ( exists($property->{'linkedData'}) ) {
-		# For each linked datum count if necessary.
-		my $linkedDataName = $property->{'linkedData'};
-		my $linkedData     = $component->{'content'}->{'data'}->{$linkedDataName};
-		if ( $linkedData->{'isEvolvable'} eq "true" ) {
-		    $arrayUsed = 1;
-		    $selfUsed  = 1;
-		    if ( $linkedData->{'rank'} == 0 ) {
-			if ( $linkedData->{'type'} eq  "double" ) {
-			    $deserializationCode .= "    self%".padLinkedData($linkedDataName,[0,0])."=array(offset)\n";
-			    $deserializationCode .= "    offset=offset+1\n";
-			}
-			else {
-			    $deserializationCode .= "    count=self%".padLinkedData($linkedDataName,[0,0])."%serializeCount(                            )\n";
-			    $deserializationCode .= "    call  self%".padLinkedData($linkedDataName,[0,0])."%deserialize   (array(offset:offset+count-1))\n";
-			    $deserializationCode .= "    offset=offset+count\n";
-			    $needCount = 1;
-			}
-		    } else {
-			$deserializationCode .= "    if (allocated(self%".padLinkedData($linkedDataName,[0,0]).")) then\n";
-			$deserializationCode .= "       count=size(self%".padLinkedData($linkedDataName,[0,0]).")\n";
-			$deserializationCode .= "       self%".padLinkedData($linkedDataName,[0,0])."=reshape(array(offset:offset+count-1),shape(self%".padLinkedData($linkedDataName,[0,0])."))\n";
-			$deserializationCode .= "       offset=offset+count\n";
-			$deserializationCode .= "    end if\n";
-			$needCount = 1;
-		    }
-		}
-	    }
-	}
-	if ( defined($deserializationCode) ) {
-	    my @variables = ( "offset" );
-	    push(@variables,"count") 
-		if ( $needCount == 1 );
-	    push(
-		@dataContent,
-		{
-		    intrinsic  => "integer",
-		    variables  => \@variables
-		}    
-		);
-	    $deserializationCode = "    offset=1\n".$deserializationCode;
-	}
-	$functionCode .= &Fortran_Utils::Format_Variable_Defintions(\@dataContent)."\n";
-	$functionCode .= "   !GCC\$ attributes unused :: array\n"
-	    unless ( $arrayUsed );		    
-	$functionCode .= "   !GCC\$ attributes unused :: self\n"
-	    unless ( $selfUsed  );		    
-	$functionCode .= $deserializationCode
-	    if ( defined($deserializationCode) );
-	$functionCode .= "    return\n";
-	$functionCode .= "  end subroutine Node_Component_".ucfirst($componentID)."_Deserialize_Values\n\n";
-	# Insert into the function list.
-	push(
-	    @{$buildData->{'code'}->{'functions'}},
-	    $functionCode
-	    );
-	# Insert a type-binding for this function into the implementation type.
-	push(
-	    @{$buildData->{'types'}->{'nodeComponent'.ucfirst($componentID)}->{'boundFunctions'}},
-	    {type => "procedure", name => "deserializeValues", function => "Node_Component_".ucfirst($componentID)."_Deserialize_Values"},
-	    );
-    }
-}
-
-sub Generate_Serialization_Offset_Variables {
-    # Generate variables which store offsets into arrays for serialization.
-    my $buildData = shift;
-    # Create a table.
-    my $offsetTable = Text::Table->new(
-	{
-	    is_sep => 1,
-	    body   => "  integer :: "
-	},
-	{
-	    align  => "left"
-	}
-	);
-    my $privateTable = Text::Table->new(
-	{
-	    is_sep => 1,
-	    body   => "  !\$omp threadprivate("
-	},
-	{
-	    align  => "left"
-	},
-	{
-	    is_sep  => 1,
-	    body    => ")"
-	}
-	);
-    # Iterate over component implementations.
-    foreach my $componentID ( @{$buildData->{'componentIdList'}} ) {
-	# Get the component.
-	my $component = $buildData->{'components'}->{$componentID};
-	# Iterate over properties.
-	foreach my $propertyName ( keys(%{$component->{'properties'}->{'property'}}) ) {
-	    my $property = $component->{'properties'}->{'property'}->{$propertyName};
-   	    # Check if this property has any linked data in this component.
-	    if ( exists($property->{'linkedData'}) ) {
-		# For each linked datum count if necessary.
-		my $linkedDataName = $property->{'linkedData'};
-		my $linkedData     = $component->{'content'}->{'data'}->{$linkedDataName};
-		if ( $linkedData->{'isEvolvable'} eq "true" ) {
-		    my $offsetName = &offsetName($componentID,$propertyName);
-		    $offsetTable ->add($offsetName);
-		    $privateTable->add($offsetName);
-		}
-	    }
-	}
-    }
-    # Insert into the document.
-    $buildData->{'content'} .= "  ! Offsets into serialization arrays.\n";
-    $buildData->{'content'} .= $offsetTable ->table()."\n";
-    $buildData->{'content'} .= $privateTable->table()."\n";
-    $buildData->{'content'} .= " integer                                     :: nodeSerializationCount\n";
-    $buildData->{'content'} .= " double precision, allocatable, dimension(:) :: nodeScales, nodeRates, nodeRatesIncrement\n";
-    $buildData->{'content'} .= " !\$omp threadprivate(nodeScales,nodeRates,nodeRatesIncrement,nodeSerializationCount)\n";
-}
-
-sub offsetName {
-    my $componentName = shift();
-    my $propertyName  = shift();
-    return "offset".ucfirst($componentName).ucfirst($propertyName);
-}
-
-sub Generate_Node_Offset_Functions {
-    # Generate functions to compute offsets into serialization arrays.
-    my $buildData = shift;
-
-    # Function computing a count of the serialization length.
-    my @dataContent =
-	(
-	 {
-	     intrinsic  => "class",
-	     type       => "treeNode",
-	     attributes => [ "intent(in   )" ],
-	     variables  => [ "self" ]
-	 },
-	 {
-	     intrinsic  => "integer",
-	     variables  => [ "i", "count" ]
-	 }
-	);
-    my $functionCode;
-    $functionCode .= "  subroutine SerializationOffsets(self)\n";
-    $functionCode .= "    !% Compute offsets into serialization arrays for {\\normalfont \\ttfamily treeNode} object.\n";
-    $functionCode .= "    implicit none\n";
-    $functionCode .= &Fortran_Utils::Format_Variable_Defintions(\@dataContent)."\n";
-    $functionCode .= "    count=0\n";
-    # Loop over all component classes
-    foreach ( @{$buildData->{'componentClassList'}} ) {	    
-     	$functionCode .= "    if (allocated(self%component".padComponentClass(ucfirst($_),[0,0]).")) then\n";
-	$functionCode .= "      do i=1,size(self%component".padComponentClass(ucfirst($_),[0,0]).")\n";
-	$functionCode .= "        call self%component".padComponentClass(ucfirst($_),[0,0])."(i)%serializationOffsets(count)\n";
-	$functionCode .= "      end do\n";
-	$functionCode .= "    end if\n";
-    }
-    $functionCode .= "    if (.not.allocated(nodeScales)) then\n";
-    $functionCode .= "       allocate  (nodeScales        (count))\n";
-    $functionCode .= "       allocate  (nodeRates         (count))\n";
-    $functionCode .= "       allocate  (nodeRatesIncrement(count))\n";
-    $functionCode .= "    else if (size(nodeScales) < count) then\n";
-    $functionCode .= "       deallocate(nodeScales               )\n";
-    $functionCode .= "       deallocate(nodeRates                )\n";
-    $functionCode .= "       deallocate(nodeRatesIncrement       )\n";
-    $functionCode .= "       allocate  (nodeScales        (count))\n";
-    $functionCode .= "       allocate  (nodeRates         (count))\n";
-    $functionCode .= "       allocate  (nodeRatesIncrement(count))\n";
-    $functionCode .= "    end if\n";
-    $functionCode .= "    nodeSerializationCount=count\n";
-    $functionCode .= "    return\n";
-    $functionCode .= "  end subroutine SerializationOffsets\n\n";
-    # Insert into the function list.
-    push(
-	@{$buildData->{'code'}->{'functions'}},
-	$functionCode
-	);
-    # Insert a type-binding for this function into the treeNode type.
-    push(
-	@{$buildData->{'types'}->{'treeNode'}->{'boundFunctions'}},
-	{type => "procedure", name => "serializationOffsets", function => "SerializationOffsets", description => "Compute offsets into serialization arrays for all properties", returnType => "\\void", arguments => ""}
-	);
-}
-
-sub Generate_Implementation_Offset_Functions {
-    # Generate serialization offset functions for each component implementation.
-    my $buildData = shift;
-    # Initialize function code.
-    my $functionCode;
-    # Initialize data content.
-    my @dataContent;
-    # Iterate over component implementations.
-    foreach my $componentID ( @{$buildData->{'componentIdList'}} ) {
-	# Get the component.
-	my $component = $buildData->{'components'}->{$componentID};
-	# Generate data content.
-	@dataContent =
-	    (
-	     {
-		 intrinsic  => "class",
-		 type       => "nodeComponent".ucfirst($componentID),
-		 attributes => [ "intent(in   )" ],
-		 variables  => [ "self" ]
-	     },
-	     {
-		 intrinsic  => "integer",
-		 attributes => [ "intent(inout)" ],
-		 variables  => [ "count" ]
-	     }
-	    );
-	# Generate a count function.
-  	$functionCode  = "  subroutine Node_Component_".ucfirst($componentID)."_Offsets(self,count)\n";
-	$functionCode .= "    !% Return a count of the serialization of a ".$component->{'name'}." implementation of the ".$component->{'class'}." component.\n";
-	$functionCode .= "    implicit none\n";
-	$functionCode .= &Fortran_Utils::Format_Variable_Defintions(\@dataContent)."\n";
-	my $functionBody = "";
-	# If this component is an extension, compute offsets of the extended type.
-	if ( exists($buildData->{'components'}->{$componentID}->{'extends'}) ) {
-	    my $extends = $buildData->{'components'}->{$componentID}->{'extends'};
-	    $functionBody .= "call self%nodeComponent".ucfirst($extends->{'class'}).ucfirst($extends->{'name'})."%serializationOffsets(count)\n";
-	}
-	# Iterate over properties.
-	my $countUsed = 0;
-	my $selfUsed  = 0;
-	foreach my $propertyName ( keys(%{$component->{'properties'}->{'property'}}) ) {
-	    my $property = $component->{'properties'}->{'property'}->{$propertyName};
-   	    # Check if this property has any linked data in this component.
-	    if ( exists($property->{'linkedData'}) ) {
-		# For each linked datum count if necessary.
-		my $linkedDataName = $property->{'linkedData'};
-		my $linkedData     = $component->{'content'}->{'data'}->{$linkedDataName};
-		if ( $linkedData->{'isEvolvable'} eq "true" ) {
-		    $countUsed = 1;
-		    my $offsetName = &offsetName($componentID,$propertyName);
-		    $functionBody .= "    ".$offsetName."=count+1\n";
-		    if ( $linkedData->{'rank'} == 0 ) {
-			if ( $linkedData->{'type'} eq "double" ) {
-			    $functionBody .= "    count=count+1\n";
-			}
-			else {
-			    $selfUsed = 1;
-			    $functionBody .= "    count=count+self%".padLinkedData($linkedDataName,[0,0])."%serializeCount()\n";
-			}
-		    } else {
-			$selfUsed = 1;
-			$functionBody .= "    if (allocated(self%".padLinkedData($linkedDataName,[0,0]).")) count=count+size(self%".padLinkedData($linkedDataName,[0,0]).")\n";
-		    }
-		}
-	    }
-	}
-	$functionBody .= "    return\n";
-	$functionBody .= "  end subroutine Node_Component_".ucfirst($componentID)."_Offsets\n\n";
-	$functionCode .= "   !GCC\$ attributes unused :: count\n"
-	    unless ( $countUsed );		    
-	$functionCode .= "   !GCC\$ attributes unused :: self\n"
-	    unless ( $selfUsed  );		    
-	$functionCode .= $functionBody;	    
-	# Insert into the function list.
-	push(
-	    @{$buildData->{'code'}->{'functions'}},
-	    $functionCode
-	    );
-	# Insert a type-binding for this function into the treeNode type.
-	push(
-	    @{$buildData->{'types'}->{'nodeComponent'.ucfirst($componentID)}->{'boundFunctions'}},
-	    {type => "procedure", name => "serializationOffsets", function => "Node_Component_".ucfirst($componentID)."_Offsets"}
-	    );
-    }
-}
-
-sub Generate_Component_Count_Functions {
-    # Generate component count functions.
-    my $buildData = shift;
-    # Initialize function code.
-    my $functionCode;
-    # Initialize data content.
-    my @dataContent;
-    # Create methods to get components.
-    foreach my $componentClassName ( @{$buildData->{'componentClassList'}} ) {
-	# Specify data content for component get function.
-	@dataContent =
-	    (
-	     {
-		 intrinsic  => "class",
-		 type       => "treeNode",
-		 attributes => [ "intent(inout)", "target" ],
-		 variables  => [ "self" ]
-	     }
-	    );
-	# Generate code for the count function.
-    	$functionCode  = "  integer function ".$componentClassName."CountLinked(self)\n";
-	$functionCode .= "    !% Returns the number of {\\normalfont \\ttfamily ".$componentClassName."} components in {\\normalfont \\ttfamily self}.\n";
-    	$functionCode .= "    implicit none\n";
-	$functionCode .= &Fortran_Utils::Format_Variable_Defintions(\@dataContent)."\n";
-    	$functionCode .= "    select type (self)\n";
-    	$functionCode .= "    class is (treeNode)\n";
-	$functionCode .= "     if (allocated(self%component".ucfirst($componentClassName).")) then\n";
-	$functionCode .= "       select type (component => self%component".ucfirst($componentClassName)."(1))\n";
-	$functionCode .= "       type is (nodeComponent".ucfirst($componentClassName).")\n";
-	$functionCode .= "         ".$componentClassName."CountLinked=0\n";
-	$functionCode .= "       class default\n";
-	$functionCode .= "         ".$componentClassName."CountLinked=size(self%component".ucfirst($componentClassName).")\n";
-	$functionCode .= "       end select\n";
-	$functionCode .= "     else\n";
-	$functionCode .= "        ".$componentClassName."CountLinked=0\n";
-	$functionCode .= "     end if\n";
-	$functionCode .= "    class default\n";
-	$functionCode .= "     ".$componentClassName."CountLinked=0\n";
-	$functionCode .= "     call Galacticus_Error_Report('".$componentClassName."CountLinked\','treeNode of unknown class')\n";
-    	$functionCode .= "    end select\n";
-    	$functionCode .= "    return\n";
-    	$functionCode .= "  end function ".$componentClassName."CountLinked\n";
-	# Insert into the function list.
-	push(
-	    @{$buildData->{'code'}->{'functions'}},
-	    $functionCode
-	    );
-	# Bind this function to the treeNode type.
-	push(
-	    @{$buildData->{'types'}->{'treeNode'}->{'boundFunctions'}},
-	    {type => "procedure", name => $componentClassName."Count", function => $componentClassName."CountLinked", description => "Returns the number of {\\normalfont \\ttfamily ".$componentClassName."} components in the node.", returnType => "\\intzero", arguments => ""}
-	    );
-    }
-}
-
-sub Generate_Component_Get_Functions {
-    # Generate component get methods.
-    my $buildData = shift;
-    # Initialize function code.
-    my $functionCode;
-    # Initialize data content.
-    my @dataContent;
-    # Create methods to get components.
-    foreach my $componentClassName ( @{$buildData->{'componentClassList'}} ) {
-	# Specify data content for component get function.
-	@dataContent =
-	    (
-	     {
-		 intrinsic  => "class",
-		 type       => "nodeComponent".ucfirst($componentClassName),
-		 attributes => [ "pointer" ],
-		 variables  => [ $componentClassName."Get" ]
-	     },
-	     {
-		 intrinsic  => "class",
-		 type       => "treeNode",
-		 attributes => [ "intent(inout)", "target" ],
-		 variables  => [ "self" ]
-	     },
-	     {
-		 intrinsic  => "integer",
-		 attributes => [ "intent(in   )", "optional" ],
-		 variables  => [ "instance" ]
-	     },
-	     {
-		 intrinsic  => "logical",
-		 attributes => [ "intent(in   )", "optional" ],
-		 variables  => [ "autoCreate" ]
-	     },
-	     {
-		 intrinsic  => "integer",
-		 variables  => [ "instanceActual" ]
-	     },
-	     {
-		 intrinsic  => "logical",
-		 variables  => [ "autoCreateActual" ]
-	     }
-	    );
-	# Generate code for the get function.
-    	$functionCode  = "  recursive function ".$componentClassName."Get(self,instance,autoCreate)\n";
-	$functionCode .= "    !% Returns the {\\normalfont \\ttfamily ".$componentClassName."} component of {\\normalfont \\ttfamily self}.\n";
-	$functionCode .= "    use Galacticus_Error\n";   
- 	$functionCode .= "    implicit none\n";
-	$functionCode .= &Fortran_Utils::Format_Variable_Defintions(\@dataContent)."\n";
-    	$functionCode .= "    instanceActual=1\n";
-    	$functionCode .= "    if (present(instance)) instanceActual=instance\n";
-    	$functionCode .= "    autoCreateActual=.false.\n";
-    	$functionCode .= "    if (present(autoCreate)) autoCreateActual=autoCreate\n";
-	$functionCode .= "    if (autoCreateActual.and.allocated(self%component".ucfirst($componentClassName).")) then\n";
-	# If we are allowed to autocreate the component and it still has generic type then deallocate it to
-	# force it to be created later.
-	$functionCode .= "      if (same_type_as(self%component".ucfirst($componentClassName)."(1),".ucfirst($componentClassName)."Class)) deallocate(self%component".ucfirst($componentClassName).")\n";
-	$functionCode .= "    end if\n";
-    	$functionCode .= "    if (.not.allocated(self%component".ucfirst($componentClassName).")) then\n";
-    	$functionCode .= "      if (autoCreateActual) then\n";
-	$functionCode .= "         call self%".lc($componentClassName)."Create"."()\n";
-	$functionCode .= "      else\n";
-	$functionCode .= "         call Galacticus_Error_Report('".$componentClassName."Get','component is not allocated')\n";
-	$functionCode .= "      end if\n";
-    	$functionCode .= "    end if\n";
-    	$functionCode .= "    ".$componentClassName."Get => self%component".ucfirst($componentClassName)."(instanceActual)\n";
-    	$functionCode .= "    return\n";
-    	$functionCode .= "  end function ".$componentClassName."Get\n";
-	# Insert into the function list.
-	push(
-	    @{$buildData->{'code'}->{'functions'}},
-	    $functionCode
-	    );
-	# Bind this function to the treeNode type.
-	push(
-	    @{$buildData->{'types'}->{'treeNode'}->{'boundFunctions'}},
-	    {type => "procedure", name => $componentClassName, function => $componentClassName."Get", description => "Return a ".$componentClassName." component member of the node. If no {\\normalfont \\ttfamily instance} is specified, return the first instance. If {\\normalfont \\ttfamily autoCreate} is {\\normalfont \\ttfamily true} then create a single instance of the component if none exists in the node.", returnType => "\\textcolor{red}{\\textless *class(nodeComponent".ucfirst($componentClassName).")\\textgreater}", arguments => "\\intzero\\ [instance]\\argin, \\logicalzero\\ [autoCreate]\\argin"}
-	    );
-	# Specify data content for create-by-interrupt function.
-	@dataContent =
-	    (
-	     {
-		 intrinsic  => "type",
-		 type       => "treeNode",
-		 attributes => [ "pointer", "intent(inout)" ],
-		 variables  => [ "self" ]
-	     },
-	     {
-		 intrinsic  => "class",
-		 type       => "nodeComponent".ucfirst($componentClassName),
-		 attributes => [ "pointer" ],
-		 variables  => [ $componentClassName ]
-	     }
-	    );
-	# Generate function to create component via an interrupt.
-	my $createIfNeeded = 0;
-	# Iterate over component implementations.
-	foreach my $implementationName ( @{$buildData->{'componentClasses'}->{$componentClassName}->{'members'}} ) {
-	    my $implementationID = ucfirst($componentClassName).ucfirst($implementationName);
-	    my $component = $buildData->{'components'}->{$implementationID};
-	    # Iterate over properties.
-	    foreach my $propertyName ( keys(%{$component->{'properties'}->{'property'}}) ) {
-		my $property = $component->{'properties'}->{'property'}->{$propertyName};
-		$createIfNeeded = 1
-		    if ( $property->{'attributes'}->{'createIfNeeded'} eq "true" );
-	    }
-	}
-	if ( $createIfNeeded ) {
-	    $functionCode  = "  subroutine ".$componentClassName."CreateByInterrupt(self)\n";
-	    $functionCode .= "    !% Create the {\\normalfont \\ttfamily ".$componentClassName."} component of {\\normalfont \\ttfamily self} via an interrupt.\n";
-	    $functionCode .= "    implicit none\n";
-	    $functionCode .= &Fortran_Utils::Format_Variable_Defintions(\@dataContent)."\n";
-	    $functionCode .= "    ".$componentClassName." => self%".$componentClassName."(autoCreate=.true.)\n";
-	    # Loop over instances of this class, and call custom create routines if necessary.
-	    my $foundCreateFunctions = 0;
-	    foreach my $componentName ( @{$buildData->{'componentClasses'}->{$componentClassName}->{'members'}} ) {
-		my $componentID = ucfirst($componentClassName).ucfirst($componentName);
-		my $component = $buildData->{'components'}->{$componentID};
-		if ( exists($component->{'createFunction'}) ) {
-		    if ( $foundCreateFunctions == 0 ) {
-			$functionCode .= "    select type (".$componentClassName.")\n";
-			$foundCreateFunctions = 1;
-		    }
-		    $functionCode .= "    type is (nodeComponent".padFullyQualified(ucfirst($componentID),[0,0]).")\n";
-		    my $createFunction = $component->{'createFunction'};
-		    $createFunction = $component->{'createFunction'}->{'content'}
-		    if ( exists($component->{'createFunction'}->{'content'}) );
-		    $createFunction = $componentID."CreateFunction"
-			if (
-			    exists($component->{'createFunction'}->{'isDeferred'}          ) &&
-			    $component->{'createFunction'}->{'isDeferred'} eq "true"
-			);
-		    $functionCode .= "       call ".$createFunction."(".$componentClassName.")\n";
-		}
-	    }
-	    $functionCode .= "    end select\n"
-		unless ( $foundCreateFunctions == 0 );
-	    $functionCode .= "    return\n";
-	    $functionCode .= "  end subroutine ".$componentClassName."CreateByInterrupt\n";
-	    # Insert into the function list.
-	    push(
-		@{$buildData->{'code'}->{'functions'}},
-		$functionCode
-		);
-	}
-	# If any create function is deferred, create a function to set it at runt time.
-    	foreach my $componentName ( @{$buildData->{'componentClasses'}->{$componentClassName}->{'members'}} ) {
-	    my $componentID = ucfirst($componentClassName).ucfirst($componentName);
-	    my $component = $buildData->{'components'}->{$componentID};
-	    if (
-		exists($component->{'createFunction'}                           ) && 
-		exists($component->{'createFunction'}->{'isDeferred'}           ) &&
-		$component->{'createFunction'}->{'isDeferred'} eq "true"
-		) {
-		$functionCode  = "   subroutine ".$componentID."CreateFunctionSet(createFunction)\n";
-		$functionCode .= "     !% Set the create function for the {\\normalfont \\ttfamily ".$componentID."} component.\n";
-		$functionCode .= "     implicit none\n";
-		$functionCode .= "     external createFunction\n";
-		my $createFunction = $componentID."CreateFunction"; 
-		$functionCode .= "     ".$createFunction." => createFunction\n";
-		$functionCode .= "     return\n";
-		$functionCode .= "   end subroutine ".$componentID."CreateFunctionSet\n";
-		# Insert into the function list.
-		push(
-		    @{$buildData->{'code'}->{'functions'}},
-		    $functionCode
-		    );
-	    }
-	}
-    }
-}
-
-sub Generate_Component_Destruction_Functions {
-    # Generate component destruction functions.
-    my $buildData = shift;
-    # Iterate over component classes.
-    foreach my $componentClassName ( @{$buildData->{'componentClassList'}} ) {
-	my @dataContent =
-	    (
-	     {
-		 intrinsic  => "class",
-		 type       => "treeNode",
-		 attributes => [ "intent(inout)" ],
-		 variables  => [ "self" ]
-	     },
-	     {
-		 intrinsic  => "integer",
-		 variables  => [ "i" ]
-	     }
-	    );
-    	my $functionCode = "  subroutine ".$componentClassName."DestroyLinked(self)\n";
-	$functionCode   .= "    !% Destroy the {\\normalfont \\ttfamily ".$componentClassName."} component of {\\normalfont \\ttfamily self}.\n";
-    	$functionCode   .= "    implicit none\n";
-	$functionCode   .= &Fortran_Utils::Format_Variable_Defintions(\@dataContent)."\n";
-    	$functionCode   .= "    if (allocated(self%component".ucfirst($componentClassName).")) then\n";
-	$functionCode   .= "      do i=1,size(self%component".ucfirst($componentClassName).")\n";
-	$functionCode   .= "        call        self%component".ucfirst($componentClassName)."(i)%destroy()\n";
-	$functionCode   .= "      end do\n";
-	$functionCode   .= "      deallocate (self%component".ucfirst($componentClassName).")\n";
-	$functionCode   .= "    end if\n";
-    	$functionCode   .= "    return\n";
-    	$functionCode   .= "  end subroutine ".$componentClassName."DestroyLinked\n\n";
-	# Insert into the function list.
-	push(
-	    @{$buildData->{'code'}->{'functions'}},
-	    $functionCode
-	    );
-	# Bind this function to the treeNode type.
-	push(
-	    @{$buildData->{'types'}->{'treeNode'}->{'boundFunctions'}},
-	    {type => "procedure", name => $componentClassName."Destroy" , function => $componentClassName."DestroyLinked", description => "Destroy the {\\normalfont \\ttfamily ".$componentClassName."} component(s) of the node.", returnType => "\\void", arguments => ""}
-	    );
-    }
-}
-
-sub Generate_Component_Creation_Functions {
-    # Generate component creation functions.
-    my $buildData = shift;
-    # Iterate over component classes.
-    foreach my $componentClassName ( @{$buildData->{'componentClassList'}} ) {
-	# Specify data content.
-	my @dataContent =
-	    (
-	     {
-		 intrinsic  => "class",
-		 type       => "treeNode",
-		 attributes => [ "target", "intent(inout)" ],
-		 variables  => [ "self" ]
-	     },
-	     {
-		 intrinsic  => "class",
-		 type       => "nodeComponent".ucfirst($componentClassName),
-		 attributes => [ "intent(in   )", "optional" ],
-		 variables  => [ "template" ]
-	     },
-	     {
-		 intrinsic  => "type",
-		 type       => "varying_string",
-		 variables  => [ "message" ]
-	     },
-	     {
-		 intrinsic  => "integer",
-		 variables  => [ "i" ]
-	     }
-	    );
-	# Generate function code.
-	my $functionCode;
-    	$functionCode .= "  subroutine ".$componentClassName."CreateLinked(self,template)\n";
-	$functionCode .= "    !% Create the {\\normalfont \\ttfamily ".$componentClassName."} component of {\\normalfont \\ttfamily self}.\n";
-	$functionCode .= "    use ISO_Varying_String\n";
-	$functionCode .= "    use Galacticus_Display\n";
-	$functionCode .= "    use Galacticus_Error\n";
-	$functionCode .= "    use String_Handling\n";
-    	$functionCode .= "    implicit none\n";
- 	$functionCode .= &Fortran_Utils::Format_Variable_Defintions(\@dataContent)."\n";
-	$functionCode .= "    if (Galacticus_Verbosity_Level() >= verbosityInfo) then\n";
-	$functionCode .= "      message='Creating ".$componentClassName." in node '\n";
-	$functionCode .= "      message=message//self%index()\n";
-	$functionCode .= "      call Galacticus_Display_Message(message,verbosityInfo)\n";
-	$functionCode .= "    end if\n";
-    	$functionCode .= "    if (present(template)) then\n";
-	$functionCode .= "       allocate(self%component".ucfirst($componentClassName)."(1),source=template)\n";
-    	$functionCode .= "    else\n";
-	$functionCode .= "       select type (default".ucfirst($componentClassName)."Component)\n";
-	$functionCode .= "       type is (nodeComponent".ucfirst($componentClassName)."Null)\n";
-	$functionCode .= "          call Galacticus_Error_Report('".$componentClassName."CreateLinked','refusing to create null instance')\n";
-	$functionCode .= "       class default\n";
-	$functionCode .= "          allocate(self%component".ucfirst($componentClassName)."(1),source="."default".ucfirst($componentClassName)."Component)\n";
-   	$functionCode .= "       end select\n";
-   	$functionCode .= "    end if\n";
-     	$functionCode .= "    select type (self)\n";
-	$functionCode .= "    type is (treeNode)\n";
-	$functionCode .= "      do i=1,size(self%component".ucfirst($componentClassName).")\n";
-	$functionCode .= "        self%component".ucfirst($componentClassName)."(i)%hostNode => self\n";
-	$functionCode .= "        call self%component".ucfirst($componentClassName)."(i)%initialize()\n";
-	$functionCode .= "      end do\n";
-    	$functionCode .= "    end select\n";
-    	$functionCode .= "    return\n";
-    	$functionCode .= "  end subroutine ".$componentClassName."CreateLinked\n\n";
-	# Insert into the function list.
-	push(
-	    @{$buildData->{'code'}->{'functions'}},
-	    $functionCode
-	    );
-	# Bind this function to the treeNode type.
-	push(
-	    @{$buildData->{'types'}->{'treeNode'}->{'boundFunctions'}},
-	    {type => "procedure", name => $componentClassName."Create" , function => $componentClassName."CreateLinked", description => "Create a {\\normalfont \\ttfamily ".$componentClassName."} component in the node. If no {\\normalfont \\ttfamily template} is specified use the active implementation of this class.", returnType => "\\void", arguments => "\\textcolor{red}{\\textless class(nodeComponent".ucfirst($componentClassName).")\\textgreater}\\ [template]\\argin"}
-	    );
-    }
-}
-
-sub Generate_Node_Copy_Function {
-    # Generate function to copy one node to another.
-    my $buildData = shift;
-    # Specify variables.
-    my @dataContent =
-	(
-	 {
-	     intrinsic  => "class",
-	     type       => "treeNode",
-	     attributes => [ "intent(in   )" ],
-	     variables  => [ "self" ]
-	 },
-	 {
-	     intrinsic  => "class",
-	     type       => "treeNode",
-	     attributes => [ "intent(inout)" ],
-	     variables  => [ "targetNode" ]
-	 },
-	 {
-	     intrinsic  => "logical",
-	     attributes => [ "intent(in   )", "optional" ],
-	     variables  => [ "skipFormationNode", "skipEvent" ]
-	 },
-	 {
-	     intrinsic  => "logical",
-	     variables  => [ "skipFormationNodeActual", "skipEventActual" ]
-	 },
-	 {
-	     intrinsic  => "integer",
-	     variables  => [ "i" ]
-	 }
-	);
-    # Generate the code.
-    my $functionCode;
-    $functionCode .= "  subroutine Tree_Node_Copy_Node_To(self,targetNode,skipFormationNode,skipEvent)\n";
-    $functionCode .= "    !% Make a copy of {\\normalfont \\ttfamily self} in {\\normalfont \\ttfamily targetNode}.\n";
-    $functionCode .= "    implicit none\n";
-    $functionCode .= &Fortran_Utils::Format_Variable_Defintions(\@dataContent)."\n";
-    $functionCode .= "    targetNode%".padComponentClass($_,[8,14])." =  self%".$_."\n"
-	foreach ( "uniqueIdValue", "indexValue", "timeStepValue" );
-    $functionCode .= "    targetNode%".padComponentClass($_,[8,14])." => self%".$_."\n"
-	foreach ( "parent", "firstChild", "sibling", "firstSatellite", "mergeTarget", "firstMergee", "siblingMergee", "event", "formationNode", "hostTree" );
-    foreach ( "formationNode", "event" ) {
-	$functionCode .= "    skip".ucfirst($_)."Actual=.false.\n";
-	$functionCode .= "    if (present(skip".ucfirst($_).")) skip".ucfirst($_)."Actual=skip".ucfirst($_)."\n";
-	$functionCode .= "    if (skip".ucfirst($_)."Actual) targetNode%".$_." => null()\n";
-    }
-    # Loop over all component classes
-    if ( $workaround == 1 ) { # Workaround "Assignment to an allocatable polymorphic variable is not yet supported"
-	foreach my $componentClassName ( @{$buildData->{'componentClassList'}} ) {
-	    $functionCode .= "    if (allocated(targetNode%component".padComponentClass(ucfirst($componentClassName),[0,0]).")) deallocate(targetNode%component".padComponentClass(ucfirst($componentClassName),[0,0]).")\n";
-	    $functionCode .= "    allocate(targetNode%component".padComponentClass(ucfirst($componentClassName),[0,0])."(size(self%component".padComponentClass(ucfirst($componentClassName),[0,0]).")),source=self%component".padComponentClass(ucfirst($componentClassName),[0,0])."(1))\n";
-	    $functionCode .= "    do i=1,size(self%component".padComponentClass(ucfirst($componentClassName),[0,0]).")\n";
-	    foreach my $implementationName ( @{$buildData->{'componentClasses'}->{$componentClassName}->{'members'}} ) {
-		$functionCode .= "      select type (from => self%component".padComponentClass(ucfirst($componentClassName),[0,0]).")\n";
-		$functionCode .= "      type is (nodeComponent".padFullyQualified(ucfirst($componentClassName).ucfirst($implementationName),[0,0]).")\n";
-		$functionCode .= "        select type (to => targetNode%component".padComponentClass(ucfirst($componentClassName),[0,0]).")\n";
-		$functionCode .= "        type is (nodeComponent".padFullyQualified(ucfirst($componentClassName).ucfirst($implementationName),[0,0]).")\n";
-		$functionCode .= "          to=from\n";
-		$functionCode .= "        end select\n";
-		$functionCode .= "      end select\n";
-	    }
-	    $functionCode .= "    end do\n";
-	}
-    } else {
-	foreach ( @{$buildData->{'componentClassList'}} ) {
-	    $functionCode .= "    targetNode%component".padComponentClass(ucfirst($_),[0,14])."=  self%component".ucfirst($_)."\n";
-	}
-    }
-    # Update target node pointers.
-    $functionCode .= "    select type (targetNode)\n";
-    $functionCode .= "    type is (treeNode)\n";
-    foreach ( @{$buildData->{'componentClassList'}} ) {
-	$functionCode .= "      do i=1,size(self%component".padComponentClass(ucfirst($_),[0,0]).")\n";
-	
-	$functionCode .= "        targetNode%component".padComponentClass(ucfirst($_),[0,14])."(i)%hostNode =>  targetNode\n";
-	$functionCode .= "      end do\n";
-    }
-    $functionCode .= "    end select\n";
-    $functionCode .= "    return\n";
-    $functionCode .= "  end subroutine Tree_Node_Copy_Node_To\n\n";
-    # Insert into the function list.
-    push(
-	@{$buildData->{'code'}->{'functions'}},
-	$functionCode
-	);
-    # Insert a type-binding for this function into the treeNode type.
-    push(
-	@{$buildData->{'types'}->{'treeNode'}->{'boundFunctions'}},
-	{type => "procedure", name => "copyNodeTo", function => "Tree_Node_Copy_Node_To", description => "Make a copy of the node in {\\normalfont \\ttfamily targetNode}. If {\\normalfont \\ttfamily skipFormationNode} is {\\normalfont \\ttfamily true} then do not copy any pointer to the formation node.", returnType => "\\void", arguments => "\\textcolor{red}{\\textless class(treeNode)\\textgreater} targetNode\\arginout, \\logicalzero\\ [skipFormationNode]\\argin"}
-	);
-}
-
-sub Generate_Node_Move_Function {
-    # Generate function to move one node to another.
-    my $buildData = shift;
-    # Specify variables.
-    my @dataContent =
-	(
-	 {
-	     intrinsic  => "class",
-	     type       => "treeNode",
-	     attributes => [ "intent(inout)" ],
-	     variables  => [ "self" ]
-	 },
-	 {
-	     intrinsic  => "type",
-	     type       => "treeNode",
-	     attributes => [ "intent(inout)", "target" ],
-	     variables  => [ "targetNode" ]
-	 },
-	 {
-	     intrinsic  => "integer",
-	     variables  => [ "i" ]
-	 }
-	);
-    # Generate the code.
-    my $functionCode;
-    # Create functions for moving node components.
-    $functionCode .= "  subroutine Tree_Node_Move_Components(self,targetNode)\n";
-    $functionCode .= "    !% Move components from {\\normalfont \\ttfamily self} to {\\normalfont \\ttfamily targetNode}.\n";
-    $functionCode .= "    implicit none\n";
-    $functionCode .= &Fortran_Utils::Format_Variable_Defintions(\@dataContent)."\n";
-    # Loop over all component classes
-    foreach ( @{$buildData->{'componentClassList'}} ) {	    
-	$functionCode .= "    if (allocated(targetNode%component".padComponentClass(ucfirst($_),[0,0]).")) then\n";
-	$functionCode .= "      do i=1,size(targetNode%component".padComponentClass(ucfirst($_),[0,0]).")\n";
-	$functionCode .= "        call targetNode%component".padComponentClass(ucfirst($_),[0,0])."(i)%destroy()\n";
-	$functionCode .= "      end do\n";
-	$functionCode .= "      deallocate(targetNode%component".padComponentClass(ucfirst($_),[0,0]).")\n";
-	$functionCode .= "    end if\n";
-	$functionCode .= "    if (allocated(self      %component".padComponentClass(ucfirst($_),[0,0]).")) then\n";
-	$functionCode .= "       call Move_Alloc(self%component".padComponentClass(ucfirst($_),[0,0]).",targetNode%component".padComponentClass(ucfirst($_),[0,0]).")\n";
-	$functionCode .= "       do i=1,size(targetNode%component".padComponentClass(ucfirst($_),[0,0]).")\n";
-	$functionCode .= "         targetNode%component".padComponentClass(ucfirst($_),[0,0])."(i)%hostNode => targetNode\n";
-	$functionCode .= "       end do\n";
-	$functionCode .= "    end if\n";
-    }
-    $functionCode .= "    return\n";
-    $functionCode .= "  end subroutine Tree_Node_Move_Components\n\n";
-    # Insert into the function list.
-    push(
-	@{$buildData->{'code'}->{'functions'}},
-	$functionCode
-	);
-    # Insert a type-binding for this function into the treeNode type.
-    push(
-	@{$buildData->{'types'}->{'treeNode'}->{'boundFunctions'}},
-	{type => "procedure", name => "moveComponentsTo", function => "Tree_Node_Move_Components", description => "Move components from a node to {\\normalfont \\ttfamily targetNode}.", returnType => "\\void", arguments => "\\textcolor{red}{\\textless class(treeNode)\\textgreater} targetNode\\arginout"}
-	);
-}
-
-sub Generate_Deferred_Function_Attacher {
-    # Generate functions to attach a function to a deferred method and to query the attachment state.
-    my $component = shift;
-    my $property  = shift;
-    my $buildData = shift;
-    my $gsr       = shift;
-    my $gsrSuffix = "";
-    $gsrSuffix = ucfirst($gsr)
-	unless ( $gsr eq "get" );
-    # Get the component fully-qualified, class and metho names.
-    my $componentClassName = $component->{'class'             };
-    my $componentName      = $component->{'fullyQualifiedName'};
-    my $propertyName       = $property->{'name'};
-    # Determine where to attach.
-    my $attachTo = $componentName;
-    $attachTo = $componentClassName
-	if ( $property->{'attributes'}->{'bindsTo'} eq "top" );
-    # Define the function name.
-    my $functionLabel = lcfirst($attachTo).ucfirst($propertyName).ucfirst($gsr);
-    my $functionName = $functionLabel."Function";    
-    # Skip if this function was already created.
-    unless ( exists($buildData->{'deferredFunctionComponentClassMethodsMade'}->{$functionLabel}) ) {
-	# Define the data content.
-	my $selfType = "generic";
-	$selfType = $component->{'class'}
-	   unless ( $property->{'attributes'}->{'bindsTo'} eq "top" );
-	(my $dataObject, my $label) = &Data_Object_Definition($property);
-	my $dataType = $label.$property->{'rank'};
-	my $type = $selfType."NullBinding".ucfirst($gsr).$dataType."InOut";
-	$type = $componentName.ucfirst($propertyName).ucfirst($gsr)
-	    if ( $gsr eq "get" );
-	my @dataContent =
-	    (
-	     {
-		 intrinsic  => "procedure",
-		 type       => $type,
-		 variables  => [ "deferredFunction" ]
-	     },
-	    );
-	# Construct the function code.
-	my $functionCode;
-	$functionCode  = "  subroutine ".$functionName."(deferredFunction)\n";
-	$functionCode .= "    !% Set the function to be used for ".$gsr." of the {\\normalfont \\ttfamily ".$propertyName."} property of the {\\normalfont \\ttfamily ".$attachTo."} component class.\n";
-	$functionCode .= "    implicit none\n";
-	$functionCode .= &Fortran_Utils::Format_Variable_Defintions(\@dataContent)."\n";
-	$functionCode .= "    ".$functionLabel."Deferred       => deferredFunction\n";
-	$functionCode .= "    ".$functionLabel."IsAttachedValue=  .true.\n";
-	$functionCode .= "    return\n";
-	$functionCode .= "  end subroutine ".$functionName."\n";
-	# Insert into the function list.
-	push(
-	    @{$buildData->{'code'}->{'functions'}},
-	    $functionCode
-	    );
-	# Bind this function to the relevant type.
-	if ( 
-	    ( $property->{'attributes'}->{'bindsTo'} ne "top" && ( $gsr eq "get" || $gsr eq "set" ) ) ||
-	    (                                                      $gsr eq "rate"                   )
-	    ) {
-	    my $functionType = "\\void";
-	    $functionType = &dataObjectDocName($property)
-		if ( $gsr eq "get" );
-	    push(
-		@{$buildData->{'types'}->{"nodeComponent".ucfirst($attachTo)}->{'boundFunctions'}},
-		{type => "procedure", pass => "nopass", name => $propertyName.$gsrSuffix."Function", function => $functionName, description => "Set the function to be used for the {\\normalfont \\ttfamily ".$gsr."} method of the {\\normalfont \\ttfamily ".$propertyName."} property of the {\\normalfont \\ttfamily ".$attachTo."} component.", returnType => "\\void", arguments => "\\textcolor{red}{\\textless function()\\textgreater} deferredFunction"}
-		);
-	}
-	# Also create a function to return whether or not the deferred function has been attached.
-	$functionCode  = "  logical function ".$functionLabel."IsAttached()\n";
-	$functionCode .= "    !% Return true if the deferred function used to ".$gsr." the {\\normalfont \\ttfamily ".$propertyName."} property of the {\\normalfont \\ttfamily ".$attachTo."} component class has been attached.\n";
-	$functionCode .= "    implicit none\n";
-	$functionCode .= "    ".$functionLabel."IsAttached=".$functionLabel."IsAttachedValue\n";
-	$functionCode .= "    return\n";
-	$functionCode .= "  end function ".$functionLabel."IsAttached\n";
-	# Insert into the function list.
-	push(
-	    @{$buildData->{'code'}->{'functions'}},
-	    $functionCode
-	    );
-	# Bind this function to the relevant type.
-	if ( 
-	    ( $property->{'attributes'}->{'bindsTo'} ne "top" && ( $gsr eq "get" || $gsr eq "set" ) ) ||
-	    (                                                      $gsr eq "rate"                   )
-	    ) {
-	    push(
-		@{$buildData->{'types'}->{"nodeComponent".ucfirst($attachTo)}->{'boundFunctions'}},
-		{type => "procedure", pass => "nopass", name => $propertyName.$gsrSuffix."IsAttached", function => $functionLabel."IsAttached", description => "Return whether the ".$gsr." method of the ".$propertyName." property of the {\\normalfont \\ttfamily ".$attachTo."} component has been attached to a function.", returnType => "\\logicalzero", arguments => ""}
-		);
-	}
-	# Record that these functions have now been created.
-	$buildData->{'deferredFunctionComponentClassMethodsMade'}->{$functionLabel} = 1;
-    }
-}
-
-sub Generate_Deferred_GSR_Function {
-    # Generate function to get/set/rate the value of a property via a deferred function.
-    my $buildData = shift;
-    # Record bindings already made.
-    my %bindings;
-    # Iterate over component implementations
-    foreach my $componentID ( @{$buildData->{'componentIdList'}} ) {
-	# Get the component.
-	my $component = $buildData->{'components'}->{$componentID};
-	# Iterate over properties.
-	foreach my $propertyName ( keys(%{$component->{'properties'}->{'property'}}) ) {
-	    # Get the property.
-	    my $property = $component->{'properties'}->{'property'}->{$propertyName};
-	    # Get the component fully-qualified and class names.
-	    my $componentClassName = $component->{'class'             };
-	    my $componentName      = $component->{'fullyQualifiedName'};
-	    # Ignore non-deferred functions.
-	    unless ( $property->{'attributes'}->{'isDeferred'} eq "" ) {
-		# Function code data.
-		my $functionCode;
-		# Get the name of the property.
-		my $propertyName = $property->{'name'};
-		# Get properties of the data type needed.
-		(my $dataDefinition, my $label) = &Data_Object_Definition($property,matchOnly => 1);
-		# Identify properties with a deferred get function to be built.
-		if (
-		    $property->{'attributes' }->{'isDeferred'} =~ m/get/ &&
-		    $property->{'attributes' }->{'isGettable'} eq "true" &&
-		    $property->{'getFunction'}->{'build'     } eq "true"
-		    )
-		{
-		    # Define data content of this function.
-		    @{$dataDefinition->{'variables'}} = ( $componentName.ucfirst($propertyName)."Get" );
-		    my @dataContent =
-			(
-			 $dataDefinition,
-			 {
-			     intrinsic  => "class",
-			     type       => "nodeComponent".ucfirst($componentName),
-			     attributes => [ "intent(inout)" ],
-			     variables  => [ "self" ]
-			 },
-			);
-		    # Construct the function code.
-		    $functionCode  = "  function ".$componentName.ucfirst($propertyName)."Get(self)\n";
-		    $functionCode .= "    !% Get the value of the {\\normalfont \\ttfamily ".$propertyName."} property of the {\\normalfont \\ttfamily ".$componentName."} component using a deferred function.\n";
-		    $functionCode .= "    implicit none\n";
-		    $functionCode .= &Fortran_Utils::Format_Variable_Defintions(\@dataContent)."\n";
-		    $functionCode .= "    ".$componentName.ucfirst($propertyName)."Get=".$componentName.ucfirst($propertyName)."GetDeferred(self)\n";
-		    $functionCode .= "    return\n";
-		    $functionCode .= "  end function ".$componentName.ucfirst($propertyName)."Get\n";
-		    # Insert into the function list.
-		    push(
-			@{$buildData->{'code'}->{'functions'}},
-			$functionCode
-			);
-		    # Bind this function to the relevant type.
-		    push(
-			@{$buildData->{'types'}->{"nodeComponent".ucfirst($componentName)}->{'boundFunctions'}},
-			{type => "procedure", name => $propertyName, function => $componentName.ucfirst($propertyName)."Get"}
-			);
-		    # Generate an attacher function.
-		    &Generate_Deferred_Function_Attacher($component,$property,$buildData,"get");
-		}
-		# Add an "intent(in)" attribute to the data definition for set and rate functions.
-		push(@{$dataDefinition->{'attributes'}},"intent(in   )");
-		# Identify properties with a deferred set function to be built.
-		if (
-		    $property->{'attributes' }->{'isDeferred'} =~ m/set/
-		    && $property->{'attributes' }->{'isSettable'} eq "true" 
-		    && $property->{'setFunction'}->{'build'     } eq "true"
-		    )
-		{
-		    @{$dataDefinition->{'variables'}} = ( "setValue" );
-		    my @dataContent =
-			(
-			 $dataDefinition,
-			 {
-			     intrinsic  => "class",
-			     type       => "nodeComponent".ucfirst($componentName),
-			     attributes => [ "intent(inout)" ],
-			     variables  => [ "self" ]
-			 },
-			);
-		    $functionCode  = "  subroutine ".$componentName.ucfirst($propertyName)."Set(self,setValue)\n";
-		    $functionCode .= "    !% Set the value of the {\\normalfont \\ttfamily ".$propertyName."} property of the {\\normalfont \\ttfamily ".$componentName."} component using a deferred function.\n";
-		    $functionCode .= "    implicit none\n";
-		    $functionCode .= &Fortran_Utils::Format_Variable_Defintions(\@dataContent)."\n";
-		    $functionCode .= "    call ".$componentName.ucfirst($propertyName)."SetDeferred(self,setValue)\n";
-		    $functionCode .= "    return\n";
-		    $functionCode .= "  end subroutine ".$componentName.ucfirst($propertyName)."Set\n\n";
-		    # Insert into the function list.
-		    push(
-			@{$buildData->{'code'}->{'functions'}},
-			$functionCode
-			);
-		    # Bind this function to the relevant type.
-		    push(
-			@{$buildData->{'types'}->{"nodeComponent".ucfirst($componentName)}->{'boundFunctions'}},
-			{type => "procedure", name => $propertyName."Set", function => $componentName.ucfirst($propertyName)."Set"}
-			);
-		    # Generate an attacher function.
-		    &Generate_Deferred_Function_Attacher($component,$property,$buildData,"set");		  
-		}
-		# Identify properties with a deferred rate function to be built.
-		if (
-		    $property->{'attributes' }->{'isDeferred' } =~ m/rate/
-		    && $property->{'attributes' }->{'isEvolvable'} eq "true" 
-		    )
-		{
-		    # Define data content of this function.
-		    @{$dataDefinition->{'variables'}} = ( "setValue" );
-		    my $type = "nodeComponent";
-		    $type .= ucfirst($componentName)
-			unless ( $property->{'attributes' }->{'bindsTo'} eq "top" );
-		    my $attachTo = $componentName;
-		    $attachTo = $componentClassName
-			if ( $property->{'attributes' }->{'bindsTo'} eq "top" );
-		    my $functionLabel = $componentName.ucfirst($propertyName)."Rate";
-		    $functionLabel = "node".ucfirst($propertyName)."Rate"
-			if ( $property->{'attributes' }->{'bindsTo'} eq "top" );
-		    unless ( exists($buildData->{'topLevelDeferredFunctionsCreated'}->{$functionLabel}) ) {
-			$buildData->{'topLevelDeferredFunctionsCreated'}->{$functionLabel} = 1;
-			my @dataContent =
-			    (
-			     $dataDefinition,
-			     {
-				 intrinsic  => "class",
-				 type       => $type,
-				 attributes => [ "intent(inout)" ],
-				 variables  => [ "self" ]
-			     },
-			     {
-				 intrinsic  => "logical",
-				 attributes => [ "intent(inout)", "optional" ],
-				 variables  => [ "interrupt" ]
-			     },
-			     {
-				 intrinsic  => "procedure",
-				 type       => "Interrupt_Procedure_Template",
-				 attributes => [ "pointer", "optional", "intent(inout)" ],
-				 variables  => [ "interruptProcedure" ]
-			     }
-			    );
-			$functionCode  = "  subroutine ".$functionLabel."(self,setValue,interrupt,interruptProcedure)\n";
-			$functionCode .= "    !% Set the rate of the {\\normalfont \\ttfamily ".$propertyName."} property of the {\\normalfont \\ttfamily ".$componentName."} component using a deferred function.\n";
-			$functionCode .= "    implicit none\n";
-			$functionCode .= &Fortran_Utils::Format_Variable_Defintions(\@dataContent)."\n";
-			$functionCode .= "    call ".$attachTo.ucfirst($propertyName)."RateDeferred(self,setValue,interrupt,interruptProcedure)\n";
-			$functionCode .= "    return\n";
-			$functionCode .= "  end subroutine ".$functionLabel."\n\n";
-			# Insert into the function list.
-			push(
-			    @{$buildData->{'code'}->{'functions'}},
-			    $functionCode
-			    );
-			# Bind this function to the relevant type.
-			my $bindingName = $type.$propertyName."Rate";
-			unless ( exists($bindings{$bindingName}) && $property->{'attributes' }->{'bindsTo'} eq "top" ) {
-			    push(
-				@{$buildData->{'types'}->{$type}->{'boundFunctions'}},
-				{type => "procedure", name => $propertyName."Rate", function => $functionLabel, description => "Cumulate to the rate of the {\\normalfont \\ttfamily ".$propertyName."} property of the {\\normalfont \\ttfamily ".$componentClassName."} component.", returnType => "\\void", arguments => &dataObjectDocName($property)."\\ value"}
-				);
-			    $bindings{$bindingName} = 1;
-			}
-			# Generate an attacher function.
-			&Generate_Deferred_Function_Attacher($component,$property,$buildData,"rate");
-		    }
-		}
-	    }
-	}
-    }
-}
-
-sub Generate_GSR_Functions {
-    # Generate functions to get/set/rate the value of a property directly.
-    my $buildData = shift;
-    # Initialize function code.
-    my $functionCode;
-    # Initialize data content.
-    my @dataContent;
-    # Initialize records of functions created.
-    my %classRatesCreated;
-    my %deferredFunctionComponentClassMethodsMade;
-    # Iterate over component implementations.
-    foreach my $componentID ( @{$buildData->{'componentIdList'}} ) {
-	my $component = $buildData->{'components'}->{$componentID};
-	# Get the parent class.
-	my $componentClassName = $component->{'class'};
-	# Iterate over properties.
-	foreach my $propertyName ( keys(%{$component->{'properties'}->{'property'}}) ) {
-	    my $property = $component->{'properties'}->{'property'}->{$propertyName};
-	    # Handle cases where a get function is explicitly specified for a non-deferred virtual property.
-	    if (
-		$property->{'attributes' }->{'isGettable'} eq "true"      &&
-		$property->{'getFunction'}->{'build'     } eq "false"     &&
-		$property->{'getFunction'}->{'bindsTo'   } eq "component" &&
-		$property->{'attributes' }->{'isDeferred'} !~ m/get/
-		) {
-		# No need to build the function - just insert a type-binding into the implementation type.
-		push(
-		    @{$buildData->{'types'}->{'nodeComponent'.ucfirst($componentID)}->{'boundFunctions'}},
-		    {type => "procedure", name => $propertyName, function => $property->{'getFunction'}->{'content'}}
-		    );
-	    }
-	    # Handle cases where a set function is explicitly specified for a non-deferred virtual property.
-	    if (
-		$property->{'attributes' }->{'isSettable'} eq "true"      &&
-		$property->{'setFunction'}->{'build'     } eq "false"     &&
-		$property->{'setFunction'}->{'bindsTo'   } eq "component" &&
-		$property->{'attributes' }->{'isDeferred'} !~ m/set/
-		) {
-		# No need to build the function - just insert a type-binding into the implementation type.
-		push(
-		    @{$buildData->{'types'}->{'nodeComponent'.ucfirst($componentID)}->{'boundFunctions'}},
-		    {type => "procedure", name => $propertyName."Set", function => $property->{'setFunction'}->{'content'}}
-		    );	
-	    }
-   	    # Check if this property has any linked data in this component.
-	    if ( exists($property->{'linkedData'}) ) {
-		# Get the linked data.
-		my $linkedDataName = $property->{'linkedData'};
-		my $linkedData     = $component->{'content'}->{'data'}->{$linkedDataName};
-		# Create a "get" function if the property is gettable.
-		if ( $property->{'attributes'}->{'isGettable'} eq "true" ) {
-		    # Skip get function creation if a custom function which binds at the component level has been specified.
-		    unless (
-			$property->{'getFunction'}->{'build'  } eq "false"     &&
-			$property->{'getFunction'}->{'bindsTo'} eq "component"
-			)
-		    {
-			# Determine the suffix for this function.
-			my $suffix = "";
-			$suffix = "Value"
-			    if ( $property->{'attributes' }->{'isDeferred'} =~ m/get/ );
-			# Specify the data content.
-			(my $dataDefinition,my $label) = &Data_Object_Definition($linkedData);
-			push(@{$dataDefinition->{'variables'}},$componentID.ucfirst($propertyName)."Get".$suffix);
-			@dataContent = (
-			    $dataDefinition,
-			    {
-				intrinsic  => "class",
-				type       => "nodeComponent".ucfirst($componentID),
-				attributes => [ "intent(inout)" ],
-				variables  => [ "self" ]
-			    }
-			    );
-			# Generate the code.
-			$functionCode  = "  function ".$componentID.ucfirst($propertyName)."Get".$suffix."(self)\n";
-			$functionCode .= "    !% Return the {\\normalfont \\ttfamily ".$propertyName."} property of the {\\normalfont \\ttfamily ".$componentID."} component implementation.\n";
-			$functionCode .= "    implicit none\n";
-			$functionCode .= &Fortran_Utils::Format_Variable_Defintions(\@dataContent)."\n";
-			$functionCode .= "    ".$componentID.$propertyName."Get".$suffix."=self%".$linkedDataName."\n";
-			$functionCode .= "    return\n";
-			$functionCode .= "  end function ".$componentID.ucfirst($propertyName)."Get".$suffix."\n\n";
-			# Insert into the function list.
-			push(
-			    @{$buildData->{'code'}->{'functions'}},
-			    $functionCode
-			    );
-			# Insert a type-binding for this function into the implementation type.
-			push(
-			    @{$buildData->{'types'}->{'nodeComponent'.ucfirst($componentID)}->{'boundFunctions'}},
-			    {type => "procedure", name => $propertyName.$suffix, function => $componentID.ucfirst($propertyName)."Get".$suffix, description => "Get the {\\normalfont \\ttfamily ".$propertyName."} property of the {\\normalfont \\ttfamily ".$componentClassName."} component.", returnType => &dataObjectDocName($property), arguments => ""}
-			    );
-		    }
-		}
-		# Create a "set" method unless the property is not settable or a custom set function has been specified.
-		if ( $property->{'attributes' }->{'isSettable'} eq "true" ) {
-		    if ( $property->{'setFunction'}->{'build'} eq "true" ) {
-			# Determine the suffix for this function.
-			my $suffix = "";
-			$suffix = "Value"
-			    if ( $property->{'attributes' }->{'isDeferred'} =~ m/set/ );
-			# Specify the data content.
-			(my $dataDefinition,my $label) = &Data_Object_Definition($linkedData,matchOnly => 1);
-			push(@{$dataDefinition->{'attributes'}},"intent(in   )");
-			push(@{$dataDefinition->{'variables' }},"setValue"     );
-			@dataContent = (
-			    $dataDefinition,
-			    {
-				intrinsic  => "class",
-				type       => "nodeComponent".ucfirst($componentID),
-				attributes => [ "intent(inout)" ],
-				variables  => [ "self" ]
-			    }
-			    );
-			# Generate the function code.
-			$functionCode  = "  subroutine ".$componentID.ucfirst($propertyName)."Set".$suffix."(self,setValue)\n";
-			$functionCode .= "    !% Set the {\\normalfont \\ttfamily ".$propertyName."} property of the {\\normalfont \\ttfamily ".$componentID."} component implementation.\n";
-			$functionCode .= "    use Memory_Management\n";
-			$functionCode .= "    implicit none\n";
-			$functionCode .= &Fortran_Utils::Format_Variable_Defintions(\@dataContent)."\n";
-			# For non-real properties we also set the rate and scale content. This ensures that they get reallocated to
-			# the correct size.
-			if ( $linkedData->{'rank'} == 0 ) {
-			    $functionCode .= "    self%".$linkedDataName."=setValue\n";
-			}
-			elsif ( $linkedData->{'rank'} == 1 ) {
-			    $functionCode .= "    if (.not.allocated(self%".$linkedDataName.")) then\n";
-			    $functionCode .= "       call    Alloc_Array  (self%".$linkedDataName.",shape(setValue))\n";
-			    $functionCode .= "    else\n";
-			    $functionCode .= "       if (size(self%".$linkedDataName.") /= size(setValue)) then\n";
-			    $functionCode .= "          call Dealloc_Array(self%".$linkedDataName."                )\n";
-			    $functionCode .= "          call Alloc_Array  (self%".$linkedDataName.",shape(setValue))\n";
-			    $functionCode .= "       end if\n";
-			    $functionCode .= "    end if\n";
-			    $functionCode .= "    self%".$linkedDataName."=setValue\n";
-			}
-			$functionCode .= "    return\n";
-			$functionCode .= "  end subroutine ".$componentID.ucfirst($propertyName)."Set".$suffix."\n\n";
-			# Insert into the function list.
-			push(
-			    @{$buildData->{'code'}->{'functions'}},
-			    $functionCode
-			    );
-			# Insert a type-binding for this function into the implementation type.
-			push(
-			    @{$buildData->{'types'}->{'nodeComponent'.ucfirst($componentID)}->{'boundFunctions'}},
-			    {type => "procedure", name => $propertyName."Set".$suffix, function => $componentID.ucfirst($propertyName)."Set".$suffix, description => "Set the {\\normalfont \\ttfamily ".$propertyName."} property of the {\\normalfont \\ttfamily ".$componentClassName."} component.", returnType => "\\void", arguments => &dataObjectDocName($property)."\\ value"}
-			    );
-		    }
-		}
-		# Create "count", "rate" and "scale" functions if the property is evolvable.
-		if ( $property->{'attributes'}->{'isEvolvable'} eq "true" ) {
-		    # Specify the "count" function data content.
-		    @dataContent = (
-			{
-			    intrinsic  => "class",
-			    type       => "nodeComponent".ucfirst($componentID),
-			    attributes => [ "intent(in   )" ],
-			    variables  => [ "self" ]
-			}
-			);
-		    # Generate the "count" function code.
-		    my $selfUsed   = 0;
-		    $functionCode  = "  integer function ".$componentID.ucfirst($propertyName)."Count(self)\n";
-		    $functionCode .= "    !% Return a count of the number of scalar properties in the {\\normalfont \\ttfamily ".$propertyName."} property of the {\\normalfont \\ttfamily ".lcfirst($componentID)."} component implementation.\n";
-		    $functionCode .= "    implicit none\n";
-		    $functionCode .= &Fortran_Utils::Format_Variable_Defintions(\@dataContent)."\n";
-		    my $functionBody = "";
-		    if ( $linkedData->{'rank'} ==  0 ) {
-			$functionBody .= "    ".$componentID.$propertyName."Count=1\n";
-		    }
-		    elsif ( $linkedData->{'rank'} == 1 ) {
-			$selfUsed      = 1;
-			$functionBody .= "    if (allocated(self%".$linkedDataName.")) then\n";
-			$functionBody .= "    ".$componentID.$propertyName."Count=size(self%".$linkedDataName.")\n";
-			$functionBody .= "    else\n";
-			$functionBody .= "    ".$componentID.$propertyName."Count=0\n";
-			$functionBody .= "    end if\n";
-		    }
-		    $functionBody .= "    return\n";
-		    $functionBody .= "  end function ".$componentID.ucfirst($propertyName)."Count\n\n";
-		    $functionCode .= "   !GCC\$ attributes unused :: self\n"
-			unless ( $selfUsed );
-		    $functionCode .= $functionBody;
-		    # Insert into the function list.
-		    push(
-			@{$buildData->{'code'}->{'functions'}},
-			$functionCode
-			);
-		    # Insert a type-binding for this function into the implementation type.
-		    push(
-			@{$buildData->{'types'}->{'nodeComponent'.ucfirst($componentID)}->{'boundFunctions'}},
-			{type => "procedure", name => $propertyName."Count", function => $componentID.ucfirst($propertyName)."Count"}
-			);
-		    # Get the data content for remaining functions.
-		    (my $dataDefinition,my $label) = &Data_Object_Definition($linkedData,matchOnly => 1);
-		    push(@{$dataDefinition->{'variables' }},"setValue"     );
-		    push(@{$dataDefinition->{'attributes'}},"intent(in   )");
-		    (my $currentDefinition,my $currentLabel) = &Data_Object_Definition($linkedData,matchOnly => 1);
-		    push(@{$currentDefinition->{'variables' }},"current"     );
-		    # If rate function is deferred, then create an intrinsic version.
-		    my $rateSuffix = "";
-		    $rateSuffix = "intrinsic"
-			if ( $property->{'attributes'}->{'isDeferred'} =~ m/rate/ );
-		    # Specify the "rate" function data content.
-		    @dataContent = (
-			$dataDefinition,
-			{
-			    intrinsic  => "class",
-			    type       => "nodeComponent".ucfirst($componentID),
-			    attributes => [ "intent(inout)" ],
-			    variables  => [ "self" ]
-			},
-			{
-			    intrinsic  => "logical",
-			    attributes => [ "optional", "intent(inout)" ],
-			    variables  => [ "interrupt" ]
-			},
-			{
-			    intrinsic  => "procedure",
-			    type       => "Interrupt_Procedure_Template",
-			    attributes => [ "optional", "intent(inout)", "pointer" ],
-			    variables  => [ "interruptProcedure" ]
-			}
-			);
-		    push(@dataContent,$currentDefinition)
-			unless ( $linkedData->{'type'} eq "double" );
-		    # Generate the rate function code.
-		    $functionCode  = "  subroutine ".$componentID.ucfirst($propertyName)."Rate".ucfirst($rateSuffix)."(self,setValue,interrupt,interruptProcedure)\n";
-		    $functionCode .= "    !% Accumulate to the {\\normalfont \\ttfamily ".$propertyName."} property rate of change of the {\\normalfont \\ttfamily ".$componentID."} component implementation.\n";
-		    $functionCode .= "    implicit none\n";
-		    my $rateSetCode;
-		    if ( $linkedData->{'type'} eq "double" ) {
-			if ( $linkedData->{'rank'} == 0 ) {
-			    $rateSetCode .= "    nodeRates(".&offsetName($componentID,$propertyName).")=nodeRates(".&offsetName($componentID,$propertyName).")+setValue\n";
-			} else {
-			    push(
-				@dataContent,
-				{
-				    intrinsic  => "integer",
-				    variables  => [ "count" ]
-				}				
-				);
-			    $rateSetCode .= "    count=size(setValue)\n";
-			    $rateSetCode .= "    nodeRates(".&offsetName($componentID,$propertyName).":".&offsetName($componentID,$propertyName)."+count-1)=nodeRates(".&offsetName($componentID,$propertyName).":".&offsetName($componentID,$propertyName)."+count-1)+setValue\n";
-			}
-		    } else {
-			push(
-			    @dataContent,
-			    {
-				intrinsic  => "integer",
-				variables  => [ "count" ]
-			    }				
-			    );
-			$rateSetCode .= "    count=self%".$propertyName."Data%serializeCount()\n";
-			$rateSetCode .= "    if (count > 0) then\n";
-			$rateSetCode .= "       current=self%".$propertyName."Data\n";
-			$rateSetCode .= "       call current%deserialize(nodeRates(".&offsetName($componentID,$propertyName).":".&offsetName($componentID,$propertyName)."+count-1))\n";
-			$rateSetCode .= "       call current%increment(setValue)\n";
-			$rateSetCode .= "       call current%serialize(nodeRates(".&offsetName($componentID,$propertyName).":".&offsetName($componentID,$propertyName)."+count-1))\n";
-			$rateSetCode .= "    end if\n";
-		    }
-		    $functionCode .= &Fortran_Utils::Format_Variable_Defintions(\@dataContent)."\n";
-		    $functionCode .= "   !GCC\$ attributes unused :: self, interrupt, interruptProcedure\n";
-		    $functionCode .= $rateSetCode;
-		    $functionCode .= "    return\n";
-		    $functionCode .= "  end subroutine ".$componentID.ucfirst($propertyName)."Rate".ucfirst($rateSuffix)."\n\n";
-		    # Insert into the function list.
-		    push(
-			@{$buildData->{'code'}->{'functions'}},
-			$functionCode
-			);
-		    # Insert a type-binding for this function into the implementation type.
-		    my %typeDefinition = (
-			type     => "procedure",
-			name     => $propertyName."Rate".ucfirst($rateSuffix),
-			function => $componentID.ucfirst($propertyName)."Rate".ucfirst($rateSuffix)
-			);
-		    if ( $rateSuffix eq "intrinsic" ) {
-			$typeDefinition{'description'} = "Cumulate directly (i.e. circumventing any deferred function binding) to the rate of the {\\normalfont \\ttfamily ".$propertyName."} property of the {\\normalfont \\ttfamily ".$componentID."} component.";
-			$typeDefinition{'returnType' } = "\\void";
-			$typeDefinition{'arguments'  } = &dataObjectDocName($property)."\\ value";
-		    }
-		    push(
-			@{$buildData->{'types'}->{'nodeComponent'.ucfirst($componentID)}->{'boundFunctions'}},
-			\%typeDefinition
-			);
-		    if ( $property->{'attributes' }->{'makeGeneric'} eq "true" ) {
-			# Create a version of this rate function which binds to the top-level class, and so is suitable for
-			# attaching to inter-component pipes.
-			# Specify the data content.		
-			@dataContent = (
-			    $dataDefinition,
-			    {
-				intrinsic  => "class",
-				type       => "nodeComponent",
-				attributes => [ "intent(inout)" ],
-				variables  => [ "self" ]
-			    },
-			    {
-				intrinsic  => "logical",
-				attributes => [ "optional", "intent(inout)" ],
-				variables  => [ "interrupt" ]
-			    },
-			    {
-				intrinsic  => "procedure",
-				type       => "Interrupt_Procedure_Template",
-				attributes => [ "optional", "intent(inout)", "pointer" ],
-				variables  => [ "interruptProcedure" ]
-			    },
-			    {
-				intrinsic  => "class",
-				type       => "nodeComponent".ucfirst($componentClassName),
-				attributes => [ "pointer" ],
-				variables  => [ "this".ucfirst($componentClassName) ]
-			    },
-			    {
-				intrinsic  => "type",
-				type       => "treeNode",
-				attributes => [ "pointer" ],
-				variables  => [ "thisNode" ]
-			    }
-			    );
-			# Generate the function code.
-			$functionCode  = "  subroutine ".$componentID.ucfirst($propertyName)."RateGeneric(self,setValue,interrupt,interruptProcedure)\n";
-			$functionCode .= "    !% Set the rate of the {\\normalfont \\ttfamily ".$propertyName."} property of the {\\normalfont \\ttfamily ".$componentID."} component via a generic {\\normalfont \\ttfamily nodeComponent}.\n";
-			$functionCode .= "    use Galacticus_Error\n"
-			    if ( $property->{'attributes'}->{'createIfNeeded'} eq "true" );
-			$functionCode .= "    implicit none\n";
-			$functionCode .= &Fortran_Utils::Format_Variable_Defintions(\@dataContent)."\n";
-			$functionCode .= "    thisNode => self%host()\n";
-			$functionCode .= "    this".ucfirst($componentClassName)." => thisNode%".$componentClassName."()\n";
-			if ( $property->{'attributes'}->{'createIfNeeded'} eq "true" ) {
-			    $functionCode .= "    select type (this".ucfirst($componentClassName).")\n";
-			    $functionCode .= "    type is (nodeComponent".ucfirst($componentClassName).")\n";
-			    $functionCode .= "      ! No specific component exists, we must interrupt and create one.\n";
-			    if ( $linkedData->{'rank'} == 0 ) {
-				if    ( $linkedData->{'type'} eq"double" ) {
-				    $functionCode .= "   if (setValue == 0.0d0) return\n";
-				}
-				elsif ( $linkedData->{'type'} eq"integer"     ) {
-				    die('integer should not be evolvable')
-				}
-				elsif ( $linkedData->{'type'} eq"longInteger" ) {
-				    die('longInteger should not be evolvable')
-				}
-				elsif ( $linkedData->{'type'} eq"logical"     ) {
-				    die('logical should not be evolvable')
-				}
-				else {
-				    $functionCode .= "   if (setValue%isZero()) return\n";
-				}
-			    } else {
-				if    ( $linkedData->{'type'} eq"double" ) {
-				    $functionCode .= "   if (all(setValue == 0.0d0)) return\n";
-				}
-				elsif ( $linkedData->{'type'} eq"integer"     ) {
-				    die('integer should not be evolvable')
-				}
-				elsif ( $linkedData->{'type'} eq"longInteger" ) {
-				    die('integer should not be evolvable')
-				}
-				elsif ( $linkedData->{'type'} eq"logical"     ) {
-				    die('logical should not be evolvable')
-				}
-				else {
-				    die('auto-create of rank>0 objects not supported');
-				}
-			    }
-			    $functionCode .= "      if (.not.(present(interrupt).and.present(interruptProcedure))) call Galacticus_Error_Report('".$componentID.ucfirst($propertyName)."RateGeneric','interrupt required, but optional arguments missing')\n";
-			    $functionCode .= "      interrupt=.true.\n";
-			    $functionCode .= "      interruptProcedure => ".$componentClassName."CreateByInterrupt\n";
-			    $functionCode .= "      return\n";
-			    $functionCode .= "    end select\n";
-			}
-			$functionCode .= "    call this".ucfirst($componentClassName)."%".$propertyName."Rate(setValue,interrupt,interruptProcedure)\n";
-			$functionCode .= "    return\n";
-			$functionCode .= "  end subroutine ".$componentID.ucfirst($propertyName)."RateGeneric\n\n";
-			# Insert into the function list.
-			push(
-			    @{$buildData->{'code'}->{'functions'}},
-			    $functionCode
-			    );
-		    }
-		    if ( $property->{'attributes' }->{'createIfNeeded'} eq "true" ) {
-			# Create a version of this rate function which binds to the component class, and so can auto-create the component as needed.
-			my $label = $componentClassName.ucfirst($propertyName);
-			unless ( exists($classRatesCreated{$label}) ) {
-			    $classRatesCreated{$label} = 1;
-			    # Specify the data content.		
-			    @dataContent = (
-				$dataDefinition,
-				{
-				    intrinsic  => "class",
-				    type       => "nodeComponent".ucfirst($componentClassName),
-				    attributes => [ "intent(inout)" ],
-				    variables  => [ "self" ]
-				},
-				{
-				    intrinsic  => "logical",
-				    attributes => [ "optional", "intent(inout)" ],
-				    variables  => [ "interrupt" ]
-				},
-				{
-				    intrinsic  => "procedure",
-				    type       => "Interrupt_Procedure_Template",
-				    attributes => [ "optional", "intent(inout)", "pointer" ],
-				    variables  => [ "interruptProcedure" ]
-				}
-				);
-			    # Generate the function code.
-			    $functionCode  = "  subroutine ".$componentClassName.ucfirst($propertyName)."Rate(self,setValue,interrupt,interruptProcedure)\n";
-			    $functionCode .= "    !% Accept a rate set for the {\\normalfont \\ttfamily ".$propertyName."} property of the {\\normalfont \\ttfamily ".$componentClassName."} component class. Trigger an interrupt to create the component.\n";
-			    $functionCode .= "    use Galacticus_Error\n";
-			    $functionCode .= "    implicit none\n";
-			    $functionCode .= &Fortran_Utils::Format_Variable_Defintions(\@dataContent)."\n";
-			    $functionCode .= "    !GCC\$ attributes unused :: self\n";
-			    $functionCode .= "    ! No specific component exists, so we must interrupt and create one unless the rate is zero.\n";
-			    if ( $linkedData->{'rank'} == 0 ) {
-				if    ( $linkedData->{'type'} eq"double" ) {
-				    $functionCode .= "   if (setValue == 0.0d0) return\n";
-				}
-				elsif ( $linkedData->{'type'} eq"integer"     ) {
-				    die('integer should not be evolvable')
-				}
-				elsif ( $linkedData->{'type'} eq"longInteger" ) {
-				    die('longInteger should not be evolvable')
-				}
-				elsif ( $linkedData->{'type'} eq"logical"     ) {
-				    die('logical should not be evolvable')
-				}
-				else {
-				    $functionCode .= "   if (setValue%isZero()) return\n";
-				}
-			    } else {
-				if    ( $linkedData->{'type'} eq"double" ) {
-				    $functionCode .= "   if (all(setValue == 0.0d0)) return\n";
-				}
-				elsif ( $linkedData->{'type'} eq"integer"     ) {
-				    die('integer should not be evolvable')
-				}
-				elsif ( $linkedData->{'type'} eq"longInteger" ) {
-				    die('longInteger should not be evolvable')
-				}
-				elsif ( $linkedData->{'type'} eq"logical"     ) {
-				    die('logical should not be evolvable')
-				}
-				else {
-				    die('auto-create of rank>0 objects not supported');
-				}
-			    }
-			    $functionCode .= "    if (.not.(present(interrupt).and.present(interruptProcedure))) call Galacticus_Error_Report('".$componentClassName.ucfirst($propertyName)."Rate','interrupt required, but optional arguments missing')\n";
-			    $functionCode .= "    interrupt=.true.\n";
-			    $functionCode .= "    interruptProcedure => ".$componentClassName."CreateByInterrupt\n";
-			    $functionCode .= "    return\n";
-			    $functionCode .= "  end subroutine ".$componentClassName.ucfirst($propertyName)."Rate\n\n";
-			    # Insert into the function list.
-			    push(
-				@{$buildData->{'code'}->{'functions'}},
-				$functionCode
-				);
-			}
-		    }
-		    # Specify the data content for the "scale" function.		
-		    @dataContent = (
-			$dataDefinition,
-			{
-			    intrinsic  => "class",
-			    type       => "nodeComponent".ucfirst($componentID),
-			    attributes => [ "intent(inout)" ],
-			    variables  => [ "self" ]
-			}
-			);
-		    # Generate a function to set the "scale".
-		    $functionCode  = "  subroutine ".$componentID.ucfirst($propertyName)."Scale(self,setValue)\n";
-		    $functionCode .= "    !% Set the {\\normalfont \\ttfamily ".$propertyName."} property scale of the {\\normalfont \\ttfamily ".$componentID."} component implementation.\n";
-		    $functionCode .= "    implicit none\n";
-		    my $scaleSetCode;
-		    if ( $linkedData->{'type'} eq "double" ) {
-			if ( $linkedData->{'rank'} == 0 ) {
-			    $scaleSetCode .= "    nodeScales(".&offsetName($componentID,$propertyName).")=setValue\n";
-			} else {
-			    $scaleSetCode .= "    nodeScales(".&offsetName($componentID,$propertyName).":".&offsetName($componentID,$propertyName)."+size(setValue))=setValue\n";
-			}
-		    } else {
-			push(
-			    @dataContent,
-			    {
-				intrinsic  => "integer",
-				variables  => [ "count" ]
-			    }
-			    );
-			$scaleSetCode .= "    count=setValue%serializeCount()\n";
-			$scaleSetCode .= "    if (count > 0) call setValue%serialize(nodeScales(".&offsetName($componentID,$propertyName).":".&offsetName($componentID,$propertyName)."+count-1))\n";
-		    }
-		    $functionCode .= &Fortran_Utils::Format_Variable_Defintions(\@dataContent)."\n";
-		    $functionCode .= "    !GCC\$ attributes unused :: self\n";
-		    $functionCode .= $scaleSetCode;
-		    $functionCode .= "    return\n";
-		    $functionCode .= "  end subroutine ".$componentID.ucfirst($propertyName)."Scale\n\n";
-		    # Insert into the function list.
-		    push(
-			@{$buildData->{'code'}->{'functions'}},
-			$functionCode
-			);
-		    # Insert a type-binding for this function into the implementation type.
-		    push(
-			@{$buildData->{'types'}->{'nodeComponent'.ucfirst($componentID)}->{'boundFunctions'}},
-			{type => "procedure", name => $propertyName."Scale", function => $componentID.ucfirst($propertyName)."Scale"}
-			);
-		}
-	    }
-	}
-    }
-}
-
-sub Generate_Tree_Node_Creation_Function {
-    # Generate a tree node creation function.
-    my $buildData = shift;
-    # Specify data content.
-    my @dataContent =
-	(
-	 {
-	     intrinsic  => "class",
-	     type       => "treeNode",
-	     attributes => [ "intent(inout)", "target" ],
-	     variables  => [ "self" ]
-	 },
-	 {
-	     intrinsic  => "integer",
-	     type       => "kind=kind_int8",
-	     attributes => [ "intent(in   )", "optional" ],
-	     variables  => [ "index" ]
-	 },
-	 {
-	     intrinsic  => "type",
-	     type       => "mergerTree",
-	     attributes => [ "intent(in   )", "optional", "target" ],
-	     variables  => [ "hostTree" ]
-	 }
-	);
-    # Create the function code.
-    my $functionCode;
-    $functionCode .= "  subroutine treeNodeInitialize(self,index,hostTree)\n";
-    $functionCode .= "    !% Initialize a {\\normalfont \\ttfamily treeNode} object.\n";
-    $functionCode .= "    use Galacticus_Error\n";
-    $functionCode .= "    implicit none\n";
-    $functionCode .= &Fortran_Utils::Format_Variable_Defintions(\@dataContent)."\n";
-    $functionCode .= "    ! Ensure pointers are nullified.\n";
-    $functionCode .= "    nullify (self%".padComponentClass($_,[9,14]).")\n"
-	foreach ( "parent", "firstChild", "sibling", "firstSatellite", "mergeTarget", "firstMergee", "siblingMergee", "formationNode", "event" );
-    foreach ( @{$buildData->{'componentClassList'}} ) {
-    	$functionCode .= "    allocate(self%".padComponentClass("component".ucfirst($_),[9,14])."(1))\n";
-    }
-    $functionCode .= "    select type (self)\n";
-    $functionCode .= "    type is (treeNode)\n";
-    foreach ( @{$buildData->{'componentClassList'}} ) {
-	$functionCode .= "       self%component".padComponentClass(ucfirst($_),[0,0])."(1)%hostNode => self\n";
-    }
-    $functionCode .= "    end select\n";
-    $functionCode .= "    ! Assign a host tree if supplied.\n";
-    $functionCode .= "    if (present(hostTree)) self%hostTree => hostTree\n";
-    $functionCode .= "    ! Assign index if supplied.\n";
-    $functionCode .= "    if (present(index)) call self%indexSet(index)\n";
-    $functionCode .= "    ! Assign a unique ID.\n";
-    $functionCode .= "    !\$omp critical(UniqueID_Assign)\n";
-    $functionCode .= "    uniqueIDCount=uniqueIDCount+1\n";
-    $functionCode .= "    if (uniqueIDCount <= 0) call Galacticus_Error_Report('treeNodeInitialize','ran out of unique ID numbers')\n";
-    $functionCode .= "    self%uniqueIdValue=uniqueIDCount\n";
-    $functionCode .= "    !\$omp end critical(UniqueID_Assign)\n";
-    $functionCode .= "    ! Assign a timestep.\n";
-    $functionCode .= "    self%timeStepValue=-1.0d0\n";
-    $functionCode .= "    return\n";
-    $functionCode .= "  end subroutine treeNodeInitialize\n";	
-    # Insert into the function list.
-    push(
-	@{$buildData->{'code'}->{'functions'}},
-	$functionCode
-	);
-}
-
-sub Generate_Tree_Node_Destruction_Function {
-    # Generate a tree node destruction function.
-    my $buildData = shift;
-    # Specify data content.
-    my @dataContent =
-	(
-	 {
-	     intrinsic  => "class",
-	     type       => "treeNode",
-	     attributes => [ "intent(inout)" ],
-	     variables  => [ "self" ]
-	 },
-	 {
-	     intrinsic  => "class",
-	     type       => "nodeEvent",
-	     attributes => [ "pointer" ],
-	     variables  => [ "thisEvent", "pairEvent", "lastEvent", "nextEvent" ]
-	 },
-	 {
-	     intrinsic  => "logical",
-	     variables  => [ "pairMatched" ]
-	 }
-	);
-    # Create the function code.
-    my $functionCode;
-    $functionCode .= "  subroutine treeNodeDestroy(self)\n";
-    $functionCode .= "    !% Destroy a {\\normalfont \\ttfamily treeNode} object.\n";
-    $functionCode .= "    implicit none\n";
-    $functionCode .= &Fortran_Utils::Format_Variable_Defintions(\@dataContent)."\n";
-    foreach my $componentClass ( @{$buildData->{'componentClassList'}} ) {
-     	$functionCode .= "    call self%".padComponentClass(lc($componentClass)."Destroy",[7,0])."()\n";
-    }
-    # Remove any events attached to the node, along with their paired event in other nodes.
-    $functionCode .= "    ! Iterate over all attached events.\n";
-    $functionCode .= "    thisEvent => self%event\n";
-    $functionCode .= "    do while (associated(thisEvent))\n";
-    $functionCode .= "        ! If a paired node is given, remove any paired event from it.\n";
-    $functionCode .= "        if (associated(thisEvent%node)) then\n";
-    $functionCode .= "           ! Locate the paired event and remove it.\n";
-    $functionCode .= "           pairEvent => thisEvent%node%event\n";
-    $functionCode .= "           lastEvent => thisEvent%node%event\n";
-    $functionCode .= "           ! Iterate over all events.\n";
-    $functionCode .= "           pairMatched=.false.\n";
-    $functionCode .= "           do while (associated(pairEvent).and..not.pairMatched)\n";
-    $functionCode .= "              ! Match the paired event ID with the current event ID.\n";
-    $functionCode .= "              if (pairEvent%ID == thisEvent%ID) then\n";
-    $functionCode .= "                 pairMatched=.true.\n";
-    $functionCode .= "                 if (associated(pairEvent,thisEvent%node%event)) then\n";
-    $functionCode .= "                    thisEvent%node  %event => pairEvent%next\n";
-    $functionCode .= "                    lastEvent       => thisEvent%node %event\n";
-    $functionCode .= "                 else\n";
-    $functionCode .= "                    lastEvent%next  => pairEvent%next\n";
-    $functionCode .= "                 end if\n";
-    $functionCode .= "                 nextEvent => pairEvent%next\n";
-    $functionCode .= "                 deallocate(pairEvent)\n";
-    $functionCode .= "                 pairEvent => nextEvent\n";
-    $functionCode .= "              else\n";
-    $functionCode .= "                 lastEvent => pairEvent\n";
-    $functionCode .= "                 pairEvent => pairEvent%next\n";
-    $functionCode .= "              end if\n";
-    $functionCode .= "           end do\n";
-    $functionCode .= "           if (.not.pairMatched) call Galacticus_Error_Report('treeNodeDestroy','unable to find paired event')\n";
-    $functionCode .= "        end if\n";
-    $functionCode .= "        nextEvent => thisEvent%next\n";
-    $functionCode .= "        deallocate(thisEvent)\n";
-    $functionCode .= "        thisEvent => nextEvent\n";
-    $functionCode .= "    end do\n";
-    $functionCode .= "    return\n";
-    $functionCode .= "  end subroutine treeNodeDestroy\n";	
-    # Insert into the function list.
-    push(
-	@{$buildData->{'code'}->{'functions'}},
-	$functionCode
-	);
-}
-
-sub Generate_Tree_Node_Builder_Function {
-    # Generate a tree node builder function.
-    my $buildData = shift;
-    # Specify data content.
-    my @dataContent =
-	(
-	 {
-	     intrinsic  => "class",
-	     type       => "treeNode",
-	     attributes => [ "intent(inout)" ],
-	     variables  => [ "self" ]
-	 },
-	 {
-	     intrinsic  => "type",
-	     type       => "node",
-	     attributes => [ "intent(in   )", "pointer" ],
-	     variables  => [ "nodeDefinition" ]
-	 },
-	 {
-	     intrinsic  => "type",
-	     type       => "node",
-	     attributes => [ "pointer" ],
-	     variables  => [ "componentDefinition" ]
-	 },
-	 {
-	     intrinsic  => "type",
-	     type       => "nodeList",
-	     attributes => [ "pointer" ],
-	     variables  => [ "componentList" ]
-	 },
-	 {
-	     intrinsic  => "integer",
-	     variables  => [ "i", "j", "componentCount" ]
-	 },
-	 {
-	     intrinsic  => "type",
-	     type       => "integerScalarHash",
-	     variables  => [ "componentIndex" ]
-	 },
-	 {
-	     intrinsic  => "character",
-	     type       => "len=128",
-	     variables  => [ "nodeName" ]
-	 }
-	);
-    # Create the function code.
-    my $functionCode;
-    $functionCode .= "  subroutine Tree_Node_Component_Builder(self,nodeDefinition)\n";
-    $functionCode .= "    !% Build components in a {\\normalfont \\ttfamily treeNode} object given an XML definition.\n";
-    $functionCode .= "    use FoX_Dom\n";
-    $functionCode .= "    use Hashes\n";
-    $functionCode .= "    implicit none\n";
-    $functionCode .= &Fortran_Utils::Format_Variable_Defintions(\@dataContent)."\n";
-    $functionCode .= "    select type (self)\n";
-    $functionCode .= "    type is (treeNode)\n";
-    $functionCode .= "       call componentIndex%initialize()\n";
-    $functionCode .= "       !\$omp critical (FoX_DOM_Access)\n";
-   foreach my $componentClass ( @{$buildData->{'componentClassList'}} ) {
-	$functionCode .= "    componentList => getChildNodes(nodeDefinition)\n";
-	$functionCode .= "    componentCount=0\n";
-	$functionCode .= "    do i=0,getLength(componentList)-1\n";
-	$functionCode .= "      componentDefinition => item(componentList,i)\n";
-	$functionCode .= "      if (getNodeName(componentDefinition) == '".$componentClass."') componentCount=componentCount+1\n";
-	$functionCode .= "    end do\n";
-	$functionCode .= "    if (componentCount > 0) then\n";
-	$functionCode .= "      if (allocated(self%component".ucfirst($componentClass).")) deallocate(self%component".ucfirst($componentClass).")\n";
-	$functionCode .= "      allocate(self%component".ucfirst($componentClass)."(componentCount),source=default".ucfirst($componentClass)."Component)\n";
-	$functionCode .= "      call componentIndex%set('".$componentClass."',0)\n";
-	$functionCode .= "    end if\n";
-    }
-    $functionCode .= "    componentCount=getLength(componentList)\n";
-    $functionCode .= "    !\$omp end critical (FoX_DOM_Access)\n";
-    $functionCode .= "    do i=0,componentCount-1\n";
-    foreach my $componentClass ( @{$buildData->{'componentClassList'}} ) {
-	$functionCode .= "     !\$omp critical (FoX_DOM_Access)\n";
-	$functionCode .= "     componentDefinition => item(componentList,i)\n";
-	$functionCode .= "     nodeName=getNodeName(componentDefinition)\n";
-	$functionCode .= "     !\$omp end critical (FoX_DOM_Access)\n";
-	$functionCode .= "     if (trim(nodeName) == '".$componentClass."') then\n";
-	$functionCode .= "       j=componentIndex%value('".$componentClass."')\n";
-	$functionCode .= "       j=j+1\n";
-	$functionCode .= "       self%component".ucfirst($componentClass)."(j)%hostNode => self\n";
-	$functionCode .= "       call self%component".ucfirst($componentClass)."(j)%builder(componentDefinition)\n";
-	$functionCode .= "       call componentIndex%set('".$componentClass."',j)\n";
-	$functionCode .= "     end if\n";
-    }
-    $functionCode .= "      end do\n";
-    $functionCode .= "      call componentIndex%destroy()\n";
-    $functionCode .= "    end select\n";
-    $functionCode .= "    return\n";
-    $functionCode .= "  end subroutine Tree_Node_Component_Builder\n";	
-    # Insert into the function list.
-    push(
-	@{$buildData->{'code'}->{'functions'}},
-	$functionCode
-	);
-}
-
-sub Generate_GSR_Availability_Functions {
-    # Generate functions to return text described which components support setting/getting/rating of a particular property.
-    my $buildData = shift;
-    # Iterate over classes.
-    foreach my $componentClassName ( @{$buildData->{'componentClassList'}} ) {
-	# Initialize a structure of properties.
-	my $properties;
-	# Iterate over class members.
-	foreach my $componentName ( @{$buildData->{'componentClasses'}->{$componentClassName}->{'members'}} ) {
-	    # Get the component.
-	    my $componentID = ucfirst($componentClassName).ucfirst($componentName);
-	    my $component   = $buildData->{'components'}->{$componentID};
-	    # Iterate over component and parents.
-	    while ( defined($component) ) {
-		# Iterate over the properties of this implementation.
-		foreach my $propertyName ( keys(%{$component->{'properties'}->{'property'}}) ) {
-		    # Get the property.
-		    my $property = $component->{'properties'}->{'property'}->{$propertyName};
-		    # Record attributes.
-		    $properties->{$propertyName}->{$componentName}->{'set' } = $property->{'attributes'}->{'isSettable' }; 
-		    $properties->{$propertyName}->{$componentName}->{'get' } = $property->{'attributes'}->{'isGettable' }; 
-		    $properties->{$propertyName}->{$componentName}->{'rate'} = $property->{'attributes'}->{'isEvolvable'}; 
-		}
-		if ( exists($component->{'extends'}) ) {
-		    my $parentID = ucfirst($component->{'extends'}->{'class'}).ucfirst($component->{'extends'}->{'name'});
-		    $component = $buildData->{'components'}->{$parentID};
-		} else {
-		    undef($component);
-		}
-	    }
-	}
-	# Iterate over properties, creating a function for each.
-	foreach my $propertyName ( keys(%{$properties}) ) {
-	    my $property = $properties->{$propertyName};
-	    my $functionName = $componentClassName.ucfirst($propertyName)."AttributeMatch";
-	    my $functionCode;
-	    $functionCode  = "  function ".$functionName."(requireSettable,requireGettable,requireEvolvable)\n";
-	    $functionCode .= "   !% Return a text list of component implementations in the {\\normalfont \\ttfamily ".$componentClassName."} class that have the desired attributes for the {\\normalfont \\ttfamily ".$propertyName."} property\n";
-	    $functionCode .= "   use ISO_Varying_String\n";
-	    $functionCode .= "   implicit none\n";
-	    $functionCode .= "   type   (varying_string), allocatable  , dimension(:) :: ".$functionName."\n";
-	    $functionCode .= "   logical                , intent(in   ), optional     :: requireSettable      , requireGettable      , requireEvolvable\n";
-	    $functionCode .= "   logical                                              :: requireSettableActual, requireGettableActual, requireEvolvableActual\n";
-	    $functionCode .= "   type   (varying_string), allocatable  , dimension(:) :: temporaryList\n\n";
-	    $functionCode .= "   requireSettableActual =.false.\n";
-	    $functionCode .= "   requireGettableActual =.false.\n";
-	    $functionCode .= "   requireEvolvableActual=.false.\n";
-	    $functionCode .= "   if (present(requireSettable )) requireSettableActual =requireSettable\n";
-	    $functionCode .= "   if (present(requireGettable )) requireGettableActual =requireGettable\n";
-	    $functionCode .= "   if (present(requireEvolvable)) requireEvolvableActual=requireEvolvable\n";
-	    # Iterate over component implementations.
-	    foreach my $componentName ( sort(keys(%{$property})) ) {
-		my $component = $property->{$componentName};
-		my @logic;
-		push(@logic,".not.requireSettableActual" )
-		    if ( $component->{'set' } eq "false" );
-		push(@logic,".not.requireGettableActual" )
-		    if ( $component->{'get' } eq "false" );
-		push(@logic,".not.requireEvolvableActual")
-		    if ( $component->{'rate'} eq "false" );
-		my $logicCode;
-		if ( @logic ) {
-		    $logicCode .= "   if (".join(".and.",@logic).") then\n";
-		}
-		$functionCode .= $logicCode
-		    if ( defined($logicCode) );
-		$functionCode .= "    if (allocated(".$functionName.")) then\n";
-		$functionCode .= "     call Move_Alloc(".$functionName.",temporaryList)\n";
-		$functionCode .= "     allocate(".$functionName."(size(temporaryList)+1))\n";
-		$functionCode .= "     ".$functionName."(1:size(temporaryList))=temporaryList\n";
-		$functionCode .= "     deallocate(temporaryList)\n";
-		$functionCode .= "    else\n";
-		$functionCode .= "     allocate(".$functionName."(1))\n";
-		$functionCode .= "    end if\n";
-		$functionCode .= "    ".$functionName."(size(".$functionName."))='".$componentName."'\n";
-		$functionCode .= "   end if\n"
-		    if ( defined($logicCode) );
-	    }
-	    $functionCode .= "   return\n";
-	    $functionCode .= "  end function ".$functionName."\n\n";
-	    # Insert into the function list.
-	    push(
-		@{$buildData->{'code'}->{'functions'}},
-		$functionCode
-		);
-	    # Bind this function to the relevant type.
-	    push(
-		@{$buildData->{'types'}->{'nodeComponent'.ucfirst($componentClassName)}->{'boundFunctions'}},
-		{type => "procedure", pass => "nopass", name => $propertyName."AttributeMatch", function => $functionName, description => "Return a list of implementations that provide the given list off attributes for the {\\normalfont \\ttfamily ".$propertyName."} property of the {\\normalfont \\ttfamily ".$componentClassName."} component", returnType => "\\textcolor{red}{\\textless type(varying\\_string)(:)\\textgreater}", arguments => "\\logicalzero [requireGettable]\\argin, \\logicalzero [requireSettable]\\argin, \\logicalzero [requireEvolvable]\\argin"}
-		);
-	}
-    }
-}
-
-sub Generate_Type_Name_Functions {
-    # Generate a type name functions.
-    my $buildData = shift;
-    # Initialize data content.
-    my @dataContent;
-    # Initialize the function code.
-    my $functionCode;
-    # Iterate over component classes.
-    foreach ( @{$buildData->{'componentClassList'}} ) {
-	# Specify data content.
-	@dataContent =
-	    (
-	     {
-		 intrinsic  => "class",
-		 type       => "nodeComponent".ucfirst($_),
-		 attributes => [ "intent(in   )" ],
-		 variables  => [ "self" ]
-	     },
-	     {
-		 intrinsic  => "type",
-		 type       => "varying_string",
-		 variables  => [ "Node_Component_".ucfirst($_)."_Type" ]
-	     }
-	    );
-	# Create the function code.
-	$functionCode  = "  function Node_Component_".ucfirst($_)."_Type(self)\n";
-	$functionCode .= "     !% Returns the type for the ".$_." component.\n";
-	$functionCode .= "     implicit none\n";
-	$functionCode .= &Fortran_Utils::Format_Variable_Defintions(\@dataContent)."\n";
-	$functionCode .= "     !GCC\$ attributes unused :: self\n";
-	$functionCode .= "     ".padComponentClass("Node_Component_".ucfirst($_)."_Type",[20,0])."='nodeComponent:".$_."'\n";
-	$functionCode .= "     return\n";
-	$functionCode .= "  end function Node_Component_".ucfirst($_)."_Type\n\n";
-	# Insert into the function list.
-	push(
-	    @{$buildData->{'code'}->{'functions'}},
-	    $functionCode
-	    );
-
-	# Bind this function to the relevant type.
-	push(
-	    @{$buildData->{'types'}->{'nodeComponent'.ucfirst($_)}->{'boundFunctions'}},
-	    {type => "procedure", name => "type", function => "Node_Component_".ucfirst($_)."_Type"}
-	    );
-    }
-    # Iterate over implementations.
-    foreach my $componentName ( @{$buildData->{'componentIdList'}} ) {
-	my $component = $buildData->{'components'}->{$componentName};
-	# Specify data content.
-	@dataContent =
-	    (
-	     {
-		 intrinsic  => "class",
-		 type       => "nodeComponent".ucfirst($componentName),
-		 attributes => [ "intent(in   )" ],
-		 variables  => [ "self" ]
-	     },
-	     {
-		 intrinsic  => "type",
-		 type       => "varying_string",
-		 variables  => [ "Node_Component_".ucfirst($componentName)."_Type" ]
-	     }
-	    );
-	# Create the function code.
-  	$functionCode  = "  function Node_Component_".ucfirst($componentName)."_Type(self)\n";
-	$functionCode .= "    !% Returns the type for the ".$component->{'name'}." implementation of the ".$component->{'class'}." component.\n";
-	$functionCode .= "    implicit none\n";
-	$functionCode .= &Fortran_Utils::Format_Variable_Defintions(\@dataContent)."\n";
-	$functionCode .= "    !GCC\$ attributes unused :: self\n";
-	$functionCode .= "    ".padImplementationProperty("Node_Component_".ucfirst($componentName)."_Type",[20,0])."='nodeComponent:".$component->{'class'}.":".$component->{'name'}."'\n";
-	$functionCode .= "    return\n";
-	$functionCode .= "  end function Node_Component_".ucfirst($componentName)."_Type\n\n";
-	# Insert into the function list.
-	push(
-	    @{$buildData->{'code'}->{'functions'}},
-	    $functionCode
-	    );	
-	# Bind this function to the relevant type.
-	push(
-	    @{$buildData->{'types'}->{'nodeComponent'.ucfirst($componentName)}->{'boundFunctions'}},
-	    {type => "procedure", name => "type", function => "Node_Component_".ucfirst($componentName)."_Type"}
-	    );
-    }
-}
-
-sub Generate_Component_Assignment_Function {
-    # Generate a type name functions.
-    my $buildData = shift;
-    # Specify data content.
-    my @dataContent =
-	(
-	 {
-	     intrinsic  => "class",
-	     type       => "nodeComponent",
-	     attributes => [ "intent(  out)" ],
-	     variables  => [ "to" ]
-	 },
-	 {
-	     intrinsic  => "class",
-	     type       => "nodeComponent",
-	     attributes => [ "intent(in   )" ],
-	     variables  => [ "from" ]
-	 }
-	);
-    # Generate the function code.
-    my $functionCode;
-    # Component assignment functions.
-    $functionCode  = "  subroutine Node_Component_Assign(to,from)\n";
-    $functionCode .= "    !% Assign a node component to another node component.\n";
-    $functionCode .= "    implicit none\n";
-    $functionCode .= &Fortran_Utils::Format_Variable_Defintions(\@dataContent)."\n";
-    $functionCode .= "    to%hostNode => from%hostNode\n";
-    $functionCode .= "    select type (to)\n";
-    foreach my $componentName ( @{$buildData->{'componentIdList'}} ) {
-	my $component = $buildData->{'components'}->{$componentName};
-	$functionCode .= "    type is (nodeComponent".padFullyQualified($componentName,[0,0]).")\n";
-	$functionCode .= "       select type (from)\n";
-	$functionCode .= "       type is (nodeComponent".padFullyQualified($componentName,[0,0]).")\n";
-	foreach my $propertyName ( keys(%{$component->{'properties'}->{'property'}}) ) {
-	    my $property = $component->{'properties'}->{'property'}->{$propertyName};
-	    if ( exists($property->{'linkedData'}) ) {
-		my $linkedDataName = $property->{'linkedData'};		
-		my $linkedData     = $component->{'content'}->{'data'}->{$linkedDataName};
-		if ( $linkedData->{'type'} eq"double" ) {
-		    # Deallocate if necessary.
-		    $functionCode .= "   if (allocated(to%".padLinkedData($linkedDataName,[0,0]).")) call Dealloc_Array(to%".padLinkedData($linkedDataName,[0,0]).") \n"
-			if ( $linkedData->{'rank'} > 0 );
-		}
-		elsif ( $linkedData->{'type'} eq"integer"     ) {
-		    # Nothing to do in this case.
-		}
-		elsif ( $linkedData->{'type'} eq"longInteger" ) {
-		    # Nothing to do in this case.
-		}
-		elsif ( $linkedData->{'type'} eq"logical"     ) {
-		    # Nothing to do in this case.
-		}
-		else {
-		    $functionCode .= "    call to%".padLinkedData($linkedDataName,[0,0])."%destroy()\n";
-		}
-		$functionCode .= "          to%".padLinkedData($linkedDataName,[0,0])."=from%".padLinkedData($linkedDataName,[0,0])."\n";
-	    }
-	}
-	$functionCode .= "       end select\n";
-    }
-    $functionCode .= "    end select\n";
-    $functionCode .= "    return\n";
-    $functionCode .= "  end subroutine Node_Component_Assign\n\n";
-    # Insert into the function list.
-    push(
-	@{$buildData->{'code'}->{'functions'}},
-	$functionCode
-	);	
-    # Bind this function to the nodeComponent type.
-    push(
-	@{$buildData->{'types'}->{'nodeComponent'}->{'boundFunctions'}},
-	{type => "procedure", name => "assign"       , function => "Node_Component_Assign", description => "Assign a {\\normalfont \\ttfamily nodeComponent} to another {\\normalfont \\ttfamily nodeComponent}.", returnType => "\\textcolor{red}{\\textless class(nodeComponent)\\textgreater}", arguments => "\\textcolor{red}{\\textless class(nodeComponent)\\textgreater} from\\argin"},
-	{type => "generic"  , name => "assignment(=)", function => "assign" }
-	);
-}
-
-sub Generate_Component_Class_Destruction_Functions {
-    # Generate class destruction functions.
-    my $buildData = shift;
-    # Initialize data content.
-    my @dataContent;
-    # Generate the function code.
-    my $functionCode;
-    foreach my $componentClassName ( @{$buildData->{'componentClassList'}} ) {
-	# Specify data content.
-	@dataContent =
-	    (
-	     {
-		 intrinsic  => "class",
-		 type       => "nodeComponent".ucfirst($componentClassName),
-		 attributes => [ "intent(inout)" ],
-		 variables  => [ "self" ]
-	     }
-	    );
-	# Generate the function code.
-	$functionCode  = "  subroutine Node_Component_".ucfirst($componentClassName)."_Destroy(self)\n";
-	$functionCode .= "    !% Destroys a ".$componentClassName." component.\n";
-	$functionCode .= "    implicit none\n";
-	$functionCode .= &Fortran_Utils::Format_Variable_Defintions(\@dataContent);
-	$functionCode .= "    !GCC\$ attributes unused :: self\n\n";
-	$functionCode .= "    ! Do nothing.\n";
-	$functionCode .= "    return\n";
-	$functionCode .= "  end subroutine Node_Component_".ucfirst($componentClassName)."_Destroy\n\n";
-	# Insert into the function list.
-	push(
-	    @{$buildData->{'code'}->{'functions'}},
-	    $functionCode
-	    );
-	# Bind this function to the treeNode type.
-	push(
-	    @{$buildData->{'types'}->{'nodeComponent'.ucfirst($componentClassName)}->{'boundFunctions'}},
-	    {type => "procedure", name => "destroy", function => "Node_Component_".ucfirst($componentClassName)."_Destroy"}
-	    );
-    }
-}
-
-sub Generate_Component_Class_Removal_Functions {
-    # Generate class removal functions.
-    my $buildData = shift;
-
-    # Initialize data content.
-    my @dataContent;
-    # Generate the function code.
-    my $functionCode;
-    foreach my $componentClassName ( @{$buildData->{'componentClassList'}} ) {
-	# Specify data content.
-	@dataContent =
-	    (
-	     {
-		 intrinsic  => "class",
-		 type       => "treeNode",
-		 attributes => [ "intent(inout)" ],
-		 variables  => [ "self" ]
-	     },
-	     {
-		 intrinsic  => "integer",
-		 attributes => [ "intent(in   )" ],
-		 variables  => [ "instance" ]
-	     },
-	     {
-		 intrinsic  => "integer",
-		 variables  => [ "instanceCount" ]
-	     },
-	     {
-		 intrinsic  => "class",
-		 type       => "nodeComponent".ucfirst($componentClassName),
-		 attributes => [ "allocatable, dimension(:)" ],
-		 variables  => [ "instancesTemporary" ]
-	     }
-	    );
-	# Generate the function code.
-	$functionCode  = "  subroutine Node_Component_".ucfirst($componentClassName)."_Remove(self,instance)\n";
-	$functionCode .= "    !% Removes an instance of the ".$componentClassName." component, shifting other instances to keep the array contiguous.\n";
-	$functionCode .= "    use Galacticus_Error\n";
-	$functionCode .= "    implicit none\n";
-	$functionCode .= &Fortran_Utils::Format_Variable_Defintions(\@dataContent)."\n";
-	$functionCode .= "    instanceCount=self%".$componentClassName."count()\n";
-	$functionCode .= "    if (instance < 1 .or. instance > instanceCount) call Galacticus_Error_Report('Node_Component_".ucfirst($componentClassName)."_Remove','instance out of range')\n";
-	$functionCode .= "    call self%component".ucfirst($componentClassName)."(instance)%destroy()\n";
-	$functionCode .= "    if (instanceCount == 1) then\n";
-	$functionCode .= "      ! Only one instance of this component. Deallocate it and reallocate with generic type.\n";
-	$functionCode .= "      deallocate(self%component".ucfirst($componentClassName).")\n";
-	$functionCode .= "      allocate(self%component".ucfirst($componentClassName)."(1))\n";
-	$functionCode .= "    else\n";
-	$functionCode .= "      ! Multiple instances, so remove the specified instance.\n";
-	$functionCode .= "      allocate(instancesTemporary(instanceCount-1),source=self%component".ucfirst($componentClassName)."(1))\n";
-	foreach my $implementationName ( @{$buildData->{'componentClasses'}->{$componentClassName}->{'members'}} ) {
-	    $functionCode .= "      select type (from => self%component".ucfirst($componentClassName).")\n";
-	    $functionCode .= "      type is (nodeComponent".padFullyQualified(ucfirst($componentClassName).ucfirst($implementationName),[0,0]).")\n";
-	    $functionCode .= "        select type (to => instancesTemporary)\n";
-	    $functionCode .= "        type is (nodeComponent".padFullyQualified(ucfirst($componentClassName).ucfirst($implementationName),[0,0]).")\n";
-	    $functionCode .= "          if (instance >             1) to(       1:instance     -1)=from(         1:instance     -1)\n";
-	    $functionCode .= "          if (instance < instanceCount) to(instance:instanceCount-1)=from(instance+1:instanceCount  )\n";
-	    $functionCode .= "        end select\n";
-	    $functionCode .= "      end select\n";
-	}
-	$functionCode .= "      deallocate(self%component".ucfirst($componentClassName).")\n";
-	$functionCode .= "      call Move_Alloc(instancesTemporary,self%component".ucfirst($componentClassName).")\n";
-	
-	$functionCode .= "    end if\n";
-	$functionCode .= "    return\n";
-	$functionCode .= "  end subroutine Node_Component_".ucfirst($componentClassName)."_Remove\n";
-	# Insert into the function list.
-	push(
-	    @{$buildData->{'code'}->{'functions'}},
-	    $functionCode
-	    );
-	# Bind this function to the treeNode type.
-	push(
-	    @{$buildData->{'types'}->{'treeNode'}->{'boundFunctions'}},
-	    {type => "procedure", name => $componentClassName."Remove", function => "Node_Component_".ucfirst($componentClassName)."_Remove", description => "Remove an instance of the ".$componentClassName." component, shifting other instances to keep the array contiguous. If no {\\normalfont \\ttfamily instance} is specified, the first instance is assumed.", returnType => "\\void", arguments => "\\intzero\\ [instance]\\argin"}
-	    );
-    }
-}
-
-sub Generate_Component_Class_Move_Functions {
-    # Generate class move functions.
-    my $buildData = shift;
-    # Initialize data content.
-    my @dataContent;
-    # Generate the function code.
-    my $functionCode;
-    foreach my $componentClassName ( @{$buildData->{'componentClassList'}} ) {
-	# Specify data content.
-	@dataContent =
-	    (
-	     {
-		 intrinsic  => "class",
-		 type       => "treeNode",
-		 attributes => [ "intent(inout)" ],
-		 variables  => [ "self" ]
-	     },
-	     {
-		 intrinsic  => "type",
-		 type       => "treeNode",
-		 attributes => [ "intent(inout)", "target" ],
-		 variables  => [ "targetNode" ]
-	     },
-	     {
-		 intrinsic  => "logical",
-		 attributes => [ "intent(in   )", "optional" ],
-		 variables  => [ "overwrite" ]
-	     },
-	     {
-		 intrinsic  => "integer",
-		 variables  => [ "instanceCount", "targetCount", "i" ]
-	     },
-	     {
-		 intrinsic  => "class",
-		 type       => "nodeComponent".ucfirst($componentClassName),
-		 attributes => [ "allocatable, dimension(:)" ],
-		 variables  => [ "instancesTemporary" ]
-	     },
-	     {
-		 intrinsic  => "logical",
-		 variables  => [ "overwrite_" ]
-	     }
-	    );
-	# Generate the function code.
-	$functionCode  = "  subroutine Node_Component_".ucfirst($componentClassName)."_Move(self,targetNode,overwrite)\n";
-	$functionCode .= "    !% Move instances of the ".$componentClassName." component, from one node to another.\n";
-	$functionCode .= "    use Galacticus_Error\n";
-	$functionCode .= "    implicit none\n";
-	$functionCode .= &Fortran_Utils::Format_Variable_Defintions(\@dataContent)."\n";
-	$functionCode .= "    overwrite_=.false.\n";
-	$functionCode .= "    if (present(overwrite)) overwrite_=overwrite\n";
-	$functionCode .= "    instanceCount=self      %".$componentClassName."count()\n";
-	$functionCode .= "    targetCount  =targetNode%".$componentClassName."count()\n";
-	$functionCode .= "    if (overwrite_ .and. targetCount > 0) then\n";
-	$functionCode .= "      do i=1,targetCount\n";
-	$functionCode .= "        call targetNode%component".ucfirst($componentClassName)."(i)%destroy()\n";
-	$functionCode .= "      end do \n";
-        $functionCode .= "      targetCount=0\n";
-	$functionCode .= "      deallocate(targetNode%component".ucfirst($componentClassName).")\n";
-	$functionCode .= "      allocate(targetNode%component".ucfirst($componentClassName)."(1))\n";
-        $functionCode .= "    end if\n";	
-	$functionCode .= "    if (instanceCount == 0) return\n";
-	$functionCode .= "    if (targetCount == 0) then\n";
-	$functionCode .= "      deallocate(targetNode%component".ucfirst($componentClassName).")\n";
-	$functionCode .= "      call Move_Alloc(self%component".ucfirst($componentClassName).",targetNode%component".ucfirst($componentClassName).")\n";
-	$functionCode .= "    else\n";
-	$functionCode .= "      ! Multiple instances, so remove the specified instance.\n";
-	$functionCode .= "      allocate(instancesTemporary(instanceCount+targetCount),source=self%component".ucfirst($componentClassName)."(1))\n";
-	foreach my $implementationName ( @{$buildData->{'componentClasses'}->{$componentClassName}->{'members'}} ) {
-	    $functionCode .= "      select type (from => targetNode%component".ucfirst($componentClassName).")\n";
-	    $functionCode .= "      type is (nodeComponent".padFullyQualified(ucfirst($componentClassName).ucfirst($implementationName),[0,0]).")\n";
-	    $functionCode .= "        select type (to => instancesTemporary)\n";
-	    $functionCode .= "        type is (nodeComponent".padFullyQualified(ucfirst($componentClassName).ucfirst($implementationName),[0,0]).")\n";
-	    $functionCode .= "          to(1:targetCount)=from\n";
-	    $functionCode .= "        end select\n";
-	    $functionCode .= "      end select\n";
-	}
-	foreach my $implementationName ( @{$buildData->{'componentClasses'}->{$componentClassName}->{'members'}} ) {
-	    $functionCode .= "      select type (from => self%component".ucfirst($componentClassName).")\n";
-	    $functionCode .= "      type is (nodeComponent".padFullyQualified(ucfirst($componentClassName).ucfirst($implementationName),[0,0]).")\n";
-	    $functionCode .= "        select type (to => instancesTemporary)\n";
-	    $functionCode .= "        type is (nodeComponent".padFullyQualified(ucfirst($componentClassName).ucfirst($implementationName),[0,0]).")\n";
-	    $functionCode .= "          to(targetCount+1:targetCount+instanceCount)=from\n";
-	    $functionCode .= "        end select\n";
-	    $functionCode .= "      end select\n";
-	}
-	$functionCode .= "      call targetNode%".$componentClassName."Destroy()\n";
-	$functionCode .= "      call self      %".$componentClassName."Destroy()\n";
-	$functionCode .= "      call Move_Alloc(instancesTemporary,targetNode%component".ucfirst($componentClassName).")\n";
-	$functionCode .= "      allocate(self%component".ucfirst($componentClassName)."(1))\n";
-	$functionCode .= "    end if\n";
-	$functionCode .= "    do i=1,size(targetNode%component".ucfirst($componentClassName).")\n";
-	$functionCode .= "       targetNode%component".ucfirst($componentClassName)."(i)%hostNode => targetNode\n";
-	$functionCode .= "    end do\n";
-	$functionCode .= "    return\n";
-	$functionCode .= "  end subroutine Node_Component_".ucfirst($componentClassName)."_Move\n";
-	# Insert into the function list.
-	push(
-	    @{$buildData->{'code'}->{'functions'}},
-	    $functionCode
-	    );
-	# Bind this function to the treeNode type.
-	push(
-	    @{$buildData->{'types'}->{'treeNode'}->{'boundFunctions'}},
-	    {type => "procedure", name => $componentClassName."Move", function => "Node_Component_".ucfirst($componentClassName)."_Move", description => "", returnType => "\\void", arguments => "\\textcolor{red}{\\textless type(treeNode)\\textgreater} targetNode\\arginout"}
-	    );
-    }
-}
-
-sub Generate_Component_Class_Dump_Functions {
-    # Generate dump for each component class.
-    my $buildData = shift;
-    # Iterate over component classes.
-    foreach my $componentClassName ( @{$buildData->{'componentClassList'}} ) {
-	# Initialize function code.
-	my $functionCode;
-	# Initialize data content.
-	my @dataContent =
-	    (
-	     {
-		 intrinsic  => "class",
-		 type       => "nodeComponent".ucfirst($componentClassName),
-		 attributes => [ "intent(in   )" ],
-		 variables  => [ "self" ]
-	     }
-	    );
-	# Generate dump function.
-	$functionCode  = "  subroutine Node_Component_".ucfirst($componentClassName)."_Dump(self)\n";
-	$functionCode .= "    !% Dump the contents of a generic ".$componentClassName." component.\n";
-	$functionCode .= "    use Galacticus_Display\n";
-	$functionCode .= "    use ISO_Varying_String\n";
-	$functionCode .= "    implicit none\n";
-	$functionCode .= &Fortran_Utils::Format_Variable_Defintions(\@dataContent)."\n";
-	$functionCode .= "    !GCC\$ attributes unused :: self\n";
-	$functionCode .= "    call Galacticus_Display_Indent('".$componentClassName.": ".(" " x ($fullyQualifiedNameLengthMax-length($componentClassName)))."generic')\n";
-	$functionCode .= "    call Galacticus_Display_Unindent('done')\n";
-	$functionCode .= "    return\n";
-	$functionCode .= "  end subroutine Node_Component_".ucfirst($componentClassName)."_Dump\n";
-	# Insert into the function list.
-	push(
-	    @{$buildData->{'code'}->{'functions'}},
-	    $functionCode
-	    );
-	# Insert a type-binding for this function into the implementation type.
-	push(
-	    @{$buildData->{'types'}->{'nodeComponent'.ucfirst($componentClassName)}->{'boundFunctions'}},
-	    {type => "procedure", name => "dump", function => "Node_Component_".ucfirst($componentClassName)."_Dump"},
-	    );
-    }
-}
-
-sub Generate_Component_Class_Initializor_Functions {
-    # Generate initializor for each component class.
-    my $buildData = shift;
-    # Iterate over component classes.
-    foreach my $componentClassName ( @{$buildData->{'componentClassList'}} ) {
-	# Initialize function code.
-	my $functionCode;
-	# Initialize data content.
-	my @dataContent =
-	    (
-	     {
-		 intrinsic  => "class",
-		 type       => "nodeComponent".ucfirst($componentClassName),
-		 attributes => [ "intent(inout)" ],
-		 variables  => [ "self" ]
-	     }
-	    );
-	# Generate initializor function.
-	$functionCode  = "  subroutine Node_Component_".ucfirst($componentClassName)."_Initializor(self)\n";
-	$functionCode .= "    !% Initialize a generic ".$componentClassName." component.\n";
-	$functionCode .= "    use Galacticus_Error\n";
-	$functionCode .= "    implicit none\n";
-	$functionCode .= &Fortran_Utils::Format_Variable_Defintions(\@dataContent)."\n";
-	$functionCode .= "    !GCC\$ attributes unused :: self\n";
-	$functionCode .= "    call Galacticus_Error_Report('Node_Component_".ucfirst($componentClassName)."_Initializor','can not initialize a generic component')\n";
-	$functionCode .= "    return\n";
-	$functionCode .= "  end subroutine Node_Component_".ucfirst($componentClassName)."_Initializor\n";
-	# Insert into the function list.
-	push(
-	    @{$buildData->{'code'}->{'functions'}},
-	    $functionCode
-	    );
-	# Insert a type-binding for this function into the implementation type.
-	push(
-	    @{$buildData->{'types'}->{'nodeComponent'.ucfirst($componentClassName)}->{'boundFunctions'}},
-	    {type => "procedure", name => "initialize", function => "Node_Component_".ucfirst($componentClassName)."_Initializor", description => "Initialize the object.", returnType => "\\void", arguments => ""},
-	    );
-    }
-}
-
-sub Generate_Component_Class_Builder_Functions {
-    # Generate builder for each component class.
-    my $buildData = shift;
-    # Iterate over component classes.
-    foreach my $componentClassName ( @{$buildData->{'componentClassList'}} ) {
-	# Initialize function code.
-	my $functionCode;
-	# Initialize data content.
-	my @dataContent =
-	    (
-	     {
-		 intrinsic  => "class",
-		 type       => "nodeComponent".ucfirst($componentClassName),
-		 attributes => [ "intent(inout)" ],
-		 variables  => [ "self" ]
-	     },
-	     {
-		 intrinsic  => "type",
-		 type       => "node",
-		 attributes => [ "intent(in   )", "pointer" ],
-		 variables  => [ "componentDefinition" ]
-	     }
-	    );
-	# Generate dump function.
-	$functionCode  = "  subroutine Node_Component_".ucfirst($componentClassName)."_Builder(self,componentDefinition)\n";
-	$functionCode .= "    !% Build a generic ".$componentClassName." component.\n";
-	$functionCode .= "    use FoX_DOM\n";
-	$functionCode .= "    use Galacticus_Error\n";
-	$functionCode .= "    implicit none\n";
-	$functionCode .= &Fortran_Utils::Format_Variable_Defintions(\@dataContent)."\n";
-	$functionCode .= "    !GCC\$ attributes unused :: self, componentDefinition\n";
-	$functionCode .= "    call Galacticus_Error_Report('Node_Component_".ucfirst($componentClassName)."_Builder','can not build a generic component')\n";
-	$functionCode .= "    return\n";
-	$functionCode .= "  end subroutine Node_Component_".ucfirst($componentClassName)."_Builder\n";
-	# Insert into the function list.
-	push(
-	    @{$buildData->{'code'}->{'functions'}},
-	    $functionCode
-	    );
-	# Insert a type-binding for this function into the implementation type.
-	push(
-	    @{$buildData->{'types'}->{'nodeComponent'.ucfirst($componentClassName)}->{'boundFunctions'}},
-	    {type => "procedure", name => "builder", function => "Node_Component_".ucfirst($componentClassName)."_Builder", description => "Build a {\\normalfont \\ttfamily nodeComponent} from a supplied XML definition.", returnType => "\\void", arguments => "\\textcolor{red}{\\textless *type(node)\\textgreater}componentDefinition\\argin"},
-	    );
-    }
-}
->>>>>>> 46dd38aa
 
 # Insert hooks for our functions.
 %Galacticus::Build::Hooks::moduleHooks = 
@@ -7751,7 +145,7 @@
     print makeFile $ENV{'BUILDPATH'}."/objects.nodes.o:".join("",map {" ".$ENV{'BUILDPATH'}."/".$_} @includeDependencies)
 	if ( scalar(@includeDependencies) > 0 );
     close(makeFile);
-    &File::Changes::Update($ENV{'BUILDPATH'}."/Makefile_Component_Includes" ,$ENV{'BUILDPATH'}."/Makefile_Component_Includes.tmp" );
+    &File::Changes::Update($ENV{'BUILDPATH'}."/Makefile_Component_Includes" ,$ENV{'BUILDPATH'}."/Makefile_Component_Includes.tmp" ); 
 }
 
 sub boundFunctionTable {
@@ -8032,8 +426,11 @@
 	# Serialize description.
 	$build->{'content'} .= "   !% ".$function->{'description'}."\n";
 	# Serialize module uses.
-	$build->{'content'} .= "   use ".$_."\n"
-	    foreach ( @{$function->{'modules'}} );
+	my @intrinsicModules = ( "iso_c_binding" );
+	foreach my $module ( @{$function->{'modules'}} ) {
+	    my $intrinsic = (grep {lc($module) eq $_} @intrinsicModules) ? ", intrinsic" : "";
+	    $build->{'content'} .= "   use".$intrinsic." :: ".$module."\n";
+	}
 	# Serialize variable definitions.
 	$build->{'content'} .= "   implicit none\n";
 	$build->{'content'} .= &Fortran::Utils::Format_Variable_Definitions($function->{'variables'})
