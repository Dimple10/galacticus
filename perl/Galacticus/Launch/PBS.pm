# Launch models on PBS system.

package Galacticus::Launch::PBS;
use strict;
use warnings;
use Cwd;
use lib $ENV{'GALACTICUS_EXEC_PATH'}."/perl";
use Data::Dumper;
use Sys::CPU;
use File::Which;
use Galacticus::Options;
use Galacticus::Launch::Hooks;
use Galacticus::Launch::PostProcess;
use Galacticus::Options;
use System::Redirect;
use List::ExtraUtils;

# Insert hooks for our functions.
%Galacticus::Launch::Hooks::moduleHooks = 
    (
     %Galacticus::Launch::Hooks::moduleHooks,
     pbs => {
	 validate       => \&Validate        ,
	 outputFileName => \&Output_File_Name,
	 launch         => \&Launch          ,
	 jobArrayLaunch => \&SubmitJobs
     }
    );


sub Validate {
    # Validate the launch script.
    my $launchScript = shift();
    # Set defaults.
    my %defaults = 
	(
	 mpiLaunch               => "yes"                                                                     ,
	 mpiRun                  => "mpirun --map-by node --mca mpi_preconnect_mpi 1 -hostfile \$PBS_NODEFILE",
	 mpiProcesses            => 1                                                                         ,
	 maxJobsInQueue          => -1                                                                        ,
	 postSubmitSleepDuration => 10                                                                        ,
	 jobWaitSleepDuration    => 60                                                                        ,
	 analyze                 => "yes"
	);
    # Attempt to detect MPI implementation.
    my $mpiIs = &mpiDetect();
    if ( $mpiIs eq "OpenMPI" ) {
	$defaults{'mpiLaunch'} = "yes"                                                                     ;
	$defaults{'mpiRun'   } = "mpirun --map-by node --mca mpi_preconnect_mpi 1 -hostfile \$PBS_NODEFILE";
    }    
    # Apply defaults.
    foreach ( keys(%defaults) ) {
	$launchScript->{'pbs'}->{$_} = $defaults{$_}
	unless ( exists($launchScript->{'pbs'}->{$_}) );
    }
    # Forbid splitting models if analysis is requested on node.
    die("PBS::Validate: can not analyze models on PBS if models are being split")
	if ( $launchScript->{'pbs'}->{'analyze'} eq "yes" && $launchScript->{'splitModels'} > 1 );
}

sub Output_File_Name {
    # Return the output file name for Galacticus models.
    my $outputFileName = shift();
    my $launchScript   = shift();
    if ( exists($launchScript->{'pbs'}->{'scratchPath'}) ) {
	$outputFileName = 
	    $launchScript->{'pbs'}->{'scratchPath'}.
	    "/model_".$launchScript->{'modelCounter'}."_".$$."/galacticus.hdf5";
    }
    return $outputFileName;
}

sub Launch {
    # Launch models on local machine.
    my @jobs         = @{shift()};
    my $launchScript =   shift() ;
    # Find localized configuration.
    my $pbsConfig = &Galacticus::Options::Config("pbs");
    # Iterate over jobs.
    my @modelQueue;
    foreach my $job ( @jobs ) {
	# Create the PBS submission script.
	my $pbsScript = $job->{'directory'}."/pbsLaunch.sh";
	open(my $pbsFile,">".$pbsScript);
	print $pbsFile "#!/bin/bash\n";
	print $pbsFile "#PBS -N Galacticus_".$job->{'label'}."\n";
	if ( exists($launchScript->{'config'}->{'contact'}->{'email'}) ) {
	    if ( $launchScript->{'config'}->{'contact'}->{'email'} =~ m/\@/ && exists($launchScript->{'emailReport'}) && $launchScript->{'emailReport'} eq "yes" ) {
		print $pbsFile "#PBS -M ".$launchScript->{'config'}->{'contact'}->{'email'}."\n";
		print $pbsFile "#PBS -m bea\n";
	    }
	}
	print $pbsFile "#PBS -l walltime=".$launchScript->{'pbs'}->{'wallTime'}."\n"
	    if ( exists($launchScript->{'pbs'}->{'wallTime'}) );
	print $pbsFile "#PBS -l mem=".$launchScript->{'pbs'}->{'memory'}."\n"
	    if ( exists($launchScript->{'pbs'}->{'memory'}) );
	my $nodes;
	my $ppn  ;
	if ( $launchScript->{'pbs'}->{'mpiLaunch'} eq "yes" ) {
	    if ( exists($launchScript->{'pbs'}->{'mpiNodes'}) ) {
		$nodes = $launchScript->{'pbs'}->{'mpiNodes'};
		$ppn   = $launchScript->{'pbs'}->{'mpiProcesses'}*$launchScript->{'pbs'}->{'ompThreads'}/$launchScript->{'pbs'}->{'mpiNodes'};
	    } else {
		$nodes = 1;
		$ppn   = $launchScript->{'pbs'}->{'mpiProcesses'}*$launchScript->{'pbs'}->{'ompThreads'}
	    }
	} else {
	    $nodes = 1;
	    $ppn   = $launchScript->{'pbs'}->{'ompThreads'};
	}
	print $pbsFile "#PBS -l nodes=".$nodes.":ppn=".$ppn."\n";
	print $pbsFile "#PBS -j oe\n";
	my $pwd = "";
	unless ( $job->{'directory'} =~ m/^\// ) {
	    $pwd = `pwd`;
	    chomp($pwd);
	    $pwd .= "/";
	}
	print $pbsFile "#PBS -o ".$pwd.$job->{'directory'}."/galacticus.log\n";
	if ( exists($launchScript->{'pbs'}->{'queue'}) ) {
	    print $pbsFile "#PBS -q ".$launchScript->{'pbs'}->{'queue'}."\n";
	} elsif ( exists($pbsConfig->{'queue'}) ) {
	    print $pbsFile "#PBS -q ".$pbsConfig->{'queue'}."\n";
	}
	print $pbsFile "#PBS -V\n";
	# Find the working directory - we support either PBS or SLURM environment variables here.
	print $pbsFile "if [ ! -z \${PBS_O_WORKDIR+x} ]; then\n";
	print $pbsFile " cd \$PBS_O_WORKDIR\n";
	print $pbsFile "elif [ ! -z \${SLURM_SUBMIT_DIR+x} ]; then\n";
	print $pbsFile " cd \$SLURM_SUBMIT_DIR\n";
	print $pbsFile "fi\n";
	print $pbsFile "export ".$_."\n"
	    foreach ( &List::ExtraUtils::as_array($pbsConfig->{'environment'}) );
	if ( exists($launchScript->{'pbs'}->{'environment'}) ) {
	    foreach my $environment ( @{$launchScript->{'pbs'}->{'environment'}} ) {
		print $pbsFile "export ".$environment."\n";
	    }
	}
	my $coreDump = "no";
	$coreDump = $launchScript->{'pbs'}->{'coreDump'}
	if ( exists($launchScript->{'pbs'}->{'coreDump'}) );
	if ( $coreDump eq "yes" ) {
	    print $pbsFile "ulimit -c unlimited\n";
	    print $pbsFile "export GFORTRAN_ERROR_DUMPCORE=YES\n";
	} else {
	    print $pbsFile "ulimit -c 0\n";
	    print $pbsFile "export GFORTRAN_ERROR_DUMPCORE=NO\n";
	}
	print $pbsFile "ulimit -t unlimited\n";
	print $pbsFile "export OMP_NUM_THREADS=".$launchScript->{'pbs'}->{'ompThreads'}."\n"
	    if ( exists($launchScript->{'pbs'}->{'ompThreads'}) );
	if ( exists($launchScript->{'pbs'}->{'scratchPath'}) ) {
	    my $scratchPath = $launchScript->{'pbs'}->{'scratchPath'}."/model_".$job->{'modelCounter'}."_".$$."/";
	    print $pbsFile "mkdir -p ".$scratchPath."\n";
	}
	if ( exists($launchScript->{'pbs'}->{'preCommand'}) ) {
	    foreach my $command ( &List::ExtraUtils::as_array($launchScript->{'pbs'}->{'preCommand'}) ) {
		print $pbsFile $command."\n";
	    }
	}
	print $pbsFile $launchScript->{'pbs'}->{'mpiRun'}." -np ".(exists($launchScript->{'pbs'}->{'mpiProcesses'}) ? $launchScript->{'pbs'}->{'mpiProcesses'} : "1")." "
	    if ( $launchScript->{'pbs'}->{'mpiLaunch'} eq "yes" );
	print $pbsFile $ENV{'GALACTICUS_EXEC_PATH'}."/".($launchScript->{'pbs'}->{'executable'} ? $launchScript->{'pbs'}->{'executable'} : "Galacticus.exe")." ".$job->{'directory'}."/parameters.xml\n";
	if ( exists($launchScript->{'pbs'}->{'scratchPath'}) ) {
	    print $pbsFile "mv ".$launchScript->{'pbs'}->{'scratchPath'}."/model_".$job->{'modelCounter'}."_".$$."/galacticus.hdf5 ".$job->{'directory'}."/galacticus.hdf5\n";
	    if ( $launchScript->{'useStateFile'} eq "yes" ) {
		print $pbsFile "mv ".$launchScript->{'pbs'}->{'scratchPath'}."/model_".$job->{'modelCounter'}."_".$$."/galacticus_".$job->{'modelCounter'}."_".$$.".state* ".$job->{'directory'}."/\n";
		print $pbsFile "mv ".$launchScript->{'pbs'}->{'scratchPath'}."/model_".$job->{'modelCounter'}."_".$$."/galacticus_".$job->{'modelCounter'}."_".$$.".fgsl.state* ".$job->{'directory'}."/\n";
	    }
	}
	print $pbsFile "mv core* ".$job->{'directory'}."/\n";
	print $pbsFile $job->{'analysis'}
	    if ( defined($job->{'analysis'}) && $launchScript->{'pbs'}->{'analyze'} eq "yes" );
	close($pbsFile);
	# Enter the model in the queue to be run.
	push(
	    @modelQueue,
	    {
		script => $pbsScript,
		job    => $job
	    }
	    );	
    }
    # Submit jobs.
    print " -> waiting for PBS jobs to finish...\n"
	if ( $launchScript->{'verbosity'} > 0 );
    my %pbsJobs;
    while ( scalar(keys %pbsJobs) > 0 || scalar(@modelQueue) > 0 ) {
	# Find all PBS jobs that are running.
	my %runningPBSJobs;
	undef(%runningPBSJobs);
	my $jobID;
	open(pHndl,"qstat -f|");
	while ( my $line = <pHndl> ) {
	    if ( $line =~ m/^Job\sId:\s+(\S+)/ ) {$jobID = $1};
	    if ( $line =~ m/^\s*job_state\s*=\s*[^C]\s*$/ ) {$runningPBSJobs{$jobID} = 1};
	}
	close(pHndl);
	foreach my $jobID ( keys(%pbsJobs) ) {
	    unless ( exists($runningPBSJobs{$jobID}) ) {
		print " -> PBS job ".$jobID." has finished; post-processing....\n";
		&Galacticus::Launch::PostProcess::Analyze($pbsJobs{$jobID}->{'job'},$launchScript)
		    unless ( $launchScript->{'pbs'}->{'analyze'} eq "yes" );
		&Galacticus::Launch::PostProcess::CleanUp($pbsJobs{$jobID}->{'job'},$launchScript);
		# Remove the job ID from the list of active PBS jobs.
		delete($pbsJobs{$jobID});
	    }
	}
	# If there are jobs remaining to be submitted, and not too many are already queued, launch one.
	if ( 
	    scalar(@modelQueue) > 0 
	    &&
	    (
	     scalar(keys %pbsJobs) < $launchScript->{'pbs'}->{'maxJobsInQueue'} 
	     ||
	     $launchScript->{'pbs'}->{'maxJobsInQueue'} < 0 
	    )
	    ) {
	    my $pbsJob             = shift(@modelQueue);
	    print " -> submitting script: ".$pbsJob->{'script'}."\n";
	    open(my $pHndl,"qsub ".$pbsJob->{'script'}."|");
	    my $jobID = "";
	    while ( my $line = <$pHndl> ) {
		if ( $line =~ m/^(\d+\S+)/ ) {$jobID = $1};
	    }
	    close($pHndl);
	    # Add job number to active job hash
	    unless ( $jobID eq "" ) {
		$pbsJobs{$jobID}->{'job'} = $pbsJob->{'job'};
	    }
	    sleep $launchScript->{'pbs'}->{'postSubmitSleepDuration'};
	} else {
	    sleep $launchScript->{'pbs'}->{'jobWaitSleepDuration'   };
	}
    }
}

sub mpiDetect {
    # Attempt to detect MPI implementation.
    my $haveMpiRun = &File::Which::which("mpirun");
    if ( defined($haveMpiRun) ) {
	my $mpiVersion = `$haveMpiRun -V 2>&1`;
	return "OpenMPI"
	    if ( $mpiVersion =~ m/Open MPI/ );
    }
}

sub SubmitJobs {
    # Submit jobs to PBS and wait for them to finish.
    my %arguments = %{shift()};
    my @pbsStack  = @_;
    my %pbsJobs;
    # Find the appropriate PBS section.
    my $pbsConfig = &Galacticus::Options::Config("pbs");
    # Determine sleep times between jobs.
    my $submitSleepDuration = exists($arguments{'submitSleepDuration'}) ? $arguments{'submitSleepDuration'} :  5;
    my $waitSleepDuration   = exists($arguments{'waitSleepDuration'  }) ? $arguments{'waitSleepDuration'  } : 60;
    # Determine maximum number allowed in queue at once.
    my $jobMaximum = 10;
    $jobMaximum = $pbsConfig->{'jobMaximum'}
       if ( exists($pbsConfig->{'jobMaximum'}) );
    $jobMaximum = $arguments{'pbsJobMaximum'}
       if ( exists($arguments{'pbsJobMaximum'}) );
    my $limitQueuedOnly = exists($arguments{'limitQueuedOnly'}) ? $arguments{'limitQueuedOnly'} : 0;
    # Submit jobs and wait.
    print "Waiting for PBS jobs to finish...\n";
    while ( scalar(keys %pbsJobs) > 0 || scalar(@pbsStack) > 0 ) {
	# Find all PBS jobs that are running.
	my %runningPBSJobs;
	undef(%runningPBSJobs);
	my $jobID;
	open(pHndl,"qstat -f|");
	while ( my $line = <pHndl> ) {
	    if ( $line =~ m/^(Job\sId|Job):\s+(\S+)/ ) {$jobID = $2};
	    if ( $line =~ m/job_state\s*=\s*([RQHE])/ && $jobID ) {
		$runningPBSJobs{$jobID} = $1;
		undef($jobID);
	    }
	}
	close(pHndl);
	foreach my $jobID ( keys(%pbsJobs) ) {
	    unless ( exists($runningPBSJobs{$jobID}) ) {
		print "PBS job ".$jobID." has finished.\n";
		# Call any "on completion" function.
		if ( exists($pbsJobs{$jobID}->{'onCompletion'}) ) {
		    my $exitStatus = 0;
		    if ( exists($pbsJobs{$jobID}->{'tracejob'}) && $pbsJobs{$jobID}->{'tracejob'} eq "yes" ) {
			my $traceJob = &File::Which::which("tracejob");
			my $sacct    = &File::Which::which("sacct"   );
			if ( defined($traceJob) ) {
			    open(my $trace,$traceJob." -q -n 100 ".$jobID." |");
			    while ( my $line = <$trace> ) {
				if ( $line =~ m/Exit_status=(\d+)/ ) {
				    $exitStatus = $1;
				}
			    }
			    close($trace);
			} elsif ( defined($sacct) ) {
			    open(my $trace,$sacct." -b -j ".$jobID." |");
			    while ( my $line = <$trace> ) {
				my @columns = split(" ",$line);
				if ( $columns[0] eq $jobID ) {
				    if ( $columns[2] =~ m/(\d+):\d+/ ) {
					$exitStatus = $1;
				    }
				}
			    }
			    close($trace);
			}
		    }
		    &{$pbsJobs{$jobID}->{'onCompletion'}->{'function'}}(@{$pbsJobs{$jobID}->{'onCompletion'}->{'arguments'}},$jobID,$exitStatus,\@pbsStack,$pbsJobs{$jobID});
		}
		# Remove the job ID from the list of active PBS jobs.
		delete($pbsJobs{$jobID});		
	    }
	}
	# If fewer than maximum number of jobs are in the queue, pop one off the stack.
	my $limitingJobs = $limitQueuedOnly ? scalar(grep {($runningPBSJobs{$_} eq "Q" || $runningPBSJobs{$_} eq "H") && exists($pbsJobs{$_})} keys(%runningPBSJobs)) : scalar(keys(%pbsJobs));
	if ( scalar(@pbsStack) > 0 && $limitingJobs < $jobMaximum ) {
	    my $newJob = pop(@pbsStack);
	    my $batchScript;
	    if ( ref($newJob) ) {
		# Check for a dependency.
		if ( exists($newJob->{'dependsOn'}) && ! -e $newJob->{'dependsOn'} ) {
		    unshift(@pbsStack,$newJob);
		    sleep 5;
		    last;
		}
		# Create the batch script.
		my $resourceModel = exists($newJob->{'resourceModel'}) ? $newJob->{'resourceModel'} : "nodes";
		my $nodes = 1;
		my $ppn   = 1;
		$ppn   = $pbsConfig->{'ppn'  }
		    if ( exists($pbsConfig->{'ppn'  }) );
		$ppn   = $arguments  {'ppn'  }
		    if ( exists($arguments  {'ppn'  }) );
		$nodes = $arguments  {'nodes'}
		    if ( exists($arguments{'nodes'}) );
		$ppn   = $newJob   ->{'ppn'  }
		    if ( exists($newJob   ->{'ppn'  }) );
		$nodes = $newJob   ->{'nodes'}
		    if ( exists($newJob   ->{'nodes'}) );
		open(my $scriptFile,">".$newJob->{'launchFile'});
		print $scriptFile "#!/bin/bash\n";
		print $scriptFile "#PBS -N ".$newJob->{'label'}."\n";
		print $scriptFile "#PBS -l walltime=".$newJob->{'walltime'}."\n"
		    if ( exists($newJob->{'walltime'}) );
		if ( exists($arguments{'queue'}) ) {
		    print $scriptFile "#PBS -q ".$arguments{'queue'}."\n";
		} elsif ( exists($pbsConfig->{'queue'}) ) {
		    print $scriptFile "#PBS -q ".$pbsConfig->{'queue'}."\n";
		}
		if ( $resourceModel eq "nodes" ) {
		    print $scriptFile "#PBS -l nodes=".$nodes.":ppn=".$ppn.(exists($newJob->{'model'}) && defined($newJob->{'model'}) ? ":model=".$newJob->{'model'} : "")."\n";
		    print $scriptFile "#PBS -l mem=".$newJob->{'mem'}."\n"
			if ( exists($newJob->{'mem'}) );
		} elsif ( $resourceModel eq "select" ) {
		    print $scriptFile "#PBS -l select=".$nodes.":ncpus=".$ppn.(exists($newJob->{'model'}) && defined($newJob->{'model'}) ? ":model=".$newJob->{'model'} : "")."\n";
		} else {
		    die("Galacticus::Launch::PBS::SubmitJobs: unknown resource model");
		}
		print $scriptFile "#PBS -j oe\n";
		print $scriptFile "#PBS -o ".$newJob->{'logFile'}."\n";
		print $scriptFile "#PBS -V\n";
		# Find the working directory - we support either PBS or SLURM environment variables here.
		print $scriptFile "if [ ! -z \${PBS_O_WORKDIR+x} ]; then\n";
		print $scriptFile " cd \$PBS_O_WORKDIR\n";
		print $scriptFile "elif [ ! -z \${SLURM_SUBMIT_DIR+x} ]; then\n";
		print $scriptFile " cd \$SLURM_SUBMIT_DIR\n";
		print $scriptFile "fi\n";
		print $scriptFile "export ".$_."\n"
		    foreach ( &List::ExtraUtils::as_array($pbsConfig->{'environment'}) );
		print $scriptFile "ulimit -t unlimited\n";
		print $scriptFile "ulimit -c unlimited\n";
<<<<<<< HEAD
		if ( exists($newJob->{'mpi'}) && $newJob->{'mpi'} eq "yes" ) {
		    print $scriptFile "export OMP_NUM_THREADS=1\n";
		} else {
		    print $scriptFile "export OMP_NUM_THREADS=".$ppn."\n";
		}
		print $scriptFile (exists($newJob->{'mpi'}) && $newJob->{'mpi'} eq "yes" ? "mpirun -np ".($ppn*$nodes)." " : "").$newJob->{'command'}."\n";
=======
		my $mpi = exists($arguments{'mpi'}) && $arguments{'mpi'} eq "yes";
		print $scriptFile "export OMP_NUM_THREADS=".($mpi ? 1 : $ppn)."\n";
		print $scriptFile ($mpi ? "mpirun -np ".($nodes*$ppn)." " : "").$newJob->{'command'}."\n";
>>>>>>> 823e87e4
		print $scriptFile "exit\n";
		close($scriptFile);
	    } else {
		# Batch script is already created - we're given its name.
		$batchScript = $newJob;
		undef($newJob);
		$newJob->{'launchFile'} = $batchScript;
	    }
	    # Submit the PBS job.
	    open(pHndl,"qsub ".$newJob->{'launchFile'}."|");
	    my $jobID = "";
	    while ( my $line = <pHndl> ) {
	    	if ( $line =~ m/^(\d+\S+)/ ) {$jobID = $1};
	    }
	    close(pHndl);	    
	    # Add the job number to the active job hash.
	    $pbsJobs{$jobID} = $newJob
		unless ( $jobID eq "" );
	    sleep $submitSleepDuration;
	} else {
	    # Wait.
	    sleep $waitSleepDuration;
	}
    }
}

1;<|MERGE_RESOLUTION|>--- conflicted
+++ resolved
@@ -372,18 +372,10 @@
 		    foreach ( &List::ExtraUtils::as_array($pbsConfig->{'environment'}) );
 		print $scriptFile "ulimit -t unlimited\n";
 		print $scriptFile "ulimit -c unlimited\n";
-<<<<<<< HEAD
-		if ( exists($newJob->{'mpi'}) && $newJob->{'mpi'} eq "yes" ) {
-		    print $scriptFile "export OMP_NUM_THREADS=1\n";
-		} else {
-		    print $scriptFile "export OMP_NUM_THREADS=".$ppn."\n";
-		}
-		print $scriptFile (exists($newJob->{'mpi'}) && $newJob->{'mpi'} eq "yes" ? "mpirun -np ".($ppn*$nodes)." " : "").$newJob->{'command'}."\n";
-=======
-		my $mpi = exists($arguments{'mpi'}) && $arguments{'mpi'} eq "yes";
+		my $mpi = (exists($arguments{'mpi'}) && $arguments{'mpi'} eq "yes") || (exists($newJob->{'mpi'}) && $newJob->{'mpi'} eq "yes");
 		print $scriptFile "export OMP_NUM_THREADS=".($mpi ? 1 : $ppn)."\n";
 		print $scriptFile ($mpi ? "mpirun -np ".($nodes*$ppn)." " : "").$newJob->{'command'}."\n";
->>>>>>> 823e87e4
+		print $scriptFile (exists($newJob->{'mpi'}) && $newJob->{'mpi'} eq "yes" ? "mpirun -np ".($ppn*$nodes)." " : "").$newJob->{'command'}."\n";
 		print $scriptFile "exit\n";
 		close($scriptFile);
 	    } else {
