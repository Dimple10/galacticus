# Contains a Perl module which implements dust attenuated luminosity calculations for Galacticus.

package Galacticus::DustAttenuation;
use strict;
use warnings;
use Cwd;
use lib exists($ENV{'GALACTICUS_ROOT_V094'}) ? $ENV{'GALACTICUS_ROOT_V094'}.'/perl' : cwd().'/perl';
use PDL;
use PDL::NiceSlice;
use XML::Simple;
use Data::Dumper;
use Galacticus::HDF5;
use Galacticus::Inclination;
use Galacticus::Path;

%Galacticus::HDF5::galacticusFunctions = ( %Galacticus::HDF5::galacticusFunctions,
    "^(disk|spheroid)LuminositiesStellar:.*:dustAtlas(\\[faceOn\\])?\$" => \&Galacticus::DustAttenuation::Get_Dust_Attenuated_Luminosity
    );

# Flag indicating whether dust data is loaded yet.
my $dustDataLoaded = 0;
my %effectiveWavelength;
my %wavelengthIndex;
my $wavelengths;
my $wavelengthCount;
my $wavelengthIndices;
my $diskInclinationsCount;
my $diskInclinations;
my $diskInclinationIndices;
my $spheroidInclinationsCount;
my $spheroidInclinations;
my $spheroidInclinationIndices;
my $diskOpticalDepths;
my $diskOpticalDepthsCount;
my $diskOpticalDepthsIndices;
my $spheroidOpticalDepths;
my $spheroidOpticalDepthsCount;
my $spheroidOpticalDepthsIndices;
my $spheroidSizes;
my $spheroidSizesCount;
my $spheroidSizeIndices;
my $diskAttenuations;
my $spheroidAttenuations;

sub Get_Dust_Attenuated_Luminosity {
    my $dataSet     = shift;
    my $dataSetName = $_[0];

    # Check parameters.
    &Galacticus::HDF5::Get_Parameters($dataSet);    
    die ("Get_Dust_Attenuated_Luminosity(): routine assumes exponential disks and Hernquist or Sersic spheroids")
    	unless
    	(
	 (
	  ! exists($dataSet ->{'parameters'}->{"diskMassDistribution"    })
	  ||
	           $dataSet ->{'parameters'}->{"diskMassDistribution"    }->{'value'} eq "exponentialDisk"
    	 )
	 &&
    	 (
	  ! exists($dataSet->{'parameters'}->{"spheroidMassDistribution"})
	  ||
	           $dataSet->{'parameters'}->{"spheroidMassDistribution"}->{'value'} eq "hernquist"
	  ||
	           $dataSet->{'parameters'}->{"spheroidMassDistribution"}->{'value'} eq "sersic" 
    	 )
    	);

    # Get the name of the unattenuated luminosity dataset.
    (my $luminosityDataSet = $dataSetName) =~ s/:dustAtlas(\[faceOn\])?//;

<<<<<<< HEAD
    # List of properties to read.
    my @propertyList = ("diskAbundancesGasMetals","diskRadius","spheroidRadius",$luminosityDataSet);

    # Check if a face-on magnitude is required.
    my $faceOn;
    if ( $dataSetName =~ m/\[faceOn\]/ ) {
	$faceOn = 1;
    } else {
	$faceOn = 0;
	push(@propertyList,"inclination");
    }

    # Get the datasets needed for our calculation.
    &Galacticus::HDF5::Get_Dataset($dataSet,\@propertyList);
    my $dataSets = $dataSet->{'dataSets'};

=======
>>>>>>> 7eb5bf58
    # Load the dust atlas data.
    &Load_Dust_Atlas($dataSet);

    # Determine types of extrapolation to be used.
    my $extrapolateInSize;
    if ( exists($dataSet->{'dustAtlasExtrapolateInSize'}) ) {
	$extrapolateInSize = $dataSet->{'dustAtlasExtrapolateInSize'};
	if ( lc($extrapolateInSize) eq "yes" ) {$extrapolateInSize = 1};
	if ( lc($extrapolateInSize) eq "no"  ) {$extrapolateInSize = 0};
    } else {
	# Assume that we will extrapolate in spheroid sizes by default.
	$extrapolateInSize = 1;
    }
    my $extrapolateInTau;
    if ( exists($dataSet->{'dustAtlasExtrapolateInTau'}) ) {
	$extrapolateInTau = $dataSet->{'dustAtlasExtrapolateInTau'};
	if ( lc($extrapolateInTau) eq "yes" ) {$extrapolateInTau = 1};
	if ( lc($extrapolateInTau) eq "no"  ) {$extrapolateInTau = 0};
    } else {
	# Assume that we will extrapolate in optical depth by default.
	$extrapolateInTau = 1;
    }

    # Extract filter data.
    my $component;
    my $filter;
    my $frame;
    my $redshift;
    if ( $dataSetName =~ m/^(.*?)LuminositiesStellar:([^:]+):([^:]+):z([\d\.]+)/ ) {
	# Extract the dataset name information.
	$component = $1;
	$filter    = $2;
	$frame     = $3;
	$redshift  = $4;
    } else {
	die ("Get_Dust_Attenuated_Luminosity(): unable to parse dataset name");
    }

    # Construct a label for the filter.
    my $filterLabel;
    if ( $frame eq "rest" ) {
	$filterLabel = $filter.":rest";
    } else {
 	$filterLabel = $filter.":observed:z".$redshift;
    }

    # List of properties to read.
    my @propertyList = ("diskAbundancesGasMetals","diskRadius",$luminosityDataSet);
    push(@propertyList,"spheroidRadius")
	if ( $component eq "spheroid" );
    
    # Check if a face-on magnitude is required.
    my $faceOn;
    if ( $dataSetName =~ m/\[faceOn\]/ ) {
	$faceOn = 1;
    } else {
	$faceOn = 0;
	push(@propertyList,"inclination");
    }

    # Get the datasets needed for our calculation.
    &HDF5::Get_Dataset($dataSet,\@propertyList);
    my $dataSets = $dataSet->{'dataSets'};

    # Ensure we have an effective wavelength and a wavelength index for this filter.
    unless ( exists($effectiveWavelength{$filterLabel}) ) {
	my $filterPath = &galacticusPath()."data/filters/".$filter.".xml";
	die("Get_Dust_Attenuated_Luminosity(): can not find filter file for: ".$filter) unless ( -e $filterPath );
	my $xml = new XML::Simple;
	my $filterData = $xml->XMLin($filterPath);
	unless ( exists($filterData->{'effectiveWavelength'}) ) {
	    # No effective wavelength data available for filter - run the script that computes it.
	    system(&galacticusPath()."scripts/filters/vega_offset_effective_lambda.pl");
	    $filterData = $xml->XMLin($filterPath);
	    die ("Get_Dust_Attenuated_Luminosity(): failed to compute effective wavelengths for filters") unless ( exists($filterData->{'effectiveWavelength'}) );
	}
	if ( $frame eq "rest" ) {
	    $effectiveWavelength{$filterLabel} = pdl $filterData->{'effectiveWavelength'};
	} else {
	    $effectiveWavelength{$filterLabel} = pdl $filterData->{'effectiveWavelength'}/(1.0+$redshift);
	}
	($wavelengthIndex{$filterLabel}, my $error) = interpolate(log($effectiveWavelength{$filterLabel}),log($wavelengths),$wavelengthIndices);    
    }
    # Get interpolations of inclinations.
    my $galacticusInclination;
    if ( $faceOn == 1 ) {
	$galacticusInclination = zeroes(nelem($dataSets->{"diskRadius"}));
    } else {
	$galacticusInclination = $dataSets->{"inclination"};
    }
    my $inclinationIndex;
    if ( $component      eq "disk"     ) {
	($inclinationIndex, my $error) = interpolate($galacticusInclination,$diskInclinations    ,$diskInclinationIndices    );
    } elsif ( $component eq "spheroid" ) {
	($inclinationIndex, my $error) = interpolate($galacticusInclination,$spheroidInclinations,$spheroidInclinationIndices);
    } else {
	die("Get_Dust_Attenuated_Luminosity(): unknown component");
    }
    
    # Get interpolations of bulge sizes.
    my $sizeIndex;
    my $diskless;
    if ( $component eq "spheroid" ) {
	# Compute size as spheroid (assumed to be Hernquist profile) half-mass radius in units of disk scale length.
	my $sizes;
	if ( $dataSet->{'parameters'}->{"spheroidMassDistribution"}->{'value'} eq "hernquist" ) {
	    $sizes = (1.0+sqrt(2.0))*$dataSets->{"spheroidRadius"}/$dataSets->{"diskRadius"};
	}
	if ( $dataSet->{'parameters'}->{"spheroidMassDistribution"}->{'value'} eq "sersic" ) {
	    $sizes =                 $dataSets->{"spheroidRadius"}/$dataSets->{"diskRadius"};
	}
	# Identify diskless galaxies and assign an arbitrary size. These will later have attenuation set to unity anyway, so the
	# value here does not matter.
	$diskless = which($dataSets->{'diskRadius'} <= 0.0);
	$sizes->($diskless) .= 1.0
	    if ( nelem($diskless) > 0 );
	my $sizesLimited;
	if ( $extrapolateInSize == 0 ) {
	    my $sizeMinimum  = $spheroidSizes->index(0);
	    my $sizeMaximum  = $spheroidSizes->index($spheroidSizesCount-1);
	    $sizesLimited = $sizeMaximum*($sizes>$sizeMaximum) + $sizeMinimum*($sizes<$sizeMinimum) + $sizes*(($sizes>=$sizeMinimum) & ($sizes<=$sizeMaximum));
	} else {
	    $sizesLimited = $sizes;
	}
	($sizeIndex, my $error) = interpolate($sizesLimited,$spheroidSizes,$spheroidSizeIndices);	
    }
    
    # Specify constants used in calculation of central optical depths.
    my $localISMMetallicity       = pdl 0.02;                # Metallicity in the local ISM.
    my $Pi                        = pdl 3.1415926536;        # Pi.
    my $mega                      = pdl 1.0e6;               # SI prefix.
    my $hecto                     = pdl 1.0e2;               # SI prefix.
    my $parsec                    = pdl 3.0856775807e16;     # Parsec in m.
    my $atomicMass                = pdl 1.66053873e-27;      # Atomic mass in kg.
    my $solarMass                 = pdl 1.9891e30;           # Solar mass in kg.
    my $AV_to_EBV                 = pdl 3.10;                # (A_V/E(B-V); Savage & Mathis 1979)
    my $NH_to_EBV                 = pdl 5.8e21;              # (N_H/E(B-V); atoms/cm^2/mag; Savage & Mathis 1979)
    my $hydrogenMassFractionSolar = pdl 0.707;               # Hydrogen mass fraction in the Sun.
    my $opticalDepthToMagnitudes  = pdl 2.5*log10(exp(1.0)); # Conversion factor from optical depth to magnitudes of extinction.
    my $opticalDepthNormalization = (1.0/$opticalDepthToMagnitudes)*($AV_to_EBV/$NH_to_EBV)*($hydrogenMassFractionSolar/$atomicMass)*($solarMass/($parsec*$hecto)**2)/$localISMMetallicity;

    # Central surface density in M_Solar/pc^2.
    my $gasMetalMass                   = pdl $dataSets->{"diskAbundancesGasMetals"};
    my $diskScaleLength                = pdl $dataSets->{"diskRadius"             };
    my $noDisks                        = which($diskScaleLength <= 0.0);
    my $gasMetalsSurfaceDensityCentral = $gasMetalMass/(2.0*$Pi*($mega*$diskScaleLength)**2);
    $gasMetalsSurfaceDensityCentral->index($noDisks) .= 0.0;
    # Compute central optical depths.
    my $opticalDepthCentral            = $opticalDepthNormalization*$gasMetalsSurfaceDensityCentral;
    my $opticalDepthIndex;
    if ( $component      eq "disk"     ) {
	my $opticalDepthCentralLimited;
	if ( $extrapolateInTau == 0 ) {
	    my $tauMinimum              = $diskOpticalDepths->index(0);
	    my $tauMaximum              = $diskOpticalDepths->index($diskOpticalDepthsCount-1);
	    $opticalDepthCentralLimited = $tauMaximum*($opticalDepthCentral>$tauMaximum)
		+ $tauMinimum*($opticalDepthCentral<$tauMinimum)
		+ $opticalDepthCentral*(($opticalDepthCentral>=$tauMinimum) & ($opticalDepthCentral<=$tauMaximum));
	} else {
	    $opticalDepthCentralLimited = $opticalDepthCentral;
	}
	($opticalDepthIndex,my $error) = interpolate($opticalDepthCentralLimited,$diskOpticalDepths    ,$diskOpticalDepthsIndices    );
    } elsif ( $component eq "spheroid" ) {
	my $opticalDepthCentralLimited;
	if ( $extrapolateInTau == 0 ) {
	    my $tauMinimum              = $spheroidOpticalDepths->index(0);
	    my $tauMaximum              = $spheroidOpticalDepths->index($spheroidOpticalDepthsCount-1);
	    $opticalDepthCentralLimited = $tauMaximum*($opticalDepthCentral>$tauMaximum)
		+ $tauMinimum*($opticalDepthCentral<$tauMinimum)
		+ $opticalDepthCentral*(($opticalDepthCentral>=$tauMinimum) & ($opticalDepthCentral<=$tauMaximum));
	} else {
	    $opticalDepthCentralLimited = $opticalDepthCentral;
	}
	($opticalDepthIndex,my $error) = interpolate($opticalDepthCentralLimited,$spheroidOpticalDepths,$spheroidOpticalDepthsIndices);
    } else{
 	die("Get_Dust_Attenuated_Luminosity(): unknown component");
    }

    # Interpolate in the attenuation table.
    $PDL::BIGPDL = 1;
    my $attenuations;
    if ( $component eq "disk" ) {
	my $indices = zeroes(3,nelem($inclinationIndex));
	$indices->((0),0:nelem($inclinationIndex)-1) .= $inclinationIndex;
	$indices->((1),0:nelem($inclinationIndex)-1) .= $opticalDepthIndex;
	$indices->((2),0:nelem($inclinationIndex)-1) .= $wavelengthIndex{$filterLabel};
	$attenuations = &dustTableInterpolation($diskAttenuations,$indices);
    } elsif ( $component eq "spheroid" ) {
	my $indices = zeroes(4,nelem($inclinationIndex));
	$indices->((0),0:nelem($inclinationIndex)-1) .= $sizeIndex;
	$indices->((1),0:nelem($inclinationIndex)-1) .= $inclinationIndex;
	$indices->((2),0:nelem($inclinationIndex)-1) .= $opticalDepthIndex;
	$indices->((3),0:nelem($inclinationIndex)-1) .= $wavelengthIndex{$filterLabel};
	$attenuations = &dustTableInterpolation($spheroidAttenuations,$indices);
    } else{
 	die("Get_Dust_Attenuated_Luminosity(): unknown component");
    }
    $attenuations->($diskless) .= 1.0
	if ( nelem($diskless) > 0 );
    $PDL::BIGPDL = 0;
    
    # Multiply luminosities by attenuations.
    $dataSets->{$dataSetName} = $dataSets->{$luminosityDataSet}*$attenuations;
}

sub Load_Dust_Atlas {
    my $dataSet = shift;
    # Ensure that dust attenuation data is loaded.
    unless ( $dustDataLoaded == 1 ) {
	# Specify the dust file.
	my $dustFile;
	if ( exists($dataSet->{'dustAtlasFile'}) ) {
	    $dustFile = $dataSet->{'dustAtlasFile'};
	} else {
	    $dustFile = &galacticusPath()."data/dust/atlasFerrara2000/attenuations_MilkyWay_dustHeightRatio1.0.xml";
	}
	
        # Read the dust file.
	my $xml = new XML::Simple;
	my $dustData = $xml->XMLin($dustFile);

        # Process the dust data into a PDL array.

        # Get wavelengths.
	$wavelengths       = pdl @{$dustData->{'wavelengths'}->{'lambda'}};
	$wavelengthCount   = nelem($wavelengths);
	$wavelengthIndices = pdl [0..$wavelengthCount-1];
	
        # Get attenuations.
	my $diskPdlCreated = 0;
	my $spheroidPdlCreated = 0;
	foreach my $component ( keys(%{$dustData->{'components'}}) ) {
	    if ( $component eq "disk" ) {
		#print "Processing dust data for: ".$component."\n";
		my $componentStruct = $dustData->{'components'}->{$component};
		$diskInclinationsCount = $#{$componentStruct->{'inclination'}}+1;
		$diskInclinations = zeroes($diskInclinationsCount);
		$diskInclinationIndices = pdl [0..$diskInclinationsCount-1];
		for(my $iInclination=0;$iInclination<=$#{$componentStruct->{'inclination'}};++$iInclination) {
		    my $inclinationStruct = ${$dustData->{'components'}->{$component}->{'inclination'}}[$iInclination];
		    $diskInclinations->(($iInclination)) += $inclinationStruct->{'angle'};
		    #print "  Processing inclination ".$inclinationStruct->{'angle'}."\n";
		    $diskOpticalDepthsCount   = $#{$inclinationStruct->{'opticalDepth'}}+2; # Add an extra zero optical depth.
		    $diskOpticalDepths        = zeroes($diskOpticalDepthsCount);
		    $diskOpticalDepthsIndices = pdl [0..$diskOpticalDepthsCount-1];
		    $diskOpticalDepths->((0)) .= 0.0;
		    for(my $iOpticalDepth=1;$iOpticalDepth<$diskOpticalDepthsCount;++$iOpticalDepth) {
			my $opticalDepthStruct = ${$inclinationStruct->{'opticalDepth'}}[$iOpticalDepth-1];
			$diskOpticalDepths->(($iOpticalDepth)) += $opticalDepthStruct->{'tau'};
			#print "    Processing optical depth ".$opticalDepthStruct->{'tau'}."\n";
			unless ( $diskPdlCreated == 1 ) {
			    $diskAttenuations = zeroes($diskInclinationsCount,$diskOpticalDepthsCount,$wavelengthCount);
			    $diskAttenuations->(:,(0),:) .= 1.0;
			    $diskPdlCreated = 1;
			}
			for(my $iAttenuation=0;$iAttenuation<=$#{$opticalDepthStruct->{'attenuation'}};++$iAttenuation) {
			    my $attenuation = ${$opticalDepthStruct->{'attenuation'}}[$iAttenuation];
			    #print "      Got attenuation of ".$attenuation." at ".$wavelengths->index($iAttenuation)." Angstroms\n";
			    $diskAttenuations->(($iInclination),($iOpticalDepth),($iAttenuation)) += $attenuation;
			}
		    }
		}
	    }
	    if ( $component eq "bulge" ) {
		#print "Processing dust data for: ".$component."\n";
		my $componentStruct = $dustData->{'components'}->{$component};
		$spheroidSizesCount = $#{$componentStruct->{'bulgeSize'}}+1;
		$spheroidSizes = zeroes($spheroidSizesCount);
		$spheroidSizeIndices = pdl [0..$spheroidSizesCount-1];
		for(my $iSize=0;$iSize<=$#{$componentStruct->{'bulgeSize'}};++$iSize) {
		    my $sizeStruct = ${$dustData->{'components'}->{$component}->{'bulgeSize'}}[$iSize];
		    $spheroidSizes->(($iSize)) += $sizeStruct->{'size'};
		    #print "  Processing size ".$sizeStruct->{'size'}."\n";
		    $spheroidInclinationsCount = $#{$sizeStruct->{'inclination'}}+1;
		    $spheroidInclinations = zeroes($spheroidInclinationsCount);
		    $spheroidInclinationIndices = pdl [0..$spheroidInclinationsCount-1];
		    for(my $iInclination=0;$iInclination<=$#{$sizeStruct->{'inclination'}};++$iInclination) {
			my $inclinationStruct = ${$sizeStruct->{'inclination'}}[$iInclination];
			$spheroidInclinations->(($iInclination)) += $inclinationStruct->{'angle'};
			#print "  Processing inclination ".$inclinationStruct->{'angle'}."\n";
			$spheroidOpticalDepthsCount   = $#{$inclinationStruct->{'opticalDepth'}}+2; # Add an extra zero optical depth.
			$spheroidOpticalDepths        = zeroes($spheroidOpticalDepthsCount);
			$spheroidOpticalDepthsIndices = pdl [0..$spheroidOpticalDepthsCount-1];
			for(my $iOpticalDepth=1;$iOpticalDepth<$spheroidOpticalDepthsCount;++$iOpticalDepth) {
			    my $opticalDepthStruct = ${$inclinationStruct->{'opticalDepth'}}[$iOpticalDepth-1];
			    $spheroidOpticalDepths->(($iOpticalDepth)) += $opticalDepthStruct->{'tau'};
			    #print "    Processing optical depth ".$opticalDepthStruct->{'tau'}."\n";
			    unless ( $spheroidPdlCreated == 1 ) {
				$spheroidAttenuations = zeroes($spheroidSizesCount,$spheroidInclinationsCount,$spheroidOpticalDepthsCount,$wavelengthCount);
				$spheroidAttenuations->(:,:,(0),:) .= 1.0;
				$spheroidPdlCreated = 1;
			    }
			    for(my $iAttenuation=0;$iAttenuation<=$#{$opticalDepthStruct->{'attenuation'}};++$iAttenuation) {
				my $attenuation = ${$opticalDepthStruct->{'attenuation'}}[$iAttenuation];
				#print "      Got attenuation of ".$attenuation." at ".$wavelengths->index($iAttenuation)." Angstroms\n";
				$spheroidAttenuations->(($iSize),($iInclination),($iOpticalDepth),($iAttenuation)) += $attenuation;
			    }
			}
		    }
		}
	    }
	}
	$dustDataLoaded = 1;
    }
}

sub dustTableInterpolation {
    # Interpolate (with extrapolation) in dust tables,
    my $dustTable            = shift();
    my $interpolationIndices = shift();
    # Iterate over dimensions, computing interpolation/extrapolation factors.
    my $factors              = pdl zeroes(2,$interpolationIndices->dim(0),$interpolationIndices->dim(1));
    my $indexInRange         = pdl zeroes(  $interpolationIndices->dim(0),$interpolationIndices->dim(1));
    for(my $i=0;$i<$interpolationIndices->dim(0);++$i) {
	# Find allowed range of indices in tabulation.
	my $indexMinimum =                     0;
	my $indexMaximum = $dustTable->dim($i)-1;
	# Construct a set of in-range indices.
	$indexInRange->(($i),:) .= floor($interpolationIndices->(($i),:));
	my $belowRange   = which($indexInRange->(($i),:) <  $indexMinimum);
	my $aboveRange   = which($indexInRange->(($i),:) >= $indexMaximum);
	$indexInRange->(($i),$belowRange) .= $indexMinimum  
	    if ( nelem($belowRange) > 0 );
	$indexInRange->(($i),$aboveRange) .= $indexMaximum-1
	    if ( nelem($aboveRange) > 0 );
	# Compute interpolation factors.
	$factors->((1),($i),:) .= $interpolationIndices->(($i),:)-$indexInRange->(($i),:);
	$factors->((0),($i),:) .= 1.0-$factors->((1),($i),:);
    }
    # Perform the interpolation.
    my $attenuationSmall   = pdl 1.0e-30;
    my $attenuations       = pdl zeroes($interpolationIndices->dim(1))                       ;
    my $attenuationsMaxima = pdl   ones($interpolationIndices->dim(1))*log($attenuationSmall);
    if ( $interpolationIndices->dim(0) == 3 ) {
	for(my $j=0;$j<2;++$j) {
	    for(my $k=0;$k<2;++$k) {
		for(my $l=0;$l<2;++$l) {
		    # Shift the indices to use in the dust tables according to out interpolation hyper-cube.
		    my $indexInRangeShift    = $indexInRange+[$j,$k,$l];
		    # Compute the attenuation at these indices. We use the logarithmic attenuation as that is what we want to interpolate in.
		    my $attenuationTabulated = log($dustTable->indexND($indexInRangeShift)+$attenuationSmall);
		    $attenuations += 
			+$attenuationTabulated
			*$factors->(($j),(0),:)
			*$factors->(($k),(1),:)
			*$factors->(($l),(2),:);
		    # Find the maximum attenuation.
		    my $attenuationsMaximaExceeded = which($attenuationTabulated > $attenuationsMaxima);
		    $attenuationsMaxima->($attenuationsMaximaExceeded) .= 
			+$attenuationTabulated->($attenuationsMaximaExceeded)
			    if ( nelem($attenuationsMaximaExceeded) > 0 );
		}
	    }
	}
    } else {
	for(my $j=0;$j<2;++$j) {
	    for(my $k=0;$k<2;++$k) {
		for(my $l=0;$l<2;++$l) {
		    for(my $m=0;$m<2;++$m) {			
			my $indexInRangeShift    = $indexInRange+[$j,$k,$l,$m];
			my $attenuationTabulated = log($dustTable->indexND($indexInRangeShift)+$attenuationSmall);
			$attenuations += 
			    +$attenuationTabulated
			    *$factors->(($j),(0),:)
			    *$factors->(($k),(1),:)
			    *$factors->(($l),(2),:)
			    *$factors->(($m),(3),:);		    
			# Find the maximum attenuation.
			my $attenuationsMaximaExceeded = which($attenuationTabulated > $attenuationsMaxima);
			$attenuationsMaxima->($attenuationsMaximaExceeded) .= 
			    +$attenuationTabulated->($attenuationsMaximaExceeded)
			    if ( nelem($attenuationsMaximaExceeded) > 0 );
		    }
		}
	    }
	}
    }
    # Limit attenuations to be physical. Attenuations can not be negative - this is automatically handled by the fact that we
    # interpolate in the logarithm of the attenuation. They are also prevented from exceeding the maximum of 1 and the largest
    # tabulated attenuation used in their interpolation.
    my $attenuationAbove = which($attenuations > $attenuationsMaxima);
    $attenuations->flat()->($attenuationAbove) .= $attenuationsMaxima->($attenuationAbove)
	if ( nelem($attenuationAbove) > 0 );
    # Convert attenuations back from logarithmic form.
    $attenuations .= exp($attenuations);
    # Return the computed attenuations.
    return $attenuations;
}

1;<|MERGE_RESOLUTION|>--- conflicted
+++ resolved
@@ -69,25 +69,6 @@
     # Get the name of the unattenuated luminosity dataset.
     (my $luminosityDataSet = $dataSetName) =~ s/:dustAtlas(\[faceOn\])?//;
 
-<<<<<<< HEAD
-    # List of properties to read.
-    my @propertyList = ("diskAbundancesGasMetals","diskRadius","spheroidRadius",$luminosityDataSet);
-
-    # Check if a face-on magnitude is required.
-    my $faceOn;
-    if ( $dataSetName =~ m/\[faceOn\]/ ) {
-	$faceOn = 1;
-    } else {
-	$faceOn = 0;
-	push(@propertyList,"inclination");
-    }
-
-    # Get the datasets needed for our calculation.
-    &Galacticus::HDF5::Get_Dataset($dataSet,\@propertyList);
-    my $dataSets = $dataSet->{'dataSets'};
-
-=======
->>>>>>> 7eb5bf58
     # Load the dust atlas data.
     &Load_Dust_Atlas($dataSet);
 
