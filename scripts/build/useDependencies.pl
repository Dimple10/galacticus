--- conflicted
+++ resolved
@@ -51,22 +51,6 @@
     );
 # Parse the Makefile to find preprocessor macros that are set.
 my @preprocessorDirectives;
-<<<<<<< HEAD
-my @conditionsStack;
-open(my $makefile,"Makefile");
-while ( my $line = <$makefile> ) {
-    # Build a stack of true/false values indicating whether the current line is active or not based on pre-processor arguments.
-    push(@conditionsStack,exists($ENV{$1}))
-	if ( $line =~ m/^ifdef ([A-Z]+)/ );
-    push(@conditionsStack,1)
-	if ( $line =~ m/^ifeq /          );
-    pop (@conditionsStack  )
-	if ( $line =~ m/^endif/          );
-    # If this line sets compiler flags, and no false entries exist in the preprocessor conditions stack, extract all preprocessor
-    # directives from the line.
-    push(@preprocessorDirectives,map {$_ =~ m/\-D([0-9A-Z]+)/ ? $1 : ()} split(" ",$line))
-	if ( $line =~ m/^\s*FCFLAGS\s*\+??=/ && ! grep {! $_} @conditionsStack );
-=======
 my @makefiles = ( "Makefile", glob($ENV{'BUILDPATH'}."/Makefile*") );
 foreach my $makefileName ( @makefiles ) { 
     my @conditionsStack = ( 1 );;
@@ -82,10 +66,9 @@
 	# If this line sets compiler flags, and no false entries exist in the preprocessor conditions stack, extract all preprocessor
 	# directives from the line.    
 	push(@preprocessorDirectives,map {$_ =~ m/\-D([0-9A-Z]+)/ ? $1 : ()} split(" ",$line))
-		if ( ! grep {! $_} @conditionsStack && $line =~ m/^\s*FCFLAGS\s*\+??=/ );
+		if ( $line =~ m/^\s*FCFLAGS\s*\+??=/ && ! grep {! $_} @conditionsStack );
     }
     close($makefile);
->>>>>>> c94146ff
 }
 
 # Extract any preprocessor directives specified via the GALACTICUS_FCFLAGS environment variable.
