--- conflicted
+++ resolved
@@ -205,17 +205,6 @@
 	system("mv ".$sourcedir."/".$ENV{'BUILDPATH'}."/".$directive.".xml.tmp ".$sourcedir."/".$ENV{'BUILDPATH'}."/".$directive.".xml");
     }
 }
-<<<<<<< HEAD
-
-# Include explicit dependencies for Makefile_Use_Deps to ensure that module dependencies get rebuilt
-# after these directive include files are constructed.
-print makefileHndl $ENV{'BUILDPATH'}."/Makefile_Use_Deps:";
-foreach my $directive ( keys(%includeDirectives) ) {
-    (my $fileName = ${$includeDirectives{$directive}}{'fileName'}) =~ s/\.inc$/\.Inc/;
-    print makefileHndl " ".$fileName;
-}
-print makefileHndl "\n\n";
-=======
 # Add additional dependencies for object files of source files that contain functionClass directives. These source files get other
 # source files incorporated into them via the source tree preprocessor.
 foreach my $xmlTag ( keys(%{$otherDirectives}) ) {
@@ -225,10 +214,19 @@
 	    push(@fileNames,$fileName);
 	}
 	(my $objectFileName = $functionClasses{$xmlTag}) =~ s/\.F90/.o/;
-	print makefileHndl "work/build/".$objectFileName.": ".join(" ",@fileNames)."\n\n";
-    }
-}
->>>>>>> 6b513fbd
+	print makefileHndl $ENV{'BUILDPATH'}."/".$objectFileName.": ".join(" ",@fileNames)."\n\n";
+
+# Include explicit dependencies for Makefile_Use_Deps to ensure that module dependencies get rebuilt
+# after these directive include files are constructed.
+print makefileHndl $ENV{'BUILDPATH'}."/Makefile_Use_Deps:";
+foreach my $directive ( keys(%includeDirectives) ) {
+    (my $fileName = ${$includeDirectives{$directive}}{'fileName'}) =~ s/\.inc$/\.Inc/;
+    print makefileHndl " ".$fileName;
+}
+print makefileHndl "\n\n";
+
+    }
+}
 
 # Include a rule for including Makefile_Component_Includes. This has to go here since Makefile_Component_Includes depends on
 # objects.nodes.components.Inc for which Makefile_Directive contains the build rule.
