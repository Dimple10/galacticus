--- conflicted
+++ resolved
@@ -56,8 +56,7 @@
     if ( $fitXML =~ m/<constraint>/ ) {
 	my $fitData = $xml->XMLin($fitXML);
 	$fitData->{'weight'} = $analysis->{'weight'};
-<<<<<<< HEAD
-	${$fitsData->{'galacticusFit'}}[++$#{$fitsData->{'galacticusFit'}}] = $fitData;
+	push(@{$fitsData->{'galacticusFit'}},$fitData);
 	if      ( exists($fitData->{'chiSquared'  }) ) {
 	    $chiSquaredNet       +=      $fitData->{'chiSquared'      }*$fitData->{'weight'};
 	    $degreesOfFreedomNet +=      $fitData->{'degreesOfFreedom'}*$fitData->{'weight'};
@@ -65,11 +64,6 @@
 	    $chiSquaredNet       += -2.0*$fitData->{'logLikelihood'   }*$fitData->{'weight'};
 	    $degreesOfFreedomNet +=  1.0                               *$fitData->{'weight'};;    
 	}
-=======
-	push(@{$fitsData->{'galacticusFit'}},$fitData);
-	$chiSquaredNet += $fitData->{'chiSquared'}*$fitData->{'weight'};
-	$degreesOfFreedomNet += $fitData->{'degreesOfFreedom'}*$fitData->{'weight'};
->>>>>>> 6ae95971
     }
 }
 
@@ -78,15 +72,9 @@
 my $fitData;
 $fitData->{'chiSquared'       } = $chiSquaredNet;
 $fitData->{'reducedChiSquared'} = $reducedChiSquaredNet;
-<<<<<<< HEAD
 $fitData->{'degreesOfFreedom' } = $degreesOfFreedomNet;
 $fitData->{'name'             } = "net";
-${$fitsData->{'galacticusFit'}}[++$#{$fitsData->{'galacticusFit'}}] = $fitData;
-=======
-$fitData->{'degreesOfFreedom'} = $degreesOfFreedomNet;
-$fitData->{'name'} = "net";
 push(@{$fitsData->{'galacticusFit'}},$fitData);
->>>>>>> 6ae95971
 
 # Output the accumulated results.
 my $xmlOutput = new XML::Simple (NoAttr=>1, RootName=>"galacticusFits");
