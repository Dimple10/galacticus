--- conflicted
+++ resolved
@@ -71,50 +71,6 @@
 		$data->{$dataset->{'name'}} = $analysisGroup->dataset($analysisDatasetName)->get();
 	    }
 	}
-<<<<<<< HEAD
-	# Determine non-zero entries.
-	my $nonZero       = which( $data->{'yDataset'      } != 0.0)                                      ;
-	my $nonZeroTarget = which(                                      $data->{'yDatasetTarget'} != 0.0) ;
-	my $nonZeroBoth   = which(($data->{'yDataset'      } != 0.0) | ($data->{'yDatasetTarget'} != 0.0));
-	# Determine plot ranges.
-	my $yErrorLower      ;
-	my $yErrorUpper      ;
-	my $yErrorLowerTarget;
-	my $yErrorUpperTarget;
-	if ( exists($data->{'yErrorLower'      }) ) {
-	    $yErrorLower       = $data->{'yErrorLower'      }                       ;
-	}
-	if ( exists($data->{'yErrorUpper'      }) ) {
-	    $yErrorUpper       = $data->{'yErrorUpper'      }                       ;
-	}
-	if ( exists($data->{'yCovariance'      }) ) {
-	    $yErrorUpper       = $data->{'yCovariance'      }->diagonal(0,1)->sqrt();
-	    $yErrorLower       = $data->{'yCovariance'      }->diagonal(0,1)->sqrt();
-	}
-	if ( exists($data->{'yErrorLowerTarget'}) ) {
-	    $yErrorLowerTarget = $data->{'yErrorLowerTarget'}                       ;
-	}
-	if ( exists($data->{'yErrorUpperTarget'}) ) {
-	    $yErrorUpperTarget = $data->{'yErrorUpperTarget'}                       ;
-	}
-	if ( exists($data->{'yCovarianceTarget'}) ) {
-	    $yErrorUpperTarget = $data->{'yCovarianceTarget'}->diagonal(0,1)->sqrt();
-	    $yErrorLowerTarget = $data->{'yCovarianceTarget'}->diagonal(0,1)->sqrt();
-	}
-	my $yLower       = $data->{'yDataset'      }->copy();
-	my $yUpper       = $data->{'yDataset'      }->copy();
-	my $yLowerTarget = $data->{'yDatasetTarget'}->copy();
-	my $yUpperTarget = $data->{'yDatasetTarget'}->copy();
-	$yLower       -= $yErrorLower       if ( defined($yErrorLower      ) );
-	$yUpper       += $yErrorUpper       if ( defined($yErrorUpper      ) );
-	$yLowerTarget -= $yErrorLowerTarget if ( defined($yErrorLowerTarget) );
-	$yUpperTarget += $yErrorUpperTarget if ( defined($yErrorUpperTarget) );
-	if ( $attributes->{'yAxisIsLog'} ) {
-	    my $negativeY                      = which($yLower       <= 0.0);
-	    my $negativeYTarget                = which($yLowerTarget <= 0.0);
-	    $yLower      ->($negativeY      ) .= $data->{'yDataset'      }->($negativeY      );
-	    $yLowerTarget->($negativeYTarget) .= $data->{'yDatasetTarget'}->($negativeYTarget);
-=======
 	&function1DPlot($data,$attributes,$analysisName);
     } elsif ( $attributes->{'type'} eq "function1DSequence" ) {
     	# Sequence of simple 1D functions - will be shown as multiple x-y scatter plot.
@@ -134,7 +90,6 @@
 	foreach my $attribute ( @datasetNames ) {
 	    die("Error: attribute '".$attribute->{'name'}."' is missing from analysis '".$analysisName."' but is required.")
 		unless ( ! $attribute->{'required'} || grep {$_ eq $attribute->{'name'}} keys(%{$attributes}) );
->>>>>>> b64b9cb5
 	}
 	# Read the datasets.
 	my $data;
@@ -159,34 +114,6 @@
 	    }
 	    &function1DPlot($dataSequence,$attributes,$analysisName.":".$i);
 	}
-<<<<<<< HEAD
-	# Determine a suitable pointsize.
-	my $pointSize = "1.0";
-	$pointSize = 0.25
-	    if ( nelem($data->{'xDataset'}) > 100 );
-	# Construct a plot.
-	my $plot;
-	my $gnuPlot;
-	my $plotFileTeX = $options{'outputDirectory'}."/".$analysisName.".tex";
-	open($gnuPlot,"|gnuplot 1>/dev/null 2>&1");
-	print $gnuPlot "set terminal cairolatex pdf standalone color lw 2 size 4in,4in\n";
-	print $gnuPlot "set output '".$plotFileTeX."'\n";
-	print $gnuPlot "set title offset 0,-0.8 '\\tiny ".$attributes->{'description'}."'\n"
-	    if ( exists($attributes->{'description'}) );
-	print $gnuPlot "set xlabel '".$attributes->{'xAxisLabel'}."'\n";
-	print $gnuPlot "set ylabel '".$attributes->{'yAxisLabel'}."'\n";
-	print $gnuPlot "set lmargin screen 0.15\n";
-	print $gnuPlot "set rmargin screen 0.95\n";
-	print $gnuPlot "set bmargin screen 0.20\n";
-	print $gnuPlot "set tmargin screen 0.95\n";
-	print $gnuPlot "set key spacing 1.1\n";
-	print $gnuPlot "set key bmargin box\n";
-	foreach my $axis ( 'x', 'y' ) {
-	    if ( $attributes->{$axis.'AxisIsLog'} ) {
-		print $gnuPlot "set logscale ".$axis."\n";
-		print $gnuPlot "set m".$axis."tics 10\n";
-		print $gnuPlot "set format ".$axis." '\$10^{\%L}\$'\n";
-=======
     }
 }
 
@@ -277,7 +204,6 @@
 		$yMinimum = 10.0** int($yMinimumLog)   ;
 	    } else {
 		$yMaximum = 10.0**(int($yMaximumLog)+1);
->>>>>>> b64b9cb5
 	    }
 	}		
     } else {
@@ -314,55 +240,6 @@
 	    print $gnuPlot "set m".$axis."tics 10\n";
 	    print $gnuPlot "set format ".$axis." '\$10^{\%L}\$'\n";
 	}
-<<<<<<< HEAD
-	print $gnuPlot "set xrange [".$xMinimum.":".$xMaximum."]\n";
-	print $gnuPlot "set yrange [".$yMinimum.":".$yMaximum."]\n";
-	print $gnuPlot "set pointsize ".$pointSize."\n";
-	(my $targetLabel = $attributes->{'targetLabel'}) =~ s/&/\\&/g;
-	my %plotOptionsTarget =
-	    (
-	     style      => "point",
-	     symbol     => [6,7],
-	     weight     => [2,1],
-	     color      => $GnuPlot::PrettyPlots::colorPairs{'cornflowerBlue'},
-	     title      => "\\\\footnotesize ".$targetLabel
-	    );
-	$plotOptionsTarget{'errorDown'} = $yErrorLowerTarget
-	    if ( defined($yErrorLowerTarget) );
-	$plotOptionsTarget{'errorUp'  } = $yErrorUpperTarget
-	    if ( defined($yErrorUpperTarget) );
-	&GnuPlot::PrettyPlots::Prepare_Dataset(
-		\$plot,
-		$data->{'xDataset'      }->($nonZeroTarget),
-		$data->{'yDatasetTarget'}->($nonZeroTarget),
-		%plotOptionsTarget
-	    );
-	my %plotOptions =
-	    (
-	    style      => "point",
-	    symbol     => [6,7],
-	    weight     => [2,1],
-	    color      => $GnuPlot::PrettyPlots::colorPairs{'redYellow'},
-	    title      => "\\\\footnotesize Galacticus"
-	    );
-	$plotOptions{'errorDown'} = $yErrorLower
-	    if ( defined($yErrorLower) );
-	$plotOptions{'errorUp'  } = $yErrorUpper
-	    if ( defined($yErrorUpper) );
-	&GnuPlot::PrettyPlots::Prepare_Dataset(
-		\$plot,
-		$data->{'xDataset'}->($nonZero),
-		$data->{'yDataset'}->($nonZero),
-		%plotOptions
-	    );
-	&GnuPlot::PrettyPlots::Plot_Datasets($gnuPlot,\$plot);
-	close($gnuPlot);
-	&GnuPlot::LaTeX::GnuPlot2PDF($plotFileTeX);
-    }
-}
-
-exit 0;
-=======
     }
     print $gnuPlot "set xrange [".$xMinimum.":".$xMaximum."]\n";
     print $gnuPlot "set yrange [".$yMinimum.":".$yMaximum."]\n";
@@ -407,5 +284,4 @@
     &GnuPlot::PrettyPlots::Plot_Datasets($gnuPlot,\$plot);
     close($gnuPlot);
     &GnuPlot::LaTeX::GnuPlot2PDF($plotFileTeX);
-}
->>>>>>> b64b9cb5
+}