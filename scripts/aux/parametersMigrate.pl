#!/usr/bin/env perl
use strict;
use warnings;
use Cwd;
use lib $ENV{'GALACTICUS_EXEC_PATH'}."/perl";
use Scalar::Util 'reftype';
use XML::LibXML qw(:libxml);
use XML::LibXML::PrettyPrint;
use XML::Simple;
use Data::Dumper;
use Galacticus::Options;
use List::ExtraUtils;
use System::Redirect;
use DateTime;

# Update a Galacticus parameter file from its last modified revision to the current revision.
# Andrew Benson (13-September-2014)

# Get arguments.
die("Usage: parametersMigrate.pl <inputFile> <outputFile> [options]")
    unless ( scalar(@ARGV) >= 2 );
my $inputFileName  = $ARGV[0];
my $outputFileName = $ARGV[1];
my %options =
    (
     validate            => "yes",
     prettyify           => "no" ,
     outputFormatVersion => 2
    );
# Parse options.
my %optionsDefined = &Galacticus::Options::Parse_Options(\@ARGV,\%options);

# Parse the input file.
my $parser     = XML::LibXML->new();
my $input      = $parser->parse_file($inputFileName);
my $root;
my @parameterSets;
if ( $input->findnodes('parameters') ) {
    @parameterSets = $input->findnodes('parameters');
    $root          = $parameterSets[0];
} elsif ( $input->findnodes('parameterGrid') ) {
    my $parameterGrid = $input->findnodes('parameterGrid')->[0];
    $root             = $parameterGrid;
    if ( $parameterGrid->findnodes('parameters') ) {
	@parameterSets = $parameterGrid->findnodes('parameters');
    } else {
	die('can not find parameters')
    }
} else {
    die('can not find parameters')
}

# Find the ancestry of the given file. We find the hash at which is was last modified, the current HEAD hash, and then find the
# ancestry between them. We will then check each hash in the ancestry for parameter migrations.
## Check if the file is under version control.
&System::Redirect::tofile("git ls-files --error-unmatch ".$inputFileName,"/dev/null");
my $isInGit = $? == 0;
## Determine ancestry.
## Find the current hash.
my $hashHead;
{
    open(my $git,"git rev-parse HEAD|");
    $hashHead = <$git>;
    chomp($hashHead);
}
## Find last modified hash.
my $hashLastModified;
if ( exists($options{'lastModifiedRevision'}) ) {
    $hashLastModified = $options{'lastModifiedRevision'};
} elsif ( $isInGit ) {
    # File is in git index, use git to determine the last revision at which it was modified.
    ## Find the hash at which the file was last modified.
    {
	open(my $git,"git log -n 1 --pretty=format:\%H -- ".$inputFileName."|");
	$hashLastModified = <$git>;
	chomp($hashLastModified);
    }
} else {
    # Look for a last modification hash.
    my $elementLastModified = $root->findnodes('lastModified')->[0];
    if ( defined($elementLastModified) ) {
	# A last modified element exists, extract the hash, and update.
	$hashLastModified = $elementLastModified->getAttribute('revision');
   } else {
	# No last modified element exists. Set the last modified hash that immediately prior to the earliest one that this script
	# is aware of, and add a last modified element.
	$hashLastModified           = "6eab8997cd73cb0a474228ade542d133890ad138^";
	my $elementLastModifiedNode = $input->createElement("lastModified");
	my $newBreak                = $input->createTextNode("\n  "   );
	$root->insertBefore($elementLastModifiedNode,$root->firstChild());
	$root->insertBefore($newBreak               ,$root->firstChild());
    }
}
## Update the last modified metadata.
my $elementLastModified = $root->findnodes('lastModified')->[0];
$elementLastModified->setAttribute('revision',$hashHead);
$elementLastModified->setAttribute('time'    ,DateTime->now());

## Find the ancestry.
my @ancestry;
{
    open(my $git,"git rev-list --ancestry-path ".$hashLastModified."..".$hashHead."|");
    while ( my $hash = <$git> ) {
	chomp($hash);
	push(@ancestry,$hash);
    }
}

<<<<<<< HEAD
# Define translations.
## These enumerate the parameter changes that occurred at each revision hash.
## Matching is done via XPath specifications.
my %translations =
    (
     "0ab22d1b3959fc9242ee6314f3e199cd99600406" => {
     	 names => {
     	     "/parameters/diskMassDistribution[\@value]"                                                          => "componentDisk--massDistributionDisk"                            ,
	     "/parameters/spheroidMassDistribution[\@value]"                                                      => "componentSpheroid--massDistributionSpheroid"                    ,
     	 }
     },
     "6eab8997cd73cb0a474228ade542d133890ad138" => {
     	 names => {
     	     "/parameters/bondiHoyleAccretionEnhancementSpheroid[\@value]"                                        => "componentBlackHole--bondiHoyleAccretionEnhancementSpheroid"     ,
     	     "/parameters/bondiHoyleAccretionEnhancementHotHalo[\@value]"                                         => "componentBlackHole--bondiHoyleAccretionEnhancementHotHalo"      ,
     	     "/parameters/bondiHoyleAccretionHotModeOnly[\@value]"                                                => "componentBlackHole--bondiHoyleAccretionHotModeOnly"             ,
     	     "/parameters/bondiHoyleAccretionTemperatureSpheroid[\@value]"                                        => "componentBlackHole--bondiHoyleAccretionTemperatureSpheroid"     ,
     	     "/parameters/blackHoleSeedMass[\@value]"                                                             => "componentBlackHole--massSeed"                                   ,
             "/parameters/tripleBlackHoleInteraction[\@value]"                                                    => "componentBlackHole--tripleInteraction"                          ,
     	     "/parameters/blackHoleToSpheroidStellarGrowthRatio[\@value]"                                         => "componentBlackHole--growthRatioToStellarSpheroid"               ,
     	     "/parameters/blackHoleHeatsHotHalo[\@value]"                                                         => "componentBlackHole--heatsHotHalo"                               ,
     	     "/parameters/blackHoleHeatingEfficiency[\@value]"                                                    => "componentBlackHole--efficiencyHeating"                          ,
     	     "/parameters/blackHoleRadioModeFeedbackEfficiency[\@value]"                                          => "componentBlackHole--efficiencyRadioMode"                        ,
     	     "/parameters/blackHoleWindEfficiency[\@value]"                                                       => "componentBlackHole--efficiencyWind"                             ,
     	     "/parameters/blackHoleWindEfficiencyScalesWithRadiativeEfficiency[\@value]"                          => "componentBlackHole--efficiencyWindScalesWithEfficiencyRadiative",
     	     "/parameters/blackHoleOutputAccretion[\@value]"                                                      => "componentBlackHole--outputAccretion"                            ,
     	     "/parameters/blackHoleOutputData[\@value]"                                                           => "componentBlackHole--outputData"                                 ,
     	     "/parameters/blackHoleOutputMergers[\@value]"                                                        => "componentBlackHole--outputMergers"                              ,
     	     "/parameters/spheroidEnergeticOutflowMassRate[\@value]"                                              => "componentSpheroid--efficiencyEnergeticOutflow"                  ,
     	     "/parameters/spheroidMetallicityTolerance[\@value]"                                                  => "componentSpheroid--toleranceRelativeMetallicity"                ,
     	     "/parameters/spheroidMassToleranceAbsolute[\@value]"                                                 => "componentSpheroid--toleranceAbsoluteMass"                       ,
     	     "/parameters/spheroidLuminositiesStellarInactive[\@value]"                                           => "componentSpheroid--inactiveLuminositiesStellar"                 ,
     	     "/parameters/spheroidAngularMomentumAtScaleRadius[\@value]"                                          => "componentSpheroid--ratioAngularMomentumScaleRadius"             ,
     	     "/parameters/spheroidVerySimpleMassScaleAbsolute[\@value]"                                           => "componentSpheroid--scaleAbsoluteMass"                           ,
     	     "/parameters/diskMassToleranceAbsolute[\@value]"                                                     => "componentDisk--toleranceAbsoluteMass"                           ,
     	     "/parameters/diskMetallicityTolerance[\@value]"                                                      => "componentDisk--toleranceRelativeMetallicity"                    ,
     	     "/parameters/diskStructureSolverRadius[\@value]"                                                     => "componentDisk--radiusStructureSolver"                           ,
     	     "/parameters/diskRadiusSolverCole2000Method[\@value]"                                                => "componentDisk--structureSolverUseCole2000Method"                ,
     	     "/parameters/diskLuminositiesStellarInactive[\@value]"                                               => "componentDisk--inactiveLuminositiesStellar"                     ,
     	     "/parameters/diskVerySimpleMassScaleAbsolute[\@value]"                                               => "componentDisk--scaleAbsoluteMass"                               ,
     	     "/parameters/diskVerySimpleTrackAbundances[\@value]"                                                 => "componentDisk--trackAbundances"                                 ,
     	     "/parameters/diskVerySimpleTrackLuminosities[\@value]"                                               => "componentDisk--trackLuminosities"                               ,
     	     "/parameters/diskVerySimpleUseAnalyticSolver[\@value]"                                               => "componentDisk--useAnalyticSolver"                               ,
     	     "/parameters/diskVerySimpleAnalyticSolverPruneMassGas[\@value]"                                      => "componentDisk--pruneMassGas"                                    ,
     	     "/parameters/diskVerySimpleAnalyticSolverPruneMassStars[\@value]"                                    => "componentDisk--pruneMassStars"                                  ,
     	     "/parameters/hotHaloOutflowToColdMode[\@value]"                                                      => "componentHotHalo--outflowToColdMode"                            ,
     	     "/parameters/hotHaloVerySimpleDelayedMassScaleRelative[\@value]"                                     => "componentHotHalo--scaleRelativeMass"                            ,
     	     "/parameters/starveSatellites[\@value]"                                                              => "componentHotHalo--starveSatellites"                             ,
     	     "/parameters/starveSatellitesOutflowed[\@value]"                                                     => "componentHotHalo--starveSatellitesOutflowed"                    ,
     	     "/parameters/hotHaloTrackStrippedGas[\@value]"                                                       => "componentHotHalo--trackStrippedGas"                             ,
     	     "/parameters/hotHaloOutflowReturnOnFormation[\@value]"                                               => "componentHotHalo--outflowReturnOnFormation"                     ,
     	     "/parameters/hotHaloAngularMomentumAlwaysGrows[\@value]"                                             => "componentHotHalo--angularMomentumAlwaysGrows"                   ,
     	     "/parameters/hotHaloCoolingFromNode[\@value]"                                                        => "componentHotHalo--coolingFromNode"                              ,
     	     "/parameters/hotHaloOutflowStrippingEfficiency[\@value]"                                             => "componentHotHalo--efficiencyStrippingOutflow"                   ,
     	     "/parameters/hotHaloExpulsionRateMaximum[\@value]"                                                   => "componentHotHalo--rateMaximumExpulsion"                         ,
     	     "/parameters/hotHaloAngularMomentumLossFraction[\@value]"                                            => "componentHotHalo--fractionLossAngularMomentum"                  ,
     	     "/parameters/hotHaloNodeMergerLimitBaryonFraction[\@value]"                                          => "componentHotHalo--fractionBaryonLimitInNodeMerger"              ,
     	     "/parameters/satelliteBoundMassIsInactive[\@value]"                                                  => "componentSatellite--inactiveBoundMass"                          ,
     	     "/parameters/satelliteBoundMassInitializeType[\@value]"                                              => "componentSatellite--initializationTypeMassBound"                ,
     	     "/parameters/satelliteMaximumRadiusOverVirialRadius[\@value]"                                        => "componentSatellite--radiusMaximumOverRadiusVirial"              ,
     	     "/parameters/satelliteDensityContrast[\@value]"                                                      => "componentSatellite--densityContrastMassBound"                   ,
      	 },
     	 values => {
     	     "/parameters/spheroidVerySimpleTrackAbundances[\@value]"                                             => {"false" => {}, "true" => {}}                                    ,
     	     "/parameters/spheroidVerySimpleTrackLuminosities[\@value]"                                           => {"false" => {}, "true" => {}}                                    ,
     	 }
     },
     "fc8f417cd8ccf5f80b4d3606779790caeda489cb" => {
	 names => {
	     "//nodeOperator[\@value='satelliteDestructionMassThreshold']/massDestruction[\@value]"               => "massDestructionAbsolute"                                        ,
	     "//nodeOperator[\@value='satelliteDestructionMassThreshold']/massDestructionFractional[\@value]"     => "massDestructionMassInfallFraction"                              ,
	 }
     },
     "50628ba20834080556274c4afc11bdf794a3e8b3" => {
	 names => {
	     "//transferFunction[\@value='axionCAMB']/axionCambCountPerDecade[\@value]"                           => "countPerDecade"                                                 ,
	 }
     },
     "f27a00e1de9bb8e77359c754fae445ea8788513c" => {
     	 values => {
     	     "//nodePropertyExtractor[\@value]"                                                                   => {"descendents"    => "descendants"   }
	 }
     },
     "ba10db0db7b0828b7e55bea0d2dd5113503fa971" => {
	 values => {
	     "//galacticFilter[\@value]"                                                                          => {"descendentNode" => "descendantNode"}                           ,
	     "//nodePropertyExtractor[\@value]"                                                                   => {"descendentNode" => "descendantNode"}
	 }
     },
     "beab8e9234f4f7e986ec2d90b85bf4ec7dd8580b" => {
	 values => {
	     "//nodePropertyExtractor[\@value]"                                                                   => {"radiusHalfMass" => "radiusHalfMassStellar"}
	 }
     },
     "7030a7dab187c4e0aa5112681b3273647595bbde" => {
	 specials => [
	     \&radiationFieldIntergalacticBackgroundCMB
	     ]
     },
     "e2cfe28923c9be574d334dd2f6dbe8b2e086a926" => {
     	 values => {
     	     "//starFormationRateSurfaceDensityDisks[\@value='blitz2006']/assumeMonotonicSurfaceDensity[\@value]" => {"false" => {}, "true" => {}}                                    ,
     	     "//starFormationRateSurfaceDensityDisks[\@value='blitz2006']/assumeExponentialDisk[\@value]"         => {"false" => {}, "true" => {}}                                    ,
	 }
     },
     "e77271d6b878035b124c22fed8169ec844a72316" => {
     	 values => {
     	     "//galacticStructure[\@value]"                                                                       => {"standard" => {}}
	 }
     },
    );
     
# Define known defaults.
my %knownDefaults =
    (
     "componentBlackHole"             => "standard"        ,
     "componentDisk"                  => "standard"        ,
     "componentHotHalo"               => "standard"        ,
     "componentSpheroid"              => "standard"        ,
     "cosmologyParameters"            => "simple"          ,
     "mergerTreeBuilder"              => "cole2000"        ,
     "cosmologicalMassVariance"       => "filteredPower"   ,
     "cosmologyParameters"            => "simple"          ,
     "darkMatterProfileConcentration" => "gao2008"         ,
     "powerSpectrumPrimordial"        => "powerLaw"        ,
     "haloMassFunction"               => "tinker2008"      ,
     "satelliteMergingTimescales"     => "jiang2008"       ,
     "starFormationHistory"           => "metallicitySplit"
  );
=======
# Read migration rules.
my $xml        = new XML::Simple();
my $migrations = $xml->XMLin("scripts/aux/migrations.xml");
>>>>>>> 4df7c0ea

# Write starting message.
print "Translating file: ".$inputFileName."\n";

# Iterate over parameter sets.
foreach my $parameters ( @parameterSets ) {
    &Migrate($parameters,1,$inputFileName);
}

# Output the resulting file.
my $pp = XML::LibXML::PrettyPrint->new(indent_string => "  ");
$pp->pretty_print($input)
    if ( $options{'prettyify'} eq "yes" );
my $serialized = $input->toString();
$serialized =~ s/><!\-\-/>\n\n  <!\-\-/gm;
$serialized =~ s/></>\n\n  </gm;
open(my $outputFile,">",$outputFileName);
print $outputFile $serialized;
close($outputFile);

exit;

sub Migrate {
    my $parameters    = shift();
    my $rootLevel     = shift();
    my $inputFileName = shift();

    # Determine output format version.
    $options{'outputFormatVersion'} = 2
	unless ( exists($options{'outputFormatVersion'}) );
    
    # Check for a format version element.
    my $formatVersion = $parameters->findnodes('formatVersion')->[0];
    if ( defined($formatVersion) ) {
	$formatVersion->firstChild()->setData($options{'outputFormatVersion'});
    } elsif ( $rootLevel ) {
	my $formatVersionNode = $input->createElement ("formatVersion"                );
	my $newFormatVersion  = $input->createTextNode($options{'outputFormatVersion'});
	my $newBreak          = $input->createTextNode("\n  "                         );
	$formatVersionNode->addChild($newFormatVersion);
	$parameters->insertBefore($formatVersionNode,$parameters->firstChild());
	$parameters->insertBefore($newBreak         ,$parameters->firstChild());
    }

    # Validate the parameter file.
    if ( $options{'validate'} eq "yes" ) {
	system($ENV{'GALACTICUS_EXEC_PATH'}."/scripts/aux/validateParameters.pl ".$inputFileName);
	die('input file "'.$inputFileName.'"is not a valid Galacticus parameter file')
	    unless ( $? == 0 );
    }
    
    # Iterate over the revision ancestry.
    foreach my $hashAncestor ( reverse(@ancestry) ) {
	my @matchedMigrations = grep {$_->{'commit'} eq $hashAncestor} &List::ExtraUtils::as_array($migrations->{'migration'});
	next
	    unless ( scalar(@matchedMigrations) == 1 );
	my $migration = $matchedMigrations[0];
	# Report.
	print "Updating to revision ".$hashAncestor."\n";

	# Iterate over translation.
	foreach my $translation ( &List::ExtraUtils::as_array($migration->{'translation'}) ) {
	    
	    # Handle special cases.
	    if ( exists($translation->{'function'}) ) {
		&{\&{$translation->{'function'}}}($input,$parameters);
	    }
	    
	    # Handle removals.
	    if ( exists($translation->{'remove'}) ) {
		foreach my $parameter ( $parameters->findnodes($translation->{'xpath'})->get_nodelist() ) {
		    print "   remove parameter: ".$parameter->nodeName()."\n";
		    $parameter->parentNode->removeChild($parameter);
		}
	    }
	
	    # Translate names.
	    if ( exists($translation->{'name'}) ) {
		foreach my $parameter ( $parameters->findnodes($translation->{'xpath'})->get_nodelist() ) {
		    print "   translate parameter name: ".$parameter->nodeName()." --> ".$translation->{'name'}->{'new'}."\n";
		    my $leafName = $translation->{'name'}->{'new'};
		    my $valueTo;
		    unless ( $translation->{'name'}->{'new'} =~ m/\-\-/ ) {
			if ( $leafName =~ m/(.*)\.(.*)\./ ) {
			    $valueTo    = $2;
			}
		    }
		    $parameter->setNodeName($leafName);
		    $parameter->setAttribute('value',$valueTo)
			if ( $valueTo );
		}
	    }
	
	    # Translate values.
	    if ( exists($translation->{'value'}) ) {
		foreach my $parameter ( $parameters->findnodes($translation->{'xpath'})->get_nodelist() ) {
		    my @allValues;
		    if ( $parameter->exists('value') ) {
			@allValues = $parameter->findnodes('value');
		    } else {
			@allValues = $parameter;
		    }
		    foreach my $value ( @allValues ) {
			# Split values.
			my $valuesText;
			if ( $value->isSameNode($parameter) ) {
			    $valuesText = $value->getAttribute('value');
			} else {
			    $valuesText = $value->firstChild()->textContent();
			}
			$valuesText =~ s/^\s*//;
			$valuesText =~ s/\s*$//;
			my @values = split(/\s+/,$valuesText);
			foreach my $thisValue ( @values ) {
			    if ( $thisValue eq $translation->{'value'}->{'old'} ) {
				print "   translate parameter value: ".$translation->{'xpath'}."\n";
				print "                                 ".$thisValue." --> ".$translation->{'value'}->{'new'}."\n";
				$thisValue = $translation->{'value'}->{'new'};
			    }
			}
			# Update the values in the parameter.
			if ( $value->isSameNode($parameter) ) {
			    $value->setAttribute('value',join(" ",@values));
			} else {
			    $value->firstChild()->setData(join(" ",@values));
			}
		    }
		}
	    }
	}
    }
	
    # Put subparameters into their host parameter.
    for my $parameter ( $parameters->getChildrenByTagName("*") ) {
	if ( $parameter->nodeName() =~ m/(.+)\-\-(.+)/ ) {
	    my $hostName = $1;
	    my $subName  = $2;
	    (my $hostNameTrimmed = $hostName) =~ s/\..+\.//;
	    $parameters->removeChild($parameter->nextSibling());
	    my $sibling = $parameter->nextSibling();
	    my $hostFound;
	    $parameter->setNodeName($subName);
	    for my $hostParameter ( $parameters->getChildrenByTagName("*") ) {
		if ( $hostParameter->nodeName() eq $hostNameTrimmed ) {
		    my $hostChildren = $hostParameter->getChildrenByTagName("*");
		    $hostParameter->addChild($input     ->createTextNode("\n"      ))
			if ( $hostChildren->size() == 0 );
		    $hostParameter->addChild($input     ->createTextNode("  "      ));
		    $hostParameter->addChild($parameters->removeChild   ($parameter));
		    $hostParameter->addChild($input     ->createTextNode("\n  "    ));
		    $hostFound = 1;
		}
	    }
	    unless ( $hostFound ) {
		# Create the new node.
		(my $hostLeafName = $hostName) =~ s/\..+\.//;
		my $defaultValue;
		if ( $hostName =~ m/\..+\./ ) {
		    ($defaultValue = $hostName) =~ s/.*\.(.+)\./$1/;
		} else {
		    my @defaults = grep {$_->{'parameter'} eq $hostLeafName} @{$migrations->{'default'}};
		    die('parametersMigrate.pl: attempting to insert a "'.$hostLeafName.'" element, but no default value is known')
		    	unless ( scalar(@defaults) == 1 );
		    $defaultValue = $defaults[0]->{'value'};
		}
		my $parameterNode = $input->createElement($hostLeafName);
		$parameterNode->setAttribute('value',$defaultValue);
		$parameterNode->addChild($input     ->createTextNode("\n    "  ));
		$parameterNode->addChild($parameters->removeChild   ($parameter));
		$parameterNode->addChild($input     ->createTextNode("\n  "    ));
		if ( defined($sibling) ) {
		    $parameters->insertBefore($parameterNode,$sibling);
		} else {
		    $parameters->insertBefore($parameterNode,undef());
		}
	    }
	}
    }
    # Strip out value extensions.
    for my $parameter ( $parameters->getChildrenByTagName("*") ) {
	if ( $parameter->nodeName() =~ m/([^\.]+)\./ ) {
	    my $nodeName = $1;
	    $parameter->setNodeName($nodeName);
	}
    }
    # Search for duplicated parameters.
    my %duplicates =
	(
	 mergerTreeOperatorMethod => "sequence"
	);
    for my $parameter ( $parameters->getChildrenByTagName("*") ) {
	my $nodeName = $parameter->nodeName();
	my $duplicates = $parameters->getChildrenByTagName($nodeName);
	if ( $duplicates->size() > 1 && exists($duplicates{$nodeName}) ) {
	    my $sibling = $parameter->nextSibling();
	    my $wrapperNode = $input->createElement($nodeName);
	    $wrapperNode->setAttribute('value',$duplicates{$nodeName});
	    foreach my $duplicate ( $duplicates->get_nodelist() ) {
		$wrapperNode->addChild($input     ->createTextNode("\n    "  ));
		$wrapperNode->addChild($parameters->removeChild   ($duplicate));
		$wrapperNode->addChild($input     ->createTextNode("\n  "    ));
	    }
	    $parameters->insertBefore($wrapperNode,$sibling);
	}
    }
}

sub radiationFieldIntergalacticBackgroundCMB {
    # Special handling to add CMB radiation into the intergalactic background radiation.
    my $input      = shift();
    my $parameters = shift();
    # Look for "radiationFieldIntergalacticBackground" parameters.
    foreach my $node ( $parameters->findnodes("//radiationFieldIntergalacticBackground[\@value]")->get_nodelist() ) {
	print "   translate special '//radiationFieldIntergalacticBackground[\@value]'\n";
	# Construct new summation and CMB nodes, and a copy of the original node.
	my $summationNode = $input->createElement("radiationFieldIntergalacticBackground");
	my $cmbNode	  = $input->createElement("radiationField"                       );
	my $originalNode  = $input->createElement("radiationField"                       );
	$summationNode->setAttribute('value','summation'                 );
	$cmbNode      ->setAttribute('value','cosmicMicrowaveBackground' );
	$originalNode ->setAttribute('value',$node->getAttribute('value'));
	# Move any children of the original node to the copy.
	my $childNode = $node->firstChild();
	while ( $childNode ) {
	    my $siblingNode = $childNode->nextSibling();
	    $childNode   ->unbindNode(          );
	    $originalNode->addChild  ($childNode);
	    $childNode      = $siblingNode;
	}
	# Assemble our new nodes.
	$summationNode            ->addChild   ($cmbNode            );
	$summationNode            ->addChild   ($originalNode       );
	# Insert the new parameters and remove the original.
	$node         ->parentNode->insertAfter($summationNode,$node);
	$node         ->parentNode->removeChild(               $node);
    }
}<|MERGE_RESOLUTION|>--- conflicted
+++ resolved
@@ -106,141 +106,9 @@
     }
 }
 
-<<<<<<< HEAD
-# Define translations.
-## These enumerate the parameter changes that occurred at each revision hash.
-## Matching is done via XPath specifications.
-my %translations =
-    (
-     "0ab22d1b3959fc9242ee6314f3e199cd99600406" => {
-     	 names => {
-     	     "/parameters/diskMassDistribution[\@value]"                                                          => "componentDisk--massDistributionDisk"                            ,
-	     "/parameters/spheroidMassDistribution[\@value]"                                                      => "componentSpheroid--massDistributionSpheroid"                    ,
-     	 }
-     },
-     "6eab8997cd73cb0a474228ade542d133890ad138" => {
-     	 names => {
-     	     "/parameters/bondiHoyleAccretionEnhancementSpheroid[\@value]"                                        => "componentBlackHole--bondiHoyleAccretionEnhancementSpheroid"     ,
-     	     "/parameters/bondiHoyleAccretionEnhancementHotHalo[\@value]"                                         => "componentBlackHole--bondiHoyleAccretionEnhancementHotHalo"      ,
-     	     "/parameters/bondiHoyleAccretionHotModeOnly[\@value]"                                                => "componentBlackHole--bondiHoyleAccretionHotModeOnly"             ,
-     	     "/parameters/bondiHoyleAccretionTemperatureSpheroid[\@value]"                                        => "componentBlackHole--bondiHoyleAccretionTemperatureSpheroid"     ,
-     	     "/parameters/blackHoleSeedMass[\@value]"                                                             => "componentBlackHole--massSeed"                                   ,
-             "/parameters/tripleBlackHoleInteraction[\@value]"                                                    => "componentBlackHole--tripleInteraction"                          ,
-     	     "/parameters/blackHoleToSpheroidStellarGrowthRatio[\@value]"                                         => "componentBlackHole--growthRatioToStellarSpheroid"               ,
-     	     "/parameters/blackHoleHeatsHotHalo[\@value]"                                                         => "componentBlackHole--heatsHotHalo"                               ,
-     	     "/parameters/blackHoleHeatingEfficiency[\@value]"                                                    => "componentBlackHole--efficiencyHeating"                          ,
-     	     "/parameters/blackHoleRadioModeFeedbackEfficiency[\@value]"                                          => "componentBlackHole--efficiencyRadioMode"                        ,
-     	     "/parameters/blackHoleWindEfficiency[\@value]"                                                       => "componentBlackHole--efficiencyWind"                             ,
-     	     "/parameters/blackHoleWindEfficiencyScalesWithRadiativeEfficiency[\@value]"                          => "componentBlackHole--efficiencyWindScalesWithEfficiencyRadiative",
-     	     "/parameters/blackHoleOutputAccretion[\@value]"                                                      => "componentBlackHole--outputAccretion"                            ,
-     	     "/parameters/blackHoleOutputData[\@value]"                                                           => "componentBlackHole--outputData"                                 ,
-     	     "/parameters/blackHoleOutputMergers[\@value]"                                                        => "componentBlackHole--outputMergers"                              ,
-     	     "/parameters/spheroidEnergeticOutflowMassRate[\@value]"                                              => "componentSpheroid--efficiencyEnergeticOutflow"                  ,
-     	     "/parameters/spheroidMetallicityTolerance[\@value]"                                                  => "componentSpheroid--toleranceRelativeMetallicity"                ,
-     	     "/parameters/spheroidMassToleranceAbsolute[\@value]"                                                 => "componentSpheroid--toleranceAbsoluteMass"                       ,
-     	     "/parameters/spheroidLuminositiesStellarInactive[\@value]"                                           => "componentSpheroid--inactiveLuminositiesStellar"                 ,
-     	     "/parameters/spheroidAngularMomentumAtScaleRadius[\@value]"                                          => "componentSpheroid--ratioAngularMomentumScaleRadius"             ,
-     	     "/parameters/spheroidVerySimpleMassScaleAbsolute[\@value]"                                           => "componentSpheroid--scaleAbsoluteMass"                           ,
-     	     "/parameters/diskMassToleranceAbsolute[\@value]"                                                     => "componentDisk--toleranceAbsoluteMass"                           ,
-     	     "/parameters/diskMetallicityTolerance[\@value]"                                                      => "componentDisk--toleranceRelativeMetallicity"                    ,
-     	     "/parameters/diskStructureSolverRadius[\@value]"                                                     => "componentDisk--radiusStructureSolver"                           ,
-     	     "/parameters/diskRadiusSolverCole2000Method[\@value]"                                                => "componentDisk--structureSolverUseCole2000Method"                ,
-     	     "/parameters/diskLuminositiesStellarInactive[\@value]"                                               => "componentDisk--inactiveLuminositiesStellar"                     ,
-     	     "/parameters/diskVerySimpleMassScaleAbsolute[\@value]"                                               => "componentDisk--scaleAbsoluteMass"                               ,
-     	     "/parameters/diskVerySimpleTrackAbundances[\@value]"                                                 => "componentDisk--trackAbundances"                                 ,
-     	     "/parameters/diskVerySimpleTrackLuminosities[\@value]"                                               => "componentDisk--trackLuminosities"                               ,
-     	     "/parameters/diskVerySimpleUseAnalyticSolver[\@value]"                                               => "componentDisk--useAnalyticSolver"                               ,
-     	     "/parameters/diskVerySimpleAnalyticSolverPruneMassGas[\@value]"                                      => "componentDisk--pruneMassGas"                                    ,
-     	     "/parameters/diskVerySimpleAnalyticSolverPruneMassStars[\@value]"                                    => "componentDisk--pruneMassStars"                                  ,
-     	     "/parameters/hotHaloOutflowToColdMode[\@value]"                                                      => "componentHotHalo--outflowToColdMode"                            ,
-     	     "/parameters/hotHaloVerySimpleDelayedMassScaleRelative[\@value]"                                     => "componentHotHalo--scaleRelativeMass"                            ,
-     	     "/parameters/starveSatellites[\@value]"                                                              => "componentHotHalo--starveSatellites"                             ,
-     	     "/parameters/starveSatellitesOutflowed[\@value]"                                                     => "componentHotHalo--starveSatellitesOutflowed"                    ,
-     	     "/parameters/hotHaloTrackStrippedGas[\@value]"                                                       => "componentHotHalo--trackStrippedGas"                             ,
-     	     "/parameters/hotHaloOutflowReturnOnFormation[\@value]"                                               => "componentHotHalo--outflowReturnOnFormation"                     ,
-     	     "/parameters/hotHaloAngularMomentumAlwaysGrows[\@value]"                                             => "componentHotHalo--angularMomentumAlwaysGrows"                   ,
-     	     "/parameters/hotHaloCoolingFromNode[\@value]"                                                        => "componentHotHalo--coolingFromNode"                              ,
-     	     "/parameters/hotHaloOutflowStrippingEfficiency[\@value]"                                             => "componentHotHalo--efficiencyStrippingOutflow"                   ,
-     	     "/parameters/hotHaloExpulsionRateMaximum[\@value]"                                                   => "componentHotHalo--rateMaximumExpulsion"                         ,
-     	     "/parameters/hotHaloAngularMomentumLossFraction[\@value]"                                            => "componentHotHalo--fractionLossAngularMomentum"                  ,
-     	     "/parameters/hotHaloNodeMergerLimitBaryonFraction[\@value]"                                          => "componentHotHalo--fractionBaryonLimitInNodeMerger"              ,
-     	     "/parameters/satelliteBoundMassIsInactive[\@value]"                                                  => "componentSatellite--inactiveBoundMass"                          ,
-     	     "/parameters/satelliteBoundMassInitializeType[\@value]"                                              => "componentSatellite--initializationTypeMassBound"                ,
-     	     "/parameters/satelliteMaximumRadiusOverVirialRadius[\@value]"                                        => "componentSatellite--radiusMaximumOverRadiusVirial"              ,
-     	     "/parameters/satelliteDensityContrast[\@value]"                                                      => "componentSatellite--densityContrastMassBound"                   ,
-      	 },
-     	 values => {
-     	     "/parameters/spheroidVerySimpleTrackAbundances[\@value]"                                             => {"false" => {}, "true" => {}}                                    ,
-     	     "/parameters/spheroidVerySimpleTrackLuminosities[\@value]"                                           => {"false" => {}, "true" => {}}                                    ,
-     	 }
-     },
-     "fc8f417cd8ccf5f80b4d3606779790caeda489cb" => {
-	 names => {
-	     "//nodeOperator[\@value='satelliteDestructionMassThreshold']/massDestruction[\@value]"               => "massDestructionAbsolute"                                        ,
-	     "//nodeOperator[\@value='satelliteDestructionMassThreshold']/massDestructionFractional[\@value]"     => "massDestructionMassInfallFraction"                              ,
-	 }
-     },
-     "50628ba20834080556274c4afc11bdf794a3e8b3" => {
-	 names => {
-	     "//transferFunction[\@value='axionCAMB']/axionCambCountPerDecade[\@value]"                           => "countPerDecade"                                                 ,
-	 }
-     },
-     "f27a00e1de9bb8e77359c754fae445ea8788513c" => {
-     	 values => {
-     	     "//nodePropertyExtractor[\@value]"                                                                   => {"descendents"    => "descendants"   }
-	 }
-     },
-     "ba10db0db7b0828b7e55bea0d2dd5113503fa971" => {
-	 values => {
-	     "//galacticFilter[\@value]"                                                                          => {"descendentNode" => "descendantNode"}                           ,
-	     "//nodePropertyExtractor[\@value]"                                                                   => {"descendentNode" => "descendantNode"}
-	 }
-     },
-     "beab8e9234f4f7e986ec2d90b85bf4ec7dd8580b" => {
-	 values => {
-	     "//nodePropertyExtractor[\@value]"                                                                   => {"radiusHalfMass" => "radiusHalfMassStellar"}
-	 }
-     },
-     "7030a7dab187c4e0aa5112681b3273647595bbde" => {
-	 specials => [
-	     \&radiationFieldIntergalacticBackgroundCMB
-	     ]
-     },
-     "e2cfe28923c9be574d334dd2f6dbe8b2e086a926" => {
-     	 values => {
-     	     "//starFormationRateSurfaceDensityDisks[\@value='blitz2006']/assumeMonotonicSurfaceDensity[\@value]" => {"false" => {}, "true" => {}}                                    ,
-     	     "//starFormationRateSurfaceDensityDisks[\@value='blitz2006']/assumeExponentialDisk[\@value]"         => {"false" => {}, "true" => {}}                                    ,
-	 }
-     },
-     "e77271d6b878035b124c22fed8169ec844a72316" => {
-     	 values => {
-     	     "//galacticStructure[\@value]"                                                                       => {"standard" => {}}
-	 }
-     },
-    );
-     
-# Define known defaults.
-my %knownDefaults =
-    (
-     "componentBlackHole"             => "standard"        ,
-     "componentDisk"                  => "standard"        ,
-     "componentHotHalo"               => "standard"        ,
-     "componentSpheroid"              => "standard"        ,
-     "cosmologyParameters"            => "simple"          ,
-     "mergerTreeBuilder"              => "cole2000"        ,
-     "cosmologicalMassVariance"       => "filteredPower"   ,
-     "cosmologyParameters"            => "simple"          ,
-     "darkMatterProfileConcentration" => "gao2008"         ,
-     "powerSpectrumPrimordial"        => "powerLaw"        ,
-     "haloMassFunction"               => "tinker2008"      ,
-     "satelliteMergingTimescales"     => "jiang2008"       ,
-     "starFormationHistory"           => "metallicitySplit"
-  );
-=======
 # Read migration rules.
 my $xml        = new XML::Simple();
 my $migrations = $xml->XMLin("scripts/aux/migrations.xml");
->>>>>>> 4df7c0ea
 
 # Write starting message.
 print "Translating file: ".$inputFileName."\n";
