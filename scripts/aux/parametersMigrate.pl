#!/usr/bin/env perl
use strict;
use warnings;
use Cwd;
use lib $ENV{'GALACTICUS_EXEC_PATH'}."/perl";
use Scalar::Util 'reftype';
use XML::LibXML qw(:libxml);
use XML::LibXML::PrettyPrint;
use Data::Dumper;
use Galacticus::Options;
use List::ExtraUtils;

# Update a Galacticus parameter file from one version to a later version.
# Andrew Benson (13-September-2014)

# Get arguments.
die("Usage: parametersMigrate.pl <inputFile> <outputFile> [options]")
    unless ( scalar(@ARGV) >= 2 );
my $inputFileName  = $ARGV[0];
my $outputFileName = $ARGV[1];
my %options =
    (
     inputVersion        => "0.9.4",
     outputVersion       => "0.9.5",
     validate            => "yes"  ,
     prettyify           => "no"   ,
     inputFormatVersion  => 1      ,
     outputFormatVersion => 2
    );
# Parse options.
my %optionsDefined = &Galacticus::Options::Parse_Options(\@ARGV,\%options);

# Define translations.
my @translations =
    (
      {
	 inputVersion  => "0.9.0",
	 outputVersion => "0.9.1",
 	 names         =>
	 {
 	     Omega_0 => "Omega_Matter",
	 },
	 values        =>
	 {
	     adafEnergyOption                      =>
	     {
		 "pure ADAF"                => "pureADAF"               ,
	     },
	     coolingFunctionMethods                =>
	     {
		 "atomic_CIE_Cloudy"        => "atomicCIECloudy"        ,
		 "CIE_from_file"            => "cieFromFile"            ,
	     },
	     coolingSpecificAngularMomentumMethod  => 
	     {
		 "constant rotation"        => "constantRotation"       ,
	     },
	     coolingTimeAvailableMethod            => 
	     {
		 "White-Frenk"              => "White-Frenk1991"        ,
	     },
	     coolingRateMethod                     => 
	     {
		 "White + Frenk"            => "White-Frenk1991"        ,
	     },
	     cosmologyMethod                       =>
	     {
		 "matter + lambda"          => "matter-lambda"          ,
	     },
	     criticalOverdensityMethod             =>
	     {
		 "spherical top hat"        => "sphericalTopHat"        ,
	     },
	     darkMatterConcentrationMethod         =>
	     {
		 "Gao 2008"                 => "Gao2008"                ,
	     },
	     hotHaloCoolingFromNode                =>
	     {
		 "current node"             => "currentNode"            ,
		 "formation node"           => "formationNode"
	     },
	     hotHaloDensityMethod                  =>
	     {
		 "cored isothermal"         => "coredIsothermal"
	     },
	     infallRadiusMethod                    =>
	     {
		 "cooling and freefall"     => "coolingAndFreefall"     ,
	     },
	     nodeMergersMethod                     => 
	     {
		 "single level hierarchy"   => "singleLevelHierarchy"   ,
	     },
	     powerSpectrumMethod                   => 
	     {
		 "power law"                => "powerLaw"               ,
	     },
	     satelliteMergingMethod                => 
	     {
		 "Lacey-Cole + Tormen"      => "Lacey-Cole+Tormen"      ,
	     },
	     starFormationHistoriesMethod          => 
	     {
		 "metallicity split"        => "metallicitySplit"       ,
	     },
	     starFormationHistoriesMethod          => 
	     {
		 "metallicity split"        => "metallicitySplit"       ,
	     },
	     starFormationFeedbackDisksMethod      => 
	     {
		 "power law"                => "powerLaw"               ,
	     },
	     starFormationFeedbackSpheroidsMethod  => 
	     {
		 "power law"                => "powerLaw"               ,
	     },
	     starFormationTimescaleDisksMethod     => 
	     {
		 "dynamical time"           => "dynamicalTime"          ,
	     },
	     starFormationTimescaleSpheroidsMethod => 
	     {
		 "dynamical time"           => "dynamicalTime"          ,
	     },
	     transferFunctionMethod                => 
	     {
		 "Eisenstein + Hu"          => "Eisenstein-Hu1999"      ,
	     },
	     treeBranchingMethod                   => 
	     {
		 "modified Press-Schechter" => "modifiedPress-Schechter",
	     },
	     virialDensityContrastMethod           =>
	     {
		 "spherical top hat"        => "sphericalTopHat"        ,
	     },
	 },
      },
      {
	 inputVersion  => "0.9.1",
	 outputVersion => "0.9.2",
 	 names         =>
	 {
 	     treeNodeMethodSatelliteOrbit                => "treeNodeMethodSatellite",
	 },
	 values        =>
	 {
 	     treeNodeMethodSatellite              =>
	     {
		 "simple"                    => "standard"
	     },
	     treeNodeMethodSpheroid               =>
	     {
		 "Hernquist"                 => {
		                                 value => "standard",
						 new   => [
						           {
							    name  => "spheroidMassDistribution",
							    value => "hernquist"
						           }
                                                          ]
		                                },
		 "sersic"                    => {
		                                 value => "standard",
						 new   => [
						           {
							    name  => "spheroidMassDistribution",
							    value => "sersic"
						           }
                                                          ]
		                                }
	     },
	 }
     },
     {
	 inputVersion  => "0.9.2",
	 outputVersion => "0.9.3",
	 names         =>
	 {
	     accretionHalosMethod                        => "accretionHaloMethod"                             ,
	     cosmologyMethod                             => "cosmologyFunctionsMethod"                        ,
	     darkMatterConcentrationMethod               => "darkMatterProfileConcentrationMethod"            ,
	     hotHaloCoredIsothermalCoreRadiiMethod       => "hotHaloColdModeCoredIsothermalCoreRadiiMethod"   ,
	     hotHaloDensityMethod                        => "hotHaloMassDistributionMethod"                   ,
	     ionizationStateFile                         => "chemicalStateFile"                               ,
	     isothermalCoreRadiusOverScaleRadius         => "hotHaloCoreRadiusOverScaleRadius"                ,
	     isothermalCoreRadiusOverVirialRadius        => "hotHaloCoreRadiusOverVirialRadius"               ,
	     isothermalCoreRadiusOverVirialRadiusMaximum => "hotHaloCoreRadiusOverVirialRadiusMaximum"        ,
	     mergerTreeBuildCole2000MassResolution       => "mergerTreeHaloMassResolution"                    ,
	     nfw96ConcentrationC                         => "nfw1996ConcentrationC"                           ,
	     satelliteMergingMethod                      => "satelliteMergingTimescalesMethod"                ,
	     treeNodeMethodFormationTimes                => "treeNodeMethodFormationTime"                     ,
	     luminosityFilterAbsoluteMagnitudeThresholds => "luminosityFilterAbsoluteMagnitudeThresholdMaxima"
	 },
	 values        =>
         {
	     cosmologyFunctionsMethod             =>
	     {
		 "matter-lambda"             => "matterLambda"                 ,
		 "matter-darkEnergy"         => "matterDarkEnergy"             ,
	     },
	     darkMatterProfileConcentrationMethod =>
	     {
		 "Gao2008"                   => "gao2008"                      ,
		 "Munoz-Cuartas2011"         => "munozCuartas2011"             ,
		 "Prada2011"                 => "prada2011"                    ,
		 "Zhao2009"                  => "zhao2009"
	     },
	     hotHaloMassDistributionMethod        =>
	     {
		 "coredIsothermal"           => "betaProfile"
	     },
	     satelliteMergingTimescalesMethod     => 
	     {
		 "BoylanKolchin2008"         => "boylanKolchin2008"            ,
		 "Jiang2008"                 => "jiang2008"                    ,
		 "Lacey-Cole"                => "laceyCole1993"                ,
		 "Lacey-Cole+Tormen"         => "laceyCole1993Tormen"          ,
		 "Wetzel-White2010"          => "wetzelWhite2010"
	     },
	     virialDensityContrastMethod          =>
	     {
		 "Bryan-Norman1998"          => "bryanNorman1998"              ,
		 "sphericalTopHatDarkEnergy" => "sphericalCollapseMatterDE"    ,
		 "sphericalTopHat"           => "sphericalCollapseMatterLambda",
		 "Kitayama-Suto1996"         => "kitayamaSuto1996"
	     },
	     virialOrbitsMethod                   =>
	     {
		 "Benson2005"                => "benson2005"                   ,
		 "Wetzel2010"                => "wetzel2010"
 
	     },
	 }
     },
     {
	 inputVersion  => "0.9.3",
	 outputVersion => "0.9.4",
	 names         =>
	 {
	     "hotHaloTemperatureMethod"                                              => "hotHaloTemperatureProfileMethod"                                                         ,
	     "mergerTreeBuildMethod"                                                 => "mergerTreeBuilderMethod"                                                                 ,
	     "darkMatterShapeMethod"                                                 => "darkMatterProfileShapeMethod"                                                            ,
	     "H_0"                                                                   => "cosmologyParametersMethod--HubbleConstant"                                               ,
	     "Omega_Matter"                                                          => "cosmologyParametersMethod--OmegaMatter"                                                  ,
	     "Omega_DE"                                                              => "cosmologyParametersMethod--OmegaDarkEnergy"                                              ,
	     "Omega_b"                                                               => "cosmologyParametersMethod--OmegaBaryon"                                                  ,
	     "T_CMB"                                                                 => "cosmologyParametersMethod--temperatureCMB"                                               ,
	     "effectiveNumberNeutrinos"                                              => "transferFunctionMethod--neutrinoNumberEffective"                                         ,
	     "summedNeutrinoMasses"                                                  => "transferFunctionMethod--neutrinoMassSummed"                                              ,
	     "transferFunctionWDMFreeStreamingLength"                                => "transferFunctionMethod--freeStreamingLength"                                             ,
	     "transferFunctionWdmCutOffScale"                                        => "transferFunctionMethod--scaleCutOff"                                                     ,
	     "transferFunctionWdmEpsilon"                                            => "transferFunctionMethod--epsilon"                                                         ,
	     "transferFunctionWdmEta"                                                => "transferFunctionMethod--eta"                                                             ,
	     "transferFunctionWdmNu"                                                 => "transferFunctionMethod--nu"                                                              ,
	     "stellarPopulationSpectraFileForceZeroMetallicity"                      => "stellarPopulationSpectraMethod--forceZeroMetallicity"                                    ,
	     "stellarPopulationSpectraForChabrierIMF"                                => "stellarPopulationSpectraMethod--fileNameForChabrierIMF"                                  ,
	     "stellarPopulationSpectraForBaugh2005TopHeavyIMF"                       => "stellarPopulationSpectraMethod--fileNameForBaugh2005TopHeavyIMF"                         ,
	     "stellarPopulationSpectraForKroupaIMF"                                  => "stellarPopulationSpectraMethod--fileNameForKroupaIMF"                                    ,
	     "stellarPopulationSpectraForMiller-ScaloIMF"                            => "stellarPopulationSpectraMethod--fileNameForMiller-ScaloIMF"                              ,
	     "stellarPopulationSpectraForSalpeterIMF"                                => "stellarPopulationSpectraMethod--fileNameForSalpeterIMF"                                  ,
	     "stellarPopulationSpectraForScaloIMF"                                   => "stellarPopulationSpectraMethod--fileNameForScaloIMF"                                     ,
	     "stellarPopulationSpectraForKennicuttIMF"                               => "stellarPopulationSpectraMethod--fileNameForKennicuttIMF"                                 ,
	     "accretionDiskSpectraFileName"                                          => "accretionDiskSpectraMethod--fileName"                                                    ,
	     "chemicalStateFile"                                                     => "chemicalStateMethod--fileName"                                                           ,
	     "coolingFunctionMethods"                                                => "coolingFunctionMethod"                                                                   ,
	     "powerSpectrumMethod"                                                   => "powerSpectrumPrimordialMethod"                                                           ,
	     "powerSpectrumIndex"                                                    => "powerSpectrumPrimordialMethod--index"                                                    ,
	     "powerSpectrumRunning"                                                  => "powerSpectrumPrimordialMethod--running"                                                  ,
	     "powerSpectrumReferenceWavenumber"                                      => "powerSpectrumPrimordialMethod--wavenumberReference"                                      ,
	     "mergerTreeBuildCole2000AccretionLimit"                                 => "mergerTreeBuilderMethod--accretionLimit"                                                 ,
	     "mergerTreeBuildCole2000MergeProbability"                               => "mergerTreeBuilderMethod--mergeProbability"                                               ,
	     "mergerTreeBuildCole2000HighestRedshift"                                => "mergerTreeBuilderMethod--redshiftMaximum"                                                ,
	     "mergerTreeBuildCole2000FixedRandomSeeds"                               => "mergerTreeBuilderMethod--randomSeedsFixed"                                               ,
	     "mergerTreeRegridTimes"                                                 => "mergerTreeOperatorMethod.regridTimes."                                                   ,
	     "mergerTreeRegridDumpTrees"                                             => "mergerTreeOperatorMethod.regridTimes.--dumpTrees"                                        ,
	     "mergerTreeRegridCount"                                                 => "mergerTreeOperatorMethod.regridTimes.--regridCount"                                      ,
	     "mergerTreeRegridStartExpansionFactor"                                  => "mergerTreeOperatorMethod.regridTimes.--expansionFactorStart"                             ,
	     "mergerTreeRegridEndExpansionFactor"                                    => "mergerTreeOperatorMethod.regridTimes.--expansionFactorEnd"                               ,
	     "mergerTreeRegridSpacing"                                               => "mergerTreeOperatorMethod.regridTimes.--snapshotSpacing"                                  ,
	     "mergerTreePruneBranches"                                               => "mergerTreeOperatorMethod.pruneByMass."                                                   ,
	     "mergerTreePruningMassThreshold"                                        => "mergerTreeOperatorMethod.pruneByMass.--massThreshold"                                    ,
	     "mergerTreePruneHierarchyAtDepth"                                       => "mergerTreeOperatorMethod.pruneHierarchy.--hierarchyDepth"                                ,
	     "mergerTreePruneNonEssential"                                           => "mergerTreeOperatorMethod.pruneNonEssential"                                              ,
	     "mergerTreePruningNonEssentialID"                                       => "mergerTreeOperatorMethod.pruneNonEssential.--essentialNodeID"                            ,
	     "mergerTreePruningNonEssentialTime"                                     => "mergerTreeOperatorMethod.pruneNonEssential.--essentialNodeTime"                          ,
	     "mergerTreeComputeConditionalMassFunction"                              => "mergerTreeOperatorMethod.conditionalMF."                                                 ,
	     "mergerTreeComputeConditionalMassFunctionParentMassCount"               => "mergerTreeOperatorMethod.conditionalMF.--parentMassCount"                                ,
	     "mergerTreeComputeConditionalMassFunctionParentMassMinimum"             => "mergerTreeOperatorMethod.conditionalMF.--parentMassMinimum"                              ,
	     "mergerTreeComputeConditionalMassFunctionParentMassMaximum"             => "mergerTreeOperatorMethod.conditionalMF.--parentMassMaximum"                              ,
	     "mergerTreeComputeConditionalMassFunctionMassRatioCount"                => "mergerTreeOperatorMethod.conditionalMF.--massRatioCount"                                 ,
	     "mergerTreeComputeConditionalMassFunctionMassRatioMinimum"              => "mergerTreeOperatorMethod.conditionalMF.--massRatioMinimum"                               ,
	     "mergerTreeComputeConditionalMassFunctionMassRatioMaximum"              => "mergerTreeOperatorMethod.conditionalMF.--massRatioMaximum"                               ,
	     "mergerTreeComputeConditionalMassFunctionParentRedshifts"               => "mergerTreeOperatorMethod.conditionalMF.--parentRedshifts"                                ,
	     "mergerTreeComputeConditionalMassFunctionProgenitorRedshifts"           => "mergerTreeOperatorMethod.conditionalMF.--progenitorRedshifts"                            ,
	     "mergerTreeComputeConditionalMassFunctionPrimaryProgenitorDepth"        => "mergerTreeOperatorMethod.conditionalMF.--primaryProgenitorDepth"                         ,
	     "mergerTreeConditionalMassFunctionFormationRateTimeFraction"            => "mergerTreeOperatorMethod.conditionalMF.--formationRateTimeFraction"                      ,
	     "mergerTreeExportFileName"                                              => "mergerTreeOperatorMethod.export.--outputFileName"                                        ,
	     "mergerTreeExportOutputFormat"                                          => "mergerTreeOperatorMethod.export.--exportFormat"                                          ,
	     "warmDarkMatterCriticalOverdensityGX"                                   => "criticalDensityMethod.barkana2001WDM.--gX"                                               ,
	     "warmDarkMatterCriticalOverdensityMX"                                   => "criticalDensityMethod.barkana2001WDM.--mX"                                               ,
	     "warmDarkMatterCriticalOverdensityUseFittingFunction"                   => "criticalDensityMethod.barkana2001WDM.--useFittingFunction"                               ,
	     "sigma_8"                                                               => "cosmologicalMassVarianceMethod.filteredPower.--sigma_8"                                  ,
	     "mergerTreeExportOutputFormat"                                          => "mergerTreeOperatorMethod.write.--exportFormat"                                           ,
	     "darkMatterHaloConcentrationCorrea2015AScaling"                         => "darkMatterProfileConcentrationMethod.correa2015.--A"                                     ,
	     "darkMatterProfileConcentrationDiemerKravtsov2014Kappa"                 => "darkMatterProfileConcentrationMethod.diemerKravtsov2014.--kappa"                         ,
	     "darkMatterProfileConcentrationDiemerKravtsov2014Phi0"                  => "darkMatterProfileConcentrationMethod.diemerKravtsov2014.--phi0"                          ,
	     "darkMatterProfileConcentrationDiemerKravtsov2014Phi1"                  => "darkMatterProfileConcentrationMethod.diemerKravtsov2014.--phi1"                          ,
	     "darkMatterProfileConcentrationDiemerKravtsov2014Eta0"                  => "darkMatterProfileConcentrationMethod.diemerKravtsov2014.--eta0"                          ,
	     "darkMatterProfileConcentrationDiemerKravtsov2014Eta1"                  => "darkMatterProfileConcentrationMethod.diemerKravtsov2014.--eta1"                          ,
	     "darkMatterProfileConcentrationDiemerKravtsov2014Alpha"                 => "darkMatterProfileConcentrationMethod.diemerKravtsov2014.--alpha"                         ,
	     "darkMatterProfileConcentrationDiemerKravtsov2014Beta"                  => "darkMatterProfileConcentrationMethod.diemerKravtsov2014.--beta"                          ,
	     "duttonMaccio2014FitType"                                               => "darkMatterProfileConcentrationMethod.duttonMaccio2014.--fitType"                         ,
	     "klypin2015ConcentrationSample"                                         => "darkMatterProfileConcentrationMethod.klypin2015.--sample"                                ,
	     "nfw1996ConcentrationF"                                                 => "darkMatterProfileConcentrationMethod.nfw1996.--f"                                        ,
	     "nfw1996ConcentrationC"                                                 => "darkMatterProfileConcentrationMethod.nfw1996.--C"                                        ,
	     "prada2011ConcentrationA"                                               => "darkMatterProfileConcentrationMethod.prada2011.--A"                                      ,
	     "prada2011ConcentrationB"                                               => "darkMatterProfileConcentrationMethod.prada2011.--B"                                      ,
	     "prada2011ConcentrationC"                                               => "darkMatterProfileConcentrationMethod.prada2011.--C"                                      ,
	     "prada2011ConcentrationD"                                               => "darkMatterProfileConcentrationMethod.prada2011.--D"                                      ,
	     "prada2011ConcentrationC0"                                              => "darkMatterProfileConcentrationMethod.prada2011.--C0"                                     ,
	     "prada2011ConcentrationC1"                                              => "darkMatterProfileConcentrationMethod.prada2011.--C1"                                     ,
	     "prada2011ConcentrationX0"                                              => "darkMatterProfileConcentrationMethod.prada2011.--X0"                                     ,
	     "prada2011ConcentrationX1"                                              => "darkMatterProfileConcentrationMethod.prada2011.--X1"                                     ,
	     "prada2011ConcentrationInverseSigma0"                                   => "darkMatterProfileConcentrationMethod.prada2011.--inverseSigma0"                          ,
	     "prada2011ConcentrationInverseSigma1"                                   => "darkMatterProfileConcentrationMethod.prada2011.--inverseSigma1"                          ,
	     "prada2011ConcentrationAlpha"                                           => "darkMatterProfileConcentrationMethod.prada2011.--alpha"                                  ,
	     "prada2011ConcentrationBeta"                                            => "darkMatterProfileConcentrationMethod.prada2011.--beta"                                   ,
	     "darkMatterProfileConcentrationCDMMethod"                               => "darkMatterProfileConcentrationMethod.wdm.--darkMatterProfileConcentrationMethod"         ,
	     "mergerTreeBuildMassResolutionFixed"                                    => "mergerTreeMassResolutionMethod.fixed.--massResolution"                                   ,
	     "mergerTreeBuildMassResolutionScaledMinimum"                            => "mergerTreeMassResolutionMethod.scaled.--massResolutionMinimum"                           ,
	     "mergerTreeBuildMassResolutionScaledFraction"                           => "mergerTreeMassResolutionMethod.scaled.--massResolutionFractional"                        ,
	     "powerSpectrumWindowFunctionSharpKSpaceNormalization"                   => "powerSpectrumWindowFunctionMethod.sharpKSpace.--normalization"                           ,
	     "powerSpectrumWindowFunctionSharpKSpaceTopHatRadiiRatio"                => "powerSpectrumWindowFunctionMethod.topHatSharpKHybrid.--radiiRatio"                       ,
	     "haloMassFunctionSimpleSystematicAlpha"                                 => "haloMassFunctionMethod.simpleSystematic.--alpha"                                         ,
	     "haloMassFunctionSimpleSystematicBeta"                                  => "haloMassFunctionMethod.simpleSystematic.--beta"                                          ,
	     "mergerTreeBuildMassResolutionFixed"                                    => "mergerTreeMassResolutionMethod.fixed.--massResolution"                                   ,
	     "spinDistributionBett2007Lambda0"	                                     => "haloSpinDistributionMethod.bett2007.--lambda0"                                           ,
	     "spinDistributionBett2007Alpha"	                                     => "haloSpinDistributionMethod.bett2007.--alpha"                                             ,
	     "lognormalSpinDistributionMedian"                                       => "haloSpinDistributionMethod.logNormal.--median"                                           ,
	     "lognormalSpinDistributionSigma"	                                     => "haloSpinDistributionMethod.logNormal.--sigma"                                            ,
	     "deltaFunctionSpinDistributionSpin"	                             => "haloSpinDistributionMethod.deltaFunction.--spin"                                         ,
	     "stellarMassFilterThreshold"                                            => "mergerTreeOutput--galacticFilterMethod.stellarMass.--massThreshold"                      ,
	     "mergerTreeOutput"                                                      => "mergerTreeOutput--outputMergerTrees"                                                     ,
	     "mergerTreeOutputReferences"                                            => "mergerTreeOutput--outputReferences"                                                      ,
	     "mergerTreeAnalyses"                                                    => "mergerTreeOutput--analyses"                                                              ,
	     "mergerTreeConstructMethod"                                             => "mergerTreeConstructorMethod"                                                             ,
	     "mergerTreesBuildFixedThreadAssignment"                                 => "evolveForestsWorkShareMethod.cyclic."                                                    ,
	     "mergerTreeBuildTreeMassesFile"                                         => "mergerTreeBuildMasses.readHDF5.--fileName"                                               ,
	     "mergerTreeBuildHaloMassMinimum"                                        => "mergerTreeBuildMassesMethod.sampledDistributionUniform.--massTreeMinimum"                ,
	     "mergerTreeBuildHaloMassMaximum"                                        => "mergerTreeBuildMassesMethod.sampledDistributionUniform.--massTreeMaximum"                ,
	     "mergerTreeBuildTreesPerDecade"                                         => "mergerTreeBuildMassesMethod.sampledDistributionUniform.--treesPerDecade"                 ,
	     "haloMassSampleModifierFixedMassHalosMass"                              => "mergerTreeBuildMassesMethod.fixedMass.--massTree"                                        , 
	     "haloMassSampleModifierFixedMassHalosCount"                             => "mergerTreeBuildMassesMethod.fixedMass.--treeCount"                                       ,
	     "haloMassSampleModifierFixedMassHalosRadius"                            => "mergerTreeBuildMassesMethod.fixedMass.--radiusTree"                                      ,
	     "mergerTreeHaloMass"                                                    => "mergerTreeConstructorMethod.smoothAccretion.--massHalo"                                  ,
	     "mergerTreeHaloMassResolution"                                          => "mergerTreeConstructorMethod.smoothAccretion.--massHaloResolution"                        ,
	     "mergerTreeHaloMassDeclineFactor"                                       => "mergerTreeConstructorMethod.smoothAccretion.--massHaloDeclineFactor"                     ,
	     "mergerTreeBaseRedshift"                                                => "mergerTreeConstructorMethod.smoothAccretion.--redshiftBase"                              ,
	     "mergerTreeConstructFullySpecifiedFileName"                             => "mergerTreeConstructorMethod.fullySpecified.--fileName"                                   ,
	     "mergerTreeStateStoreFile"                                              => "mergerTreeConstructorMethod.stateRestore.--fileName"                                     ,
	     "mergerTreeReadFileName"                                                => "mergerTreeConstructorMethod.read.--fileNames"                                            ,
	     "mergerTreeReadForestSizeMaximum"                                       => "mergerTreeConstructorMethod.read.--forestSizeMaximum"                                    ,
	     "mergerTreeReadPresetMergerTimes"                                       => "mergerTreeConstructorMethod.read.--presetMergerTimes"                                    ,
	     "mergerTreeReadPresetMergerNodes"                                       => "mergerTreeConstructorMethod.read.--presetMergerNodes"                                    ,
	     "mergerTreeReadPresetSubhaloMasses"                                     => "mergerTreeConstructorMethod.read.--presetSubhaloMasses"                                  ,
	     "mergerTreeReadSubhaloAngularMomentaMethod"                             => "mergerTreeConstructorMethod.read.--subhaloAngularMomentaMethod"                          ,
	     "mergerTreeReadPresetSubhaloIndices"                                    => "mergerTreeConstructorMethod.read.--presetSubhaloIndices"                                 ,
	     "mergerTreeReadPresetPositions"                                         => "mergerTreeConstructorMethod.read.--presetPositions"                                      ,
	     "mergerTreeReadPresetScaleRadii"                                        => "mergerTreeConstructorMethod.read.--presetScaleRadii"                                     ,
	     "mergerTreeReadPresetScaleRadiiFailureIsFatal"                          => "mergerTreeConstructorMethod.read.--scaleRadiiFailureIsFatal"                             ,
	     "mergerTreeReadPresetScaleRadiiConcentrationMinimum"                    => "mergerTreeConstructorMethod.read.--presetScaleRadiiMinimumMass"                          ,
	     "mergerTreeReadPresetScaleRadiiConcentrationMaximum"                    => "mergerTreeConstructorMethod.read.--presetScaleRadiiConcentrationMaximum"                 ,
	     "mergerTreeReadPresetScaleRadiiMinimumMass"                             => "mergerTreeConstructorMethod.read.--presetScaleRadiiMinimumMass"                          ,
	     "mergerTreeReadPresetUnphysicalSpins"                                   => "mergerTreeConstructorMethod.read.--presetUnphysicalSpins"                                ,
	     "mergerTreeReadPresetSpins"                                             => "mergerTreeConstructorMethod.read.--presetSpins"                                          ,
	     "mergerTreeReadPresetSpins3D"                                           => "mergerTreeConstructorMethod.read.--presetSpins3D"                                        ,
	     "mergerTreeReadPresetOrbits"                                            => "mergerTreeConstructorMethod.read.--presetOrbits"                                         ,
	     "mergerTreeReadPresetOrbitsSetAll"                                      => "mergerTreeConstructorMethod.read.--presetOrbitsSetAll"                                   ,
	     "mergerTreeReadPresetOrbitsAssertAllSet"                                => "mergerTreeConstructorMethod.read.--presetOrbitsAssertAllSet"                             ,
	     "mergerTreeReadPresetOrbitsBoundOnly"                                   => "mergerTreeConstructorMethod.read.--presetOrbitsBoundOnly"                                ,
	     "mergerTreeReadPresetParticleCounts"                                    => "mergerTreeConstructorMethod.read.--presetParticleCounts"                                 ,
	     "mergerTreeReadPresetVelocityMaxima"                                    => "mergerTreeConstructorMethod.read.--presetVelocityMaxima"                                 ,
	     "mergerTreeReadPresetVelocityDispersions"                               => "mergerTreeConstructorMethod.read.--presetVelocityDispersions"                            ,
	     "mergerTreeReadBeginAt"                                                 => "mergerTreeConstructorMethod.read.--beginAt"                                              ,
	     "mergerTreeReadOutputTimeSnapTolerance"                                 => "mergerTreeConstructorMethod.read.--outputTimeSnapTolerance"                              ,
	     "mergerTreeReadMissingHostsAreFatal"                                    => "mergerTreeConstructorMethod.read.--missingHostsAreFatal"                                 ,
	     "mergerTreeReadTreeIndexToRootNodeIndex"                                => "mergerTreeConstructorMethod.read.--treeIndexToRootNodeIndex"                             ,
	     "mergerTreeReadAllowBranchJumps"                                        => "mergerTreeConstructorMethod.read.--allowBranchJumps"                                     ,
	     "mergerTreeReadAllowSubhaloPromotions"                                  => "mergerTreeConstructorMethod.read.--allowSubhaloPromotions"                               ,
	     "mergerTreeReadSubresolutionMergingMethod"                              => "mergerTreeConstructorMethod.read.--satelliteMergingTimescalesMethod"                     ,
	     "mergerTreeHaloMassFunctionSamplingMethod"                              => "mergerTreeBuildMassDistributionMethod"                                                   ,
	     "starFormationSpheroidEfficiency"                                       => "starFormationTimescaleSpheroidsMethod.dynamicalTime.--efficiency"                        ,
	     "starFormationSpheroidVelocityExponent"                                 => "starFormationTimescaleSpheroidsMethod.dynamicalTime.--exponentVelocity"                  ,
	     "starFormationSpheroidMinimumTimescale"                                 => "starFormationTimescaleSpheroidsMethod.dynamicalTime.--timescaleMinimum"                  ,
	     "starFormationTimescaleSpheroidsVelocityMaximumScalingTimescale"        => "starFormationTimescaleSpheroidsMethod.velocityMaxScaling.--timescale"                    ,
	     "starFormationTimescaleSpheroidsVelocityMaximumScalingVelocityExponent" => "starFormationTimescaleSpheroidsMethod.velocityMaxScaling.--exponentVelocity"             ,
	     "starFormationTimescaleSpheroidsVelocityMaximumScalingRedshiftExponent" => "starFormationTimescaleSpheroidsMethod.velocityMaxScaling.--exponentRedshift"             ,
	     "starFormationDiskEfficiency"                                           => "starFormationTimescaleDisksMethod.dynamicalTime.--efficiency"                            ,
	     "starFormationDiskVelocityExponent"                                     => "starFormationTimescaleDisksMethod.dynamicalTime.--exponentVelocity"                      ,
	     "starFormationDiskMinimumTimescale"                                     => "starFormationTimescaleDisksMethod.dynamicalTime.--timescaleMinimum"                      ,
	     "starFormationTimescaleDisksVelocityMaximumScalingTimescale"            => "starFormationTimescaleDisksMethod.velocityMaxScaling.--timescale"                        ,
	     "starFormationTimescaleDisksVelocityMaximumScalingVelocityExponent"     => "starFormationTimescaleDisksMethod.velocityMaxScaling.--exponentVelocity"                 ,
	     "starFormationTimescaleDisksVelocityMaximumScalingRedshiftExponent"     => "starFormationTimescaleDisksMethod.velocityMaxScaling.--exponentRedshift"                 ,
	     "starFormationTimescaleDisksFixedTimescale"                             => "starFormationTimescaleDisksMethod.fixed.--timescale"                                     ,
	     "starFormationTimescaleIntegratedSurfaceDensityTolerance"               => "starFormationTimescaleDisksMethod.intgrtdSurfaceDensity.--tolerance"                     ,
	     "starFormationTimescaleDisksHaloScalingTimescale"                       => "starFormationTimescaleDisksMethod.haloScaling.--timescale"                               ,
	     "starFormationTimescaleDisksHaloScalingVirialVelocityExponent"          => "starFormationTimescaleDisksMethod.haloScaling.--exponentVelocityVirial"                  ,
	     "starFormationTimescaleDisksHaloScalingRedshiftExponent"                => "starFormationTimescaleDisksMethod.haloScaling.--exponentRedshift"                        ,
	     "barInstabilityMethod"                                                  => "galacticDynamicsBarInstabilityMethod"                                                    ,
	     "stabilityThresholdStellar"                                             => "galacticDynamicsBarInstabilityMethod.efstathiou1982.--stabilityThresholdStellar"         ,
	     "stabilityThresholdGaseous"                                             => "galacticDynamicsBarInstabilityMethod.efstathiou1982.--stabilityThresholdGaseous"         ,
	     "stabilityTimescaleMinimum"                                             => "galacticDynamicsBarInstabilityMethod.efstathiou1982.--timescaleMinimum"                  ,
	     "harrassmentMassThreshold"                                              => "galacticDynamicsBarInstabilityMethod.efstathiou1982Tidal.--massThresholdHarrassment"     ,
	     "tidalStrippingMassLossRateDisksMethod"                                 => "tidalStrippingDisksMethod"                                                               ,
	     "tidalStrippingMassLossRateDiskSimpleFractionalRateMaximum"             => "tidalStrippingDisksMethod.simple.--rateFractionalMaximum"                                ,
	     "tidalStrippingMassLossRateSpheroidsMethod"                             => "tidalStrippingSpheroidsMethod"                                                           ,
	     "tidalStrippingMassLossRateSpheroidSimpleFractionalRateMaximum"         => "tidalStrippingSpheroidsMethod.simple.--rateFractionalMaximum"                            ,
	     "ramPressureStrippingMassLossRateDisksMethod"                           => "ramPressureStrippingDisksMethod"                                                         ,
	     "ramPressureStrippingMassLossRateDiskSimpleFractionalRateMaximum"       => "ramPressureStrippingDisksMethod.simple.--rateFractionalMaximum"                          ,
	     "ramPressureStrippingMassLossRateSpheroidsMethod"                       => "ramPressureStrippingSpheroidsMethod"                                                     ,
	     "ramPressureStrippingMassLossRateSpheroidSimpleFractionalRateMaximum"   => "ramPressureStrippingSpheroidsMethod.simple.--rateFractionalMaximum"                      ,
	     "satellitesTidalFieldMethod"                                            => "satelliteTidalFieldMethod"                                                               ,
	     "hotHaloColdModeCoredIsothermalCoreRadiiMethod"                         => "hotHaloColdModeCoreRadiiMethod"                                                          ,
	     "coldModeIsothermalCoreRadiusOverVirialRadius"                          => "hotHaloColdModeCoreRadiiMethod.virialFraction.--coreRadiusOverVirialRadius"              ,
	     "hotHaloRamPressureStrippingTimescaleMethod"                            => "hotHaloRamPressureTimescaleMethod"                                                       ,
	     "ramPressureStrippingFormFactor"                                        => "hotHaloRamPressureStrippingMethod.font2008.--formFactor"                                 ,
	     "starFormationFrequencyKMT09"                                           => "starFormationRateSurfaceDensityDisksMethod.krumholz2009.--frequencyStarFormation"        , 
	     "molecularComplexClumpingFactorKMT09"                                   => "starFormationRateSurfaceDensityDisksMethod.krumholz2009.--clumpingFactorMolecularComplex", 
	     "molecularFractionFastKMT09"                                            => "starFormationRateSurfaceDensityDisksMethod.krumholz2009.--molecularFractionFast"         , 
	     "assumeMonotonicSurfaceDensityKMT09"                                    => "starFormationRateSurfaceDensityDisksMethod.krumholz2009.--assumeMonotonicSurfaceDensity" , 
	     "accretionColdModeShockStabilityThreshold"                              => "accretionHaloMethod.coldMode.--thresholdStabilityShock"                                  ,
	     "accretionColdModeShockStabilityTransitionWidth"                        => "accretionHaloMethod.coldMode.--widthTransitionStabilityShock"                            ,
	     "accretionHalosSimpleNegativeAccretionAllowed"                          => "accretionHaloMethod.simple.--accretionNegativeAllowed"                                   ,
	     "accretionHalosSimpleAccreteNewGrowthOnly"                              => "accretionHaloMethod.simple.--accretionNewGrowthOnly"                                     ,
	     "reionizationSuppressionVelocity"                                       => "accretionHaloMethod.simple.--velocitySuppressionReionization"                            ,
	     "reionizationSuppressionRedshift"                                       => "accretionHaloMethod.simple.--redshiftReionization"                                       ,
	     "virialDensityContrastPercolationLinkingLength"                         => "virialDensityContrastMethod.percolation.--linkingLength"
	 },
	 values        =>
	 {
	     mergerTreeBuilderMethod        =>
	     {
		 "Cole2000"                  => "cole2000"
	     },
		   hotHaloRamPressureStrippingMethod =>
	       {
		   "Font2008" => "font2008"
	       },  
		   hotHaloRamPressureForceMethod =>
	       {
		   "Font2008" => "font2008"
	       },  
	      starFormationTimescaleDisksMethod =>
	     {
	      "integratedSurfaceDensity" => "intgrtdSurfaceDensity"
	     },
	     starFormationRateSurfaceDensityDisksMethod => 
	     {
		 "KMT09" => "krumholz2009"
	     }, 
	     starFormationExpulsiveFeedbackDisksMethod =>
	     {
		 "null" => "zero"
             },
	     starFormationExpulsiveFeedbackSpheroidsMethod =>
	     {
		 "null" => "zero"
	     },
	     hotHaloColdModeCoredIsothermalCoreRadiiMethod =>
	     {
		 "virialRadiusFraction" => "virialFraction"
	     },
	     barInstabilityMethod =>	 
	     {
		 "ELN"       => "efstathiou1982",
		 "ELN+tidal" => "efstathiou1982Tidal",
		 "null"      => "stable"
	     },
	     treeNodeMethodDisk      =>
	     {
		 "exponential"           => {
		                             value => "standard",
		                             new   => [
				    	               {
			                                name  => "diskMassDistribution",
			                                value => "exponentialDisk"
			                               }
			                              ]
		                            }
	     },
	     darkMatterProfileShapeMethod   =>
	     {
		 "Gao2008"                   => "gao2008"
	     },
	     transferFunctionMethod         =>
	     {
		 "null"                      => "identity"        ,
		 "Eisenstein-Hu1999"         => "eisensteinHu1999"
	     },
	     stellarPopulationSpectraMethod =>
	     {
	         "Conroy-White-Gunn2009"     => "FSPS"
             },
	     haloSpinDistributionMethod =>
	     {
	         "Bett2007"                  => "bett2007"
	     },
	     criticalOverdensityMethod =>	     {
		 "Kitayama-Suto1996"         => "kitayamaSuto1996"             ,
		 "sphericalTopHat"           => "sphericalCollapseMatterLambda",
		 "sphericalTopHatDarkEnergy" => "sphericalCollapseMatterDE"
	     },
	     mergerTreeImporterMethod        =>
	     {
	         "sussing"                   => "sussingASCII"
	     },
	     starFormationFeedbackDisksMethod =>    
	     {
		 "Creasey2012"               => "creasey2012"
	     }
	 }
     },
     {
	 inputVersion  => "0.9.4",
	 outputVersion => "0.9.5",
	 names         =>
	 {
	     "atomicCollisionalIonizationMethod"                         => "atomicIonizationRateCollisionalMethod"                                                 ,
	     "collisionalExcitationMethod"                               => "atomicExcitationRateCollisionalMethod"                                                 ,
	     "chemicalReactionRateMethods"                               => "chemicalReactionRateMethod"                                                            ,
	     "hydrogenNetworkFast"                                       => "chemicalReactionRateMethod.hydrogenNetwork.--fast"                                     ,
	     "hydrogenNetworkCMBOnly"                                    => "chemicalReactionRateMethod.hydrogenNetwork.--radiationCMBOnly"                         ,
	     "blackHoleBinaryInitialRadiiMethod"                         => "blackHoleBinaryInitialSeparationMethod"                                                ,
	     "blackHoleInitialRadiusSpheroidRadiusRatio"                 => "blackHoleBinaryInitialSeparationMethod.spheroidRadiusFraction.--spheroidRadiusFraction",
	     "stellarDensityChangeBinaryMotion"                          => "blackHoleInitialRadiusSpheroidRadiusRatio.standard.--stellarDensityChangeBinaryMotion" ,
	     "blackHoleBinariesComputeVelocityDispersion"                => "blackHoleInitialRadiusSpheroidRadiusRatio.standard.--computeVelocityDispersion"        ,
	     "supernovaeIaMethod"                                        => "supernovaeTypeIaMethod"                                                                ,
	     "stellarTracksFile"                                         => "stellarTracksMethod.file.--fileName"                                                   ,
	     "stellarPropertiesFile"                                     => "stellarAstrophysicsMethod.file.--fileName"                                             ,
	     "satelliteMergingRemnantProgenitorPropertiesMethod"         => "mergerProgenitorPropertiesMethod"	          	     	     	     	     	    ,
	     "satelliteMergingMassMovementsMethod" 	                 => "mergerMassMovementsMethod"                                                             ,
	     "majorMergerMassRatio"                                      => "mergerMassMovementsMethod.simple.--massRatioMajorMerger"                               ,
	     "burstMassRatio"                                            => "mergerMassMovementsMethod.baugh2005.--ratioMassBurst"                                  ,
	     "burstCriticalGasFraction"                                  => "mergerMassMovementsMethod.baugh2005.--fractionGasCriticalBurst"                        ,
	     "minorMergerGasMovesTo"                                     => "mergerMassMovementsMethod.simple.--destinationGasMinorMerger"                          ,
	     "satelliteMergingRemnantSizeMethod"                         => "mergerRemnantSizeMethod"                                                               ,
	     "mergerRemnantSizeOrbitalEnergy"                            => "mergerRemnantSizeMethod.cole2000.--energyOrbital"                                      ,
	     "mergerRemnantRadiativeEfficiency"                          => "mergerRemnantSizeMethod.covington2008.--efficiencyRadiative"                           ,
	     "imfSelectionMethod"                                        => "stellarPopulationSelectorMethod"                                                       ,
	     "imfBaugh2005TopHeavyRecycledInstantaneous"                 => "stellarPopulationMethod.standard.--recycledFraction"                                   ,
	     "imfBaugh2005TopHeavyYieldInstantaneous"                    => "stellarPopulationMethod.standard.--metalYield"                                         ,
	     "imfBPASSRecycledInstantaneous"                             => "stellarPopulationMethod.standard.--recycledFraction"                                   ,
	     "imfBPASSYieldInstantaneous"                                => "stellarPopulationMethod.standard.--metalYield"                                         ,
	     "imfChabrierRecycledInstantaneous"                          => "stellarPopulationMethod.standard.--recycledFraction"                                   ,
	     "imfChabrierYieldInstantaneous"                             => "stellarPopulationMethod.standard.--metalYield"                                         ,
	     "imfKennicuttRecycledInstantaneous"                         => "stellarPopulationMethod.standard.--recycledFraction"                                   ,
	     "imfKennicuttYieldInstantaneous"                            => "stellarPopulationMethod.standard.--metalYield"                                         ,
	     "imfKroupaRecycledInstantaneous"                            => "stellarPopulationMethod.standard.--recycledFraction"                                   ,
	     "imfKroupaYieldInstantaneous"                               => "stellarPopulationMethod.standard.--metalYield"                                         ,
	     "imfMillerScaloRecycledInstantaneous"                       => "stellarPopulationMethod.standard.--recycledFraction"                                   ,
	     "imfMillerScaloYieldInstantaneous"                          => "stellarPopulationMethod.standard.--metalYield"                                         ,
	     "imfPiecewisePowerLawRecycledInstantaneous"                 => "stellarPopulationMethod.standard.--recycledFraction"                                   ,
	     "imfPiecewisePowerLawYieldInstantaneous"                    => "stellarPopulationMethod.standard.--metalYield"                                         ,
	     "imfSalpeterRecycledInstantaneous"                          => "stellarPopulationMethod.standard.--recycledFraction"                                   ,
	     "imfSalpeterYieldInstantaneous"                             => "stellarPopulationMethod.standard.--metalYield"                                         ,
	     "imfScaloRecycledInstantaneous"                             => "stellarPopulationMethod.standard.--recycledFraction"                                   ,
	     "imfScaloYieldInstantaneous"                                => "stellarPopulationMethod.standard.--metalYield"                                         ,
	     "imfChabrierMassUpper"                                      => "initialMassFunctionMethod.chabrier2001.--massUpper"                                    ,
	     "imfChabrierMassLower"                                      => "initialMassFunctionMethod.chabrier2001.--massLower"                                    ,
	     "imfChabrierMassTransition"                                 => "initialMassFunctionMethod.chabrier2001.--massTransition"                               ,
	     "imfChabrierSigma"                                          => "initialMassFunctionMethod.chabrier2001.--sigma"                                        ,
	     "imfChabrierExponent"                                       => "initialMassFunctionMethod.chabrier2001.--exponent"                                     ,
	     "imfChabrierMass"                                           => "initialMassFunctionMethod.chabrier2001.--massCharacteristic"                           ,
	     "imfPiecewisePowerLawMassPoints"                            => "initialMassFunctionMethod.piecewisePowerLaw.--mass"                                    ,
	     "imfPiecewisePowerLawExponents"                             => "initialMassFunctionMethod.piecewisePowerLaw.--exponent"                                ,
	     "starFormationImfInstantaneousApproximation"                => "stellarPopulationMethod.standard.--instantaneousRecyclingApproximation"                ,
	     "starFormationImfInstantaneousApproximationMassLongLived"   => "stellarPopulationMethod.standard.--massLongLived"                                      ,
	     "starFormationImfInstantaneousApproximationEffectiveAge"    => "stellarPopulationMethod.standard.--ageEffective"		                            ,
	     "noninstantHistoryTimesCount"                               => "stellarPopulationPropertiesMethod.noninstantaneous.--countHistoryTimes"                ,
	     "mergingTimescaleMultiplier"                                => "satelliteMergingTimescalesMethod--timescaleMultiplier"                                 ,
	     "stellarPopulationSpectraRecentTimeLimit"                   => "stellarPopulationSpectraPostprocessorMethod.recent.--timeLimit"                        ,
	     "stellarPopulationSpectraUnescapedTimescale"                => "stellarPopulationSpectraPostprocessorMethod.unescaped.--timescale"                     ,
	     "galacticStructureRadiusSolverInitialRadiusMethod"          => "galacticStructureRadiiInitialMethod"                                                   ,
	     "adiabaticContractionGnedinA"                               => "galacticStructureRadiiInitialMethod.gnedin2004.--A"                                    ,
	     "adiabaticContractionGnedinOmega"                           => "galacticStructureRadiiInitialMethod.gnedin2004.--omega"                                ,
#	     "darkMatterProfileMethod"                                   => "darkMatterProfileDMOMethod"                                                            ,
	     "galacticStructureRadiiInitialMethod"                       => "darkMatterProfileMethod"                                                               ,
	     "virialDensityContrastSphericalTopHatDarkEnergyFixEnergyAt" => "virialDensityContrastMethod.sphericalCollapseMatterDE.--energyFixedAt"                 ,
	     "outputRedshifts"                                           => "outputTimesMethod.list.--redshifts"                                                    ,
	     "outputTimes"                                               => "outputTimesMethod.list.--times"                                                        ,
	     "mergeTargetTimeOffsetMaximumAbsolute"                      => "mergerTreeEvolveTimestepMethod.satellite.--timeOffsetMaximumAbsolute"                  ,
	     "mergeTargetTimeOffsetMaximumRelative"                      => "mergerTreeEvolveTimestepMethod.satellite.--timeOffsetMaximumRelative"                  ,
	     "timestepSimpleRelative"                                    => "mergerTreeEvolveTimestepMethod.simple.--timeStepRelative"                              ,
	     "timestepSimpleAbsolute"                                    => "mergerTreeEvolveTimestepMethod.simple.--timeStepAbsolute"                              ,
	     "timestepHistoryBegin"                                      => "mergerTreeEvolveTimestepMethod.history.--timeBegin"                                    ,
	     "timestepHistoryEnd"                                        => "mergerTreeEvolveTimestepMethod.history.--timeEnd"                                      ,
	     "timestepHistorySteps"                                      => "mergerTreeEvolveTimestepMethod.history.--historyCount"                                 ,
	     "timestepRecordEvolutionBegin"                              => "mergerTreeEvolveTimestepMethod.recordEvolution.--timeBegin"                            ,
	     "timestepRecordEvolutionEnd"                                => "mergerTreeEvolveTimestepMethod.recordEvolution.--timeEnd"                              ,
	     "timestepRecordEvolutionSteps"                              => "mergerTreeEvolveTimestepMethod.recordEvolution.--countSteps"                           ,
	     "igmPropertiesTimeCountPerDecade"                           => "universeOperatorMethod.intergalacticMediumStateEvolve.--timeCountPerDecade"            ,
	     "igmPropertiesRedshiftMinimum"                              => "universeOperatorMethod.intergalacticMediumStateEvolve.--redshiftMinimum"               ,
	     "igmPropertiesRedshiftMaximum"                              => "universeOperatorMethod.intergalacticMediumStateEvolve.--redshiftMaximum"               ,
	     "darkMatterProfileScaleCorrectForConcentrationDefinition"   => "darkMatterProfileScaleRadiusMethod.concentration.--correctForConcentrationDefinition"  ,
	     "allTreesExistAtFinalTime"                                  => "mergerTreeEvolverMethod.standard.--allTreesExistAtFinalTime"                           ,
	     "mergerTreesDumpStructure"                                  => "mergerTreeEvolverMethod.standard.--dumpTreeStructure"                                  ,
	     "timestepHostRelative"                                      => "mergerTreeEvolverMethod.standard.--timestepHostRelative"                               ,
	     "timestepHostAbsolute"                                      => "mergerTreeEvolverMethod.standard.--timestepHostAbsolute"                               ,
	     "mergerTreeOutput"                                          => "mergerTreeOutputterMethod"	                                                            ,
	     "hotHaloOutflowReturnRate"                                  => "hotHaloOutflowReincorporationMethod.haloDynamicalTime.--multiplier"                    ,
	     "adiabaticContractionIncludeBaryonGravity"                  => "equilibriumStructureIncludeBaryonGravity"                                              ,
	     "adiabaticContractionUseFormationHalo"                      => "equilibriumStructureUseFormationHalo"                                                  ,
	     "adiabaticContractionSolutionTolerance"                     => "equilibriumStructureSolutionTolerance"                                                 ,
	     "galacticStructureRadiusSolverMethod"                       => "galacticStructureSolverMethod"                                                         ,
	     "simpleRadiusSolverUseFormationHalo"                        => "galacticStructureRadiusSolverMethod.simple.--useFormationHalo"                         ,
	     "galacticStructureRadiiFixedFactor"                         => "galacticStructureRadiusSolverMethod.fixed.--factor"                                    ,
	     "galacticStructureRadiiFixedRadius"                         => "galacticStructureRadiusSolverMethod.fixed.--radiusFixed"                               ,
	     "equilibriumStructureIncludeBaryonGravity"                  => "galacticStructureRadiusSolverMethod.equilibrium.--includeBaryonGravity"                ,
	     "equilibriumStructureUseFormationHalo"                      => "galacticStructureRadiusSolverMethod.equilibrium.--useFormationHalo"                    ,
	     "equilibriumStructureSolutionTolerance"                     => "galacticStructureRadiusSolverMethod.equilibrium.--solutionTolerance"                   ,
	     "odeToleranceAbsolute"                                      => "mergerTreeNodeEvolverMethod.standard.--odeToleranceAbsolute"                           ,
	     "odeToleranceRelative"                                      => "mergerTreeNodeEvolverMethod.standard.--odeToleranceRelative"                           ,
	     "odeJacobianStepSizeRelative"                               => "mergerTreeNodeEvolverMethod.standard.--odeJacobianStepSizeRelative"                    ,
	     "odeAlgorithm"                                              => "mergerTreeNodeEvolverMethod.standard.--odeAlgorithm"                                   ,
	     "odeAlgorithmNonJacobian"                                   => "mergerTreeNodeEvolverMethod.standard.--odeAlgorithmNonJacobian"                        ,
	     "odeLatentIntegratorOrder"                                  => "mergerTreeNodeEvolverMethod.standard.--odeLatentIntegratorOrder"                       ,
	     "odeLatentIntegratorIntervalsMaximum"                       => "mergerTreeNodeEvolverMethod.standard.--odeLatentIntegratorIntervalsMaximum"            ,
<<<<<<< HEAD
	     "profileOdeEvolver"                                         => "mergerTreeNodeEvolverMethod.standard.--profileOdeEvolver"
=======
	     "profileOdeEvolver"                                         => "mergerTreeNodeEvolverMethod.standard.--profileOdeEvolver"                              ,
	     "timePerTreeMethod"                                         => "metaTreeProcessingTimeMethod"                                                          ,
	     "timePerTreeFitFileName"                                    => "metaTreeProcessingTimeMethod.file.--fileName"                                          ,
	     "starFormationHistoriesMethod"                              => "starFormationHistoryMethod"                                                            ,
	     "starFormationHistoryTimeStep"                              => "starFormationHistoryMethod--timeStep"                                                  ,
	     "starFormationHistoryFineTimeStep"                          => "starFormationHistoryMethod--timeStepFine"                                              ,
	     "starFormationHistoryFineTime"                              => "starFormationHistoryMethod--timeFine"                                                  ,
	     "starFormationHistoryMetallicityBoundaries"                 => "starFormationHistoryMethod.metallicitySplit.--metallicityBoundaries"                   ,
	     "starFormationHistoryMetallicityCount"                      => "starFormationHistoryMethod.metallicitySplit.--countMetallicities"                      ,
	     "starFormationHistoryMetallicityMinimum"                    => "starFormationHistoryMethod.metallicitySplit.--metallicityMinimum"                      ,
	     "starFormationHistoryMetallicityMaximum"                    => "starFormationHistoryMethod.metallicitySplit.--metallicityMaximum"
>>>>>>> b64b9cb5
	 },
	 values        =>
         {
	     odeAlgorithm =>
	     {
		 "Runge-Kutta-Cash-Karp"      => "rungeKuttaCashKarp"     ,
		 "Runge-Kutta-Secon-Order"    => "rungeKuttaSeconOrder"   ,
		 "Runge-Kutta"                => "rungeKutta"             ,
		 "Runge-Kutta-Fehlberg"       => "rungeKuttaFehlberg"     ,
		 "Runge-Kutta-Prince-Dormand" => "rungeKuttaPrinceDormand",
		 "multistepAdams"             => "multistepAdams"         ,
		 "Bulirsch-Stoer"             => "bulirschStoer"          ,
		 "BDF"                        => "bdf"
	     },
	     odeAlgorithmNonJacobian =>
	     {
		 "Runge-Kutta-Cash-Karp"      => "rungeKuttaCashKarp"     ,
		 "Runge-Kutta-Secon-Order"    => "rungeKuttaSeconOrder"   ,
		 "Runge-Kutta"                => "rungeKutta"             ,
		 "Runge-Kutta-Fehlberg"       => "rungeKuttaFehlberg"     ,
		 "Runge-Kutta-Prince-Dormand" => "rungeKuttaPrinceDormand",
		 "multistepAdams"             => "multistepAdams"
	     },
	     atomicCollisionalIonizationMethod                =>
	     {
		 "Verner"            => "verner1996"
	     },
	     collisionalExcitationMethod                      => 
	     {
		 "ScholzWalters91  " => "scholzWalters91"
	     },
	     blackHoleBinaryInitialRadiiMethod                =>
	     {
		 "Volonteri2003"     => "volonteri2003"
	     },    
	     blackHoleBinarySeparationGrowthRateMethod        =>
	     {
		 "null"              => "zero"
	     },
	     blackHoleBinaryMergersMethod                     =>
	     {
		 "Rezzolla2008"      => "rezzolla2008"
	     },
	     mergerTreeConstructorMethod                      =>
	     {
		 "stateRestore"      => "stateRestored"
	     },
	     mergerTreeOutput =>
	     {
		 ""                  => "standard"
	     },
	     stellarSpectraDustAttenuationMethod              =>
	     {
		 "Calzetti2000"      => "calzetti2000"    ,
		 "Cardelli1989"      => "cardelli1989"    ,
		 "CharlotFall2000"   => "charlotFall2000" ,
		 "Gordon2003"        => "gordon2003"      ,
		 "WittGordon2000"    => "wittGorden2000"  ,
		 "PrevotBouchet"     => "prevotBouchet"   ,
		 "null"              => "zero"
	     },
	     supernovaeIaMethod                               =>
	     {
		 "Nagashima"         => "nagashima2005"
	     },
	     supernovaePopulationIIIMethod                    =>
	     {
		 "Heger-Woosley2002" => "hegerWoosley2002"
	     },
	     stellarWindsMethod                               =>
	     {
		 "Leitherer1992"     => "leitherer1992"
	     },
	     satelliteMergingMassMovementsMethod              =>
	     {
		 "Baugh2005"         => "baugh2005"
	     },
	     satelliteMergingRemnantSizeMethod                =>
	     {
		 "Cole2000"          => "cole2000"        ,
		 "Covington2008"     => "covington2008"
	     },
	     galacticStructureRadiusSolverMethod =>
	     {
		 "adiabatic"         => "equilibrium"
	     },
	     galacticStructureRadiusSolverInitialRadiusMethod =>
	     {
		 "adiabatic"         => "gnedin2004"
	     },
	     galacticStructureRadiiInitialMethod =>
	     {
		 "gnedin2004"        => "adiabaticGnedin2004",
		 "static"            => "darkMatterOnly"
	     },
	     imfSelectionFixed                                =>
	     {		
		 "Baugh2005TopHeavy" => 
		 {
		     new   =>
			 [
			  {
			      name  => "initialMassFunctionMethod",
			      value => "baugh2005TopHeavy"
			  }
			 ]
		 },
		 "BPASS"             => 
		 {
		     new   =>
			 [
			  {
			      name  => "initialMassFunctionMethod",
			      value => "BPASS"
			  }
			 ]
		 },
		 "Chabrier"          => 
		 {
		     new   =>
			 [
			  {
			      name  => "initialMassFunctionMethod",
			      value => "chabrier2001"
			  }
			 ]
		 },
		 "Kennicutt"         => 
		 {
		     new   =>
			 [
			  {
			      name  => "initialMassFunctionMethod",
			      value => "kennicutt1983"
			  }
			 ]
		 },
		 "Kroupa"            => 
		 {
		     new   =>
			 [
			  {
			      name  => "initialMassFunctionMethod",
			      value => "kroupa2001"
			  }
			 ]
		 },
		 "MillerScalo"       => 
		 {
		     new   =>
			 [
			  {
			      name  => "initialMassFunctionMethod",
			      value => "millerScalo1979"
			  }
			 ]
		 },
		 "PiecewisePowerLaw" => 
		 {
		     new   =>
			 [
			  {
			      name  => "initialMassFunctionMethod",
			      value => "piecewisePowerLaw"
			  }
			 ]
		 },
		 "Salpeter"          => 
		 {
		     new   =>
			 [
			  {
			      name  => "initialMassFunctionMethod",
			      value => "salpeter1955"
			  }
			 ]
		 },
		 "Scalo"             => 
		 {
		     new   =>
			 [
			  {
			      name  => "initialMassFunctionMethod",
			      value => "scalo1986"
			  }
			 ]
		 },
	     },
	 }	     
     }
    );
     
# Define known defaults.
my %knownDefaults =
    (
     "cosmologyParametersMethod"            => "simple"          ,
     "mergerTreeBuilderMethod"              => "cole2000"        ,
     "cosmologicalMassVarianceMethod"       => "filteredPower"   ,
     "cosmologyParametersMethod"            => "simple"          ,
     "darkMatterProfileConcentrationMethod" => "gao2008"         ,
     "powerSpectrumPrimordialMethod"        => "powerLaw"        ,
     "haloMassFunctionMethod"               => "tinker2008"      ,
     "mergerTreeOutput"                     => "true"            ,
     "satelliteMergingTimescalesMethod"     => "jiang2008"       ,
     "starFormationHistoryMethod"           => "metallicitySplit"
  );

# Parse the input file.
my $parser     = XML::LibXML->new();
my $input      = $parser->parse_file($inputFileName);
my @parameterSets;
if ( $input->findnodes('parameters') ) {
    @parameterSets = $input->findnodes('parameters');
} elsif ( $input->findnodes('parameterGrid') ) {
    my $parameterGrid = $input->findnodes('parameterGrid')->[0];
    if ( $parameterGrid->findnodes('parameters') ) {
	@parameterSets = $parameterGrid->findnodes('parameters');
    } else {
	die('can not find parameters')
    }
} else {
    die('can not find parameters')
}

# Write starting message.
print "Translating file: ".$inputFileName."\n";

# Iterate over parameter sets.
foreach my $parameters ( @parameterSets ) {
    &Translate($parameters,1,$inputFileName);
}

# Output the resulting file.
my $pp = XML::LibXML::PrettyPrint->new(indent_string => "  ");
$pp->pretty_print($input)
    if ( $options{'prettyify'} eq "yes" );
my $serialized = $input->toString();
$serialized =~ s/><!\-\-/>\n\n  <!\-\-/gm;
$serialized =~ s/></>\n\n  </gm;
open(my $outputFile,">",$outputFileName);
print $outputFile $serialized;
close($outputFile);

exit;

sub Translate {
    my $parameters    = shift();
    my $rootLevel     = shift();
    my $inputFileName = shift();

    # Set initial input/output versions.
    my $inputVersion  = $options{'inputVersion' };
    my $outputVersion = $options{'outputVersion'};

    # Check for a version element.
    my $version    = $parameters->findnodes('version')->[0];
    if ( defined($version) ) {
	$inputVersion = $version->textContent()
	    unless ( exists($optionsDefined{'inputVersion'}) );
	$version->firstChild()->setData("0.9.4");
    } elsif ( $rootLevel ) {
	my $versionNode = $input->createElement ("version");
	my $newVersion  = $input->createTextNode("0.9.4"  );
	my $newBreak    = $input->createTextNode("\n  "   );
	$versionNode->addChild($newVersion);
	$parameters->insertBefore($versionNode,$parameters->firstChild());
	$parameters->insertBefore($newBreak   ,$parameters->firstChild());
    }
    
    # Determine output format version.
    unless ( exists($options{'outputFormatVersion'}) ) {
	$options{'outputFormatVersion'} = 1;
	my @outputVersionSubstrings = split(/\./,$outputVersion);
	$options{'outputFormatVersion'} = 2
	    if (
		$outputVersionSubstrings[0] >   0
		||
		(
		 $outputVersionSubstrings[0] == 0
		 &&    
		 $outputVersionSubstrings[1] >  9
		)
		||
		(
		 $outputVersionSubstrings[0] == 0
		 &&    
		 $outputVersionSubstrings[1] == 9
		 &&    
		 $outputVersionSubstrings[2] >  3
		)
	    );
    }
    
    # Check for a format version element.
    my $formatVersion = $parameters->findnodes('formatVersion')->[0];
    if ( defined($formatVersion) ) {
	$options{'inputFormatVersion'} = $formatVersion->textContent();
	$formatVersion->firstChild()->setData($options{'outputFormatVersion'});
    } elsif ( $rootLevel ) {
	my $formatVersionNode = $input->createElement ("formatVersion"                );
	my $newFormatVersion  = $input->createTextNode($options{'outputFormatVersion'});
	my $newBreak          = $input->createTextNode("\n  "                         );
	$formatVersionNode->addChild($newFormatVersion);
	$parameters->insertBefore($formatVersionNode,$parameters->firstChild());
	$parameters->insertBefore($newBreak         ,$parameters->firstChild());
    }

    # Validate the parameter file.
    if ( $options{'validate'} eq "yes" ) {
	system($ENV{'GALACTICUS_EXEC_PATH'}."/scripts/aux/validateParameters.pl ".$inputFileName);
	die('input file "'.$inputFileName.'"is not a valid Galacticus parameter file')
	    unless ( $? == 0 );
    }
    
    # Iterate over translations.
    foreach my $translation ( @translations ) {
	# Skip irrelevant translation.
	next
	    unless ( $translation->{'inputVersion'} eq $inputVersion );
	# Report.
	print "Translating from v".$translation->{'inputVersion'}." to v".$translation->{'outputVersion'}."\n";
	$inputVersion = $translation->{'outputVersion'};
	# Find parameter nodes.
	my @parameterNodes;
	if ( $options{'inputFormatVersion'} <= 1 ) {
	    @parameterNodes = $parameters->findnodes('parameter');
	} else {
	    @parameterNodes = map {( $_->exists('value') || $_->hasAttribute('value') ) ? $_ : ()} $parameters->findnodes('*');
	}
	# Apply translations.
	for my $parameter ( @parameterNodes ) {
	    # Get name and value text elements.
	    my $name;
	    my $nameText;
	    my @allValues;
	    if ( $options{'inputFormatVersion'} <= 1 ) {
		$name      = $parameter->findnodes('name' )->[0]->firstChild();
		$nameText  = $name->textContent();
		@allValues = $parameter->findnodes('value');
	    } else {
		$name     = $parameter;
		$nameText = $name->nodeName();
		if ( $parameter->exists('value') ) {
		    @allValues = $parameter->findnodes('value');
		} else {
		    @allValues = $parameter;
		}
	    }
	    # Ignore parameters with no value - sometimes this is used as a placeholder.
	    next
		if ( ! grep {my $valueText = $_->isSameNode($name) ? $_->getAttribute('value') : $_->firstChild()->textContent(); $valueText ne ""} @allValues );	    
	    # Translate names.
	    if ( exists($translation->{'names'}->{$nameText}) ) {
		print "   translate parameter name: ".$nameText." --> ".$translation->{'names'}->{$nameText}."\n";
		if ( $options{'inputFormatVersion'} <= 1 ) {
		    $name->setData    ($translation->{'names'}->{$nameText});
		} else {
		    my $leafName = $translation->{'names'}->{$nameText};
		    my $valueTo;
		    unless ( $translation->{'names'}->{$nameText} =~ m/\-\-/ ) {
			if ( $leafName =~ m/(.*)\.(.*)\./ ) {
			    $valueTo    = $2;
			}
		    }
		    $name->setNodeName($leafName);
		    $name->setAttribute('value',$valueTo)
			if ( $valueTo );
		}
	    }
	    # Translate values.
	    foreach my $value ( @allValues ) {
		if ( exists($translation->{'values'}->{$nameText}) ) {
		    # Split values.
		    my $valuesText;
		    if ( $value->isSameNode($name) ) {
			$valuesText = $value->getAttribute('value');
		    } else {
			$valuesText = $value->firstChild()->textContent();
		    }
		    $valuesText =~ s/^\s*//;
		    $valuesText =~ s/\s*$//;
		    my @values;
		    if ( $translation->{'inputVersion'} eq "0.9.0" ) {
			# For v0.9.0, we cannot split as method names were permitted to contain spaces.
			push(@values,$valuesText);
		    } else {
			@values = split(/\s+/,$valuesText);
		    }
		    foreach my $thisValue ( @values ) {
			if ( exists($translation->{'values'}->{$nameText}->{$thisValue}) ) {
			    print "   translate parameter value: ".$nameText."\n";
			    if ( ref($translation->{'values'}->{$nameText}->{$thisValue}) ) {
				my $newValue = $translation->{'values'}->{$nameText}->{$thisValue};
				if ( exists($newValue->{'value'}) ) {
				    print "                                 ".$thisValue." --> ".$newValue->{'value'}."\n";
				    $thisValue = $newValue->{'value'};
				} else {
				    print "                                 ".$thisValue." --> {remove}\n";
				    $thisValue = undef();
				}
				if ( exists($newValue->{'new'}) ) {
				    foreach my $newParameter ( &List::ExtraUtils::as_array($newValue->{'new'}) ) {
					print "      add parameter: ".$newParameter->{'name'}." = ".$newParameter->{'value'}."\n";
					if ( $options{'inputFormatVersion'} <= 1 ) {
					    my $parameterNode = $input->createElement (                "parameter" );
					    my $name          = $input->createElement (                "name"      );
					    my $value         = $input->createElement (                "value"     );
					    my $nameText      = $input->createTextNode($newParameter->{'name'     });
					    my $valueText     = $input->createTextNode($newParameter->{'value'    });
					    $name ->addChild($nameText );
					    $value->addChild($valueText);
					    $parameterNode->addChild($input->createTextNode("\n    "));
					    $parameterNode->addChild($name  );
					    $parameterNode->addChild($input->createTextNode("\n    "));
					    $parameterNode->addChild($value );
					    $parameterNode->addChild($input->createTextNode("\n  "));
					    $parameters->insertAfter($parameterNode,$parameter);
					    $parameters->insertAfter($input->createTextNode("\n  "),$parameter);
					} else {
					    my $parameterNode = $input->createElement($newParameter->{'name'});
					    $parameterNode->setAttribute('value',$newParameter->{'value'});
					    $parameters->insertAfter($parameterNode,$parameter);
					    $parameters->insertAfter($input->createTextNode("\n  "),$parameter);
					}
				    }
				}
			    } else {
				print "                                 ".$thisValue." --> ".$translation->{'values'}->{$nameText}->{$thisValue}."\n";
				$thisValue = $translation->{'values'}->{$nameText}->{$thisValue};
			    }
			}
			if ( scalar(@values) == 1 && ! defined($values[0]) ) {
			    if ( $value->isSameNode($name) ) {
				$value->parentNode->removeChild($value);
			    } else {
				$value->removeChild($value->firstChild());
			    }
			} else {
			    if ( $value->isSameNode($name) ) {
				$value->setAttribute('value',join(" ",@values));
			    } else {
				$value->firstChild()->setData(join(" ",@values));
			    }
			}
		    }
		}
	    }
	}
	# Finished if output version is reached.
	last
	    if ( $outputVersion eq $inputVersion );
    }
    
    # Handle transition from old to new.
    if ( $options{'outputFormatVersion'} >= 2 && $options{'inputFormatVersion'} < 2) {
	print "Converting to new format (v2)...\n";
	for my $parameter ( $parameters->findnodes('parameter') ) {
	    # Get name and value text elements.
	    my $name   = $parameter->findnodes('name' )->[0]->firstChild();
	    my @values = $parameter->findnodes('value');
	    # Create the new node.
	    my $parameterNode = $input->createElement($name->textContent());
	    # Determine if we can use a value attribute or not.
	    my $useAttribute = 1;
	    $useAttribute = 0
		if ( scalar(@values) > 1 );
	    foreach my $valueNode ( @values ) {
		$useAttribute = 0
		    if ( $valueNode->findnodes('*') );
	    }
	    # Add values.
	    foreach my $valueNode ( @values ) {
		my $value  = $valueNode->firstChild();
		# Find any subparameters.
		my @subParameters = $valueNode->findnodes('*');
		if ( $useAttribute ) {
		    $parameterNode->setAttribute('value',$value->textContent());
		} else {
		    &Translate($valueNode,0,$inputFileName)
			if ( @subParameters );
		    $parameterNode->addChild($input->createTextNode("\n"));
		    $parameterNode->addChild($valueNode);
		}
	    }
	    $parameterNode->addChild($input->createTextNode("\n"))
		unless ( $useAttribute );
	    # Insert the new node.
	    $parameters->insertAfter($parameterNode,$parameter);
	    # Remove the old parameter.
	    $parameters->removeChild($parameter);
	}
    }
    # Put subparameters into their host parameter.
    for my $parameter ( $parameters->getChildrenByTagName("*") ) {
	if ( $parameter->nodeName() =~ m/(.+)\-\-(.+)/ ) {
	    my $hostName = $1;
	    my $subName  = $2;
	    (my $hostNameTrimmed = $hostName) =~ s/\..+\.//;
	    $parameters->removeChild($parameter->nextSibling());
	    my $sibling = $parameter->nextSibling();
	    my $hostFound;
	    $parameter->setNodeName($subName);
	    for my $hostParameter ( $parameters->getChildrenByTagName("*") ) {
		if ( $hostParameter->nodeName() eq $hostNameTrimmed ) {
		    my $hostChildren = $hostParameter->getChildrenByTagName("*");
		    $hostParameter->addChild($input     ->createTextNode("\n"      ))
			if ( $hostChildren->size() == 0 );
		    $hostParameter->addChild($input     ->createTextNode("  "      ));
		    $hostParameter->addChild($parameters->removeChild   ($parameter));
		    $hostParameter->addChild($input     ->createTextNode("\n  "    ));
		    $hostFound = 1;
		}
	    }
	    unless ( $hostFound ) {
		# Create the new node.
		(my $hostLeafName = $hostName) =~ s/\..+\.//;
		my $defaultValue;
		if ( $hostName =~ m/\..+\./ ) {
		    ($defaultValue = $hostName) =~ s/.*\.(.+)\./$1/;
		} else {
		    die('parametersMigrate.pl: attempting to insert a "'.$hostLeafName.'" element, but no default value is known')
			unless ( exists($knownDefaults{$hostLeafName}) );
		    $defaultValue = $knownDefaults{$hostLeafName};
		}
		my $parameterNode = $input->createElement($hostLeafName);
		$parameterNode->setAttribute('value',$defaultValue);
		$parameterNode->addChild($input     ->createTextNode("\n    "  ));
		$parameterNode->addChild($parameters->removeChild   ($parameter));
		$parameterNode->addChild($input     ->createTextNode("\n  "    ));
		if ( defined($sibling) ) {
		    $parameters->insertBefore($parameterNode,$sibling);
		} else {
		    $parameters->insertBefore($parameterNode,undef());
		}
	    }
	}
    }
    # Strip out value extensions.
    for my $parameter ( $parameters->getChildrenByTagName("*") ) {
	if ( $parameter->nodeName() =~ m/([^\.]+)\./ ) {
	    my $nodeName = $1;
	    $parameter->setNodeName($nodeName);
	}
    }
    # Search for duplicated parameters.
    my %duplicates =
	(
	 mergerTreeOperatorMethod => "sequence"
	);
   for my $parameter ( $parameters->getChildrenByTagName("*") ) {
	my $nodeName = $parameter->nodeName();
	my $duplicates = $parameters->getChildrenByTagName($nodeName);
	if ( $duplicates->size() > 1 && exists($duplicates{$nodeName}) ) {
	    my $sibling = $parameter->nextSibling();
	    my $wrapperNode = $input->createElement($nodeName);
	    $wrapperNode->setAttribute('value',$duplicates{$nodeName});
	    foreach my $duplicate ( $duplicates->get_nodelist() ) {
		$wrapperNode->addChild($input     ->createTextNode("\n    "  ));
		$wrapperNode->addChild($parameters->removeChild   ($duplicate));
		$wrapperNode->addChild($input     ->createTextNode("\n  "    ));
	    }
	    $parameters->insertBefore($wrapperNode,$sibling);
	}
    }
}<|MERGE_RESOLUTION|>--- conflicted
+++ resolved
@@ -628,9 +628,6 @@
 	     "odeAlgorithmNonJacobian"                                   => "mergerTreeNodeEvolverMethod.standard.--odeAlgorithmNonJacobian"                        ,
 	     "odeLatentIntegratorOrder"                                  => "mergerTreeNodeEvolverMethod.standard.--odeLatentIntegratorOrder"                       ,
 	     "odeLatentIntegratorIntervalsMaximum"                       => "mergerTreeNodeEvolverMethod.standard.--odeLatentIntegratorIntervalsMaximum"            ,
-<<<<<<< HEAD
-	     "profileOdeEvolver"                                         => "mergerTreeNodeEvolverMethod.standard.--profileOdeEvolver"
-=======
 	     "profileOdeEvolver"                                         => "mergerTreeNodeEvolverMethod.standard.--profileOdeEvolver"                              ,
 	     "timePerTreeMethod"                                         => "metaTreeProcessingTimeMethod"                                                          ,
 	     "timePerTreeFitFileName"                                    => "metaTreeProcessingTimeMethod.file.--fileName"                                          ,
@@ -642,7 +639,6 @@
 	     "starFormationHistoryMetallicityCount"                      => "starFormationHistoryMethod.metallicitySplit.--countMetallicities"                      ,
 	     "starFormationHistoryMetallicityMinimum"                    => "starFormationHistoryMethod.metallicitySplit.--metallicityMinimum"                      ,
 	     "starFormationHistoryMetallicityMaximum"                    => "starFormationHistoryMethod.metallicitySplit.--metallicityMaximum"
->>>>>>> b64b9cb5
 	 },
 	 values        =>
          {
