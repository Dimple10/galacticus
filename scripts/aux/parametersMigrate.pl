#!/usr/bin/env perl
use strict;
use warnings;
my $galacticusPath;
if ( exists($ENV{"GALACTICUS_ROOT_V094"}) ) {
 $galacticusPath = $ENV{"GALACTICUS_ROOT_V094"};
 $galacticusPath .= "/" unless ( $galacticusPath =~ m/\/$/ );
} else {
 $galacticusPath = "./";
}
unshift(@INC,$galacticusPath."perl"); 
use Scalar::Util 'reftype';
use XML::LibXML qw(:libxml);
use XML::LibXML::PrettyPrint;
use Data::Dumper;
require Galacticus::Options;
require List::ExtraUtils;

# Update a Galacticus parameter file from one version to a later version.
# Andrew Benson (13-September-2014)

# Get arguments.
die("Usage: parametersMigrate.pl <inputFile> <outputFile> [options]")
    unless ( scalar(@ARGV) >= 2 );
my $inputFileName  = $ARGV[0];
my $outputFileName = $ARGV[1];
my %options =
    (
     inputVersion        => "0.9.3",
     outputVersion       => "0.9.4",
     validate            => "yes"  ,
     prettyify           => "no"   ,
     inputFormatVersion  => 1      ,
     outputFormatVersion => 2
    );
# Parse options.
my %optionsDefined = &Options::Parse_Options(\@ARGV,\%options);

# Define translations.
my @translations =
    (
      {
	 inputVersion  => "0.9.0",
	 outputVersion => "0.9.1",
 	 names         =>
	 {
 	     Omega_0 => "Omega_Matter",
	 },
	 values        =>
	 {
	     adafEnergyOption                      =>
	     {
		 "pure ADAF"                => "pureADAF"               ,
	     },
	     coolingFunctionMethods                =>
	     {
		 "atomic_CIE_Cloudy"        => "atomicCIECloudy"        ,
		 "CIE_from_file"            => "cieFromFile"            ,
	     },
	     coolingSpecificAngularMomentumMethod  => 
	     {
		 "constant rotation"        => "constantRotation"       ,
	     },
	     coolingTimeAvailableMethod            => 
	     {
		 "White-Frenk"              => "White-Frenk1991"        ,
	     },
	     coolingRateMethod                     => 
	     {
		 "White + Frenk"            => "White-Frenk1991"        ,
	     },
	     cosmologyMethod                       =>
	     {
		 "matter + lambda"          => "matter-lambda"          ,
	     },
	     criticalOverdensityMethod             =>
	     {
		 "spherical top hat"        => "sphericalTopHat"        ,
	     },
	     darkMatterConcentrationMethod         =>
	     {
		 "Gao 2008"                 => "Gao2008"                ,
	     },
	     hotHaloCoolingFromNode                =>
	     {
		 "current node"             => "currentNode"            ,
		 "formation node"           => "formationNode"
	     },
	     hotHaloDensityMethod                  =>
	     {
		 "cored isothermal"         => "coredIsothermal"
	     },
	     infallRadiusMethod                    =>
	     {
		 "cooling and freefall"     => "coolingAndFreefall"     ,
	     },
	     nodeMergersMethod                     => 
	     {
		 "single level hierarchy"   => "singleLevelHierarchy"   ,
	     },
	     powerSpectrumMethod                   => 
	     {
		 "power law"                => "powerLaw"               ,
	     },
	     satelliteMergingMethod                => 
	     {
		 "Lacey-Cole + Tormen"      => "Lacey-Cole+Tormen"      ,
	     },
	     starFormationHistoriesMethod          => 
	     {
		 "metallicity split"        => "metallicitySplit"       ,
	     },
	     starFormationHistoriesMethod          => 
	     {
		 "metallicity split"        => "metallicitySplit"       ,
	     },
	     starFormationFeedbackDisksMethod      => 
	     {
		 "power law"                => "powerLaw"               ,
	     },
	     starFormationFeedbackSpheroidsMethod  => 
	     {
		 "power law"                => "powerLaw"               ,
	     },
	     starFormationTimescaleDisksMethod     => 
	     {
		 "dynamical time"           => "dynamicalTime"          ,
	     },
	     starFormationTimescaleSpheroidsMethod => 
	     {
		 "dynamical time"           => "dynamicalTime"          ,
	     },
	     transferFunctionMethod                => 
	     {
		 "Eisenstein + Hu"          => "Eisenstein-Hu1999"      ,
	     },
	     treeBranchingMethod                   => 
	     {
		 "modified Press-Schechter" => "modifiedPress-Schechter",
	     },
	     virialDensityContrastMethod           =>
	     {
		 "spherical top hat"        => "sphericalTopHat"        ,
	     },
	 },
      },
      {
	 inputVersion  => "0.9.1",
	 outputVersion => "0.9.2",
 	 names         =>
	 {
 	     treeNodeMethodSatelliteOrbit                => "treeNodeMethodSatellite",
	 },
	 values        =>
	 {
 	     treeNodeMethodSatellite              =>
	     {
		 "simple"                    => "standard"
	     },
	     treeNodeMethodSpheroid               =>
	     {
		 "Hernquist"                 => {
		                                 value => "standard",
						 new   => [
						           {
							    name  => "spheroidMassDistribution",
							    value => "hernquist"
						           }
                                                          ]
		                                },
		 "sersic"                    => {
		                                 value => "standard",
						 new   => [
						           {
							    name  => "spheroidMassDistribution",
							    value => "sersic"
						           }
                                                          ]
		                                }
	     },
	 }
     },
     {
	 inputVersion  => "0.9.2",
	 outputVersion => "0.9.3",
	 names         =>
	 {
	     accretionHalosMethod                        => "accretionHaloMethod"                             ,
	     cosmologyMethod                             => "cosmologyFunctionsMethod"                        ,
	     darkMatterConcentrationMethod               => "darkMatterProfileConcentrationMethod"            ,
	     hotHaloCoredIsothermalCoreRadiiMethod       => "hotHaloColdModeCoredIsothermalCoreRadiiMethod"   ,
	     hotHaloDensityMethod                        => "hotHaloMassDistributionMethod"                   ,
	     ionizationStateFile                         => "chemicalStateFile"                               ,
	     isothermalCoreRadiusOverScaleRadius         => "hotHaloCoreRadiusOverScaleRadius"                ,
	     isothermalCoreRadiusOverVirialRadius        => "hotHaloCoreRadiusOverVirialRadius"               ,
	     isothermalCoreRadiusOverVirialRadiusMaximum => "hotHaloCoreRadiusOverVirialRadiusMaximum"        ,
	     mergerTreeBuildCole2000MassResolution       => "mergerTreeHaloMassResolution"                    ,
	     nfw96ConcentrationC                         => "nfw1996ConcentrationC"                           ,
	     satelliteMergingMethod                      => "satelliteMergingTimescalesMethod"                ,
	     treeNodeMethodFormationTimes                => "treeNodeMethodFormationTime"                     ,
	     luminosityFilterAbsoluteMagnitudeThresholds => "luminosityFilterAbsoluteMagnitudeThresholdMaxima"
	 },
	 values        =>
         {
	     cosmologyFunctionsMethod             =>
	     {
		 "matter-lambda"             => "matterLambda"                 ,
		 "matter-darkEnergy"         => "matterDarkEnergy"             ,
	     },
	     darkMatterProfileConcentrationMethod =>
	     {
		 "Gao2008"                   => "gao2008"                      ,
		 "Munoz-Cuartas2011"         => "munozCuartas2011"             ,
		 "Prada2011"                 => "prada2011"                    ,
		 "Zhao2009"                  => "zhao2009"
	     },
	     hotHaloMassDistributionMethod        =>
	     {
		 "coredIsothermal"           => "betaProfile"
	     },
	     satelliteMergingTimescalesMethod     => 
	     {
		 "BoylanKolchin2008"         => "boylanKolchin2008"            ,
		 "Jiang2008"                 => "jiang2008"                    ,
		 "Lacey-Cole"                => "laceyCole1993"                ,
		 "Lacey-Cole+Tormen"         => "laceyCole1993Tormen"          ,
		 "Wetzel-White2010"          => "wetzelWhite2010"
	     },
	     virialDensityContrastMethod          =>
	     {
		 "Bryan-Norman1998"          => "bryanNorman1998"              ,
		 "sphericalTopHatDarkEnergy" => "sphericalCollapseMatterDE"    ,
		 "sphericalTopHat"           => "sphericalCollapseMatterLambda",
		 "Kitayama-Suto1996"         => "kitayamaSuto1996"
	     },
	     virialOrbitsMethod                   =>
	     {
		 "Benson2005"                => "benson2005"                   ,
		 "Wetzel2010"                => "wetzel2010"
 
	     },
	 }
     },
     {
	 inputVersion  => "0.9.3",
	 outputVersion => "0.9.4",
	 names         =>
	 {
	     "hotHaloTemperatureMethod"                                       => "hotHaloTemperatureProfileMethod"                                   ,
	     "mergerTreeBuildMethod"                                          => "mergerTreeBuilderMethod"                                                        ,
	     "darkMatterShapeMethod"                                          => "darkMatterProfileShapeMethod"                                                   ,
	     "H_0"                                                            => "cosmologyParametersMethod--HubbleConstant"                                      ,
	     "Omega_Matter"                                                   => "cosmologyParametersMethod--OmegaMatter"                                         ,
	     "Omega_DE"                                                       => "cosmologyParametersMethod--OmegaDarkEnergy"                                     ,
	     "Omega_b"                                                        => "cosmologyParametersMethod--OmegaBaryon"                                         ,
	     "T_CMB"                                                          => "cosmologyParametersMethod--temperatureCMB"                                      ,
	     "effectiveNumberNeutrinos"                                       => "transferFunctionMethod--neutrinoNumberEffective"                                ,
	     "summedNeutrinoMasses"                                           => "transferFunctionMethod--neutrinoMassSummed"                                     ,
	     "transferFunctionWDMFreeStreamingLength"                         => "transferFunctionMethod--freeStreamingLength"                                    ,
	     "transferFunctionWdmCutOffScale"                                 => "transferFunctionMethod--scaleCutOff"                                            ,
	     "transferFunctionWdmEpsilon"                                     => "transferFunctionMethod--epsilon"                                                ,
	     "transferFunctionWdmEta"                                         => "transferFunctionMethod--eta"                                                    ,
	     "transferFunctionWdmNu"                                          => "transferFunctionMethod--nu"                                                     ,
	     "stellarPopulationSpectraFileForceZeroMetallicity"               => "stellarPopulationSpectraMethod--forceZeroMetallicity"                           ,
	     "stellarPopulationSpectraForChabrierIMF"                         => "stellarPopulationSpectraMethod--fileNameForChabrierIMF"                         ,
	     "stellarPopulationSpectraForBaugh2005TopHeavyIMF"                => "stellarPopulationSpectraMethod--fileNameForBaugh2005TopHeavyIMF"                ,
	     "stellarPopulationSpectraForKroupaIMF"                           => "stellarPopulationSpectraMethod--fileNameForKroupaIMF"                           ,
	     "stellarPopulationSpectraForMiller-ScaloIMF"                     => "stellarPopulationSpectraMethod--fileNameForMiller-ScaloIMF"                     ,
	     "stellarPopulationSpectraForSalpeterIMF"                         => "stellarPopulationSpectraMethod--fileNameForSalpeterIMF"                         ,
	     "stellarPopulationSpectraForScaloIMF"                            => "stellarPopulationSpectraMethod--fileNameForScaloIMF"                            ,
	     "stellarPopulationSpectraForKennicuttIMF"                        => "stellarPopulationSpectraMethod--fileNameForKennicuttIMF"                        ,
	     "accretionDiskSpectraFileName"                                   => "accretionDiskSpectraMethod--fileName"                                           ,
	     "chemicalStateFile"                                              => "chemicalStateMethod--fileName"                                                  ,
	     "coolingFunctionsMethod"                                         => "coolingFunctionMethod"                                                          ,
	     "powerSpectrumMethod"                                            => "powerSpectrumPrimordialMethod"                                                  ,
	     "powerSpectrumIndex"                                             => "powerSpectrumPrimordialMethod--index"                                           ,
	     "powerSpectrumRunning"                                           => "powerSpectrumPrimordialMethod--running"                                         ,
	     "powerSpectrumReferenceWavenumber"                               => "powerSpectrumPrimordialMethod--wavenumberReference"                             ,
<<<<<<< HEAD
	     "mergerTreeBuildCole2000AccretionLimit"                          => "mergerTreeBuilderMethod--accretionLimit"                             ,
	     "mergerTreeBuildCole2000MergeProbability"                        => "mergerTreeBuilderMethod--mergeProbability"                           ,
	     "mergerTreeBuildCole2000HighestRedshift"                         => "mergerTreeBuilderMethod--redshiftMaximum"                            ,
	     "mergerTreeBuildCole2000FixedRandomSeeds"                        => "mergerTreeBuilderMethod--randomSeedsFixed"                           ,
=======
	     "mergerTreeBuildCole2000AccretionLimit"                          => "mergerTreeBuilderMethod--accretionLimit"                                        ,
	     "mergerTreeBuildCole2000MergeProbability"                        => "mergerTreeBuilderMethod--mergeProbability"                                      ,
	     "mergerTreeBuildCole2000HighestRedshift"                         => "mergerTreeBuilderMethod--redshiftMaximum"                                       ,
	     "mergerTreeBuildCole2000FixedRandomSeeds"                        => "mergerTreeBuilderMethod--randomSeedsFixed"                                      ,
>>>>>>> d3541b12
	     "mergerTreeRegridTimes"                                          => "mergerTreeOperatorMethod.regridTimes."                                          ,
	     "mergerTreeRegridDumpTrees"                                      => "mergerTreeOperatorMethod.regridTimes.--dumpTrees"                               ,
	     "mergerTreeRegridCount"                                          => "mergerTreeOperatorMethod.regridTimes.--regridCount"                             ,
	     "mergerTreeRegridStartExpansionFactor"                           => "mergerTreeOperatorMethod.regridTimes.--expansionFactorStart"                    ,
	     "mergerTreeRegridEndExpansionFactor"                             => "mergerTreeOperatorMethod.regridTimes.--expansionFactorEnd"                      ,
	     "mergerTreeRegridSpacing"                                        => "mergerTreeOperatorMethod.regridTimes.--snapshotSpacing"                         ,
	     "mergerTreePruneBranches"                                        => "mergerTreeOperatorMethod.pruneByMass."                                          ,
	     "mergerTreePruningMassThreshold"                                 => "mergerTreeOperatorMethod.pruneByMass.--massThreshold"                           ,
	     "mergerTreePruneHierarchyAtDepth"                                => "mergerTreeOperatorMethod.pruneHierarchy.--hierarchyDepth"                       ,
	     "mergerTreePruneNonEssential"                                    => "mergerTreeOperatorMethod.pruneNonEssential"                                     ,
	     "mergerTreePruningNonEssentialID"                                => "mergerTreeOperatorMethod.pruneNonEssential.--essentialNodeID"                   ,
	     "mergerTreePruningNonEssentialTime"                              => "mergerTreeOperatorMethod.pruneNonEssential.--essentialNodeTime"                 ,
	     "mergerTreeComputeConditionalMassFunction"                       => "mergerTreeOperatorMethod.conditionalMF."                                        ,
	     "mergerTreeComputeConditionalMassFunctionParentMassCount"        => "mergerTreeOperatorMethod.conditionalMF.--parentMassCount"                       ,
	     "mergerTreeComputeConditionalMassFunctionParentMassMinimum"      => "mergerTreeOperatorMethod.conditionalMF.--parentMassMinimum"                     ,
	     "mergerTreeComputeConditionalMassFunctionParentMassMaximum"      => "mergerTreeOperatorMethod.conditionalMF.--parentMassMaximum"                     ,
	     "mergerTreeComputeConditionalMassFunctionMassRatioCount"         => "mergerTreeOperatorMethod.conditionalMF.--massRatioCount"                        ,
	     "mergerTreeComputeConditionalMassFunctionMassRatioMinimum"       => "mergerTreeOperatorMethod.conditionalMF.--massRatioMinimum"                      ,
	     "mergerTreeComputeConditionalMassFunctionMassRatioMaximum"       => "mergerTreeOperatorMethod.conditionalMF.--massRatioMaximum"                      ,
	     "mergerTreeComputeConditionalMassFunctionParentRedshifts"        => "mergerTreeOperatorMethod.conditionalMF.--parentRedshifts"                       ,
	     "mergerTreeComputeConditionalMassFunctionProgenitorRedshifts"    => "mergerTreeOperatorMethod.conditionalMF.--progenitorRedshifts"                   ,
	     "mergerTreeComputeConditionalMassFunctionPrimaryProgenitorDepth" => "mergerTreeOperatorMethod.conditionalMF.--primaryProgenitorDepth"                ,
	     "mergerTreeConditionalMassFunctionFormationRateTimeFraction"     => "mergerTreeOperatorMethod.conditionalMF.--formationRateTimeFraction"             ,
	     "mergerTreeExportFileName"                                       => "mergerTreeOperatorMethod.write.--outputFileName"                                ,
	     "mergerTreeExportOutputFormat"                                   => "mergerTreeOperatorMethod.write.--exportFormat"                                  ,
	     "warmDarkMatterCriticalOverdensityGX"                            => "criticalDensityMethod.barkana2001WDM.--gX"                                      ,
	     "warmDarkMatterCriticalOverdensityMX"                            => "criticalDensityMethod.barkana2001WDM.--mX"                                      ,
	     "warmDarkMatterCriticalOverdensityUseFittingFunction"            => "criticalDensityMethod.barkana2001WDM.--useFittingFunction"                      ,
	     "sigma_8"                                                        => "cosmologicalMassVarianceMethod.filteredPower.--sigma_8"                         ,
	     "mergerTreeExportOutputFormat"                                   => "mergerTreeOperatorMethod.write.--exportFormat"                                  ,
	     "darkMatterHaloConcentrationCorrea2015AScaling"                  => "darkMatterProfileConcentrationMethod.correa2015.--A"                            ,
	     "darkMatterProfileConcentrationDiemerKravtsov2014Kappa"          => "darkMatterProfileConcentrationMethod.diemerKravtsov2014.--kappa"                ,
	     "darkMatterProfileConcentrationDiemerKravtsov2014Phi0"           => "darkMatterProfileConcentrationMethod.diemerKravtsov2014.--phi0"                 ,
	     "darkMatterProfileConcentrationDiemerKravtsov2014Phi1"           => "darkMatterProfileConcentrationMethod.diemerKravtsov2014.--phi1"                 ,
	     "darkMatterProfileConcentrationDiemerKravtsov2014Eta0"           => "darkMatterProfileConcentrationMethod.diemerKravtsov2014.--eta0"                 ,
	     "darkMatterProfileConcentrationDiemerKravtsov2014Eta1"           => "darkMatterProfileConcentrationMethod.diemerKravtsov2014.--eta1"                 ,
	     "darkMatterProfileConcentrationDiemerKravtsov2014Alpha"          => "darkMatterProfileConcentrationMethod.diemerKravtsov2014.--alpha"                ,
	     "darkMatterProfileConcentrationDiemerKravtsov2014Beta"           => "darkMatterProfileConcentrationMethod.diemerKravtsov2014.--beta"                 ,
	     "duttonMaccio2014FitType"                                        => "darkMatterProfileConcentrationMethod.duttonMaccio2014.--fitType"                ,
	     "klypin2015ConcentrationSample"                                  => "darkMatterProfileConcentrationMethod.klypin2015.--sample"                       ,
	     "nfw1996ConcentrationF"                                          => "darkMatterProfileConcentrationMethod.nfw1996.--f"                               ,
	     "nfw1996ConcentrationC"                                          => "darkMatterProfileConcentrationMethod.nfw1996.--C"                               ,
	     "prada2011ConcentrationA"                                        => "darkMatterProfileConcentrationMethod.prada2011.--A"                             ,
	     "prada2011ConcentrationB"                                        => "darkMatterProfileConcentrationMethod.prada2011.--B"                             ,
	     "prada2011ConcentrationC"                                        => "darkMatterProfileConcentrationMethod.prada2011.--C"                             ,
	     "prada2011ConcentrationD"                                        => "darkMatterProfileConcentrationMethod.prada2011.--D"                             ,
	     "prada2011ConcentrationC0"                                       => "darkMatterProfileConcentrationMethod.prada2011.--C0"                            ,
	     "prada2011ConcentrationC1"                                       => "darkMatterProfileConcentrationMethod.prada2011.--C1"                            ,
	     "prada2011ConcentrationX0"                                       => "darkMatterProfileConcentrationMethod.prada2011.--X0"                            ,
	     "prada2011ConcentrationX1"                                       => "darkMatterProfileConcentrationMethod.prada2011.--X1"                            ,
	     "prada2011ConcentrationInverseSigma0"                            => "darkMatterProfileConcentrationMethod.prada2011.--inverseSigma0"                 ,
	     "prada2011ConcentrationInverseSigma1"                            => "darkMatterProfileConcentrationMethod.prada2011.--inverseSigma1"                 ,
	     "prada2011ConcentrationAlpha"                                    => "darkMatterProfileConcentrationMethod.prada2011.--alpha"                         ,
	     "prada2011ConcentrationBeta"                                     => "darkMatterProfileConcentrationMethod.prada2011.--beta"                          ,
	     "darkMatterProfileConcentrationCDMMethod"                        => "darkMatterProfileConcentrationMethod.wdm.--darkMatterProfileConcentrationMethod"
	 },
 	 values        =>
         {
	     mergerTreeBuilderMethod        =>
	     {
		 "Cole2000"                  => "cole2000"
	     },
	     treeNodeMethodDisk      =>
	     {
		 "exponential"           => {
		                             value => "standard",
		                             new   => [
				    	               {
			                                name  => "diskMassDistribution",
			                                value => "exponentialDisk"
			                               }
			                              ]
		                            }
	     },
	     darkMatterProfileShapeMethod   =>
	     {
		 "Gao2008"                   => "gao2008"
	     },
	     transferFunctionMethod         =>
	     {
		 "null"                      => "identity"        ,
		 "Eisenstein-Hu1999"         => "eisensteinHu1999"
	     },
	     stellarPopulationSpectraMethod =>
	     {
	         "Conroy-White-Gunn2009"     => "FSPS"
             },
	     criticalOverdensityMethod =>
	     {
		 "Kitayama-Suto1996"         => "kitayamaSuto1996"             ,
		 "sphericalTopHat"           => "sphericalCollapseMatterLambda",
		 "sphericalTopHatDarkEnergy" => "sphericalCollapseMatterDE"
	     }
	 }
    }
    );

# Define known defaults.
my %knownDefaults =
    (
     "cosmologyParametersMethod"            => "simple"       ,
     "mergerTreeBuilderMethod"              => "cole2000"     ,
     "cosmologicalMassVarianceMethod"       => "filteredPower",
     "cosmologyParametersMethod"            => "simple"  ,
<<<<<<< HEAD
=======
     "mergerTreeBuilderMethod"              => "cole2000",
>>>>>>> d3541b12
     "darkMatterProfileConcentrationMethod" => "gao2008"
     "powerSpectrumPrimordialMethod"        => "powerLaw"
  );

# Parse the input file.
my $parser     = XML::LibXML->new();
my $input      = $parser->parse_file($inputFileName);
my @parameterSets;
if ( $input->findnodes('parameters') ) {
    @parameterSets = $input->findnodes('parameters');
} elsif ( $input->findnodes('parameterGrid') ) {
    my $parameterGrid = $input->findnodes('parameterGrid')->[0];
    if ( $parameterGrid->findnodes('parameters') ) {
	@parameterSets = $parameterGrid->findnodes('parameters');
    } else {
	die('can not find parameters')
    }
} else {
    die('can not find parameters')
}

# Write starting message.
print "Translating file: ".$inputFileName."\n";

# Iterate over parameter sets.
foreach my $parameters ( @parameterSets ) {
    &Translate($parameters,1,$inputFileName);
}

# Output the resulting file.
my $pp = XML::LibXML::PrettyPrint->new(indent_string => "  ");
$pp->pretty_print($input)
    if ( $options{'prettyify'} eq "yes" );
$input->toFile($outputFileName);

exit;

sub Translate {
    my $parameters    = shift();
    my $rootLevel     = shift();
    my $inputFileName = shift();

    # Set initial input/output versions.
    my $inputVersion  = $options{'inputVersion' };
    my $outputVersion = $options{'outputVersion'};

    # Check for a version element.
    my $version    = $parameters->findnodes('version')->[0];
    if ( defined($version) ) {
	$inputVersion = $version->textContent()
	    unless ( exists($optionsDefined{'inputVersion'}) );
	$version->firstChild()->setData("0.9.4");
    } elsif ( $rootLevel ) {
	my $versionNode = $input->createElement ("version");
	my $newVersion  = $input->createTextNode("0.9.4"  );
	my $newBreak    = $input->createTextNode("\n  "   );
	$versionNode->addChild($newVersion);
	$parameters->insertBefore($versionNode,$parameters->firstChild());
	$parameters->insertBefore($newBreak   ,$parameters->firstChild());
    }
    
    # Determine output format version.
    unless ( exists($options{'outputFormatVersion'}) ) {
	$options{'outputFormatVersion'} = 1;
	my @outputVersionSubstrings = split(/\./,$outputVersion);
	$options{'outputFormatVersion'} = 2
	    if (
		$outputVersionSubstrings[0] >  0
		||
		(
		 $outputVersionSubstrings[0] == 0
		 &&    
		 $outputVersionSubstrings[1] >  9
		)
		||
		(
		 $outputVersionSubstrings[0] == 0
		 &&    
		 $outputVersionSubstrings[1] == 9
		 &&    
		 $outputVersionSubstrings[2] >  3
		)
	    );
    }
    
    # Check for a format version element.
    my $formatVersion = $parameters->findnodes('formatVersion')->[0];
    if ( defined($formatVersion) ) {
	$options{'inputFormatVersion'} = $formatVersion->textContent();
	$formatVersion->firstChild()->setData($options{'outputFormatVersion'});
    } elsif ( $rootLevel ) {
	my $formatVersionNode = $input->createElement ("formatVersion"                );
	my $newFormatVersion  = $input->createTextNode($options{'outputFormatVersion'});
	my $newBreak          = $input->createTextNode("\n  "                         );
	$formatVersionNode->addChild($newFormatVersion);
	$parameters->insertBefore($formatVersionNode,$parameters->firstChild());
	$parameters->insertBefore($newBreak         ,$parameters->firstChild());
    }

    # Validate the parameter file.
    if ( $options{'validate'} eq "yes" ) {
	system($galacticusPath."scripts/aux/validateParameters.pl ".$inputFileName);
	die('input file "'.$inputFileName.'"is not a valid Galacticus parameter file')
	    unless ( $? == 0 );
    }
    
    # Iterate over translations.
    foreach my $translation ( @translations ) {
	# Skip irrelevant translation.
	next
	    unless ( $translation->{'inputVersion'} eq $inputVersion );
	# Report.
	print "Translating from v".$translation->{'inputVersion'}." to v".$translation->{'outputVersion'}."\n";
	$inputVersion = $translation->{'outputVersion'};
	# Find parameter nodes.
	my @parameterNodes;
	if ( $options{'inputFormatVersion'} <= 1 ) {
	    @parameterNodes = $parameters->findnodes('parameter');
	} else {
	    @parameterNodes = map {($_->exists('value') || $_->hasAttribute('value') ) ? $_ : ()} $parameters->findnodes('*');
	}
	# Apply translations.
	for my $parameter ( @parameterNodes ) {
	    # Get name and value text elements.
	    my $name;
	    my $nameText;
	    my @allValues;
	    if ( $options{'inputFormatVersion'} <= 1 ) {
		$name      = $parameter->findnodes('name' )->[0]->firstChild();
		$nameText  = $name->textContent();
		@allValues = $parameter->findnodes('value');
	    } else {
		$name     = $parameter;
		$nameText = $name->nodeName();
		if ( $parameter->exists('value') ) {
		    @allValues = $parameter->findnodes('value');
		} else {
		    @allValues = $parameter;
		}
	    }
	    # Translate names.
	    if ( exists($translation->{'names'}->{$nameText}) ) {
		print "   translate parameter name: ".$nameText." --> ".$translation->{'names'}->{$nameText}."\n";
		if ( $options{'inputFormatVersion'} <= 1 ) {
		    $name->setData    ($translation->{'names'}->{$nameText});
		} else {
		    my $leafName = $translation->{'names'}->{$nameText};
		    my $valueTo;
		    unless ( $translation->{'names'}->{$nameText} =~ m/\-\-/ ) {
			if ( $leafName =~ m/(.*)\.(.*)\./ ) {
			    $valueTo    = $2;
			}
		    }
		    $name->setNodeName($leafName);
		    $name->setAttribute('value',$valueTo)
			if ( $valueTo );
		}
	    }
	    # Translate values.
	    foreach my $value ( @allValues ) {
		if ( exists($translation->{'values'}->{$nameText}) ) {
		    # Split values.
		    my $valuesText;
		    if ( $value->isSameNode($name) ) {
			$valuesText = $value->getAttribute('value');
		    } else {
			$valuesText = $value->firstChild()->textContent();
		    }
		    $valuesText =~ s/^\s*//;
		    $valuesText =~ s/\s*$//;
		    my @values;
		    if ( $translation->{'inputVersion'} eq "0.9.0" ) {
			# For v0.9.0, we cannot split as method names were permitted to contain spaces.
			push(@values,$valuesText);
		    } else {
			@values = split(/\s+/,$valuesText);
		    }
		    foreach my $thisValue ( @values ) {
			if ( exists($translation->{'values'}->{$nameText}->{$thisValue}) ) {
			    print "   translate parameter value: ".$nameText."\n";
			    if ( ref($translation->{'values'}->{$nameText}->{$thisValue}) ) {
				my $newValue = $translation->{'values'}->{$nameText}->{$thisValue};
				print "                                 ".$thisValue." --> ".$newValue->{'value'}."\n";
				$thisValue = $newValue->{'value'};
				if ( exists($newValue->{'new'}) ) {
				    foreach my $newParameter ( &ExtraUtils::as_array($newValue->{'new'}) ) {
					print "      add parameter: ".$newParameter->{'name'}." = ".$newParameter->{'value'}."\n";
					if ( $options{'inputFormatVersion'} <= 1 ) {
					    my $parameterNode = $input->createElement (                "parameter" );
					    my $name          = $input->createElement (                "name"      );
					    my $value         = $input->createElement (                "value"     );
					    my $nameText      = $input->createTextNode($newParameter->{'name'     });
					    my $valueText     = $input->createTextNode($newParameter->{'value'    });
					    $name ->addChild($nameText );
					    $value->addChild($valueText);
					    $parameterNode->addChild($input->createTextNode("\n    "));
					    $parameterNode->addChild($name  );
					    $parameterNode->addChild($input->createTextNode("\n    "));
					    $parameterNode->addChild($value );
					    $parameterNode->addChild($input->createTextNode("\n  "));
					    $parameters->insertAfter($parameterNode,$parameter);
					    $parameters->insertAfter($input->createTextNode("\n  "),$parameter);
					} else {
					    my $parameterNode = $input->createElement($newParameter->{'name'});
					    $parameterNode->setAttribute('value',$newParameter->{'value'});
					    $parameters->insertAfter($parameterNode,$parameter);
					    $parameters->insertAfter($input->createTextNode("\n  "),$parameter);
					}
				    }
				}
			    } else {
				print "                                 ".$thisValue." --> ".$translation->{'values'}->{$nameText}->{$thisValue}."\n";
				$thisValue = $translation->{'values'}->{$nameText}->{$thisValue};
			    }
			}
			if ( $value->isSameNode($name) ) {
			    $value->setAttribute('value',join(" ",@values));
			} else {
			    $value->firstChild()->setData(join(" ",@values));
			}
		    }
		}
	    }
	}
	# Finished if output version is reached.
	last
	    if ( $outputVersion eq $inputVersion );
    }
    
    # Handle transition from old to new.
    if ( $options{'outputFormatVersion'} >= 2 && $options{'inputFormatVersion'} < 2) {
	print "Converting to new format (v2)...\n";
	for my $parameter ( $parameters->findnodes('parameter') ) {
	    # Get name and value text elements.
	    my $name   = $parameter->findnodes('name' )->[0]->firstChild();
	    my @values = $parameter->findnodes('value');
	    # Create the new node.
	    my $parameterNode = $input->createElement($name->textContent());
	    # Determine if we can use a value attribute or not.
	    my $useAttribute = 1;
	    $useAttribute = 0
		if ( scalar(@values) > 1 );
	    foreach my $valueNode ( @values ) {
		$useAttribute = 0
		    if ( $valueNode->findnodes('*') );
	    }
	    # Add values.
	    foreach my $valueNode ( @values ) {
		my $value  = $valueNode->firstChild();
		# Find any subparameters.
		my @subParameters = $valueNode->findnodes('*');
		if ( $useAttribute ) {
		    $parameterNode->setAttribute('value',$value->textContent());
		} else {
		    &Translate($valueNode,0,$inputFileName)
			if ( @subParameters );
		    $parameterNode->addChild($input->createTextNode("\n"));
		    $parameterNode->addChild($valueNode);
		}
	    }
	    $parameterNode->addChild($input->createTextNode("\n"))
		unless ( $useAttribute );
	    # Insert the new node.
	    $parameters->insertAfter($parameterNode,$parameter);
	    # Remove the old parameter.
	    $parameters->removeChild($parameter);
	}
    }
    # Put subparameters into their host parameter.
    for my $parameter ( $parameters->getChildrenByTagName("*") ) {
	if ( $parameter->nodeName() =~ m/(.+)\-\-(.+)/ ) {
	    my $hostName = $1;
	    my $subName  = $2;
	    (my $hostNameTrimmed = $hostName) =~ s/\..+\.//;	    
	    $parameters->removeChild($parameter->nextSibling());
	    my $sibling = $parameter->nextSibling();
	    my $hostFound;
	    $parameter->setNodeName($subName);
	    for my $hostParameter ( $parameters->getChildrenByTagName("*") ) {
		if ( $hostParameter->nodeName() eq $hostNameTrimmed ) {
		    my $hostChildren = $hostParameter->getChildrenByTagName("*");
		    $hostParameter->addChild($input     ->createTextNode("\n"      ))
			if ( $hostChildren->size() == 0 );
		    $hostParameter->addChild($input     ->createTextNode("  "      ));
		    $hostParameter->addChild($parameters->removeChild   ($parameter));
		    $hostParameter->addChild($input     ->createTextNode("\n  "    ));
		    $hostFound = 1;
		}
	    }
	    unless ( $hostFound ) {
		# Create the new node.
		(my $hostLeafName = $hostName) =~ s/\..+\.//;
		die('parametersMigrate.pl: attempting to insert a "'.$hostLeafName.'" element, but no default value is known')
		    unless ( exists($knownDefaults{$hostLeafName}) );
		my $parameterNode = $input->createElement($hostLeafName);
		$parameterNode->setAttribute('value',$knownDefaults{$hostLeafName});
		$parameterNode->addChild($input     ->createTextNode("\n    "  ));
		$parameterNode->addChild($parameters->removeChild   ($parameter));
		$parameterNode->addChild($input     ->createTextNode("\n  "    ));
		$parameters->insertBefore($parameterNode,$sibling);
	    }
	}
    }
    # Strip out value extensions.
    for my $parameter ( $parameters->getChildrenByTagName("*") ) {
	if ( $parameter->nodeName() =~ m/([^\.]+)\./ ) {
	    my $nodeName = $1;
	    $parameter->setNodeName($nodeName);
	}
    }
    # Search for duplicated parameters.
    my %duplicates =
	(
	 mergerTreeOperatorMethod => "sequence"
	);
   for my $parameter ( $parameters->getChildrenByTagName("*") ) {
	my $nodeName = $parameter->nodeName();
	my $duplicates = $parameters->getChildrenByTagName($nodeName);
	if ( $duplicates->size() > 1 && exists($duplicates{$nodeName}) ) {
	    my $sibling = $parameter->nextSibling();
	    my $wrapperNode = $input->createElement($nodeName);
	    $wrapperNode->setAttribute('value',$duplicates{$nodeName});
	    foreach my $duplicate ( $duplicates->get_nodelist() ) {
		$wrapperNode->addChild($input     ->createTextNode("\n    "  ));
		$wrapperNode->addChild($parameters->removeChild   ($duplicate));
		$wrapperNode->addChild($input     ->createTextNode("\n  "    ));
	    }
	    $parameters->insertBefore($wrapperNode,$sibling);
	}
    }
}<|MERGE_RESOLUTION|>--- conflicted
+++ resolved
@@ -276,17 +276,10 @@
 	     "powerSpectrumIndex"                                             => "powerSpectrumPrimordialMethod--index"                                           ,
 	     "powerSpectrumRunning"                                           => "powerSpectrumPrimordialMethod--running"                                         ,
 	     "powerSpectrumReferenceWavenumber"                               => "powerSpectrumPrimordialMethod--wavenumberReference"                             ,
-<<<<<<< HEAD
-	     "mergerTreeBuildCole2000AccretionLimit"                          => "mergerTreeBuilderMethod--accretionLimit"                             ,
-	     "mergerTreeBuildCole2000MergeProbability"                        => "mergerTreeBuilderMethod--mergeProbability"                           ,
-	     "mergerTreeBuildCole2000HighestRedshift"                         => "mergerTreeBuilderMethod--redshiftMaximum"                            ,
-	     "mergerTreeBuildCole2000FixedRandomSeeds"                        => "mergerTreeBuilderMethod--randomSeedsFixed"                           ,
-=======
 	     "mergerTreeBuildCole2000AccretionLimit"                          => "mergerTreeBuilderMethod--accretionLimit"                                        ,
 	     "mergerTreeBuildCole2000MergeProbability"                        => "mergerTreeBuilderMethod--mergeProbability"                                      ,
 	     "mergerTreeBuildCole2000HighestRedshift"                         => "mergerTreeBuilderMethod--redshiftMaximum"                                       ,
 	     "mergerTreeBuildCole2000FixedRandomSeeds"                        => "mergerTreeBuilderMethod--randomSeedsFixed"                                      ,
->>>>>>> d3541b12
 	     "mergerTreeRegridTimes"                                          => "mergerTreeOperatorMethod.regridTimes."                                          ,
 	     "mergerTreeRegridDumpTrees"                                      => "mergerTreeOperatorMethod.regridTimes.--dumpTrees"                               ,
 	     "mergerTreeRegridCount"                                          => "mergerTreeOperatorMethod.regridTimes.--regridCount"                             ,
@@ -390,11 +383,7 @@
      "cosmologyParametersMethod"            => "simple"       ,
      "mergerTreeBuilderMethod"              => "cole2000"     ,
      "cosmologicalMassVarianceMethod"       => "filteredPower",
-     "cosmologyParametersMethod"            => "simple"  ,
-<<<<<<< HEAD
-=======
-     "mergerTreeBuilderMethod"              => "cole2000",
->>>>>>> d3541b12
+     "cosmologyParametersMethod"            => "simple"       ,
      "darkMatterProfileConcentrationMethod" => "gao2008"
      "powerSpectrumPrimordialMethod"        => "powerLaw"
   );
