#!/usr/bin/env perl
use strict;
use warnings;
my $galacticusPath;
if ( exists($ENV{"GALACTICUS_ROOT_V094"}) ) {
 $galacticusPath = $ENV{"GALACTICUS_ROOT_V094"};
 $galacticusPath .= "/" unless ( $galacticusPath =~ m/\/$/ );
} else {
 $galacticusPath = "./";
}
unshift(@INC,$galacticusPath."perl"); 
use Scalar::Util 'reftype';
use XML::LibXML qw(:libxml);
use XML::LibXML::PrettyPrint;
use Data::Dumper;
require Galacticus::Options;
require List::ExtraUtils;

# Update a Galacticus parameter file from one version to a later version.
# Andrew Benson (13-September-2014)

# Get arguments.
die("Usage: parametersMigrate.pl <inputFile> <outputFile> [options]")
    unless ( scalar(@ARGV) >= 2 );
my $inputFileName  = $ARGV[0];
my $outputFileName = $ARGV[1];
my %options =
    (
     inputVersion        => "0.9.3",
     outputVersion       => "0.9.4",
     validate            => "yes"  ,
     prettyify           => "no"   ,
     inputFormatVersion  => 1      ,
     outputFormatVersion => 2
    );
# Parse options.
my %optionsDefined = &Options::Parse_Options(\@ARGV,\%options);

# Define translations.
my @translations =
    (
      {
	 inputVersion  => "0.9.0",
	 outputVersion => "0.9.1",
 	 names         =>
	 {
 	     Omega_0 => "Omega_Matter",
	 },
	 values        =>
	 {
	     adafEnergyOption                      =>
	     {
		 "pure ADAF"                => "pureADAF"               ,
	     },
	     coolingFunctionMethods                =>
	     {
		 "atomic_CIE_Cloudy"        => "atomicCIECloudy"        ,
		 "CIE_from_file"            => "cieFromFile"            ,
	     },
	     coolingSpecificAngularMomentumMethod  => 
	     {
		 "constant rotation"        => "constantRotation"       ,
	     },
	     coolingTimeAvailableMethod            => 
	     {
		 "White-Frenk"              => "White-Frenk1991"        ,
	     },
	     coolingRateMethod                     => 
	     {
		 "White + Frenk"            => "White-Frenk1991"        ,
	     },
	     cosmologyMethod                       =>
	     {
		 "matter + lambda"          => "matter-lambda"          ,
	     },
	     criticalOverdensityMethod             =>
	     {
		 "spherical top hat"        => "sphericalTopHat"        ,
	     },
	     darkMatterConcentrationMethod         =>
	     {
		 "Gao 2008"                 => "Gao2008"                ,
	     },
	     hotHaloCoolingFromNode                =>
	     {
		 "current node"             => "currentNode"            ,
		 "formation node"           => "formationNode"
	     },
	     hotHaloDensityMethod                  =>
	     {
		 "cored isothermal"         => "coredIsothermal"
	     },
	     infallRadiusMethod                    =>
	     {
		 "cooling and freefall"     => "coolingAndFreefall"     ,
	     },
	     nodeMergersMethod                     => 
	     {
		 "single level hierarchy"   => "singleLevelHierarchy"   ,
	     },
	     powerSpectrumMethod                   => 
	     {
		 "power law"                => "powerLaw"               ,
	     },
	     satelliteMergingMethod                => 
	     {
		 "Lacey-Cole + Tormen"      => "Lacey-Cole+Tormen"      ,
	     },
	     starFormationHistoriesMethod          => 
	     {
		 "metallicity split"        => "metallicitySplit"       ,
	     },
	     starFormationHistoriesMethod          => 
	     {
		 "metallicity split"        => "metallicitySplit"       ,
	     },
	     starFormationFeedbackDisksMethod      => 
	     {
		 "power law"                => "powerLaw"               ,
	     },
	     starFormationFeedbackSpheroidsMethod  => 
	     {
		 "power law"                => "powerLaw"               ,
	     },
	     starFormationTimescaleDisksMethod     => 
	     {
		 "dynamical time"           => "dynamicalTime"          ,
	     },
	     starFormationTimescaleSpheroidsMethod => 
	     {
		 "dynamical time"           => "dynamicalTime"          ,
	     },
	     transferFunctionMethod                => 
	     {
		 "Eisenstein + Hu"          => "Eisenstein-Hu1999"      ,
	     },
	     treeBranchingMethod                   => 
	     {
		 "modified Press-Schechter" => "modifiedPress-Schechter",
	     },
	     virialDensityContrastMethod           =>
	     {
		 "spherical top hat"        => "sphericalTopHat"        ,
	     },
	 },
      },
      {
	 inputVersion  => "0.9.1",
	 outputVersion => "0.9.2",
 	 names         =>
	 {
 	     treeNodeMethodSatelliteOrbit                => "treeNodeMethodSatellite",
	 },
	 values        =>
	 {
 	     treeNodeMethodSatellite              =>
	     {
		 "simple"                    => "standard"
	     },
	     treeNodeMethodSpheroid               =>
	     {
		 "Hernquist"                 => {
		                                 value => "standard",
						 new   => [
						           {
							    name  => "spheroidMassDistribution",
							    value => "hernquist"
						           }
                                                          ]
		                                },
		 "sersic"                    => {
		                                 value => "standard",
						 new   => [
						           {
							    name  => "spheroidMassDistribution",
							    value => "sersic"
						           }
                                                          ]
		                                }
	     },
	 }
     },
     {
	 inputVersion  => "0.9.2",
	 outputVersion => "0.9.3",
	 names         =>
	 {
	     accretionHalosMethod                        => "accretionHaloMethod"                             ,
	     cosmologyMethod                             => "cosmologyFunctionsMethod"                        ,
	     darkMatterConcentrationMethod               => "darkMatterProfileConcentrationMethod"            ,
	     hotHaloCoredIsothermalCoreRadiiMethod       => "hotHaloColdModeCoredIsothermalCoreRadiiMethod"   ,
	     hotHaloDensityMethod                        => "hotHaloMassDistributionMethod"                   ,
	     ionizationStateFile                         => "chemicalStateFile"                               ,
	     isothermalCoreRadiusOverScaleRadius         => "hotHaloCoreRadiusOverScaleRadius"                ,
	     isothermalCoreRadiusOverVirialRadius        => "hotHaloCoreRadiusOverVirialRadius"               ,
	     isothermalCoreRadiusOverVirialRadiusMaximum => "hotHaloCoreRadiusOverVirialRadiusMaximum"        ,
	     mergerTreeBuildCole2000MassResolution       => "mergerTreeHaloMassResolution"                    ,
	     nfw96ConcentrationC                         => "nfw1996ConcentrationC"                           ,
	     satelliteMergingMethod                      => "satelliteMergingTimescalesMethod"                ,
	     treeNodeMethodFormationTimes                => "treeNodeMethodFormationTime"                     ,
	     luminosityFilterAbsoluteMagnitudeThresholds => "luminosityFilterAbsoluteMagnitudeThresholdMaxima"
	 },
	 values        =>
         {
	     cosmologyFunctionsMethod             =>
	     {
		 "matter-lambda"             => "matterLambda"                 ,
		 "matter-darkEnergy"         => "matterDarkEnergy"             ,
	     },
	     darkMatterProfileConcentrationMethod =>
	     {
		 "Gao2008"                   => "gao2008"                      ,
		 "Munoz-Cuartas2011"         => "munozCuartas2011"             ,
		 "Prada2011"                 => "prada2011"                    ,
		 "Zhao2009"                  => "zhao2009"
	     },
	     hotHaloMassDistributionMethod        =>
	     {
		 "coredIsothermal"           => "betaProfile"
	     },
	     satelliteMergingTimescalesMethod     => 
	     {
		 "BoylanKolchin2008"         => "boylanKolchin2008"            ,
		 "Jiang2008"                 => "jiang2008"                    ,
		 "Lacey-Cole"                => "laceyCole1993"                ,
		 "Lacey-Cole+Tormen"         => "laceyCole1993Tormen"          ,
		 "Wetzel-White2010"          => "wetzelWhite2010"
	     },
	     virialDensityContrastMethod          =>
	     {
		 "Bryan-Norman1998"          => "bryanNorman1998"              ,
		 "sphericalTopHatDarkEnergy" => "sphericalCollapseMatterDE"    ,
		 "sphericalTopHat"           => "sphericalCollapseMatterLambda",
		 "Kitayama-Suto1996"         => "kitayamaSuto1996"
	     },
	     virialOrbitsMethod                   =>
	     {
		 "Benson2005"                => "benson2005"                   ,
		 "Wetzel2010"                => "wetzel2010"
 
	     },
	 }
     },
     {
	 inputVersion  => "0.9.3",
	 outputVersion => "0.9.4",
	 names         =>
	 {
	     "mergerTreeBuildMethod"                                          => "mergerTreeBuilderMethod"                                                        ,
	     "darkMatterShapeMethod"                                          => "darkMatterProfileShapeMethod"                                                   ,
	     "H_0"                                                            => "cosmologyParametersMethod--HubbleConstant"                                      ,
	     "Omega_Matter"                                                   => "cosmologyParametersMethod--OmegaMatter"                                         ,
	     "Omega_DE"                                                       => "cosmologyParametersMethod--OmegaDarkEnergy"                                     ,
	     "Omega_b"                                                        => "cosmologyParametersMethod--OmegaBaryon"                                         ,
	     "T_CMB"                                                          => "cosmologyParametersMethod--temperatureCMB"                                      ,
	     "effectiveNumberNeutrinos"                                       => "transferFunctionMethod--neutrinoNumberEffective"                                ,
	     "summedNeutrinoMasses"                                           => "transferFunctionMethod--neutrinoMassSummed"                                     ,
	     "transferFunctionWDMFreeStreamingLength"                         => "transferFunctionMethod--freeStreamingLength"                                    ,
	     "transferFunctionWdmCutOffScale"                                 => "transferFunctionMethod--scaleCutOff"                                            ,
	     "transferFunctionWdmEpsilon"                                     => "transferFunctionMethod--epsilon"                                                ,
	     "transferFunctionWdmEta"                                         => "transferFunctionMethod--eta"                                                    ,
	     "transferFunctionWdmNu"                                          => "transferFunctionMethod--nu"                                                     ,
	     "stellarPopulationSpectraFileForceZeroMetallicity"               => "stellarPopulationSpectraMethod--forceZeroMetallicity"                           ,
	     "stellarPopulationSpectraForChabrierIMF"                         => "stellarPopulationSpectraMethod--fileNameForChabrierIMF"                         ,
	     "stellarPopulationSpectraForBaugh2005TopHeavyIMF"                => "stellarPopulationSpectraMethod--fileNameForBaugh2005TopHeavyIMF"                ,
	     "stellarPopulationSpectraForKroupaIMF"                           => "stellarPopulationSpectraMethod--fileNameForKroupaIMF"                           ,
	     "stellarPopulationSpectraForMiller-ScaloIMF"                     => "stellarPopulationSpectraMethod--fileNameForMiller-ScaloIMF"                     ,
	     "stellarPopulationSpectraForSalpeterIMF"                         => "stellarPopulationSpectraMethod--fileNameForSalpeterIMF"                         ,
	     "stellarPopulationSpectraForScaloIMF"                            => "stellarPopulationSpectraMethod--fileNameForScaloIMF"                            ,
	     "stellarPopulationSpectraForKennicuttIMF"                        => "stellarPopulationSpectraMethod--fileNameForKennicuttIMF"                        ,
	     "accretionDiskSpectraFileName"                                   => "accretionDiskSpectraMethod--fileName"                                           ,
	     "chemicalStateFile"                                              => "chemicalStateMethod--fileName"                                                  ,
	     "coolingFunctionMethods"                                         => "coolingFunctionMethod"                                                          ,
	     "powerSpectrumMethod"                                            => "powerSpectrumPrimordialMethod"                                                  ,
	     "powerSpectrumIndex"                                             => "powerSpectrumPrimordialMethod--index"                                           ,
	     "powerSpectrumRunning"                                           => "powerSpectrumPrimordialMethod--running"                                         ,
	     "powerSpectrumReferenceWavenumber"                               => "powerSpectrumPrimordialMethod--wavenumberReference"                             ,
	     "mergerTreeBuildCole2000AccretionLimit"                          => "mergerTreeBuilderMethod--accretionLimit"                                        ,
	     "mergerTreeBuildCole2000MergeProbability"                        => "mergerTreeBuilderMethod--mergeProbability"                                      ,
	     "mergerTreeBuildCole2000HighestRedshift"                         => "mergerTreeBuilderMethod--redshiftMaximum"                                       ,
	     "mergerTreeBuildCole2000FixedRandomSeeds"                        => "mergerTreeBuilderMethod--randomSeedsFixed"                                      ,
	     "mergerTreeRegridTimes"                                          => "mergerTreeOperatorMethod.regridTimes."                                          ,
	     "mergerTreeRegridDumpTrees"                                      => "mergerTreeOperatorMethod.regridTimes.--dumpTrees"                               ,
	     "mergerTreeRegridCount"                                          => "mergerTreeOperatorMethod.regridTimes.--regridCount"                             ,
	     "mergerTreeRegridStartExpansionFactor"                           => "mergerTreeOperatorMethod.regridTimes.--expansionFactorStart"                    ,
	     "mergerTreeRegridEndExpansionFactor"                             => "mergerTreeOperatorMethod.regridTimes.--expansionFactorEnd"                      ,
	     "mergerTreeRegridSpacing"                                        => "mergerTreeOperatorMethod.regridTimes.--snapshotSpacing"                         ,
	     "mergerTreePruneBranches"                                        => "mergerTreeOperatorMethod.pruneByMass."                                          ,
	     "mergerTreePruningMassThreshold"                                 => "mergerTreeOperatorMethod.pruneByMass.--massThreshold"                           ,
	     "mergerTreePruneHierarchyAtDepth"                                => "mergerTreeOperatorMethod.pruneHierarchy.--hierarchyDepth"                       ,
	     "mergerTreePruneNonEssential"                                    => "mergerTreeOperatorMethod.pruneNonEssential"                                     ,
	     "mergerTreePruningNonEssentialID"                                => "mergerTreeOperatorMethod.pruneNonEssential.--essentialNodeID"                   ,
	     "mergerTreePruningNonEssentialTime"                              => "mergerTreeOperatorMethod.pruneNonEssential.--essentialNodeTime"                 ,
	     "mergerTreeComputeConditionalMassFunction"                       => "mergerTreeOperatorMethod.conditionalMF."                                        ,
	     "mergerTreeComputeConditionalMassFunctionParentMassCount"        => "mergerTreeOperatorMethod.conditionalMF.--parentMassCount"                       ,
	     "mergerTreeComputeConditionalMassFunctionParentMassMinimum"      => "mergerTreeOperatorMethod.conditionalMF.--parentMassMinimum"                     ,
	     "mergerTreeComputeConditionalMassFunctionParentMassMaximum"      => "mergerTreeOperatorMethod.conditionalMF.--parentMassMaximum"                     ,
	     "mergerTreeComputeConditionalMassFunctionMassRatioCount"         => "mergerTreeOperatorMethod.conditionalMF.--massRatioCount"                        ,
	     "mergerTreeComputeConditionalMassFunctionMassRatioMinimum"       => "mergerTreeOperatorMethod.conditionalMF.--massRatioMinimum"                      ,
	     "mergerTreeComputeConditionalMassFunctionMassRatioMaximum"       => "mergerTreeOperatorMethod.conditionalMF.--massRatioMaximum"                      ,
	     "mergerTreeComputeConditionalMassFunctionParentRedshifts"        => "mergerTreeOperatorMethod.conditionalMF.--parentRedshifts"                       ,
	     "mergerTreeComputeConditionalMassFunctionProgenitorRedshifts"    => "mergerTreeOperatorMethod.conditionalMF.--progenitorRedshifts"                   ,
	     "mergerTreeComputeConditionalMassFunctionPrimaryProgenitorDepth" => "mergerTreeOperatorMethod.conditionalMF.--primaryProgenitorDepth"                ,
	     "mergerTreeConditionalMassFunctionFormationRateTimeFraction"     => "mergerTreeOperatorMethod.conditionalMF.--formationRateTimeFraction"             ,
	     "mergerTreeExportFileName"                                       => "mergerTreeOperatorMethod.export.--outputFileName"                               ,
	     "mergerTreeExportOutputFormat"                                   => "mergerTreeOperatorMethod.export.--exportFormat"                                 ,
	     "darkMatterHaloConcentrationCorrea2015AScaling"                  => "darkMatterProfileConcentrationMethod.correa2015.--A"                            ,
	     "darkMatterProfileConcentrationDiemerKravtsov2014Kappa"          => "darkMatterProfileConcentrationMethod.diemerKravtsov2014.--kappa"                ,
	     "darkMatterProfileConcentrationDiemerKravtsov2014Phi0"           => "darkMatterProfileConcentrationMethod.diemerKravtsov2014.--phi0"                 ,
	     "darkMatterProfileConcentrationDiemerKravtsov2014Phi1"           => "darkMatterProfileConcentrationMethod.diemerKravtsov2014.--phi1"                 ,
	     "darkMatterProfileConcentrationDiemerKravtsov2014Eta0"           => "darkMatterProfileConcentrationMethod.diemerKravtsov2014.--eta0"                 ,
	     "darkMatterProfileConcentrationDiemerKravtsov2014Eta1"           => "darkMatterProfileConcentrationMethod.diemerKravtsov2014.--eta1"                 ,
	     "darkMatterProfileConcentrationDiemerKravtsov2014Alpha"          => "darkMatterProfileConcentrationMethod.diemerKravtsov2014.--alpha"                ,
	     "darkMatterProfileConcentrationDiemerKravtsov2014Beta"           => "darkMatterProfileConcentrationMethod.diemerKravtsov2014.--beta"                 ,
	     "duttonMaccio2014FitType"                                        => "darkMatterProfileConcentrationMethod.duttonMaccio2014.--fitType"                ,
	     "klypin2015ConcentrationSample"                                  => "darkMatterProfileConcentrationMethod.klypin2015.--sample"                       ,
	     "nfw1996ConcentrationF"                                          => "darkMatterProfileConcentrationMethod.nfw1996.--f"                               ,
	     "nfw1996ConcentrationC"                                          => "darkMatterProfileConcentrationMethod.nfw1996.--C"                               ,
	     "prada2011ConcentrationA"                                        => "darkMatterProfileConcentrationMethod.prada2011.--A"                             ,
	     "prada2011ConcentrationB"                                        => "darkMatterProfileConcentrationMethod.prada2011.--B"                             ,
	     "prada2011ConcentrationC"                                        => "darkMatterProfileConcentrationMethod.prada2011.--C"                             ,
	     "prada2011ConcentrationD"                                        => "darkMatterProfileConcentrationMethod.prada2011.--D"                             ,
	     "prada2011ConcentrationC0"                                       => "darkMatterProfileConcentrationMethod.prada2011.--C0"                            ,
	     "prada2011ConcentrationC1"                                       => "darkMatterProfileConcentrationMethod.prada2011.--C1"                            ,
	     "prada2011ConcentrationX0"                                       => "darkMatterProfileConcentrationMethod.prada2011.--X0"                            ,
	     "prada2011ConcentrationX1"                                       => "darkMatterProfileConcentrationMethod.prada2011.--X1"                            ,
	     "prada2011ConcentrationInverseSigma0"                            => "darkMatterProfileConcentrationMethod.prada2011.--inverseSigma0"                 ,
	     "prada2011ConcentrationInverseSigma1"                            => "darkMatterProfileConcentrationMethod.prada2011.--inverseSigma1"                 ,
	     "prada2011ConcentrationAlpha"                                    => "darkMatterProfileConcentrationMethod.prada2011.--alpha"                         ,
	     "prada2011ConcentrationBeta"                                     => "darkMatterProfileConcentrationMethod.prada2011.--beta"                          ,
	     "darkMatterProfileConcentrationCDMMethod"                        => "darkMatterProfileConcentrationMethod.wdm.--darkMatterProfileConcentrationMethod",
<<<<<<< HEAD
	     "mergerTreeBuildMassResolutionFixed"                             => "mergerTreeMassResolutionMethod.fixed.--massResolution"                          ,
	     "mergerTreeBuildMassResolutionScaledMinimum"                     => "mergerTreeMassResolutionMethod.scaled.--massResolutionMinimum"                  ,
	     "mergerTreeBuildMassResolutionScaledFraction"                    => "mergerTreeMassResolutionMethod.scaled.--massResolutionFractional"
		 
=======
	     "spinDistributionBett2007Lambda0"	                              => "haloSpinDistributionMethod.bett2007.--lambda0"                                  ,
	     "spinDistributionBett2007Alpha"	                              => "haloSpinDistributionMethod.bett2007.--alpha"                                    ,
	     "lognormalSpinDistributionMedian"                                => "haloSpinDistributionMethod.logNormal.--median"                                  ,
	     "lognormalSpinDistributionSigma"	                              => "haloSpinDistributionMethod.logNormal.--sigma"                                   ,
	     "deltaFunctionSpinDistributionSpin"	                      => "haloSpinDistributionMethod.deltaFunction.--spin"
>>>>>>> 67235b11
	 },
 	 values        =>
         {
	     mergerTreeBuilderMethod        =>
	     {
		 "Cole2000"              => "cole2000"
	     },
	     darkMatterProfileShapeMethod   =>
	     {
		 "Gao2008"               => "gao2008"
	     },
	     transferFunctionMethod         =>
	     {
		 "null"                  => "identity"        ,
		 "Eisenstein-Hu1999"     => "eisensteinHu1999"
	     },
	     stellarPopulationSpectraMethod =>
	     {
	         "Conroy-White-Gunn2009" => "FSPS"
             },
	     haloSpinDistributionMethod =>
	     {
	         "Bett2007"              => "bett2007"
	     }
	 }
    }
    );

# Define known defaults.
my %knownDefaults =
    (
     "cosmologyParametersMethod"            => "simple"  ,
     "mergerTreeBuilderMethod"              => "cole2000",
     "darkMatterProfileConcentrationMethod" => "gao2008"
  );

# Parse the input file.
my $parser     = XML::LibXML->new();
my $input      = $parser->parse_file($inputFileName);
my @parameterSets;
if ( $input->findnodes('parameters') ) {
    @parameterSets = $input->findnodes('parameters');
} elsif ( $input->findnodes('parameterGrid') ) {
    my $parameterGrid = $input->findnodes('parameterGrid')->[0];
    if ( $parameterGrid->findnodes('parameters') ) {
	@parameterSets = $parameterGrid->findnodes('parameters');
    } else {
	die('can not find parameters')
    }
} else {
    die('can not find parameters')
}

# Write starting message.
print "Translating file: ".$inputFileName."\n";

# Iterate over parameter sets.
foreach my $parameters ( @parameterSets ) {
    &Translate($parameters,1);
}

# Output the resulting file.
my $pp = XML::LibXML::PrettyPrint->new(indent_string => "  ");
$pp->pretty_print($input)
    if ( $options{'prettyify'} eq "yes" );
$input->toFile($outputFileName);

exit;

sub Translate {
    my $parameters = shift();
    my $rootLevel  = shift();

    # Set initial input/output versions.
    my $inputVersion  = $options{'inputVersion' };
    my $outputVersion = $options{'outputVersion'};

    # Check for a version element.
    my $version    = $parameters->findnodes('version')->[0];
    if ( defined($version) ) {
	$inputVersion = $version->textContent()
	    unless ( exists($optionsDefined{'inputVersion'}) );
	$version->firstChild()->setData("0.9.4");
    } elsif ( $rootLevel ) {
	my $versionNode = $input->createElement ("version");
	my $newVersion  = $input->createTextNode("0.9.4"  );
	my $newBreak    = $input->createTextNode("\n  "   );
	$versionNode->addChild($newVersion);
	$parameters->insertBefore($versionNode,$parameters->firstChild());
	$parameters->insertBefore($newBreak   ,$parameters->firstChild());
    }
    
    # Determine output format version.
    unless ( exists($options{'outputFormatVersion'}) ) {
	$options{'outputFormatVersion'} = 1;
	my @outputVersionSubstrings = split(/\./,$outputVersion);
	$options{'outputFormatVersion'} = 2
	    if (
		$outputVersionSubstrings[0] >  0
		||
		(
		 $outputVersionSubstrings[0] == 0
		 &&    
		 $outputVersionSubstrings[1] >  9
		)
		||
		(
		 $outputVersionSubstrings[0] == 0
		 &&    
		 $outputVersionSubstrings[1] == 9
		 &&    
		 $outputVersionSubstrings[2] >  3
		)
	    );
    }
    
    # Check for a format version element.
    my $formatVersion = $parameters->findnodes('formatVersion')->[0];
    if ( defined($formatVersion) ) {
	$options{'inputFormatVersion'} = $formatVersion->textContent();
	$formatVersion->firstChild()->setData($options{'outputFormatVersion'});
    } elsif ( $rootLevel ) {
	my $formatVersionNode = $input->createElement ("formatVersion"                );
	my $newFormatVersion  = $input->createTextNode($options{'outputFormatVersion'});
	my $newBreak          = $input->createTextNode("\n  "                         );
	$formatVersionNode->addChild($newFormatVersion);
	$parameters->insertBefore($formatVersionNode,$parameters->firstChild());
	$parameters->insertBefore($newBreak         ,$parameters->firstChild());
    }

    # Validate the parameter file.
    if ( $options{'validate'} eq "yes" ) {
	system($galacticusPath."scripts/aux/validateParameters.pl ".$inputFileName);
	die('input file is not a valid Galacticus parameter file')
	    unless ( $? == 0 );
    }
    
    # Iterate over translations.
    foreach my $translation ( @translations ) {
	# Skip irrelevant translation.
	next
	    unless ( $translation->{'inputVersion'} eq $inputVersion );
	# Report.
	print "Translating from v".$translation->{'inputVersion'}." to v".$translation->{'outputVersion'}."\n";
	$inputVersion = $translation->{'outputVersion'};
	# Find parameter nodes.
	my @parameterNodes;
	if ( $options{'inputFormatVersion'} <= 1 ) {
	    @parameterNodes = $parameters->findnodes('parameter');
	} else {
	    @parameterNodes = map {($_->exists('value') || $_->hasAttribute('value') ) ? $_ : ()} $parameters->findnodes('*');
	}
	# Apply translations.
	for my $parameter ( @parameterNodes ) {
	    # Get name and value text elements.
	    my $name;
	    my $nameText;
	    my @allValues;
	    if ( $options{'inputFormatVersion'} <= 1 ) {
		$name      = $parameter->findnodes('name' )->[0]->firstChild();
		$nameText  = $name->data();
		@allValues = $parameter->findnodes('value');
	    } else {
		$name     = $parameter;
		$nameText = $name->nodeName();
		if ( $parameter->exists('value') ) {
		    @allValues = $parameter->findnodes('value');
		} else {
		    @allValues = $parameter;
		}
	    }
	    # Translate names.
	    if ( exists($translation->{'names'}->{$nameText}) ) {
		print "   translate parameter name: ".$nameText." --> ".$translation->{'names'}->{$nameText}."\n";
		if ( $options{'inputFormatVersion'} <= 1 ) {
		    $name->setData    ($translation->{'names'}->{$nameText});
		} else {
		    (my $leafName = $translation->{'names'}->{$nameText});# =~ s/^(.*\->)//;
		    my $valueTo;
		    unless ( $translation->{'names'}->{$nameText} =~ m/\-\-/ ) {
			if ( $leafName =~ m/(.*)\.(.*)\./ ) {
			    $valueTo    = $2;
			}
		    }
		    $name->setNodeName($leafName);
		    $name->setAttribute('value',$valueTo)
			if ( $valueTo );
		}
	    }
	    # Translate values.
	    foreach my $value ( @allValues ) {
		if ( exists($translation->{'values'}->{$nameText}) ) {
		    # Split values.
		    my $valuesText;
		    if ( $value->isSameNode($name) ) {
			$valuesText = $value->getAttribute('value');
		    } else {
			$valuesText = $value->firstChild()->data();
		    }
		    $valuesText =~ s/^\s*//;
		    $valuesText =~ s/\s*$//;
		    my @values;
		    if ( $translation->{'inputVersion'} eq "0.9.0" ) {
			# For v0.9.0, we cannot split as method names were permitted to contain spaces.
			push(@values,$valuesText);
		    } else {
			@values = split(/\s+/,$valuesText);
		    }
		    foreach my $thisValue ( @values ) {
			if ( exists($translation->{'values'}->{$nameText}->{$thisValue}) ) {
			    print "   translate parameter value: ".$nameText."\n";
			    if ( ref($translation->{'values'}->{$nameText}->{$thisValue}) ) {
				my $newValue = $translation->{'values'}->{$nameText}->{$thisValue};
				print "                                 ".$thisValue." --> ".$newValue->{'value'}."\n";
				$thisValue = $newValue->{'value'};
				if ( exists($newValue->{'new'}) ) {
				    foreach my $newParameter ( &ExtraUtils::as_array($newValue->{'new'}) ) {
					print "      add parameter: ".$newParameter->{'name'}." = ".$newParameter->{'value'}."\n";
					if ( $options{'inputFormatVersion'} <= 1 ) {
					    my $parameterNode = $input->createElement (                "parameter" );
					    my $name          = $input->createElement (                "name"      );
					    my $value         = $input->createElement (                "value"     );
					    my $nameText      = $input->createTextNode($newParameter->{'name'     });
					    my $valueText     = $input->createTextNode($newParameter->{'value'    });
					    $name ->addChild($nameText );
					    $value->addChild($valueText);
					    $parameterNode->addChild($input->createTextNode("\n    "));
					    $parameterNode->addChild($name  );
					    $parameterNode->addChild($input->createTextNode("\n    "));
					    $parameterNode->addChild($value );
					    $parameterNode->addChild($input->createTextNode("\n  "));
					    $parameters->insertAfter($parameterNode,$parameter);
					    $parameters->insertAfter($input->createTextNode("\n  "),$parameter);
					} else {
					    my $parameterNode = $input->createElement($newParameter->{'name'});
					    $parameterNode->setAttribute('value',$newParameter->{'value'});
					    $parameters->insertAfter($parameterNode,$parameter);
					    $parameters->insertAfter($input->createTextNode("\n  "),$parameter);
					}
				    }
				}
			    } else {
				print "                                 ".$thisValue." --> ".$translation->{'values'}->{$nameText}->{$thisValue}."\n";
				$thisValue = $translation->{'values'}->{$nameText}->{$thisValue};
			    }
			}
			if ( $value->isSameNode($name) ) {
			    $value->setAttribute('value',join(" ",@values));
			} else {
			    $value->firstChild()->setData(join(" ",@values));
			}
		    }
		}
	    }
	}
	# Finished if output version is reached.
	last
	    if ( $outputVersion eq $inputVersion );
    }
    
    # Handle transition from old to new.
    if ( $options{'outputFormatVersion'} >= 2 && $options{'inputFormatVersion'} < 2) {
	print "Converting to new format (v2)...\n";
	for my $parameter ( $parameters->findnodes('parameter') ) {
	    # Get name and value text elements.
	    my $name   = $parameter->findnodes('name' )->[0]->firstChild();
	    my @values = $parameter->findnodes('value');
	    # Create the new node.
	    my $parameterNode = $input->createElement($name->textContent());
	    # Determine if we can use a value attribute or not.
	    my $useAttribute = 1;
	    $useAttribute = 0
		if ( scalar(@values) > 1 );
	    foreach my $valueNode ( @values ) {
		$useAttribute = 0
		    if ( $valueNode->findnodes('*') );
	    }
	    # Add values.
	    foreach my $valueNode ( @values ) {
		my $value  = $valueNode->firstChild();
		# Find any subparameters.
		my @subParameters = $valueNode->findnodes('*');
		if ( $useAttribute ) {
		    $parameterNode->setAttribute('value',$value->textContent());
		} else {
		    &Translate($valueNode,0)
			if ( @subParameters );
		    $parameterNode->addChild($input->createTextNode("\n"));
		    $parameterNode->addChild($valueNode);
		}
	    }
	    $parameterNode->addChild($input->createTextNode("\n"))
		unless ( $useAttribute );
	    # Insert the new node.
	    $parameters->insertAfter($parameterNode,$parameter);
	    # Remove the old parameter.
	    $parameters->removeChild($parameter);
	}
    }
    # Put subparameters into their host parameter.
    for my $parameter ( $parameters->getChildrenByTagName("*") ) {
	if ( $parameter->nodeName() =~ m/(.+)\-\-(.+)/ ) {
	    my $hostName = $1;
	    my $subName  = $2;
	    (my $hostNameTrimmed = $hostName) =~ s/\..+\.//;	    
	    $parameters->removeChild($parameter->nextSibling());
	    my $sibling = $parameter->nextSibling();
	    my $hostFound;
	    $parameter->setNodeName($subName);
	    for my $hostParameter ( $parameters->getChildrenByTagName("*") ) {
		if ( $hostParameter->nodeName() eq $hostNameTrimmed ) {
		    my $hostChildren = $hostParameter->getChildrenByTagName("*");
		    $hostParameter->addChild($input     ->createTextNode("\n"      ))
			if ( $hostChildren->size() == 0 );
		    $hostParameter->addChild($input     ->createTextNode("  "      ));
		    $hostParameter->addChild($parameters->removeChild   ($parameter));
		    $hostParameter->addChild($input     ->createTextNode("\n  "    ));
		    $hostFound = 1;
		}
	    }
	    unless ( $hostFound ) {
		# Create the new node.
		die('parametersMigrate.pl: attempting to insert a "'.$hostName.'" element, but no default value is known')
		    unless ( exists($knownDefaults{$hostName}) );
		my $parameterNode = $input->createElement($hostName);
		$parameterNode->setAttribute('value',$knownDefaults{$hostName});
		$parameterNode->addChild($input     ->createTextNode("\n    "  ));
		$parameterNode->addChild($parameters->removeChild   ($parameter));
		$parameterNode->addChild($input     ->createTextNode("\n  "    ));
		$parameters->insertBefore($parameterNode,$sibling);
	    }
	}
    }
    # Strip out value extensions.
    for my $parameter ( $parameters->getChildrenByTagName("*") ) {
	if ( $parameter->nodeName() =~ m/([^\.]+)\./ ) {
	    my $nodeName = $1;
	    $parameter->setNodeName($nodeName);
	}
    }
    # Search for duplicated parameters.
    my %duplicates =
	(
	 mergerTreeOperatorMethod => "sequence"
	);
   for my $parameter ( $parameters->getChildrenByTagName("*") ) {
	my $nodeName = $parameter->nodeName();
	my $duplicates = $parameters->getChildrenByTagName($nodeName);
	if ( $duplicates->size() > 1 && exists($duplicates{$nodeName}) ) {
	    my $sibling = $parameter->nextSibling();
	    my $wrapperNode = $input->createElement($nodeName);
	    $wrapperNode->setAttribute('value',$duplicates{$nodeName});
	    foreach my $duplicate ( $duplicates->get_nodelist() ) {
		$wrapperNode->addChild($input     ->createTextNode("\n    "  ));
		$wrapperNode->addChild($parameters->removeChild   ($duplicate));
		$wrapperNode->addChild($input     ->createTextNode("\n  "    ));
	    }
	    $parameters->insertBefore($wrapperNode,$sibling);
	}
    }
}<|MERGE_RESOLUTION|>--- conflicted
+++ resolved
@@ -329,18 +329,14 @@
 	     "prada2011ConcentrationAlpha"                                    => "darkMatterProfileConcentrationMethod.prada2011.--alpha"                         ,
 	     "prada2011ConcentrationBeta"                                     => "darkMatterProfileConcentrationMethod.prada2011.--beta"                          ,
 	     "darkMatterProfileConcentrationCDMMethod"                        => "darkMatterProfileConcentrationMethod.wdm.--darkMatterProfileConcentrationMethod",
-<<<<<<< HEAD
 	     "mergerTreeBuildMassResolutionFixed"                             => "mergerTreeMassResolutionMethod.fixed.--massResolution"                          ,
 	     "mergerTreeBuildMassResolutionScaledMinimum"                     => "mergerTreeMassResolutionMethod.scaled.--massResolutionMinimum"                  ,
-	     "mergerTreeBuildMassResolutionScaledFraction"                    => "mergerTreeMassResolutionMethod.scaled.--massResolutionFractional"
-		 
-=======
+	     "mergerTreeBuildMassResolutionScaledFraction"                    => "mergerTreeMassResolutionMethod.scaled.--massResolutionFractional"               ,
 	     "spinDistributionBett2007Lambda0"	                              => "haloSpinDistributionMethod.bett2007.--lambda0"                                  ,
 	     "spinDistributionBett2007Alpha"	                              => "haloSpinDistributionMethod.bett2007.--alpha"                                    ,
 	     "lognormalSpinDistributionMedian"                                => "haloSpinDistributionMethod.logNormal.--median"                                  ,
 	     "lognormalSpinDistributionSigma"	                              => "haloSpinDistributionMethod.logNormal.--sigma"                                   ,
 	     "deltaFunctionSpinDistributionSpin"	                      => "haloSpinDistributionMethod.deltaFunction.--spin"
->>>>>>> 67235b11
 	 },
  	 values        =>
          {
