--- conflicted
+++ resolved
@@ -130,7 +130,6 @@
 	$status = exists($pdfDestinations->{$suffix}) && exists($pdfDestinations->{$suffix}->{$anchor});
     } else {
 	# An external link. Include a short sleep here to rate limit requests.
-<<<<<<< HEAD
 	## --cipher 'DEFAULT:!DH' - this reduces the default security level which otherwise prevents some URLs from being downloaded.
 	## --range 0-0 - this causes on bytes to actually be downloaded - this is disabled on some sites as it seems to break them
 	my $options = "--silent --insecure --location --output /dev/null --fail --cipher 'DEFAULT:!DH'";
@@ -138,12 +137,10 @@
 	    unless ( $url =~ m/^https:\/\/www\.drdobbs\.com\// );
 	system("sleep 1; curl ".$options." \"".$url."\"");
 	$status = $? == 0 ? 1 : 0;	
-=======
-	system("sleep 1; curl --silent --insecure --location --output /dev/null --fail --range 0-0 \"".$url."\"");
-	$status = $? == 0 ? 1 : 0;
-	system("sleep 1; curl --insecure --location --output /dev/null --range 0-0 \"".$url."\"")
+	$options =~ s/\-\-silent//;
+	$options =~ s/\-\-fail//;
+	system("sleep 1; curl ".$options." \"".$url."\"")
 	    unless ( $status );
->>>>>>> 209ad02d
     }
     return $status;
 }