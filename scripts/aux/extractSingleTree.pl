--- conflicted
+++ resolved
@@ -38,15 +38,9 @@
 my $count       = $nodeCount->index($selected)->sclr();
 my $end         = $start+$count-1;
 
-<<<<<<< HEAD
-# Read all forestHalos datasets.
-foreach my $datasetName ( $inFile->group("forestHalos")->datasets() ) {
-    my $dataset    = $inFile->group("forestHalos")->dataset($datasetName)->get();
-=======
 # Read all halo datasets.
 foreach my $datasetName ( $inFile->group($halosName)->datasets() ) {
     my $dataset    = $inFile->group($halosName)->dataset($datasetName)->get();
->>>>>>> 6ebc4bc1
     my $dimensions = $dataset->ndims();
      if      ( $dimensions == 1 ) {
      	$outFile->group("forestHalos")->dataset($datasetName)->set($dataset->(  $start:$end));
