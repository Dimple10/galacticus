#!/usr/bin/env perl
use strict;
use warnings;
my $galacticusPath;
if ( exists($ENV{"GALACTICUS_ROOT_V094"}) ) {
 $galacticusPath = $ENV{"GALACTICUS_ROOT_V094"};
 $galacticusPath .= "/" unless ( $galacticusPath =~ m/\/$/ );
} else {
 $galacticusPath = "./";
}
unshift(@INC,$galacticusPath."perl"); 
use XML::Simple;
use Data::Dumper;
use Clone qw(clone);
use Digest::MD5 qw(md5_hex);
use Scalar::Util qw(reftype);
require Galacticus::Options;
require Galacticus::Launch::Hooks;
require Galacticus::Launch::Local;
require Galacticus::Launch::PBS;
require Galacticus::Launch::MonolithicPBS;
require Galacticus::Launch::Slurm;
require List::ExtraUtils;

# Script to launch sets of Galacticus models, iterating over sets of parameters and performing analysis
# on the results. Supports launching on a variety of platforms via modules.
# Andrew Benson (11-June-2010; major re-write 01-February-2014)

# Get command line arguments.
die("Usage: launch.pl <runFile>")
    unless ( scalar(@ARGV) >= 1 );
my $launchFileName = $ARGV[0];

# Extract options.
my %arguments = 
    (
     instance => "1:1"
    );
&Options::Parse_Options(\@ARGV,\%arguments);

# Parse the launch script.
my $launchScript          = &Parse_Launch_Script    ($launchFileName);

# Read in any configuration options.
$launchScript->{'config'} = &Parse_Galacticus_Config(               );

# Check for an instance number for this launch.
if ( $arguments{"instance"} =~ m/(\d+):(\d+)/ ) {
    $launchScript->{'thisInstance' }  = $1;
    $launchScript->{'instanceCount'} = $2;
    print " -> launching instance ".$launchScript->{'thisInstance'}." of ".$launchScript->{'instanceCount'}."\n"
	if ( $launchScript->{'verbosity'} > 0 );
} else {
    die("launch.pl: 'instance' argument syntax error");
}

# Validate the launch method.
die("launch.pl: unrecognized launch method")
    unless ( exists($Hooks::moduleHooks{$launchScript->{'launchMethod'}}) );
&{$Hooks::moduleHooks{$launchScript->{'launchMethod'}}->{'validate'}}($launchScript);

# Construct models.
my @jobs = &Construct_Models($launchScript);

# Launch models.
&{$Hooks::moduleHooks{$launchScript->{'launchMethod'}}->{'launch'}}
		      (\@jobs,$launchScript);

exit;

sub Construct_Models {
    # Constructs model directories and parameter files. Returns an array of model jobs.
    # Get arguments script.
    my $launchScript  = shift;
    # Set initial value of random seed.
    my $randomSeed   = 219;
    # Initialize a model counter.
    $launchScript->{'modelCounter'} = -1;
    # Initialize array of model jobs.
    my @jobs;
    # Loop through all model sets.
    my $iModelSet    = -1;
    foreach my $parameterSet ( @{$launchScript->{'parameters'}} ) {
	# Increment model set counter.
	++$iModelSet;	
	# Set base model name.
	my $modelBaseName = "galacticus";
	$modelBaseName    = $parameterSet->{'label'}
	   if ( exists($parameterSet->{'label'}) );
	# Create an array of hashes giving the parameters for this parameter set.
	my @parameterHashes = &Create_Parameter_Hashes($parameterSet);	
	# Loop over all models and run them.
	my $iModel     = 0;
	my $mergeGroup = 0;
	foreach my $parameterData ( @parameterHashes ) {
	    ++$mergeGroup;
	    # Split the job across multiple workers if needed.
	    for(my $workerInstance=1;$workerInstance<=$launchScript->{'splitModels'};++$workerInstance) {
		# Increment model counters.
		++$iModel;
		++$launchScript->{'modelCounter'};
		# Increment random seed.
		++$randomSeed;
		# Evaluate on which instance this model should be launched.
		my $runOnInstance = ($launchScript->{'modelCounter'} % $launchScript->{'instanceCount'}) + 1;	    
		# Set worker instance if needed.
		if ( $launchScript->{'splitModels'} > 1 ) {
		    $parameterData->{'treeEvolveWorkerNumber'}->{'value'} = $workerInstance;
		    $parameterData->{'treeEvolveWorkerCount' }->{'value'} = $launchScript->{'splitModels'};
		}
		# Specify the output directory.
		my $modelLabel    = $iModelSet.":".$iModel;
		$modelLabel      .= "_".$parameterData->{'label'}
		    if ( exists($parameterData->{'label'}) );
		my $galacticusOutputDirectory =  $launchScript->{'modelRootDirectory'}
		."/".$modelBaseName."_".$modelLabel;
		# Change output directory name to an md5 hash if so requested.
		my $descriptor;
		if ( $launchScript->{'md5Names'} eq "yes" ) {
		    foreach my $parameter ( keys(%{$parameterData}) ) {
			$descriptor .= $parameter.":".$parameterData->{$parameter}->{'value'}.":";
		    }
		    my $md5 = md5_hex($descriptor);
		    $galacticusOutputDirectory =  $launchScript->{'modelRootDirectory'}
		    ."/".$modelBaseName."_".$md5;
		}
		# If the output directory does not exist, then create it.
		unless (
		    -e $galacticusOutputDirectory 
		    ||
		    $runOnInstance != $launchScript->{'thisInstance'}
		    ) {
		    system("mkdir -p ".$galacticusOutputDirectory);
		    # Output the MD5 descriptor to this directory.
		    if ( defined($descriptor) ) {
			open(oHndl,">".$galacticusOutputDirectory."/md5Descriptor.txt");
			print oHndl $descriptor."\n";
			close(oHndl);
		    }
		    # Specify the output file.
		    my $galacticusOutputFile = $galacticusOutputDirectory."/galacticus.hdf5";		
		    # Read the default set of parameters.
		    my $parameters;
		    unless ( $launchScript->{'baseParameters'} eq "" ) {
			my $xml  = new XML::Simple;
			my $data = $xml->XMLin($launchScript->{'baseParameters'});
			foreach my $parameterName ( keys(%{$data}) ) {
			    $parameters->{$parameterName} = $data->{$parameterName}
			        if ( reftype($data->{$parameterName}) );
			}
		    }
		    # Set the output file name.
		    $parameters->{'galacticusOutputFileName'}->{'value'} 
		        = &{$Hooks::moduleHooks{$launchScript->{'launchMethod'}}->{'outputFileName'}}
		           ($galacticusOutputFile,$launchScript);
		    # Set the random seed.
		    $parameters->{'randomSeed'}->{'value'} = $randomSeed 
			unless ( exists($parameters->{'randomSeed'}) );
		    # Set a state restore file.
		    if ( $launchScript->{'useStateFile'} eq "yes" ) {
			(my $stateFile = $parameters->{'galacticusOutputFileName'}->{'value'}) =~ s/\.hdf5//;
			$parameters->{'stateFileRoot'}->{'value'} = $stateFile;
		    }
		    # Transfer parameters for this model from the array of model parameter hashes to the
		    # active hash.
		    foreach my $parameter ( keys(%{$parameterData}) ) {
<<<<<<< HEAD
			$parameters{$parameter} = ${$parameterData}{$parameter}
			   unless ( ${$parameterData}{$parameter} =~ m/^\s*\%\%nochange\%\%\s*$/ );
=======
			$parameters->{$parameter} = $parameterData->{$parameter};
>>>>>>> 4f958fd2
		    }
		    # Transfer values from the active hash to an array suitable for XML output.
		    my $data;
		    foreach my $name ( sort(keys(%{$parameters})) ) {
			$data->{$name} = $parameters->{$name};
			$data->{$name}->{'value'} =~ s/\%\%galacticusOutputPath\%\%/$galacticusOutputDirectory/g
			    unless ( $name eq "label" );
		    }
		    # Output the parameters as an XML file.
		    my $xmlOutput = new XML::Simple (RootName=>"parameters");
		    open(outHndl,">".$galacticusOutputDirectory."/parameters.xml");
		    print outHndl $xmlOutput->XMLout($data);
		    close(outHndl);
		    undef($parameters);
		    # Generate analysis code for this job.
		    my $analysisCode;
		    if ( $launchScript->{'doAnalysis'} eq "yes" ) {
			if ( $launchScript->{'analysisScript'} =~ m/\.xml$/ ) {
			    $analysisCode = $galacticusPath."scripts/analysis/Galacticus_Compute_Fit.pl ".$galacticusOutputDirectory."/galacticus.hdf5 ".$galacticusOutputDirectory." ".$launchScript->{'analysisScript'}."\n";
			} else {
			    $analysisCode = $launchScript->{'analysisScript'}." ".$galacticusOutputDirectory."\n";
			}
		    }
		    # Push the job onto the stack.
		    push(
			@jobs,
			{
			    label        => $modelLabel                    ,
			    directory    => $galacticusOutputDirectory     ,
			    analysis     => $analysisCode                  ,
			    mergeGroup   => $mergeGroup                    ,
			    modelCounter => $launchScript->{'modelCounter'}
			}
			);
		}	    
	    }
	}
    }
    return @jobs;
}

sub Create_Parameter_Hashes {
    # Create an array of hashes which give the parameter values for each model.
    # Get the input parameters structure.
    my $parameterSet = shift;
    # Convert to a more convenient hash structure.
    my $hash = &Parameters_To_Hash($parameterSet);
    # Populate an array of hashes with this initial hash.
    my @toProcessHashes = ( $hash );
    my @processedHashes;
    # Flatten the hash.
    while ( scalar(@toProcessHashes) > 0 ) {
	# Shift the first hash off the array.
	my $hash = shift(@toProcessHashes);
	# Record of whether this hash is flat. Assume it is initially.
	my $isFlat = 1;
	# Create a stack of parameters.
	my @stack = map {$hash->{$_}} keys(%{$hash});
	# Iterate over parameters.
	while ( scalar(@stack) > 0 ) {
	    # Pop a node from the stack.
	    my $node = pop(@stack);
	    # Push any subparameters onto the stack.
	    push(@stack,map {$node->{'subParameters'}->{$_}} keys(%{$node->{'subParameters'}}))
		if ( exists($node->{'subParameters'}) );
	    # Check for non-flat structure.
	    if ( scalar(@{$node->{'values'}}) > 1 ) {
		# Parameter has multiple values. Iterate over them, generating a new hash for each value, and
		# push these new hashes back onto the stack.
		my @values = @{$node->{'values'}};
		foreach my $value ( @values ) {
		    @{$node->{'values'}} = ( $value );
		    my $newHash = clone($hash);
		    push(
			@toProcessHashes,
			$newHash
			);
		}
		$isFlat = 0;
	    } elsif ( exists(${$node->{'values'}}[0]->{'subtree'}) ) {
		# Parameter has only one value, but it has sub-structure. Promote that substructure and push
		# the hash back onto the stack.
		foreach my $subName ( keys(%{${$node->{'values'}}[0]->{'subtree'}}) ) {
		    # Look for parameter definitions which modify existing values, and apply them
		    foreach my $subValue ( @{${$node->{'values'}}[0]->{'subtree'}->{$subName}->{'values'}} ) {
			if ( $subValue->{'value'} =~ m/\%\%modify\%\%([^\%]+)\%\%([^\%]+)\%\%/ ) {
			    my $find        = $1;
			    my $replaceBase = $2;
			    my @newValues = @{$hash->{$subName}->{'values'}};
			    foreach my $newValue ( @newValues ) {
				if ( my @captures = $newValue->{'value'} =~ m/$find/ ) {
				    my $replace = $replaceBase;
				    for(my $i=scalar(@captures)-1;$i>=0;--$i) {
					my $j = $i+1;
					$replace =~ s/\\$j/$captures[$i]/g;
				    }
				    $newValue->{'value'} =~ s/$find/$replace/;
				}
			    }
			    @{${$node->{'values'}}[0]->{'subtree'}->{$subName}} = @newValues;
			}
		    }
		    @{$hash->{$subName}->{'values'}} = @{${$node->{'values'}}[0]->{'subtree'}->{$subName}->{'values'}};
		    $hash->{$subName}->{'subParameters'} = ${$node->{'values'}}[0]->{'subtree'}->{$subName}->{'subParameters'}
		        if ( exists(${$node->{'values'}}[0]->{'subtree'}->{$subName}->{'subParameters'}) );
		}
		delete(${$node->{'values'}}[0]->{'subtree'});
		push(
		    @toProcessHashes,
		    $hash
		    );
		$isFlat = 0;	
	    }
	    # Exit parameter iteration if the hash was found to be not flat.
	    last
		if ( $isFlat == 0 );
	}
	# If the hash is flat, then push it onto the processed hashes array.
	push(
	    @processedHashes,
	    $hash
	    ) if ( $isFlat == 1 );
    }
    # Hashes are now flattened. Convert to simple form.
    foreach my $hash ( @processedHashes ) {
    	my @stack = map {$hash->{$_}} keys(%{$hash});	
    	while ( scalar(@stack) > 0 ) {
    	    my $node = pop(@stack);
    	    my $value = $node->{'values'}->[0]->{'value'};
    	    $value =~ s/^\s*//;
    	    $value =~ s/\s*$//;
    	    $node->{'value'} = $value;
	    delete($node->{'values'});
	    # Handle sub-parameters:
	    #  --> Transfer them out of the "subParameters" element so that they will be in the correct location in the output XML;
	    #  --> Push them onto the stack for conversion to simple form.
	    if ( exists($node->{'subParameters'}) ) {
		foreach ( keys(%{$node->{'subParameters'}}) ) {		    
		    $node->{$_} = $node->{'subParameters'}->{$_};		   
		    push(@stack,$node->{$_});
		}
		delete($node->{'subParameters'});
	    }
    	}
    }
    # Return the result.
    return @processedHashes;
}

sub Parameters_To_Hash {
    # Convert an input parameter structure (as read from a Galacticus parameters XML file) into a more convenient internal hash.
    my $parameters = shift;
    my $hash;
    foreach my $name ( keys(%{$parameters}) ) {
	next
	    unless ( reftype($parameters->{$name}) );
	# Iterate over all subelements of this node.
	my $subParameters;
	foreach my $subElementName ( keys(%{$parameters->{$name}}) ) { 
	    if ( $subElementName eq "value" ) {
		foreach my $value ( &ExtraUtils::as_array($parameters->{$name}->{'value'}) ) {
		    if ( UNIVERSAL::isa($value,"HASH") ) {
			# This value of the parameter contains a subtree. Get a hash representation by calling ourself recursively.
			push(
			    @{$hash->{$name}->{'values'}},
			    {
				value   => $value->{'content'},
				subtree => &Parameters_To_Hash($value)
			    }
			    );
		    } else {
			# This value has no subtree, so just store the value.
			push(
			    @{$hash->{$name}->{'values'}},
			    {
				value   => $value
			    }
			    );
		    }
		}
	    } elsif ( $subElementName eq "modify" ) {
		foreach my $modify ( &ExtraUtils::as_array($parameters->{$name}->{'modify'}) ) {
		    if ( exists($modify->{'parameter'}) ) {
			# This modify of the parameter contains a subtree. Get a hash representation by calling ourself recursively.
			push(
			    @{$hash->{$name}->{'values'}},
			    {
				modify  => $modify->{'content'},
				subtree => &Parameters_To_Hash($modify)
			    }
			    );
		    } else {
			# This modify has no subtree, so just store the value.
			push(
			    @{$hash->{$name}->{'values'}},
			    {
				value   => "\%\%modify\%\%".$modify->{'find'}."\%\%".$modify->{'replace'}."\%\%"
			    }
			    );
		    }
		}
	    } else {
		# For any other element, accumulate to set of subparameters.
		$subParameters->{$subElementName} = $parameters->{$name}->{$subElementName};
	    }
	}
	# Process and attach any subparameters.
	$hash->{$name}->{'subParameters'} = &Parameters_To_Hash($subParameters)
	    if ( $subParameters );	
    }
    return $hash;
}

sub Parse_Launch_Script {
    # Parse the launch script.
    my $launchFileName = shift;
    # Load XML.
    my $xml          = new XML::Simple;
    my $launchScript = $xml->XMLin($launchFileName, KeyAttr => "", ForceArray => [ "modify", "value", "parameter", "parameters", "requirement" ]);
    # Assign defaults.
    my %defaults = 
	(
	 verbosity          => 0                                                                  ,
	 md5Names           => "no"                                                               ,
	 useStateFile       => "no"                                                               ,
	 compressModels     => "no"                                                               ,
	 launchMethod       => "local"                                                            ,
	 modelRootDirectory => "./models"                                                         ,
	 baseParameters     => ""                                                                 ,
	 doAnalysis         => "no"                                                               ,
	 splitModels        => 1                                                                  ,
	 analysisScript     => $galacticusPath."data/analyses/Galacticus_Compute_Fit_Analyses.xml"
	);
    foreach ( keys(%defaults) ) {
	$launchScript->{$_} = $defaults{$_}
	unless ( exists($launchScript->{$_}) );
    }
    # Return the script.
    return $launchScript;
}

sub Parse_Galacticus_Config {
    # Parse any local configuration.
    my $config;
    if ( -e $galacticusPath."galacticusConfig.xml" ) {
	# Load XML.
	my $xml          = new XML::Simple;
	$config = $xml->XMLin($galacticusPath."galacticusConfig.xml");
    }
    # Return the config.
    return $config;
}<|MERGE_RESOLUTION|>--- conflicted
+++ resolved
@@ -164,12 +164,8 @@
 		    # Transfer parameters for this model from the array of model parameter hashes to the
 		    # active hash.
 		    foreach my $parameter ( keys(%{$parameterData}) ) {
-<<<<<<< HEAD
-			$parameters{$parameter} = ${$parameterData}{$parameter}
-			   unless ( ${$parameterData}{$parameter} =~ m/^\s*\%\%nochange\%\%\s*$/ );
-=======
-			$parameters->{$parameter} = $parameterData->{$parameter};
->>>>>>> 4f958fd2
+			$parameters->{$parameter} = $parameterData->{$parameter}
+			   unless ( $parameterData->{$parameter} =~ m/^\s*\%\%nochange\%\%\s*$/ );
 		    }
 		    # Transfer values from the active hash to an array suitable for XML output.
 		    my $data;
