#!/usr/bin/env perl
use strict;
use warnings;
my $galacticusPath;
if ( exists($ENV{"GALACTICUS_ROOT_V094"}) ) {
 $galacticusPath = $ENV{"GALACTICUS_ROOT_V094"};
 $galacticusPath .= "/" unless ( $galacticusPath =~ m/\/$/ );
} else {
 $galacticusPath = "./";
}
unshift(@INC,$galacticusPath."perl"); 
use XML::Simple;
use File::Find;
use Term::ReadKey;
use Data::Dumper;
use Switch;

# Read in any configuration options.
my $config;
if ( -e "galacticusConfig.xml" ) {
    my $xml = new XML::Simple;
    $config = $xml->XMLin("galacticusConfig.xml");
}

# Identify e-mail options for this host.
my $dbConfig;
if ( exists($config->{'millenniumDB'}->{'host'}->{$ENV{'HOST'}}) ) {
    $dbConfig = $config->{'millenniumDB'}->{'host'}->{$ENV{'HOST'}};
} elsif ( exists($config->{'millenniumDB'}->{'host'}->{'default'}) ) {
    $dbConfig = $config->{'millenniumDB'}->{'host'}->{'default'};
} else {
    print "Please enter your Millennium database username:\n";
    while (1) {
	ReadMode "raw";
	my $c = ReadKey(0);
	ReadMode "normal";
	print $c;
	last if $c eq "\n";
	$dbConfig->{'user'} .= $c;
    }
    $dbConfig->{'method'} = "input";
}

# Get any password now.
my $dbPassword;
switch ( $dbConfig->{'passwordFrom'} ) {
    case ( "input" ) {
	print "Please enter your Millennium database password:\n";
	$dbPassword = &getPassword;
    }
<<<<<<< HEAD
    case ( "kdewallet" ) {
	require Net::DBus;
	my $appName          = "Galacticus";
	my $folderName       = "glc-millennium-db";
	my $bus           = Net::DBus->find;
	my $walletService = $bus->get_service("org.kde.kwalletd");
	my $walletObject  = $walletService->get_object("/modules/kwalletd");
	my $walletID      = $walletObject->open("kdewallet",0,$appName);
	if ( $walletObject->hasEntry($walletID,$folderName,"dbPassword",$appName) == 1 ) {
	    $dbPassword = $walletObject->readPassword($walletID,$folderName,"dbPassword",$appName); 
	} else {
	    print "Please enter your Millennium database password:\n";
	    $dbPassword = &getPassword;
	    $walletObject->writePassword($walletID,$folderName,"dbPassword",$dbPassword,$appName); 
	}
    }
=======
>>>>>>> 00929dda
}

# Run the script to grab the trees.
system("scripts/aux/Millennium_Trees_Grab.pl --user ".$dbConfig->{'user'}." --password ".$dbPassword." --select \"root.m_tophat > 1.0e2 and root.m_tophat < 10.0e2\" --output tests/nBodyMergerTrees/Millennium_Trees.csv");

# Process into Galacticus format.
system("make Millennium_Merger_Tree_File_Maker.exe; Millennium_Merger_Tree_File_Maker.exe tests/nBodyMergerTrees/Millennium_Trees.csv tests/nBodyMergerTrees/Millennium_Trees_Particles.csv tests/nBodyMergerTrees/Millennium_Trees.hdf5");

exit;

sub getPassword {
    # Read a password from standard input while echoing asterisks to the screen.
    ReadMode('noecho');
    ReadMode('raw');
    my $password = '';
    while (1) {
	my $c = ReadKey(0);
	last if $c eq "\n";
	print "*";
	$password .= $c;
    }
    ReadMode('restore');
    print "\n";
    return $password;
}<|MERGE_RESOLUTION|>--- conflicted
+++ resolved
@@ -48,25 +48,7 @@
 	print "Please enter your Millennium database password:\n";
 	$dbPassword = &getPassword;
     }
-<<<<<<< HEAD
-    case ( "kdewallet" ) {
 	require Net::DBus;
-	my $appName          = "Galacticus";
-	my $folderName       = "glc-millennium-db";
-	my $bus           = Net::DBus->find;
-	my $walletService = $bus->get_service("org.kde.kwalletd");
-	my $walletObject  = $walletService->get_object("/modules/kwalletd");
-	my $walletID      = $walletObject->open("kdewallet",0,$appName);
-	if ( $walletObject->hasEntry($walletID,$folderName,"dbPassword",$appName) == 1 ) {
-	    $dbPassword = $walletObject->readPassword($walletID,$folderName,"dbPassword",$appName); 
-	} else {
-	    print "Please enter your Millennium database password:\n";
-	    $dbPassword = &getPassword;
-	    $walletObject->writePassword($walletID,$folderName,"dbPassword",$dbPassword,$appName); 
-	}
-    }
-=======
->>>>>>> 00929dda
 }
 
 # Run the script to grab the trees.
