--- conflicted
+++ resolved
@@ -2150,13 +2150,9 @@
 \end{equation}
 where $f_\tau=${\tt mergingTimescaleMultiplier}, $\tau_{\rm dynamical}$ is the dynamical time of the host halo and $B(x)=\hbox{erf}(x)-2 x \exp(x)/\sqrt{\Pi}$. The orbital factor $\Phi \equiv \epsilon^{0.78} (R_{\rm c}/R_{\rm virial})^2$ is drawn at random from a log-normal distribution with median $-0.14$ and dispersion $0.26$ as found by \cite{cole_hierarchical_2000}.
 
-<<<<<<< HEAD
-\subsubsection{Jiang (2008)}\label{sec:DynamicalFrictionJiang2008}
+\subsubsection{Jiang (2008)}\label{phys:satelliteMergingTimescales:satelliteMergingTimescalesJiang2008}
 
 Selected with {\tt satelliteMergingTimescalesMethod}$=${\tt jiang2008}, this method computes merging timescales using the dynamical friction calibration of \cite{jiang_fitting_2008}. \cite{jiang_fitting_2008} find that their fitting formula does not perfectly capture the results of N-body simulations, instead showing a scatter in the ratio $T_{\rm fit}/T_{\rm sim}$ where $T_{\rm fit}$ is the merging time from their fitting formula and $T_{\rm sim}$ is that measured from their N-body simulation. Furthermore, they show that the distribution of $T_{\rm fit}/T_{\rm sim}$ is well described by a log-normal with dispersion (in $\log[T_{\rm fit}/T_{\rm sim}]$) of $\sigma=0.4$. Random perturbations can be applied to the merger times returned by this implementation by setting $\sigma=${\tt [satelliteMergingJiang2008Scatter]}$>0$ which will cause the merger time to be drawn from a log-normal distribution of width $\sigma$ with median equal to $T_{\rm fit}$.
-=======
-\subsubsection{Jiang (2008)}\label{phys:satelliteMergingTimescales:satelliteMergingTimescalesJiang2008}
->>>>>>> 6161737d
 
 
 \subsubsection{Boylan-Kolchin (2008)}\label{phys:satelliteMergingTimescales:satelliteMergingTimescalesBoylanKolchin2008}
