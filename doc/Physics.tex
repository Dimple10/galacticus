\chapter{Physical Implementations}

\section{Accretion of Gas into Halos}\label{sec:AccretionBaryonic}\index{accretion!baryonic}

The accretion rate of gas from the \gls{igm} into a dark matter halo is expected to depend on (at least) the rate at which that halo mass is growing, the depth of its potential well and the thermodynamical properties of the accreting gas. \glc\ implements the following calculations of gas accretion from the \gls{igm}, which can be selected via the {\tt accretionHalosMethod} input parameter.

\subsection{Simple Method}

Selected using {\tt accretionHalosMethod}$=${\tt simple}, this method sets the accretion rate of baryons into a halo to be:
\begin{equation}
 \dot{M}_{\rm accretion} = \left\{ \begin{array}{ll} (\Omega_{\rm b}/\Omega_{\rm M}) \dot{M}_{\rm halo} & \hbox{ if } V_{\rm virial} > V_{\rm reionization} \hbox{ or } z > z_{\rm reionization} \\ 0 & \hbox{ otherwise,}\end{array} \right.
\end{equation}
where $z_{\rm reionization}=${\tt [reionizationSuppressionRedshift]} is the redshift at which the Universe is reionized and $V_{\rm reionization}=${\tt [reionizationSuppressionVelocity]} is the virial velocity below which accretion is suppressed after reionization. Setting $V_{\rm reionization}$ to zero will effectively switch off the effects of reionization on the accretion of baryonics. This algorithm attempts to offer a simple prescription for the effects of reionization and has been explored by multiple authors (e.g. \citealt{benson_effects_2002}). In particular, \cite{font_modelingmilky_2010} show that it produces results in good agreement with more elaborate treatments of reionization. For halos below the accretion threshold, any accretion rate that would have otherwise occurred is instead placed into the ``failed'' accretion rate. For halos which can accrete, and which have some mass in their ``failed'' reservoir, that mass will be added to the regular accretion rate at a rate equal to the mass of the 
``failed'' reservoir times the specific growth rate of the halo. The gas accreted is assumed to be from a pristine \gls{igm} and so has zero abundances. Chemical abundances are computed from the chemical state functions (see \S\ref{sec:ChemicalStateMethod}).

Note that, if $\dot{M}_{\rm halo} < 0$ then negative accretion rates of gas into the node can result. This ccan be prevented by setting {\tt [accretionHalosSimpleNegativeAccretionAllowed]}$=${\tt false}.

\subsection{Null Method}

Selected using {\tt accretionHalosMethod}$=${\tt null}, this method sets the accretion rate of baryons into a halo to be zero always.

\section{Background Cosmology}\index{cosmology}

The background cosmology describes the evolution of an isotropic, homoegeneous Universe within which our calculations are carried out. For the purposes of \glc, the background cosmology is used to relate expansion factor/redshift to cosmic time and to compute the density of various components (e.g. dark matter, dark energy, etc.) at different epochs. Background cosmological models are specified via the {\tt cosmologyMethod}, and the physics that must be implemented for each cosmological model is describe in more detail in \S\ref{sec:CosmologyMethods}. Currently implemented cosmological models are as follows.

\subsection{Matter + Lambda}

Selected with {\tt cosmologyMethod}$=${\tt matter-lambda}, in this implementation cosmological relations are computed assuming a universe that contains only collisionless matter and a cosmological constant.

\subsection{Matter + Dark Energy}\index{dark energy}

Selected with {\tt cosmologyMethod}$=${\tt matter-darkEnergy}, in this implementation cosmological relations are computed assuming a universe that contains only collisionless matter and dark energy with an equation of state $w(a)=w_0+w_1a(1-a)$ \citep{jassal_wmap_2005}, with $w_0=${\tt [darkEnergyEquationOfStateW0]}, and $w_1=${\tt [darkEnergyEquationOfStateW1]}.

\section{Circumnuclear Accretion Disks}\label{sec:CircumnuclearDisks}\index{accretion disks}\index{accretion!disk}

Circumnuclear accretion disks surrounding supermassive black holes at the centers of galaxies influence the evolution of both the black hole (via accretion rates of mass and angular momentum and possibly by extracting rotational energy from the black hole) and the surrounding galaxy if they lead to energetic outflows (e.g. jets) from the nuclear region. Accretion disk type is specified via the {\tt accretionDisksMethod}, and the physics that must be implemented for each accretion disk type is describe in more detail in \S\ref{sec:AccretionDisks}. Current implementations of accretion disks are as follows.

\subsection{Shakura-Sunyaev Geometrically Thin, Radiatively Efficient Disks}

Selected with {\tt accretionDisksMethod}$=${\tt Shakura-Sunyaev}, this implementation assumes that accretion disks are always described by a radiatively efficient, geometrically thin accretion disk as described by \cite{shakura_black_1973}. The radiative efficiency of the flow is computed assuming that material falls into the black hole without further energy loss from the \gls{isco}, while the spin-up rate of the black hole is computed assuming that the material enters the black hole with the specific angular momentum of the \gls{isco} (i.e. there are no torques on the material once it begins to fall in from the \gls{isco}; \citealt{bardeen_kerr_1970}). For these thin disks, jet power is computed, using the expressions from \citeauthor{meier_association_2001}~(\citeyear{meier_association_2001}; his equations 4 and 5).

\subsection{Advection Dominated, Geometrically Thick, Radiatively Inefficient Flows (ADAFs)}

Selected with {\tt accretionDisksMethod}$=${\tt ADAF}, this implementation assumes that accretion is via an \gls{adaf} \citep{narayan_advection-dominated_1994} which is radiatively inefficient and geometrically thick. The radiative efficiency of the flow, which will be zero for a pure \gls{adaf}, is controlled by {\tt [adafRadiativeEfficiencyType]}. If set to {\tt fixed}, then the radiative efficiency is set to the value of the input parameter {\tt [adafRadiativeEfficiency]}. Alternatively, if set to {\tt thinDisk} the radiative efficiency will be set to that of a Shakura-Sunyaev thin disk. The spin up rate of the black hole and the jet power produced as material accretes into the black hole are computed using the method of \cite{benson_maximum_2009}. The maximum efficiency of the jet (in units of the accretion power $\dot{M} {\rm c}^2$) is set by {\tt [adafJetEfficiencyMaximum]}---in the model of \cite{benson_maximum_2009} the jet efficiency diverges as $j\rightarrow 1$, setting a maximum 
is important to avoid numerical instabilities. The energy of the accreted material can be set equal to the energy at infinity (as expected for a pure \gls{adaf}) or the energy at the \gls{isco} by use of the {\tt [adafEnergyOption]} parameter (set to {\tt pureADAF} or {\tt ISCO} respectively). The \gls{adaf} structure is controlled by the adiabatic index, $\gamma$, and viscosity parameter, $\alpha$, which are specified via the {\tt [adafAdiabaticIndex]} and {\tt [adafViscosityOption]} input parameters respectively. The field-enhancing shear, $g$, is computed using $g=\exp(\omega \tau)$ if {\tt [adafFieldEnhanceType]} is set to ``exponential'' where $\omega$ is the frame-dragging frequency and $\tau$ is the smaller of the radial inflow and azimuthal velocity timescales. If  {\tt [adafFieldEnhanceType]} is set to ``linear'' then the alternative version, $g=1+\omega \tau$ is used instead. {\tt [adafViscosityOption]} may be set to ``{\tt fit}'', in which case the fitting function for $\alpha$ as a function of black hole 
spin is used:
\begin{eqnarray}
\alpha(j)=0.015+0.02 j^4 & \hbox{ if  }& g=\exp(\omega\tau) \hbox{ and } E=E_{\rm ISCO}, \\
\alpha(j)=0.025+0.08 j^4 & \hbox{ if } & g=1+\omega\tau \hbox{ and } E=E_{\rm ISCO}, \\
\alpha(j)=0.010+0.00 j^4 & \hbox{ if } & g=\exp(\omega\tau) \hbox{ and } E=1, \\
\alpha(j)=0.025+0.02 j^4 & \hbox{ if } & g=1+\omega\tau \hbox{ and } E=1.  
\end{eqnarray}

\subsection{``Switched'' Disks}

Selected with {\tt accretionDisksMethod}$=${\tt switched}, this method allows for accretion disks to switched between radiatively efficient (Shakura-Sunyaev) and inefficient (\gls{adaf}) modes. The properties of the switched disk (e.g. radiative efficiency, jet power), are a linear combination of those of the Shakura-Sunyaev and \gls{adaf} modes, with the \gls{adaf} fraction being given by:
\begin{equation}
f_{\rm ADAF} = [1+\exp(y_{\rm min})]^{-1} + [1+\exp(y_{\rm max})]^{-1},
\label{eq:SwitchedDiskADAFFraction}
\end{equation}
where
\begin{eqnarray}
y_{\rm min} &=& +\log(x/x_{\rm min})/\Delta_{x}, \\
y_{\rm max} &=& -\log(x/x_{\rm max})/\Delta_{x},
\end{eqnarray}
and,
\begin{equation}
x = \dot{M} / \dot{M}_{\rm Eddington}.
\end{equation}
Here, $x_{\rm min}=${\tt [accretionRateThinDiskMinimum]}, $x_{\rm max}=${\tt [accretionRateThinDiskMaximum]}, and $\Delta_{x}$={\tt [accretionRateTransitionWidth]}. If either {\tt [accretionRateThinDiskMinimum]} or {\tt [accretionRateThinDiskMaximum]} is set to ``{\tt none}'' then the corresponding term in eqn.~(\ref{eq:SwitchedDiskADAFFraction}) is excluded.

Additionally, if {\tt [accretionDiskSwitchedScaleAdafRadiativeEfficiency]} is set to {\tt true} then the radiative efficiency of the \gls{adaf} component is reduced by a factor $x/x_{\rm min}$ when $x<x_{\rm min}$.

\subsection{Eddington-limited Disks}

Selected with {\tt accretionDisksMethod}$=${\tt eddingtonLimited}, this method does not assume any physical model for the accretion disk, but merely assumes that jets are powered at a fixed fraction {\tt [accretionDiskJetPowerEddington]} of the Eddington luminosity. The radiative efficiency is similarly set at a fixed value of {\tt [accretionDiskRadiativeEfficiencyEddington]}. Since no physical model for the disk is assumed, the black hole spin up rate is always set to zero.

\section{Dark Matter Structure Formation}\index{structure formation}\index{dark matter}

A variety of functions are used to describe structure formation in dark matter dominated universes. These are described below.

\subsection{Primordial Power Spectrum}\label{sec:PrimordialPowerSpectrum}\index{power spectrum!primordial}

The functional form of the primordial dark matter power spectrum is selected via the {\tt powerSpectrumMethod} parameter. The power spectrum is computed from the specified primordial power spectrum and the transfer function (see \S\ref{sec:TransferFunction}) and normalized to a value of $\sigma_8$ specified by {\tt [sigma\_8]}.

\subsubsection{(Running) Power Law Spectrum}

Selected via {\tt powerSpectrumMethod}$=${\tt powerLaw}, this method implements a primordial power spectrum of the form:
\begin{equation}
 P(k) \propto k^{n_{\rm eff}(k)},
\end{equation}
where
\begin{equation}
 n_{\rm eff}(k) = n_{\rm s} + {1\over 2}{\d n \over \d \ln k} \ln \left( {k \over k_{\rm ref}} \right),
\end{equation}
where $n_{\rm s}=${\tt powerSpectrumIndex} is the power spectrum index at wavenumber $k_{\rm ref}=${\tt powerSpectrumReferenceWavenumber} and $\d n / \d \ln k=${\tt powerSpectrumRunning} describes the running of this index with wavenumber.

\subsection{Cosmological Mass Root Variance}

The method used to compute the root variance of the cosmological mass field, $\sigma(M)$, is selected via the {\tt cosmologicalMassVarianceMethod} parameter.
\subsubsection{Filtered Power Spectrum}

Selected via {\tt cosmologicalMassVarianceMethod}$=${\tt filteredPowerSpectrum}, this method computes the mass root variance using:
\begin{equation}
 \sigma^2(M) = {1 \over 2 \pi^2} \int_0^\infty P(k) T^2(k) W^2(k) k^2 {\rm d}k
\end{equation}
where $P(k)$ is the primordial power spectrum (see \S\ref{sec:PrimordialPowerSpectrum}), $T(k)$ is the transfer function (see \S\ref{sec:TransferFunction}), and $W(k)$ is the power spectrum variance window function (see \S\ref{sec:PowerSpectrumWindowFunctionPhysics}).

\subsection{Power Spectrum Variance Window Function}\label{sec:PowerSpectrumWindowFunctionPhysics}\index{power spectrum!variance}\index{power spectrum!window function}

The functional form of the window function used in computing the variance of the power spectrum is selected via the {\tt powerSpectrumWindowFunctionMethod} parameter. Note that when computing the normalization of the power spectrum to match the specified value of $\sigma_8$ a top-hat real-space window function is \emph{always} used (as per the definition of $\sigma_8$).

\subsubsection{Top-hat}

Selected via {\tt powerSpectrumWindowFunctionMethod}$=${\tt topHat}, this method implements a top-hat window function in real-space:
\begin{equation}
 W(k) = {3 (\sin(x)-x \cos(x)) \over x^3},
\end{equation}
where $x = k R$ and $R=(3M/4\pi\bar{\rho})^{1/3}$ for a smoothing scale $M$ and mean matter density $\bar{\rho}$.

\subsubsection{Sharp in $k$-space}

Selected via {\tt powerSpectrumWindowFunctionMethod}$=${\tt kSpaceSharp}, this method implements a top-hat window function in $k$-space:
\begin{equation}
 W(k) = \left\{ \begin{array}{ll} 1 & \hbox{if } k < k_{\rm s} \\ 0 & \hbox{if } k > k_{\rm s}, \end{array} \right.
\end{equation}
where if {\tt [powerSpectrumWindowFunctionSharpKSpaceNormalization]}$=${\tt natural} then $k_{\rm s} = (6 \Pi^2 \bar{\rho} / M)^{1/3}$ for a smoothing scale $M$ and mean matter density $\bar{\rho}$. Otherwise, {\tt [powerSpectrumWindowFunctionSharpKSpaceNormalization]} must be set to a numerical value, $\alpha$, in which case $k_{\rm s} = \alpha / R_{\rm th}$ with $R_{\rm th}=3M/4\pi\bar{\rho}$ for a smoothing scale $M$ and mean matter density $\bar{\rho}$.

\subsubsection{Hybrid of Top-hat and Sharp in $k$-space}

Selected via {\tt powerSpectrumWindowFunctionMethod}$=${\tt topHatKSpaceSharpHybrid}, this method implements a convolution of a top-hat window function and sharp $k$-space window function in $k$-space:
\begin{equation}
 W(k) = W_{\rm th}(k) W_{\rm s}(k),
\end{equation}
where
\begin{equation}
 W(k) = {3 (\sin(x)-x \cos(x)) \over x^3},
\end{equation}
where $x = k R_{\rm th}$, and
\begin{equation}
 W_{\rm s}(k) = \left\{ \begin{array}{ll} 1 & \hbox{if } k < k_{\rm s} \\ 0 & \hbox{if } k > k_{\rm s}, \end{array} \right.
\end{equation}
where $k{\rm s} = \alpha / R_{\rm s}$ if {\tt [powerSpectrumWindowFunctionSharpKSpaceNormalization]} is assigned a numerical value. Alternatively, if {\tt [powerSpectrumWindowFunctionSharpKSpaceNormalization]}$=${\tt natural} then the value of $\alpha$ is chosen such that $k_{\rm s} = (6 \Pi^2 \bar{\rho}/M)^{1/3}$ if $R_{\rm s}=3M/4\pi\bar{\rho}$.

The radii, $R_{\rm th}$ and $R_{\rm s}$, are chosen such that:
\begin{eqnarray}
R_{\rm th}^2 + R_{\rm s}^2 &=& (3M/4\pi\bar{\rho})^{2/3} \\
R_{\rm s} &=& \beta R_{\rm th},
\end{eqnarray}
where $\beta=${\tt [powerSpectrumWindowFunctionSharpKSpaceTopHatRadiiRatio]}.

\subsection{Non-linear Matter Power Spectrum}\index{power spectrum!non-linear}

The non-linear matter power spectrum method is selected via the {\tt powerSpectrumNonlinearMethod} parameter.

\subsubsection{Linear}

Selected via {\tt powerSpectrumNonlinearMethod}$=${\tt linear}, this method simply returns the linear matter power spectrum. It is intended primarily for testing purposes.

\subsubsection{Peacock \& Dodds (1996)}

Selected via {\tt powerSpectrumNonlinearMethod}$=${\tt Peacock-Dodds1996}, this method usese the fitting function of \cite{peacock_non-linear_1996} to compute the non-linear matter power spectrum.

\subsubsection{CosmicEmu}

Selected via {\tt powerSpectrumNonlinearMethod}$=${\tt CosmicEmu}, this method usese the cosmic emulator (``CosmicEmu'') code of \cite{lawrence_coyote_2010} to evaluate the non-linear matter power spectrum. The CosmicEmu code will be downloaded, compiled and run as necessary if this option is utilized.

\subsection{Transfer Function}\label{sec:TransferFunction}\index{transfer function}

The functional form of the cold dark matter transfer function is selected via the {\tt transferFunctionMethod} parameter. The power spectrum is computed from the specified transfer function and the primordial power spectrum (see \S\ref{sec:PrimordialPowerSpectrum}) and normalized to a value of $\sigma_8$ specified by {\tt [sigma\_8]}.

\subsubsection{Null}

Selected with {\tt transferFunctionMethod}$=${\tt null}, this method assumes $T(k)=1$ for all $k$.

\subsubsection{BBKS}

Selected with {\tt transferFunctionMethod}$=${\tt BBKS}, this method uses the fitting function of \cite{bardeen_statistics_1986} to compute the \gls{cdm} transfer function. The BBKS warm dark matter transfer function\index{transfer function!warm dark matter}\index{warm dark matter!transfer function} can be used by specifying the appropriate streaming length (in Mpc) via the {\tt [transferFunctionWDMFreeStreamingLength]} parameter.

\subsubsection{Eisenstein \& Hu}

Selected with {\tt transferFunctionMethod}$=${\tt Eisenstein-Hu1999}, this method uses the fitting function of \cite{eisenstein_power_1999} to compute the \gls{cdm} transfer function. It requires that the effective number of neutrino species be specified via the {\tt effectiveNumberNeutrinos} parameter and summed mass of all neutrino species (in eV) be specified via the {\tt summedNeutrinoMasses} parameter. Additionally, the transfer function can be modified to model warm dark matter using the fitting function given by \cite{barkana_constraints_2001}:
\begin{equation}
T(k) \rightarrow T(k) (1+[\epsilon k R_{\rm c}^0]^{2\nu})^{-\eta/\nu},
\end{equation}
where $R_{\rm c}^0=${\tt [transferFunctionWdmCutOffScale]}, $\epsilon=${\tt [transferFunctionWdmEpsilon]}, $\eta=${\tt [transferFunctionWdmEta]}, $\nu=${\tt [transferFunctionWdmNu]}.

\subsubsection{{\sc CMBFast}}\label{sec:TransferFunction:CMBFast}

Selected with {\tt transferFunctionMethod}$=${\tt CMBFast}, this method uses the {\sc CMBFast} code to compute the \gls{cdm} transfer function. It requires that the mass fraction of helium in the early Universe be specified via the {\tt Y\_He} parameter. {\sc CMBFast} will be downloaded and run if the transfer function needs to be computed. It will then be stored in a file for future reference.

\subsubsection{File}

Selected with {\tt transferFunctionMethod}$=${\tt file}, this method reads a tabulated transfer function from an XML file (specified via the {\tt transferFunctionFile} parameter), interpolating between tabulated points. The structure of the transfer function file is described in \S\ref{sec:TransferFunctionMethod}.

\subsection{Linear Growth Function}\index{linear growth}

The function describing the amplitude of linear perturbations is selected via the {\tt linearGrowthMethod} parameter.

\subsubsection{Simple}

Selected with {\tt linearGrowthMethod}$=${\tt simple}, this method calculates the growth of linear perturbations using standard perturbation theory in a Universe consisting of matter and a cosmological constant. Perturbations in the baryons are treated just as for dark matter (i.e. pressure forces are ignored), while perturbations in the radiation are assumed not to grow.

\subsection{Critical Overdensity}\label{sec:criticalOverdensityMethod}\index{density!critical}

The method used to compute the critical linear overdensity at which overdense regions virialize is selected via the {\tt criticalOverdensityMethod} parameter.

\subsubsection{Spherical Collapse (Matter + Cosmological Constant)}

Selected with {\tt criticalOverdensityMethod}$=${\tt sphericalTopHat} this method calculates critical overdensity using a spherical top-hat collapse model assuming a Universe which contains matter and a cosmological constant (see, for example, \citealt{percival_cosmological_2005}).

\subsubsection{Kitayama \& Suto (1996)}

Selected with {\tt criticalOverdensityMethod}$=${\tt Kitayama-Suto1996} this method calculates critical overdensity using the fitting formula of \cite{kitayama_semianalytic_1996}, and so is valid only in flat cosmological models (an error will be reported in non-flat models). Specifically,
\begin{equation}
 \delta_{\rm crit} (t) = {3 (12 \pi)^{2/3} \over 20} [1 + 0.0123 \log_{10}\left\{\Omega_{\rm matter}(t)\right\}]/D(t).
\end{equation}

\subsection{Critical Overdensity Mass Scaling}\index{critical density!mass scaling}

The method used to compute the scaling with mass of the critical linear overdensity at which overdense regions virialize is selected via the {\tt criticalOverdensityMassScalingMethod} parameter.

\subsubsection{Null}

Selected with {\tt criticalOverdensityMassScalingMethod}$=${\tt null} this method assumes that the critical overdensity is independent of mass.

\subsubsection{Warm Dark Matter}

Selected with {\tt criticalOverdensityMassScalingMethod}$=${\tt warmDarkMatter} this method assumes that the critical overdensity scales with mass as expected for warm dark matter using the results of \cite{barkana_constraints_2001}. Specifically, the critical overdensity is multiplied by a factor
\begin{equation}
 \exp\left[ \left({M_{\rm J} \over 8 M}\right)^{1.40}+\left({M_{\rm J} \over 8 M}\right)^{0.45} \right],
\end{equation}
where $M$ is the mass in question, $M_{\rm J}$ is the effective Jeans mass of the warm dark matter as defined by \citeauthor{barkana_constraints_2001}~[\citeyear{barkana_constraints_2001}; their eqn.~10]:
\begin{equation}
M_{\rm J} =  3.06 \times 10^8 \left( {1+z_{\rm eq} \over 3000}\right)^{1.5} \left({\Omega_{\rm M} h_0^2 \over 0.15}\right)^{1/2} \left({g_{\rm X} \over 1.5} \right)^{-1} \left({m_{\rm X}/1.0\hbox{keV}}\right)^{-4},
\end{equation}
the redshift of matter-radiation equality is given by
\begin{equation}
z_{\rm eq} = 3600 \left({\Omega_{\rm M} h_0^2 \over 0.15}\right)-1,
\end{equation}
and $g_{\rm X}$ and $m_{\rm X}$ are the effective number of degrees of freedom and the mass of the warm dark matter particle respectively. This fitting function has been found the fit the numerical results of \cite{barkana_constraints_2001} well.

\subsection{Virial Density Contrast}\label{sec:VirialDensityConstrast}\index{density!virial}

The method used to compute the mean density contrast of virialized dark matter halos is selected via the {\tt virialDensityContrastMethod} parameter.

\subsubsection{Bryan \& Norman (1998) Fitting Function}

Selected with {\tt virialDensityContrastMethod}$=${\tt Bryan-Norman1998} this method calculates virial density contrast using the fitting functions given by \cite{bryan_statistical_1998}. As such, it is valid only for $\Omega_\Lambda=0$ or $\Omega_{\rm M}+\Omega_\Lambda=1$ cosmologies and will abort on other cosmologies.

\subsubsection{Fixed}

Selected with {\tt virialDensityContrastMethod}$=${\tt fixed} this method uses a fixed virial density contrast of {\tt [virialDensityConstrastFixed]}, defined relative to {\tt criticalDensity} and {\tt meanDensity} as specified by {\tt [virialDensityConstrastFixedType]}.

\subsubsection{Spherical Collapse (Matter + Cosmological Constant)}

Selected with {\tt virialDensityContrastMethod}$=${\tt sphericalTopHat} this method calculates virial density contrast using a spherical top-hat collapse model assuming a Universe which contains matter and a cosmological constant (see, for example, \citealt{percival_cosmological_2005}).

\subsubsection{Kitayama \& Suto (1996)}

Selected with {\tt virialDensityContrastMethod}$=${\tt Kitayama-Suto1996} this method calculates virial density contrast using the fitting formula of \cite{kitayama_semianalytic_1996}, and so is valid only in flat cosmological models (an error will be reported in non-flat models). Specifically,
\begin{equation}
 \Delta_{\rm virial}(t) = 18 \pi^2 [1+0.4093 \left\{{1\over \Omega_{\rm matter}(t)}-1\right\}(t)^{0.9052}].
\end{equation}

\subsection{Halo Bias}\index{halo bias}\index{dark matter halos!bias}\index{bias!halo}

The dark matter halo linear bias method is selected via the {\tt darkMatterHaloBiasMethod} parameter.

\subsubsection{Press-Schechter}

Selected with {\tt darkMatterHaloBiasMethod}$=${\tt Press-Schechter} this method uses a bias consistent with the halo mass function of \cite{press_formation_1974} (see \citep{mo_analytic_1996}).

\subsubsection{Sheth-Tormen}

Selected with {\tt darkMatterHaloBiasMethod}$=${\tt SMT} this method uses a bias consistent with the halo mass function of \cite{sheth_ellipsoidal_2001}.

\subsubsection{Tinker}

Selected with {\tt darkMatterHaloBiasMethod}$=${\tt Tinker2010} this method uses the functional form proposed by \cite{tinker_large_2010} to compute the halo bias. The bias is computed at the appropriate virial overdensity (see \S\ref{sec:VirialDensityConstrast}).

\subsection{Halo Mass Function}\index{halo mass function}\index{dark matter halos!mass function}

The dark matter halo mass function (i.e. the number of halos per unit volume per unit mass interval) is selected via the {\tt haloMassFunctionMethod} parameter.

\subsubsection{Press-Schechter}

Selected with {\tt haloMassFunctionMethod}$=${\tt Press-Schechter} this method uses the functional form proposed by \cite{press_formation_1974} to compute the halo mass function.

\subsubsection{Sheth-Tormen}

Selected with {\tt haloMassFunctionMethod}$=${\tt Sheth-Tormen} this method uses the functional form proposed by \cite{sheth_ellipsoidal_2001} to compute the halo mass function. Specifically,
\begin{equation}
n(M,t) = 2 {\Omega_{\rm M} \rho_{\rm crit} \over M^2} \alpha \sigma^2(M) f[S(M,t)],
\end{equation}
where $\alpha = {\rm d}\ln\sigma/{\rm d}\ln M$ and $f[S]$ is the excursion set barrier first crossing distribution for variance $S(M)=\sigma^2(M)$, computed using the selected {\tt excursionSetFirstCrossingMethod} (see \S\ref{sec:excursionSetFirstCrossingMethod}).

\subsubsection{Tinker}

Selected with {\tt haloMassFunctionMethod}$=${\tt Tinker2008} this method uses the functional form proposed by \cite{tinker_towardhalo_2008} to compute the halo mass function. The mass function is computed at the appropriate virial overdensity (see \S\ref{sec:VirialDensityConstrast}).

\section{Conditional Mass Functions}\index{conditional mass function}

The method to be used for computing the conditional mass function (for use in data modelling) is specified by the {\tt conditionalMassFunctionMethod} parameter.

\subsection{Behroozi et al. (2010)}

Selected with {\tt conditionalMassFunctionMethod}$=${\tt Behroozi2010}, this method uses the functional form given by \citeauthor{behroozi_comprehensive_2010}~(\citeyear{behroozi_comprehensive_2010}; see also \citealt{leauthaud_new_2011}). The mean number of central galaxies of stellar mass, $M_\star$, in halos of mass $M_{\rm h}$ is given by:
\begin{equation}
 \log_{10}[f_{\rm SHMR}^{-1}(M_\star)] = \log_{10}(M_{\rm h}) = \log_{10}(M_1) + \beta \log_{10}\left({M_\star\over M_{\star,0}}\right)+{\left( M_\star / M_{\star,0}\right)^\delta \over 1 + \left(M_\star/M_{\star,0}\right)^{-\gamma}} - {1\over 2},
\end{equation}
where
\begin{equation}
 \langle n_{\rm cen} (M_{\rm h}|M_\star^)\rangle = {1\over 2}\left[1 - \hbox{erf}\left( {\log_{10}(M_\star) - \log_{10}[f_{\rm SHMR}(M_{\rm h})] \over \sqrt{2}\sigma_{\log M_\star}}\right) \right].
\end{equation}
The mean number of satellite galaxies of stellar mass, $M_\star$, in halos of mass $M_{\rm h}$ is given by:
\begin{equation}
 \langle N_{\rm sat}(M_{\rm h}|M_\star)\rangle =  \langle n_{\rm cen} (M_{\rm h}|M_\star^)\rangle \left({f_{\rm SHMR}^{-1}(M_\star) \over M_{\rm sat}}\right)^{\alpha_{\rm sat}} \exp\left( - {M_{\rm cut} \over f_{\rm SHMR}^{-1}(M_\star)}\right),
\end{equation}
where
\begin{equation}
 {M_{\rm sat} \over 10^{12}M_\odot} = B_{\rm sat} \left({f_{\rm SHMR}^{-1}(M_\star) \over 10^{12}M_\odot}\right)^{\beta_{\rm sat}},
\end{equation}
and
\begin{equation}
 {M_{\rm cut} \over 10^{12}M_\odot} = B_{\rm cut} \left({f_{\rm SHMR}^{-1}(M_\star) \over 10^{12}M_\odot}\right)^{\beta_{\rm cut}}.
\end{equation}
The number of centrals in a given halo is assumed to be Bernoulli distributed (0 or 1), while the number of satellites is assumed to be Poisson distributed with the above mean. The parameters of the distribution are controlled by the input parameters as listed in Table~\ref{tb:Behroozi2010ConditionalMassFunctionParameters}.

\begin{table}
 \caption{The correspondance between parameters of the \protect\cite{behroozi_comprehensive_2010} model for the conditional mass function and \protect\glc\ input parameters.}
 \label{tb:Behroozi2010ConditionalMassFunctionParameters}
 \begin{center}
 \begin{tabular}{ll}
  \hline
  {\bf Model parameter} & {\bf Input parameter} \\
  \hline
$\alpha_{\rm sat}$ & {\tt conditionalMassFunctionBehrooziAlphaSatellite} \\
$\log_{10}(M_1/M_\odot)$ & {\tt conditionalMassFunctionBehrooziLog10M1} \\
$\log_{10}(M_{\star,0}/M_\odot)$ & {\tt conditionalMassFunctionBehrooziLog10Mstar0} \\
$\beta$ & {\tt conditionalMassFunctionBehrooziBeta} \\
$\delta$ & {\tt conditionalMassFunctionBehrooziDelta} \\
$\gamma$ & {\tt conditionalMassFunctionBehrooziGamma} \\
$\sigma_{\log M_\star}$ & {\tt conditionalMassFunctionBehrooziSigmaLogMstar} \\
$B_{\rm cut}$ & {\tt conditionalMassFunctionBehrooziBCut} \\
$B_{\rm sat}$ & {\tt conditionalMassFunctionBehrooziBSatellite} \\
$\beta_{\rm cut}$ & {\tt conditionalMassFunctionBehrooziBetaCut} \\
$\beta_{\rm sat}$ & {\tt conditionalMassFunctionBehrooziBetaSatellite} \\
  \hline
 \end{tabular}
 \end{center}
\end{table}

\section{Cooling of Gas Inside Halos}\index{cooling}

The cooling of gas within dark matter halos is controlled by a number of different algorithms which will be decribed below.

\subsection{Cooling Function}\index{cooling function}\index{cooling!cooling function}

The cooling function of gas, $\Lambda(\rho,T,{\bf Z})$, is implemented by the algorithm(s) selected using the {\tt coolingFunctionMethods} parameter. If more than one cooling function is specified, then the net cooling function is a sum over all of those selected.

\subsubsection{Atomic Collisional Ionization Equilibrium Using {\sc Cloudy}}

Selected using {\tt coolingFunctionMethods}$=${\tt atomic\_CIE\_Cloudy}, this method computes the cooling function using the {\sc Cloudy} code and under the assumption of collisional ionization equilibrium with no molecular contribution. Abundances are Solar, except for zero metallicity calculations which use {\sc Cloudy}'s ``primordial'' metallicity. The helium abundance for non-zero metallicity is scaled between primordial and Solar values linearly with metallicity. The {\sc Cloudy} code will be downloaded and run to compute the cooling function as needed, which will then be stored for future use. As this process is slow, a precomputed table is provided with \glc. If metallicities outside the range tabulated in this file are required it will be regenerated with an appropriate range.

\subsubsection{Collisional Ionization Eqiulibrium From File}

Selected using {\tt coolingFunctionMethods}$=${\tt CIE\_from\_file}, in this method the cooling function is read from a file specified by the {\tt coolingFunctionFile} parameter. The format of this file is specified in \S\ref{sec:CoolingFunctionMethods}. The cooling function is assumed to be computed under conditions of collisional ionization equilibrium and therefore to scale as $\rho^2$.

\subsubsection{CMB Compton Cooling}

Selected using {\tt coolingFunctionMethods}$=${\tt CMB\_Compton}, this method computes the cooling function due to Compton scattering off of \gls{cmb} photons:
\begin{equation}
\Lambda = {4 \sigma_{\rm T} {\rm a} {\rm k}_{\rm B} n_{\rm e } \over m_{\rm e} \clight} T_{\rm CMB}^4 \left( T - T_{\rm CMB} \right),
\end{equation}
where $\sigma_{\rm T}$ is the Thompson cross-section, $a$ is the radiation constant, ${\rm k}_{\rm B}$ is Boltzmann's constant, $n_{\rm e}$ is the number density of electrons, $m_{\rm e}$ is the electron mass, $\clight$ is the speed of light, $T_{\rm CMB}$ is the \gls{cmb} temperature at the current cosmic epoch and $T$ is the temperature of the gas. The electron density is computed from the selected chemical state method (see \S\ref{sec:ChemicalStateMethod}).

\subsubsection{Molecular Hydrogen (Galli-Palla)}

Selected using {\tt coolingFunctionMethods}$=${\tt molecularHydrogenGalliPalla}, this method computes the cooling function due to molecular hydrogen using the results of \cite{galli_chemistry_1998}. For the H--H$_2$ cooling function, the fitting functions from \cite{galli_chemistry_1998} are used. For the H$_2^+$--e$^-$ and H--H$_2^+$ cooling functions fitting functions to the results plotted in  \cite{suchkov_cooling_1978} are used:
\begin{equation}
\log_{10}\left({\Lambda(T) \over \hbox{erg s}^{-1} \hbox{cm}^3}\right) = C_0 + C_1 \log_{10} \left({T\over\hbox{K}}\right) + C_2 \left[\log_{10} \left({T\over\hbox{K}}\right)\right]^2,
\label{eq:H2CoolingFunction}
\end{equation}
where the coefficients $C_{0-2}$ are given in Table~\ref{tb:H2CoolingFunctionCoefficients}.

\begin{table}
 \begin{center}
  \caption{Coefficients of H$_2^+$ cooling functions as appearing in the fitting function, eq.~\protect\ref{eq:H2CoolingFunction}.}
  \label{tb:H2CoolingFunctionCoefficients}
  \begin{tabular}{lrrr}
   \hline
   & \multicolumn{3}{c}{{\bf Coefficient}} \\
   {\bf Interaction} & \boldmath{$C_0$} & \boldmath{$C_1$} & \boldmath{$C_2$} \\
   \hline
   H$_2^+$--e$^-$ & -33.33 & 5.565 & -0.4675 \\
   H--H$_2^+$ & -35.28 & 5.862 & -0.5124 \\
   \hline
  \end{tabular}
 \end{center}
\end{table}


\subsection{Cooling Rate}\label{sec:CoolingRate}\index{cooling!rate}

The algorithm used to compute the rate at which gas drops out of the hot halo due to cooling is selected with the {\tt coolingRateMethod} parameter.

\subsubsection{Cole et al. (2000)}

Selected with {\tt coolingRateMethod}$=${\tt Cole2000}, this method computes the cooling rate using the algorithm of \cite{cole_hierarchical_2000}. The cooling rate is given by
\begin{equation}
\dot{M}_{\rm cool} = \left\{ \begin{array}{ll} 4 \pi r_{\rm infall}^2 \rho(r_{\rm infall}) \dot{r}_{\rm infall} & \hbox{ if } r_{\rm infall} < r_{\rm hot, outer} \\ 0 & \hbox{ if } r_{\rm infall} \ge r_{\rm hot, outer}, \end{array} \right.
\end{equation}
where $\rho(r)$ is the density profile of the hot halo, and $r_{\rm infall}$ is the infall radius (see \S\ref{sec:CoolingInfallRadius}). The cooling rate is also set to zero in halos with virial velocities below {\tt [coolingCutOffVelocity]} at redshifts below {\tt [coolingCutOffRedshift]}.

\subsubsection{Simple}

Selected with {\tt coolingRateMethod}$=${\tt simple}, this method computes the cooling rate using
\begin{equation}
\dot{M}_{\rm cool} = M_{\rm hot}/\tau_{\rm cool} ,
\end{equation}
where $\tau_{\rm cool}=${\tt [coolingRateSimpleTimescale]}.

\subsubsection{Simple Scaling}

Selected with {\tt coolingRateMethod}$=${\tt simpleScaling}, this method computes the cooling rate using
\begin{equation}
\dot{M}_{\rm cool} = M_{\rm hot}/\tau_{\rm cool}(M_{\rm halo},z) ,
\end{equation}
where 
\begin{equation}
\tau_{\rm cool}=\tau_{\rm cool,0} (1+z)^{\beta_{\rm cool}} \exp \left(\left[{M_{\rm halo} \over M_{\rm transition}}\right]^{\gamma_{\rm cool}}\right),
\end{equation}
$\tau_{\rm cool,0}=${\tt [coolingRateSimpleScalingTimescale]}, $\beta_{\rm cool}=${\tt [coolingRateSimpleScalingTimescaleExponent]}, $M_{\rm transition}=${\tt [coolingRateSimpleScalingTransitionMass]}, and $\gamma_{\rm cool}=${\tt [coolingRateSimpleScalingCutoffExponent]}.

\subsubsection{White \& Frenk}

Selected with {\tt coolingRateMethod}$=${\tt White-Frenk1991}, this method computes the cooling rate using the expression given by \cite{white_galaxy_1991}, namely
\begin{equation}
\dot{M}_{\rm cool} = \left\{ \begin{array}{ll} 4 \pi r_{\rm infall}^2 \rho(r_{\rm infall}) \dot{r}_{\rm infall}& \hbox{ if } r_{\rm infall} < r_{\rm hot, outer} \\ M_{\rm hot}/\tau_{\rm halo, dynamical} & \hbox{ if } r_{\rm infall} \ge r_{\rm hot, outer}, \end{array} \right. ,
\end{equation}
where $r_{\rm infall}$ is the infall radius (see \S\ref{sec:CoolingInfallRadius}) in the hot halo and $\rho(r)$ is the density profile of the hot halo.

\subsection{Cooling Rate Modifier}\label{sec:CoolingRateModifier}\index{cooling!rate modifier}

Algorithms that modify the rate of cooling of gas are specified via the {\tt coolingRateModifierMethod} directive.

\subsubsection{Cut-Off}

This method sets the cooling rate to zero in halos with virial velocities below {\tt [coolingCutOffVelocity]} at redshifts below/above {\tt [coolingCutOffRedshift]} for {\tt [coolingCutOffWhen]}$=${\tt after/before}. In other halos the cooling rate is not modified.

\subsection{Cooling Radius}\label{sec:CoolingRadius}\index{cooling radius}\index{cooling!radius}

The algorithm used to compute the cooling radius is selected via the {\tt coolingRadiusMethod} parameter.

\subsubsection{Simple}

Selcted with {\tt coolingRadiusMethod}$=${\tt simple}, this method computes the cooling radius by seeking the radius at which the time available for cooling (see \S\ref{sec:TimeAvailableCooling}) equals the cooling time (see \S\ref{sec:CoolingTime}). The growth rate is determined consistently based on the slope of the density profile, the density dependence of the cooling function and the rate at which the time available for cooling is increasing. This method assumes that the cooling time is a monotonic function of radius.

\subsubsection{Isothermal}

Selected with {\tt coolingRadiusMethod}$=${\tt isothermal}, this method computes the cooling radius by assuming an isothermal density profile, and a cooling rate proportional to density squared. This implies a cooling time:
\begin{equation}
 t_{\rm cool} \equiv {E\over\dot{E}} \propto \rho(r)^{-1}.
\end{equation}
The cooling radius is then derived using
\begin{equation}
 \rho(r_{\rm cool}) \propto t_{\rm available}^{-1}
\end{equation}
which implies
\begin{equation}
 r_{\rm cool} = r_{\rm virial} \left( { t_{\rm available} \over t_{\rm cool,virial}} \right)^{1/2},
\end{equation}
where $t_{\rm cool,virial}$ is the cooling time at the virial radius.

\subsection{Cooling: Freefall Radius}\label{sec:CoolingFreefallRadius}\index{freefall radius}\index{cooling!freefall radius}

The algorithm used to compute the freefall radius for cooling is selected via the {\tt freefallRadiusMethod} parameter.

\subsubsection{Dark Matter Halo}

Selcted with {\tt freefallRadiusMethod}$=${\tt darkMatterHalo}, this method assumes that the freefall radius corresponds to the radius at which the freefall time in the dark matter halo equals the time available for freefall (see \S\ref{sec:TimeAvailableFreefall}).

\subsection{Cooling: Infall Radius}\label{sec:CoolingInfallRadius}\index{infall radius}\index{cooling!infall radius}

The algorithm used to compute the infall radius for cooling is selected via the {\tt infallRadiusMethod} parameter.

\subsubsection{Cooling Radius}

Selcted with {\tt infallRadiusMethod}$=${\tt coolingRadius}, this method assumes that the infall radius equals the cooling radius (see \S\ref{sec:CoolingRadius}).

\subsubsection{Cooling and Freefall Radii}

Selcted with {\tt infallRadiusMethod}$=${\tt cooling and freefall}, this method assumes that the infall radius is equal to the smaller of the cooling and freefall radii (see \S\ref{sec:CoolingRadius} and \S\ref{sec:CoolingFreefallRadius}).

\subsubsection{Dark Matter Halo}

Selcted with {\tt freefallRadiusMethod}$=${\tt darkMatterHalo}, this method computes the freefall radius by finding the radius in the dark matter halo profile from which a test particle could have free-fallen to zero radius (assuming it began at rest) in the time available for freefall (see \S\ref{sec:TimeAvailableFreefall}).

\subsection{Cooling Specific Angular Momentum}\index{cooling!specific angular momentum}

The algorithm used to compute the specific angular momentum of cooling gas is selected via the {\tt coolingSpecificAngularMomentumMethod} parameter.

\subsubsection{Constant Rotation}

Selected with {\tt coolingSpecificAngularMomentumMethod}$=${\tt constantRotation}, this implementation assumes that the specific angular momentum of cooling gas is given either by
\begin{equation}
 j_{\rm cool} = \langle j \rangle r_{\rm cool} A,
\end{equation}
where $r_{\rm cool}$ is the cooling radius, $A$ is the rotation normalization (see ) and $\langle j \rangle$ is the mean specific angular momentum of the cooling gas, if {\tt [coolingAngularMomentumUseInteriorMean]}$=${\tt false}, or by
\begin{equation}
 j_{\rm cool} = \langle j \rangle {I_3(r_{\rm cool})/I_2(r_{\rm cool})} A,
\end{equation}
where $I_n(r)$ is the $n^{\rm th}$ radial moment of the hot gas density profile from $0$ to $r$ (this therefore gives the mean specific angular momentum interior to radius $r$), if {\tt [coolingAngularMomentumUseInteriorMean]}$=${\tt true}.

If {\tt [coolingMeanAngularMomentumFrom]}$=${\tt darkMatter} then $\langle j \rangle$ is the mean specific angular momentum of the dark matter halo, computed from its spin parameter, while if {\tt [coolingMeanAngularMomentumFrom]}$=${\tt hotGas} then $\langle j \rangle$ is equal to the mean specific angular momentum of gas currently in the hot gas reservoir. If {\tt [coolingRotationVelocityFrom]}$=${\tt darkMatter} then the rotation normalization $A$ is computed using the dark matter density profile, while if {\tt [coolingRotationVelocityFrom]}$=${\tt hotGas} it is computed using the density profile of the hot gas reservoir.

\subsubsection{Mean}

Selcted with {\tt coolingSpecificAngularMomentumMethod}$=${\tt mean}, this assumes that the specific angular momentum of cooling gas is given by
\begin{equation}
 j_{\rm cool} = J_{\rm hot}/M_{\rm hot},
\end{equation}
where $J_{\rm hot}$ and $M_{\rm hot}$ are the total angular momentum and mass of the hot halo respectively.

\subsection{Cooling Time}\label{sec:CoolingTime}\index{cooling time}\index{cooling!time}

The algorithm used to compute the time taken for gas to cool (i.e. the cooling time) is selected via the {\tt coolingTimeMethod} parameter.

\subsubsection{Simple}

Selcted with {\tt coolingTimeMethod}$=${\tt simple}, this method assumes that the cooling time is simply
\begin{equation}
 t_{\rm cool} = {N \over 2} {{\rm k}_{\rm B} T n_{\rm tot} \over \Lambda},
\end{equation}
where $N=${\tt coolingTimeSimpleDegreesOfFreedom} is the number of degrees of freedom in the cooling gas which has temperature $T$ and total particle number density (including electrons) $n_{\rm tot}$ and $\Lambda$ is the cooling function.

\subsection{Time Available for Cooling}\label{sec:TimeAvailableCooling}\index{cooling!time available}

The method used to determine the time available for cooling (i.e. the time for which gas in a halo has been able to cool) is selected by the {\tt coolingTimeAvailableMethod} parameter.

\subsubsection{Halo Formation}

Selected with {\tt coolingTimeAvailableMethod}$=${\tt haloFormation}, this methods assumes that the time available for cooling is equal to
\begin{equation}
 t_{\rm available} = t - t_{\rm form},
\end{equation}
where $t_{\rm form}$ is the time at which the halo formed (see \S\ref{sec:ComponentFormationTimes}).

\subsubsection{White \& Frenk (1991)}

Selected with {\tt coolingTimeAvailableMethod}$=${\tt White-Frenk1991}, this methods assumes that the time available for cooling is equal to
\begin{equation}
 t_{\rm available} = \exp\left[ f \ln t_{\rm Universe} + (1-f)\ln t_{\rm dynamical} \right],
\end{equation}
where $f=${\tt coolingTimeAvailableAgeFactor} is an interpolating factor, $t_{\rm Universe}$ is the age of the Universe and $t_{\rm dynamical}$ is the dynamical time in the halo. The original \cite{white_galaxy_1991} algorithm corresponds to $f=1$.


\subsection{Time Available for Freefall During Cooling}\label{sec:TimeAvailableFreefall}\index{cooling!time available for freefall}

The method used to determine the time available for freefall during cooling calculations (i.e. the time for which gas in a halo has been able to freefall) is selected by the {\tt freefallTimeAvailableMethod} parameter.

\subsubsection{Halo Formation}

Selected with {\tt freefallTimeAvailableMethod}$=${\tt haloFormation}, this methods assumes that the time available for freefall is equal to
\begin{equation}
 t_{\rm available} = t - t_{\rm form},
\end{equation}
where $t_{\rm form}$ is the time at which the halo formed (see \S\ref{sec:ComponentFormationTimes}).

\section{Cosmology}

The method used to compute cosmological relations (e.g. expansion factor as a function of time) is selected by the {\tt cosmologyMethod} parameter.

\subsection{Matter + Cosmological Constant Universes}

Selected with {\tt cosmologyMethod}$=${\tt matter-lambda}, this method assumes a universe which contains only matter and a cosmological constant

\section{Dark Matter Halos}

Several algorithms are used to implement dark matter halos.

\subsection{Mass Accretion History}\index{mass accretion history!dark matter halo}\index{dark matter halo!mass accretion history}

The method used to compute mass accretion histories of dark matter halos is selected via the {\tt darkMatterAccretionHistoryMethod} parameter.

\subsubsection{Wechsler et al. (2002)}

Selected with {\tt darkMatterAccretionHistoryMethod}$=${\tt Wechsler2002}, under this method the mass accretion history is given by \citep{wechsler_concentrations_2002}:
\begin{equation}
M(t) = M(t_0) \exp \left( - 2 a_{\rm c} \left[ {a(t_0)\over a(t)}-1 \right] \right),
\end{equation}
where $t_0$ is some reference time and $a_{\rm c}$ is a characteristic expansion factor defined by \cite{wechsler_concentrations_2002} to correspond to the formation time of the halo (using the formation time definition of \citealt{bullock_profiles_2001}).

\subsubsection{Zhao et al. (2009)}

Selected with {\tt darkMatterAccretionHistoryMethod}$=${\tt Zhao2009}, under this method the algorithm given by \cite{zhao_accurate_2009} to compute mass accretion histories. In particular, \cite{zhao_accurate_2009} give a fitting function for the quantity ${\rm d} \ln \sigma(M)/{\rm d} \ln  \delta_{\rm c}(t)$ for the dimensionless growth rate in a mass accretion history at time $t$ and halo mass $M$. This is converted to a dimensionful growth rate using
\begin{equation}
 {{\rm d} M \over {\rm d} t} = \left({{\rm d} \ln \sigma(M) \over {\rm d} \ln M}\right)^{-1} \left({{\rm d} \delta_c(t) \over {\rm d} t}\right) \left( {M \over \delta_{\rm c}(t)} \right) \left({{\rm d} \ln \sigma(M) \over {\rm d} \ln \delta_{\rm c}(t)}\right).
\end{equation}
This differential equation is then solved numerically to find the mass accretion history.

\subsection{Density Profile}

The method uses to compute density profiles of dark matter halos is selected via the {\tt darkMatterProfileMethod} parameter.

\subsubsection{Isothermal}

Selected with {\tt darkMatterProfileMethod}$=${\tt isothermal}, under this method the density profile is given by:
\begin{equation}
 \rho_{\rm dark matter}(r) \propto r^{-2},
\end{equation}
normalized such that the total mass of the \gls{node} is enclosed with the virial radius.

\subsubsection{NFW}\index{Navarro-Frenk-White profile}\index{density profile!Navarro-Frenk-White}

Selected with {\tt darkMatterProfileMethod}$=${\tt NFW}, under this method the \gls{nfw} density profile \citep{navarro_universal_1997} is used
\begin{equation}
  \rho_{\rm dark matter}(r) \propto \left({r\over r_{\rm s}}\right)^{-1} \left[1 + \left({r\over r_{\rm s}}\right) \right]^{-2},
\end{equation}
normalized such that the total mass of the \gls{node} is enclosed with the virial radius and with the scale length $r_{\rm s} = r_{\rm virial}/c$ where $c$ is the halo concentration (see \S\ref{sec:DarkMatterProfileConcentration}).

\subsubsection{Einasto}\index{Einasto profile}\index{density profile!Einasto}

Selected with {\tt darkMatterProfileMethod}$=${\tt Einasto}, under this method the Einasto density profile (e.g. \citealt{cardone_spherical_2005}) is used
\begin{equation}
  \rho_{\rm dark matter}(r) = \rho_{-2} \exp \left( - {2 \over \alpha} \left[ \left( {r \over r_{-2}} \right)^\alpha - 1 \right] \right),
\end{equation}
normalized such that the total mass of the \gls{node} is enclosed with the virial radius and with the characteristic length $r_{-2} = r_{\rm virial}/c$ where $c$ is the halo concentration (see \S\ref{sec:DarkMatterProfileConcentration}). The shape parameter, $\alpha$, is set using the density profile shape method (see \S\ref{sec:DarkMatterProfileShape}).

\subsection{Density Profile Concentration}\label{sec:DarkMatterProfileConcentration}\index{dark matter profile!concentration}

The method uses to compute the concentrations of dark matter profiles is selected via the {\tt darkMatterConcentrationMethod} parameter.

\subsubsection{Navarro, Frenk \& White (1996)}

Selected with {\tt darkMatterConcentrationMethod}$=${\tt NFW1996}, under this method the concentration is computed using the algorithm from \cite{navarro_structure_1996}. In this algoritm, for a given halo of mass $M$ at time $t_0$, a formation time is defined as the epoch at which there is a 50\% probability (according to extended Press-Schechter theory) for a progenitor halo to have a mass greater than $fM$, where $f=${\tt [nfw96ConcentrationF]} is a parameter of the algorithm. This implies formation when the critical overdensity for collapse is
\begin{equation}
 \delta_{\rm crit}(t_{\rm form}) = \left[ 2 \nu_{1/2}^2 \left\{\sigma(fM)^22-\sigma(M)^2\right\} \right]^{1/2}+\delta_{\rm crit}(t_0),
\end{equation}
where $\nu_{1/2} = [\hbox{erfc}^{-1}(1/2)]^{1/2}$. \cite{navarro_structure_1996} then assume an overdensity at collapse of 
\begin{equation}
 \Delta(t_{\rm form}) = C  \left[ {a(t_0) \over a(t_{\rm form})} \right]^3
\end{equation}
where $C=${\tt [nfw96ConcentrationC]} is a parameter of the algorithm. The concentration is then determined by solving
\begin{equation}
 {\Delta(t_{\rm form}) \over \Delta_{\rm virial}(t_0)} = {c^3 \over 3 [\ln(1+c)-c/(1+c)]}.
\end{equation}

\subsubsection{Gao (2008)}

Selected with {\tt darkMatterConcentrationMethod}$=${\tt Gao2008}, under this method the concentration is computed using a fitting function from \cite{gao_redshift_2008}:
\begin{equation}
\log_{10} c = A \log_{10} M_{\rm halo} + B.
\end{equation}
The parameters are a functon of expansion factor, $a$. We use the following fits to the \cite{gao_redshift_2008} results:
\begin{eqnarray}
A &=& -0.140 \exp\left[-\left(\left\{\log_{10}a+0.05\right\}/0.35\right)^2\right], \\
B &=&  2.646 \exp\left[-\left(\log_{10}a/0.50\right)^2\right].
\end{eqnarray}

\subsubsection{Zhao (2009)}

Selected with {\tt darkMatterConcentrationMethod}$=${\tt Zhao2009}, under this method the concentration is computed using a fitting function from \cite{zhao_accurate_2009}:
\begin{equation}
 c = 4 \left(1 + \left[ {t  \over 3.75 t_{\rm form}}\right]^{8.4}\right)^{1/8},
\end{equation}
where $t$ is the time for the halo and $t_{\rm form}$ is a formation time defined by \cite{zhao_accurate_2009} as the time at which the main branch progenitor of the halo had a mass equal to $0.04$ of the current halo mass. This formation time is computed directly from the merger tree branch associated with each halo. If the no branch exists or does not extend to the formation time then the formation time is computed by extrapolating the mass of the earliest resolved main branch progenitor to earlier times using the selected mass accretion history method (see \S\ref{sec:HaloMassAccretionHistory}).

\subsubsection{Mu\~noz-Cuartas (2011)}

Selected with {\tt darkMatterConcentrationMethod}$=${\tt Munoz-Cuartas2011}, under this method the concentration is computed using a fitting function from \cite{munoz-cuartas_redshift_2011}:
\begin{equation}
\log_{10} c = a \log_{10} \left( {M_{\rm halo} \over h^{-1}M_\odot} \right) + b.
\end{equation}
The parameters are a functon of redshift, $z$, given by
\begin{eqnarray}
a &=& wz-m, \\
b &=& {\alpha \over (z+\gamma)} + {\beta \over (z+\gamma)^2},
\end{eqnarray}
where $w=0.029$, $m=0.097$, $\alpha=-110.001$, $\beta=2469.720$, $\gamma=16.885$.

\subsubsection{Prada et al. (2011)}

Selected with {\tt darkMatterConcentrationMethod}$=${\tt Prada2011}, under this method the concentration is computed using a fitting function from \cite{prada_halo_2011}:
\begin{equation}
c(M,t) = B_0(x) \mathcal{C}(\sigma^\prime),
\end{equation}
where
\begin{eqnarray}
\sigma^\prime(M,t) &=& B_1(x) \sigma(M,t), \\
B_0(x) &=& c_{\rm min}(x)/c_{\rm min}(1.393), \\
B_1(x) &=& \sigma^{-1}_{\rm min}(x)/\sigma^{-1}_{\rm min}(1.393), \\
c_{\rm min}(x) &=& c_0 + (c_1-c_0) [\tan^{-1}\{\alpha (x-x_0)\}/\Pi+1/2], \\
\sigma^{-1}_{\rm min}(x) &=& \sigma^{-1}_0 + (\sigma^{-1}_1-\sigma^{-1}_0) [\tan^{-1}\{\beta(x-x_1)\}/\Pi+1/2], \\
\mathcal{C}(\sigma^\prime) &=& A [(\sigma^\prime)/b)^c+1] \exp(d/\sigma^{\prime 2}), \\
x &=& (\Omega_\Lambda/\Omega_{\rm M})^{1/3} a(t),
\end{eqnarray}
with the following parameters (default values taken from \cite{prada_halo_2011} given in []): $A=${\tt [prada2011ConcentrationA]}$=2.881$, $b=${\tt [prada2011ConcentrationB]}$=1.257$, $c=${\tt [prada2011ConcentrationC]}$=1.022$, $d=${\tt [prada2011ConcentrationD]}$=0.060$, $c_0=${\tt [prada2011ConcentrationC0]}$=3.681$, $c_1=${\tt [prada2011ConcentrationC1]}$=5.033$, $x_0=${\tt [prada2011ConcentrationX0]}$=0.424$, $x_1=${\tt [prada2011ConcentrationX1]}$=0.526$, $\sigma^{-1}_0=${\tt [prada2011ConcentrationInverseSigma0]}$=1.047$, $\sigma^{-1}_1=${\tt [prada2011ConcentrationInverseSigma1]}$=1.646$, $\alpha=${\tt [prada2011ConcentrationAlpha]}$=6.948$, and $\beta=${\tt [prada2011ConcentrationBeta]}$=7.386$.

\subsection{Density Profile Shape}\label{sec:DarkMatterProfileShape}\index{dark matter profile!shape}

The method used to compute any shape parameter of dark matter profiles is selected via the {\tt darkMatterShapeMethod} parameter.

\subsubsection{Gao (2008)}

Selected with {\tt darkMatterShapeMethod}$=${\tt Gao2008}, under this method the shape parameter for Einasto density profiles\index{Einasto profile}\index{density profile!Einasto} is computed using a fitting function from \cite{gao_redshift_2008}:
\begin{equation}
\alpha = \left\{ \begin{array}{ll} 0.155 + 0.0095\nu^2 & \hbox{ if } \nu < 3.907 \\ 0.3 & \hbox{ if } \nu \ge 3.907, \end{array} \right.
\end{equation}
where $\nu=\delta_{\rm c}(t)/\sigma(M)$ is the peak height of the halo. The truncation at $\alpha = 0.3$ is included since \cite{gao_redshift_2008}'s fits do not probe this region and extremely large values of $\alpha$ are numerically troublesome.

\subsection{Mass Loss Rates}\index{dark matter halo!mass loss}\index{mass loss!dark matter halo}

The method used to compute the rate of mass loss from dark matter (sub)halos is selected via the {\tt darkMatterHaloMassLossRateMethod} parameter.

\subsubsection{Null}

Selected with {\tt darkMatterHaloMassLossRateMethod}$=${\tt null}, this method assumes a zero rate of mass loss from dark matter halos.

\subsubsection{van den Bosch et al. (2005)}

Selected with {\tt darkMatterHaloMassLossRateMethod}$=${\tt vanDenBosch2005}, this method uses the algorithm of \cite{van_den_bosch_mass_2005} to compute the rate of mass loss. Specifically:
\begin{equation}
\dot{M}_{\rm node,bound} = -{M_{\rm node,bound}\over \tau} \left({M_{\rm node,bound} / M_{\rm node,parent}}\right)^\zeta,
\end{equation}
where $M_{\rm node,parent}$ is the mass of the parent \gls{node} in which the halo lives and
\begin{equation}
\tau = \tau_0 \left({\Delta_{\rm vir}(t) \over \Delta(t_0)}\right)^{-1/2} a^{3/2},
\end{equation}
where $\Delta_{\rm vir}(t)$ is the virial overdensity of halos at time $t$ and $a$ is the expansion factor. The fitting parameters, $\tau_0$ and $\zeta$ have values of 0.13~Gyr and 0.36 respectively as determined by \cite{van_den_bosch_mass_2005}. Note that  \cite{van_den_bosch_mass_2005} write this expression in a slightly different form since their $\Delta_{\rm vir}$ is defined relative to the critical density rather than the mean density as it is in \glc. In both cases, the timescale $\tau$ simply scales as $\langle \rho_{\rm vir} \rangle ^{-1/2}$ where $\langle \rho_{\rm vir} \rangle$ is the mean virial overdensity of halos.

\subsection{Mass Sampling Density Function}\label{sec:MassSamplingDensityFunction}

The method used to compute the halo mass density function is selected via the {\tt haloMassFunctionSamplingMethod} parameter.

\subsubsection{Power Law}

Selected with {\tt haloMassFunctionSamplingMethod}$=${\tt powerLaw}, under this method the sampling density function is given by
\begin{equation}
\gamma(M) = \log_{10}(M/M_{\rm minimum})^{-\alpha/(1+\alpha)},
\end{equation}
The resulting distribution of halo masses is such that the mass of the $i^{\rm th}$ halo is
\begin{equation}
 M_{\rm halo,i} = \exp\left[ \ln(M_{\rm halo,min}) + \ln\left({M_{\rm halo,max}/M_{\rm halo,min}}\right) x_i^{1+\alpha} \right].
\end{equation}
Here, $x_i$ is a number between 0 and 1 and $\alpha=${\tt mergerTreeBuildTreesHaloMassExponent} is an input parameter that controls the relative number of low and high mass tree produced.

\subsubsection{Halo Mass Function}

Selected with {\tt haloMassFunctionSamplingMethod}$=${\tt haloMassFunction}, this method sets the sampling density function equal to the halo mass function, $\gamma(M) = {\rm d} n(M)/{\rm d}\log M$, resulting in a sample of halos representative of a volume of space.

\subsubsection{Stellar Mass Function}

Selected with {\tt haloMassFunctionSamplingMethod}$=${\tt stellarMassFunction}, in this case the sampling density is chosen to give optimally minimal errors on the model stellar mass function (see \S\ref{sec:OptimalSamplingStellarMassFunction} for full details). This calculation requires the observational errors on the stellar mass function to be known. A simple model of the form
\begin{equation}
 \sigma^2(M) = \left[\phi_0 \left({M\over M_*}\right)^\alpha \exp\left(-\left[{M\over M_*}\right]^\beta\right)\right]^2 + \sigma_0^2
\end{equation}
is used to model the error, $\sigma(M)$, on the observed stellar mass function as a function of stellar mass, $M$, where $\phi_0=${\tt [haloMassFunctionSamplingStellarMassFunctionErrorPhi0]},$M_*=${\tt [haloMassFunctionSamplingStellarMassFunctionErrorMstar]},$\alpha=${\tt [haloMassFunctionSamplingStellarMassFunctionErrorAlpha]},$\beta=${\tt [haloMassFunctionSamplingStellarMassFunctionErrorBeta]}, and $\sigma_0=${\tt [haloMassFunctionSamplingStellarMassFunctionErrorConstant]}.

\subsection{Spin Parameter Distribution}\label{sec:SpinParameterDistribution}\index{dark matter halo!spin!distribution}\index{spin!dark matter halo}

The method used to compute the distribution of dark matter halo spin parameters is selected via the {\tt haloSpinDistributionMethod} parameter.

\subsubsection{Lognormal}

Selected with {\tt haloSpinDistributionMethod}$=${\tt lognormal}, under this method the spin is drawn from a lognormal distribution with median {\tt [lognormalSpinDistributionMedian]} and width {\tt [lognormalSpinDistributionSigma]}.

\subsubsection{Bett et al. (2007)}

Selected with {\tt haloSpinDistributionMethod}$=${\tt Bett2007}, under this method the spin is drawn from the distribution found by \cite{bett_spin_2007}. The $\lambda_0$ and $\alpha$ parameter of Bett et al.'s distribution are set by the {\tt [spinDistributionBett2007Lambda0]} and {\tt [spinDistributionBett2007Alpha]} input parameters.

\subsubsection{Delta Function}

Selected with {\tt haloSpinDistributionMethod}$=${\tt deltaFunction}, under this method the spin is drawn from a delta function distribution, $P(\lambda) = \delta(\lambda-\lambda_0)$, where $\lambda_0=${\tt [deltaFunctionSpinDistributionSpin]}, i.e. a fixed value of spin equal to $\lambda_0$ is returned.

\section{Disk Stability/Bar Formation}\label{sec:DiskStability}\index{disks!stability}\index{bar instability}

The method uses to compute the bar instability timescale for galactic disks is selected via the {\tt barInstabilityMethod} parameter.

\subsection{Efstathiou, Lake \& Negroponte}

Selected with {\tt barInstabilityMethod}$=${\tt ELN}, this method uses the stability criterion of \cite{efstathiou_stability_1982} to estimate when disks are unstable to bar formation:
\begin{equation}
 \epsilon \left( \equiv {V_{\rm peak} \over \sqrt{\G M_{\rm disk}/r_{\rm disk}}} \right) < \epsilon_{\rm c},
\end{equation}
for stability, where $V_{\rm peak}$ is the peak velocity in the rotation curve (computed here assuming an isolated exponential disk), $M_{\rm disk}$ is the mass of the disk and $r_{\rm disk}$ is its scale length (assuming an exponential disk). The value of $\epsilon_{\rm c}$ is linearly interpolated in the disk gas fraction between values for purely gaseous and stellar disks as specified by {\tt stabilityThresholdStellar} and {\tt stabilityThresholdGaseous} respectively. For disks which are judged to be unstable, the timescale for bar formation is estimated to be
\begin{equation}
 t_{\rm bar} = t_{\rm disk} {\epsilon_{\rm c} - \epsilon_{\rm iso} \over \epsilon_{\rm c} - \epsilon},
\end{equation}
where $\epsilon_{\rm iso}$ is the value of $\epsilon$ for an isolated disk and $t_{\rm disk}$ is the disk dynamical time, defined as $r/V$, at one scale length. This form gives an infinite timescale at the stability threshold, reducing to a dynamical time for highly unstable disks.

\section{Excursion Set Barrier}

The functional form of the excursion set barrier is selected via the {\tt excursionSetBarrierMethod} parameter.

\subsection{Linear Barrier}

Selected with {\tt excursionSetBarrierMethod}$=${\tt linear} this method assumes a barrier:
\begin{equation}
B(S) = B_0 + B_1 S,
\end{equation}
where $B_0=${\tt [excursionSetBarrierConstantCoefficient]}, and $B_0=${\tt [excursionSetBarrierLinearCoefficient]}.

\subsection{Quadratic Barrier}

Selected with {\tt excursionSetBarrierMethod}$=${\tt quadratic} this method assumes a barrier:
\begin{equation}
B(S) = B_0 + B_1 S + B_2 S^2,
\end{equation}
where $B_0=${\tt [excursionSetBarrierConstantCoefficient]},  $B_0=${\tt [excursionSetBarrierLinearCoefficient]}, and $B_2=${\tt [excursionSetBarrierQuadraticCoefficient]}.

\subsection{Critical Overdensity Barrier}

Selected with {\tt excursionSetBarrierMethod}$=${\tt criticalOverdensity} this method assumes a barrier equal to the critical linear theory overdensity for halo collpase (see \S\ref{sec:criticalOverdensityMethod}).

\section{Excursion Set Barrier First Crossing Distribution}

The algorithm to be used when solving the excursion set barrier first crossing distribution problem is selected via the {\tt excursionSetFirstCrossingMethod} parameter.

\subsection{Linear Barrier}

Selected with {\tt excursionSetFirstCrossingMethod}$=${\tt linearBarrier} this method assumes the solution for a linear barrier. Specifically, the first crossing distribution is
\begin{equation}
 f(S,t) = B(0,t) \exp(- B(S,t)^2/2S)/S/\sqrt{2 pi S},
\end{equation}
where $B(S,t)$ is the (assumed-to-be-linear-in-$S$) barrier at time $t$ and variance $S$. The first crossing rate is computed using a finite difference approximation between two closely-spaced times. The non-crossing rate is zero.

\subsection{Farahi}

Selected with {\tt excursionSetFirstCrossingMethod}$=${\tt Farahi} this method solves the barrier first crossing problem using the method of Farahi (see \citealt{benson_dark_2012}), which proceeds by finding the solution to the integral equation:
\begin{equation}
  1 =  \int_0^S f(S^\prime){\rm d}S^\prime + \int_{-\infty}^{B(S)} P(\delta,S) {\rm d} \delta,
 \label{eq:OldExcursionMethod}
\end{equation}
where $P(\delta,S) {\rm d} \delta$ is the probability for a trajectory to lie between $\delta$ and $\delta + {\rm d} \delta$ at variance $S$. In the absence of a barrier, $P(\delta,S)$ would be equal to $P_0(\delta,S)$ which is simply a Gaussian distribution with variance $S$:
\begin{equation}
  P_0(\delta,S) = \frac{1}{\sqrt{2 \pi S}} \exp\left(-{\delta^2 \over 2 S}\right).
  \label{eq:Gaussian}
\end{equation}
Since the barrier absorbs any random walks which cross is at smaller $S$, the actual $P(\delta,S)$ must therefore be given by:
\begin{equation}
   P(\delta,S) = P_0(\delta,S) - \int_{0}^{S} f(S^\prime) P_0[\delta - B(S^\prime),S - S^\prime]{\rm d}S^\prime .
 \label{eq:Displaced}
\end{equation}
In the second term on the right hand side of eqn.~(\ref{eq:Displaced}) represents the $P_0[\delta - B(S^\prime),S - S^\prime]$ term represents the distribution of random trajectories orginating from the point $(S,B(S))$. The integral therefore gives the fraction of trajectories which crossed the barrier at $S<S^\prime$ and which can now be found at $(S,\delta)$.

Using this result, we can rewrite eqn.~(\ref{eq:OldExcursionMethod}):
\begin{equation}
  1 = \int_0^S f(S^\prime){\rm d}S^\prime + \int_{-\infty}^{B(S)} \left[ P_0(\delta,S) -  \int_{0}^{S} f(S^\prime) P_0(\delta - B(S^\prime),S - S^\prime){\rm d}S^\prime )\right] {\rm d} \delta ,
\end{equation}
in general and, for the Gaussian distribution of eqn.~(\ref{eq:Gaussian}):
\begin{equation}
  1 =  \int_0^S f(S^\prime){\rm d}S^\prime + \int_{-\infty}^{B(S)} \left[ \frac{1}{\sqrt{2 \pi S}} \exp\left(-\frac{\delta^2}{2 S}\right) -  \int_{0}^{S} f(S^\prime) \frac{1}{\sqrt{2 \pi (S-S^\prime)}} \exp\left(-\frac{[\delta - B(S^\prime)]^2}{2 (S-S^\prime)}\right){\rm d}S^\prime \right] {\rm d} \delta .
\end{equation}
The integral over ${\rm d}\delta$ can be carried out analytically to give:
\begin{equation}
 1 =  \int_0^S f(S^\prime){\rm d}S^\prime+  \hbox{erf}\left[\frac{B(S)}{\sqrt{2S}}\right]  -  \int_{0}^{S}  f(S^\prime)  \hbox{erf}\left[\frac{B(S) - B(S^\prime)}{\sqrt{2 (S-S^\prime)}}\right] {\rm d}S^{\prime\prime}.
\label{eq:NewExcursionMethod}
\end{equation}
We now discretize eqn.~(\ref{eq:NewExcursionMethod}). Specifically, we divide the $S$ space into $N$ intervals defined by the points:
\begin{equation}
  S_i = \left\{ \begin{array}{ll}
                 0 & \hbox{if } i=0 \\
                 \sum_0^{i-1} \Delta S_i & \hbox{if } i > 1.
                \end{array}
        \right.
\end{equation}
Note that $f(0)=0$ by definition, so $f(S_0)=0$ always. We choose $\Delta S_i = S_{\rm max}/N$ (i.e. uniform spacing in $S$) when computing first crossing distributions, and $\Delta S_i \propto S_i$ (i.e. uniform spacing in $\log(S)$) when computing first crossing rates.

Discretizing the integrals in eqn.~(\ref{eq:NewExcursionMethod}) gives:
\begin{equation} \label{eq:Des1}
 \int_0^{S_j} f(S^\prime)\d S^\prime = \sum_{i=0}^{j-1} \frac{f(S_i) + f(S_{i+1})}{2} \Delta S_i
\end{equation}
and:
\begin{equation} \label{eq:Des2}
 \int_{0}^{S_j}  f(S^\prime)  \hbox{erf}\left[\frac{B(S) - B(S^\prime)}{\sqrt{2 (S-S^\prime)}}\right] \d S^\prime = \sum_{i=0}^{j-1} \frac{1}{2} \left(f(S_i)  \hbox{erf}\left[\frac{B(S_j) - B(S_i)}{\sqrt{2 (S_j-S_i)}}\right] + f(S_{i+1})  \hbox{erf}\left[\frac{B(S_j) - B(S_{i+1})}{\sqrt{2 (S_j-S_{i+1})}}\right] \right) \Delta S_i.
\end{equation}
We can now rewrite eqn.~(\ref{eq:NewExcursionMethod}) in discretized form:
\begin{equation} \label{eq:DesFinal1}
 1 = \sum_{i=0}^{j-1} \frac{f(S_i) + f(S_{i+1})}{2} \Delta S_i  +  \hbox{erf}\left[\frac{B(S_j)}{\sqrt{2S_j}}\right] - \frac{1}{2} \sum_{i=0}^{j-1} \left( f(S_i)  \hbox{erf}\left[\frac{B(S_j) - B(S_i)}{\sqrt{2 (S_j-S_i)}}\right] + f(S_{i+1})  \hbox{erf}\left[\frac{B(S_j) - B(S_{i+1})}{\sqrt{2 (S_j-S_{i+1})}}\right]  \right)  \Delta S_i.
\end{equation}
Solving eqn.~(\ref{eq:DesFinal1}) for $f(S_j)$:
\begin{eqnarray} \label{eq:DesFinal11}
 \left( \frac{1}{2} - \frac{1}{2} \hbox{erf}\left[\frac{B(S_j) - B(S_j)}{\sqrt{2 (S_j-S_j)}}\right] \right) \Delta S_{j-1} f(S_j) &=& 1 - \sum_{i=0}^{j-2} \frac{f(S_i) + f(S_{i+1})}{2} \Delta S_i - \frac{f(S_{j-1})}{2} \Delta S_{j-1} -  \hbox{erf}\left\{\frac{B(S_j)}{\sqrt{2S_j}}\right\}   \nonumber\\
& & + \frac{1}{2} \sum_{i=0}^{j-2} \left( f(S_i)  \hbox{erf}\left\{\frac{[B(S_j) - B(S_i)]}{\sqrt{2 (S_j-S_i)}}\right\} + f(S_{i+1})  \hbox{erf}\left\{\frac{[B(S_j) - B(S_{i+1})]}{\sqrt{2 (S_j-S_{i+1})}}\right\} \right)\Delta S_i  \nonumber \\
 & & + \frac{1}{2} f(S_{j-1})  \hbox{erf}\left\{\frac{[B(S_j) - B(S_{j-1})]}{\sqrt{2 (S_j-S_{j-1})}}\right\} \Delta S_{j-1}.
\end{eqnarray}
For all barriers that we consider:
\begin{equation} 
\hbox{erf}\left[\frac{B(S_j) - B(S_j)}{\sqrt{2 (S_j-S_j)}}\right] = 0.
\end{equation}
We can then simplify eqn.~(\ref{eq:DesFinal11}):
\begin{eqnarray} \label{eq:DesFinal2}
   f(S_j) &=& {2 \over \Delta S_{j-1}}\left[1 - \sum_{i=0}^{j-2} \frac{f(S_i) + f(S_{i+1})}{2} \Delta S_i - \frac{f(S_{j-1})}{2} \Delta S_{j-1} -  \hbox{erf}\left\{\frac{B(S_j)}{\sqrt{2S_j}}\right\} \right.  \nonumber\\
& & + \frac{1}{2} \sum_{i=0}^{j-2} \left( f(S_i)  \hbox{erf}\left\{\frac{[B(S_j) - B(S_i)]}{\sqrt{2 (S_j-S_i)}}\right\} + f(S_{i+1})  \hbox{erf}\left\{\frac{[B(S_j) - B(S_{i+1})]}{\sqrt{2 (S_j-S_{i+1})}}\right\} \right)\Delta S_i  \nonumber \\
 & & \left. + \frac{1}{2} f(S_{j-1})  \hbox{erf}\left\{\frac{[B(S_j) - B(S_{j-1})]}{\sqrt{2 (S_j-S_{j-1})}}\right\} \Delta S_{j-1}\right].
\end{eqnarray}
Consolidating terms in the summations:
\begin{equation} \label{eq:DesFinal2a}
   f(S_j) = {2 \over \Delta S_{j-1}}\left[1 -  \hbox{erf}\left\{\frac{B(S_j)}{\sqrt{2S_j}}\right\} - \sum_{i=0}^{j-1} \left\{ 1-\hbox{erf}\left[\frac{B(S_j) - B(S_i)}{\sqrt{2 (S_j-S_i)}}\right] \right\} f(S_i) {\Delta S_{i-1} + \Delta S_i \over 2} \right].
\end{equation}
In the case of constant $\Delta S_i(=\Delta S)$ this can be simplified further:
\begin{equation} \label{eq:DesFinal3}
   f(S_j) = {2 \over \Delta S}\left[1 - \hbox{erf}\left\{\frac{B(S_j)}{\sqrt{2S_j}}\right\}\right] - 2 \sum_{i=0}^{j-1} \left\{1- \hbox{erf}\left[\frac{B(S_j) - B(S_i)}{\sqrt{2 (S_j-S_i)}}\right] \right\} f(S_i).
\end{equation}

In either case (i.e. eqns.~\ref{eq:DesFinal2a} and \ref{eq:DesFinal3}) solution proceeds recursively: $f(S_0)=0$ by definition, $f(S_1)$ depends only on the known barrier and $f(S_0)$, $f(S_j)$ depends only on the known barrier and $f(S_{<j})$.

The first crossing rate is computed using the same method but with an effective barrier which is offset by the position of the progenitor in the $(\delta,S)$ plane, plus a small shift in time. The non-crossing rate is computed directly by integrating over the first crossing rate distribution.

\subsection{Zhang \& Hui (2006)}

Selected with {\tt excursionSetFirstCrossingMethod}$=${\tt ZhangHui2006} this method solves the barrier first crossing problem using the method of \cite{zhang_random_2006}. First crossing (and non-crossing) rates are not supported by this method.

\subsection{Zhang \& Hui (2006) Higher Order}

Selected with {\tt excursionSetFirstCrossingMethod}$=${\tt ZhangHui2006HighOrder} this method solves the barrier first crossing problem using a higher-order extension of the method of \cite{zhang_random_2006}. First crossing (and non-crossing) rates are not supported by this method.

In this method we discretize the first-crossing distribution function, and use a \href{http://en.wikipedia.org/wiki/Newton%E2%80%93Cotes_formulas#Closed_Newton.E2.80.93Cotes_formulae}{closed Newton-Cotes method} to perform integrations. First, we mesh the $S$ space using uniform spacing in $S$:
\begin{equation}
  S_i = i \times \Delta S , i = 0, 1, \dots, N, \Delta S = \frac{S}{N}.
\end{equation}
Then we discretize the integral equation by \href{http://en.wikipedia.org/wiki/Boole%27s_rule}{Boole's rule}. The integral equation becomes a set of linear algebraic equations:
\begin{eqnarray}
 f(S_i)  &=&  g_1(S_i)  +  \frac{ \Delta S}{90}  \sum_{j=0:4}^{i-4}   \left\{ 7 f(S_j) g_2(S_i, S_j) + 32 f(S_{j+1}) g_2(S_i, S_{j+1})  \right.\nonumber\\
 &&\qquad \left. {}     + 12 f(S_{j+2}) g_2(S_i, S_{j+2}) + 32 f(S_{j+3}) g_2(S_i, S_{j+3}) + 7 f(S_{j+4}) g_2(S_i, S_{j+4})  \right\}.
\end{eqnarray}
Since $g_2(S, S^\prime)$ approaches infinity when $S$ approaches $S^\prime$, one needs to define $g_2(S_i, S_i)$ carefully when $j = i$. We can rewrite the equation:
\begin{eqnarray}
       f(S_i)  &=&  g_1(S_i)  +  \frac{ 4 \Delta S}{90}  \sum_{j=0:4}^{i-8}   \left\{ 7 f(S_j) g_2(S_i, S_j) + 32 f(S_{j+1}) g_2(S_i, S_{j+1})  \right.\nonumber\\
       &&\qquad \left. {}     + 12 f(S_{j+2}) g_2(S_i, S_{j+2}) + 32 f(S_{j+3}) g_2(S_i, S_{j+3}) + 7 f(S_{j+4}) g_2(S_i, S_{j+4})  \right\} \nonumber\\ 
       &&\qquad {}     + \frac{ 4  \bar{g}_2(S_i) \Delta S}{90} \Big( 7 f(S_{i-4})  + 32 f(S_{i-3}) + 12 f(S_{i-2}) + 32 f(S_{i-1}) + 7 f(S_i)  \Big).
\end{eqnarray}
For $ \bar{g}_2(S_i)$ we have:
\begin{equation}
  \bar{g}_2(S_i) = \frac{1}{\delta S} \int_{S - \delta S}^S g_2(S,S^\prime){\rm d}S^\prime.
\end{equation}
In the above, $\delta S$ depends on the range of the previous integral part. Generally, $\delta S$ is equal to $4 \Delta S$. The above equation can be solved for $f(S_i)$, giving:
\begin{eqnarray}
       f(S_i)  &=&  \left( g_1(S_i)  +  \frac{ 4 \Delta S}{90}  \sum_{j=0:4}^{i-8}   \left\{ 7 f(S_j) g_2(S_i, S_j)  + 32 f(S_{j+1}) g_2(S_i, S_{j+1})  \right.\right.\nonumber\\
       &&\qquad \left.\left. {}     + 12 f(S_{j+2}) g_2(S_i, S_{j+2})  + 32 f(S_{j+3}) g_2(S_i, S_{j+3}) + 7 f(S_{j+4}) g_2(S_i, S_{j+4})    \right\} \right. \nonumber\\ 
       &&\qquad \left. {}     + \frac{4  \bar{g}_2(S_i) \Delta S }{90} \Big( 7 f(S_{i-4})  + 32 f(S_{i-3}) + 12 f(S_{i-2})  + 32 f(S_{i-1})   \Big) \right) \nonumber\\
       &&\qquad {}     \times \left( 1 -  \frac{ 4  \bar{g}_2(S_i) \Delta S}{90}  \right)^{-1}.
\end{eqnarray}
Not all of the $i$'s are divisible by $4$. So, for the first $m^{\rm th}$ spaces, we need to calculate the integral part, separately, where $m$ is the remainder of $i$ by the modulus of $4$. It is a good approximation to calculate the first part linearly. Consequently, the final formula for the general problem is: 
\begin{eqnarray}
       f(S_i)  &=&  \left( g_1(S_i) + \frac{ \Delta S}{2}  \sum_{j=0}^{m-1}   \Big( f(S_j) g_2(S_i, S_j) + f(S_{j+1}) g_2(S_i, S_{j+1})   \Big) \right.\nonumber\\
       &&\qquad \left. {}     +  \frac{ 4 \Delta S}{90}  \sum_{\frac{j-m}{4}=0}^{i-8}   \left\{ 7 f(S_j) g_2(S_i, S_j)  + 32 f(S_{j+1}) g_2(S_i, S_{j+1})  \right.\right.\nonumber\\
       &&\qquad \left.\left. {}     + 12 f(S_{j+2}) g_2(S_i, S_{j+2})  + 32 f(S_{j+3}) g_2(S_i, S_{j+3})  + 7 f(S_{j+4}) g_2(S_i, S_{j+4})    \right\} \right. \nonumber\\ 
       &&\qquad \left. {}     + \frac{4  \bar{g}_2(S_i) \Delta S}{90} \Big( 7 f(S_{i-4}) + 32 f(S_{i-3}) + 12 f(S_{i-2}) + 32 f(S_{i-1})   \Big) \right) \nonumber\\
       &&\qquad {}     \times \left( 1 -  \frac{ 4  \bar{g}_2(S_i) \Delta S }{90}  \right)^{-1}.
\end{eqnarray}
Finally, we can solve the first-crossing distribution function, giving:
\begin{eqnarray}
       f(S_0)  &=&  g_1(S_0) = 0  \\
       f(S_1)  &=&  g_1(S_1) \left( 1 -  \frac{\bar{g}_2(S_1) \Delta S}{2}  \right)^{-1}   \\
       f(S_2)  &=&  \Big( g_1(S_2) + \frac{ \Delta S}{2} 2 \bar{g}_2(S_2) f(S_1) \Big) \left( 1 -  \frac{ \bar{g}_2(S_2) \Delta S}{2}  \right)^{-1}   \\
       f(S_3)  &=&  \Big( g_1(S_2) + \frac{ \Delta S}{2} 2 \bar{g}_2(S_3) (f(S_1) + f(S_2)) \Big) \left( 1 -  \frac{ \bar{g}_2(S_3) \Delta S}{2}  \right)^{-1}   \\
       f(S_i)  &=&  \left( g_1(S_i) + \frac{ \Delta S}{2}  \sum_{j=0}^{m-1}   \Big( f(S_j) g_2(S_i, S_j) + f(S_{j+1}) g_2(S_i, S_{j+1})   \Big) \right.\nonumber\\
       &&\qquad \left. {}     +  \frac{ 4 \Delta S}{90}  \sum_{\frac{j-m}{4}=0}^{i-8}   \left\{ 7 f(S_j) g_2(S_i, S_j) + 32 f(S_{j+1}) g_2(S_i, S_{j+1})  \right.\right.\nonumber\\
       &&\qquad \left.\left. {}     + 12 f(S_{j+2}) g_2(S_i, S_{j+2}) + 32 f(S_{j+3}) g_2(S_i, S_{j+3}) + 7 f(S_{j+4}) g_2(S_i, S_{j+4})    \right\} \right. \nonumber\\ 
       &&\qquad \left. {}     + \frac{4  \bar{g}_2(S_i) \Delta S}{90} \Big( 7 f(S_{i-4}) + 32 f(S_{i-3})+ 12 f(S_{i-2}) + 32 f(S_{i-1})  \Big) \right) \nonumber\\
       &&\qquad {}     \times \left( 1 -  \frac{ 4  \bar{g}_2(S_i) \Delta S}{90}  \right)^{-1},
\end{eqnarray}
where $\bar{g}_2(S_1)$ is defined as:
\begin{eqnarray}
      \bar{g}_2(S_1) &=& \frac{1}{\Delta S} \int_{0}^{S_1} g_2(S,S^\prime){\rm d}S^\prime     \hbox{ if } i = 1 \\
      \bar{g}_2(S_2) &=& \frac{1}{2 \Delta S} \int_{0}^{S_2} g_2(S,S^\prime){\rm d}S^\prime     \hbox{ if } i = 0 \\
      \bar{g}_2(S_3) &=& \frac{1}{3 \Delta S} \int_{0}^{S_3} g_2(S,S^\prime){\rm d}S^\prime     \hbox{ if } i = 0 \\
      \bar{g}_2(S_i) &=& \frac{1}{4 \Delta S} \int_{S_i - 4 \Delta S}^{S_i} g_2(S,S^\prime){\rm d}S^\prime      \hbox{ if } i > 3.
\end{eqnarray}
The error term for this method of discretization is:
\begin{equation}
  \epsilon = \frac{(\delta S)^7}{1935360} f^{(6)}(\xi),
\end{equation}
where $f^{(6)}(\xi)$ is the absolute maximum of the sixth derivative in the range of $[S_i , S_i + \delta S]$. For this problem, $\delta S = 4 \Delta S$, so:
\begin{equation}
  \epsilon \leq \frac{(\Delta S)^7}{118.125} f^{(6)}(\xi).
\end{equation}
Since there are $N/4$ intervals, the maximum deviation from the real value of the function is:
\begin{equation}
  \epsilon \leq \sum_{i=1}{\frac{N}{4}}\frac{(\Delta S)^7}{118.125} f^{(6)}(\xi _i) \nonumber\\
    \leq  N4\frac{(\Delta S)^7}{472.5} f^{(6)}(\xi),
\end{equation}
where $f^{(6)}(\xi)$ is the absolute maximum of the sixth derivative in the domain, $[0 , S]$.

\section{Excursion Set Barrier Remapping}

Remappins of the excursion set barrier are selected via the {\tt excursionSetBarrierRemapMethods} (for calculations of first crossing distributions) and {\tt excursionSetBarrierRatesRemapMethods} (for calculations of first crossing rate distributions) parameters. The parameters may specify multiple remappings---these will be applied to the barrier in order.

\subsection{Null Remapping}

Selected with {\tt excursionSetBarrier(Rates)RemapMethods}$=${\tt null} this method leaves the barrier unmodified.

\subsection{Scale Remapping}

Selected with {\tt excursionSetBarrier(Rates)RemapMethods}$=${\tt scale} this method multiplies the barrier by {\tt [excursionSetBarrierRemapScalingFactor]}.

\subsection{Sheth-Mo-Tormen Remapping}

Selected with {\tt excursionSetBarrier(Rates)RemapMethods}$=${\tt Sheth-Mo-Tormen} this method remaps the barrier according to the algorithm of \cite{sheth_ellipsoidal_2001}:
\begin{equation}
 B(S) \rightarrow \sqrt{A} B(S) \left(1 + b \left[ {S \over A B^2(S)}\right]^c\right),
\end{equation}
where $A=0.707$, $b=0.5$, and $c=0.6$.

\section{Galactic Structure}\index{galactic structure}

The algorithm to be used when solving for galactic structure (specifically, finding radii of galactic components) is selected via the {\tt galacticStructureRadiusSolverMethod} parameter.

\subsection{Fixed}

Selected with {\tt galacticStructureRadiusSolverMethod}$=${\tt fixed} this method determines the sizes of galactic components by assuming that radius equals
\begin{equation}
 r = f_{\rm r} \lambda r_{\rm vir}
\end{equation}
where $r_{\rm vir}$ is the virial radius of the \gls{node}, $\lambda$ is its spin parameter and $f_{\rm r}=${\tt [galacticStructureRadiiFixedFactor]} is a parameter.

\subsection{Linear}

Selected with {\tt galacticStructureRadiusSolverMethod}$=${\tt linear} this method determines the sizes of galactic components by assuming that radius scales linearly with specific angular momentum such that
\begin{equation}
 r = r_{\rm vir} j/j_{\rm vir}
\end{equation}
where $j$ is the specific angular momentum of the \gls{component} (at whatever point in the profile is to be solved for), $r$ is radius, $r_{\rm vir}$ is the virial radius of the \gls{node} and $j_{\rm vir}= r_{\rm vir} v_{\rm vir}$ with $v_{\rm vir}$ being the virial velocity of the \gls{node}.

\subsection{Simple}

Selected with {\tt galacticStructureRadiusSolverMethod}$=${\tt simple} this method determines the sizes of galactic components by assuming that their self-gravity is negligible (i.e. that the gravitational potential well is dominated by dark matter) and that, therefore, baryons do not modify the dark matter density profile. The radius of a given \gls{component} is then found by solving
\begin{equation}
 j = \sqrt{\G M_{\rm DM}(r) r},
\end{equation}
where $j$ is the specific angular momentum of the \gls{component} (at whatever point in the profile is to be solved for), $r$ is radius and $M(r)$ is the mass of dark matter within radius $r$. The parameter {\tt [adiabaticContractionUseFormationHalo]} controls whether the structure of the galaxy will be solved for using the properties of its present \gls{node} or those of its \gls{node} at the time of \gls{node} formation (which requires that ``node formation'' has been suitably defined and implemented by a component).

\subsection{Adiabatic}

Selected with {\tt galacticStructureRadiusSolverMethod}$=${\tt adiabatic}, this method takes into account the baryonic self-gravity of all galactic components when solving for structure and additionally accounts for backreaction of the baryons on the dark matter density profile.  Solution proceeds via an iterative procedure to find equilibrium radii for all galaxies in a consistently contracted halo. To account for adiabatic contraction the mass of dark matter within a given radius $r_{\rm f}$ is taken to be equal to that originally within radius $r_{\rm i}$ in the uncontracted halo. This initial radius is computed using the selected galactic structure solver initial radius algorithm (see \S\ref{sec:GalacticStructureInitialRadius}). The parameter {\tt [adiabaticContractionUseFormationHalo]} controls whether the structure of the galaxy will be solved for using the properties of its present \gls{node} or those of its \gls{node} at the time of \gls{node} formation (which requires that ``node formation'' has been suitably defined and implemented by a component).

\section{Galactic Structure Initial Radii}\label{sec:GalacticStructureInitialRadius}\index{galactic structure!initial radii}

The algorithm to be used when solving for the initial radius in the dark matter halo when computing galactic structure is selected via the {\tt galacticStructureRadiusSolverInitialRadiusMethod} parameter.

\subsection{Static}

Selected with {\tt galacticStructureRadiusSolverInitialRadiusMethod}$=${\tt static} this method assumes that the dark matter halo is static and so sets the initial radius equal to the final radius. 

\subsection{Adiabatic}

Selected with {\tt galacticStructureRadiusSolverInitialRadiusMethod}$=${\tt adiabatic} this method assumes that adiabatic contraction follows the algorithm of \cite{gnedin_response_2004}. The parameters $A$ and $\omega$ of that model are specified via input parameters {\tt adiabaticContractionGnedinA} and {\tt adiabaticContractionGnedinOmega} respectively.

Given the final radius, $r_{\rm f}$, the corresponding initial radius, $r_{\rm i}$, is found by solving:
\begin{equation}
f_{\rm i} M_{\rm total,0}(\bar{r}_{\rm i}) r_{\rm i} = f_{\rm f} M_{\rm total,0}(\bar{r}_{\rm i}) r_{\rm f} + V^2_{\rm b}(\bar{r}_{\rm f}) \bar{r}_{\rm f} r_{\rm f}/ {\rm G},
 \label{eq:adiabaticContractionGnedinSolution}
\end{equation}
where $M_{\rm total,0}(r)$ is the initial total matter profile, $V_{\rm b}(r)$ is the baryonic contribution to the rotation curve, $f_{\rm i}$, is the fraction of mass within the virial radius compared to the node mass\footnote{In \protect\glc\ the ``node mass'' refers to the total mass of the node, assuming it has the universal complement of baryons. Since some halos may contain less than the complete complement of baryons it is possible that $f_{\rm i}<1$.}, $f_{\rm f}=(\Omega_{\rm M}-\Omega_{\rm b})/\Omega_{\rm M}+M_{\rm satellite, baryonic}/M_{\rm total}$, $M_{\rm satellite, baryonic}$ is the baryonic mass in any satellite halos, $M_{\rm total}$ is the node mass, and
\begin{equation}
{\bar{r} \over r_{\rm vir}} = A \left({r \over r_{\rm vir}}\right)^\omega,
\end{equation}
where $r_{\rm vir}$ is the virial radius. Note that we explicitly assume that the initial, uncontracted total density profile has the same shape as the initial dark matter density profile, that contraction of the halo occurs with no shell crossing, and that satellite halos trace the dark matter profile of their host halo.

The derivative, ${\rm d} r_{\rm f}/{\rm d}d_{\rm i}\equiv r^\prime_{\rm i}$ is found by taking the derivative of eqn.~(\ref{eq:adiabaticContractionGnedinSolution}) to give:
\begin{eqnarray}
 &   & f_{\rm i} M_{\rm total,0}(\bar{r}_{\rm i}) r^\prime_{\rm i} + f_{\rm i} 4 \pi \bar{r}_{\rm i}^2 \rho_{\rm total,0}(\bar{r}_{\rm i}) {{\rm d} \bar{r}_{\rm i}\over{\rm d} r_{\rm i}} r_{\rm i} r^\prime_{\rm i} \nonumber \\
 & = & f_{\rm f} M_{\rm total,0}(\bar{r}_{\rm i}) +  f_{\rm i} 4 \pi \bar{r}_{\rm i}^2 \rho_{\rm total,0}(\bar{r}_{\rm i}) {{\rm d} \bar{r}_{\rm i}\over{\rm d} r_{\rm i}} r_{\rm f} r^\prime_{\rm i} \nonumber \\
 & + & V^2_{\rm b}(\bar{r}_{\rm f}) \bar{r}_{\rm f} / {\rm G} +  V^2_{\rm b}(\bar{r}_{\rm f}) {{\rm d}\bar{r}_{\rm f}\over {\rm d} r_{\rm f}} r_{\rm f}/ {\rm G} +  {{\rm d}V^2_{\rm b}\over{\rm d} \bar{r}_{\rm f}}(\bar{r}_{\rm f}) {{\rm d}\bar{r}_{\rm f}\over {\rm d} r_{\rm f}} \bar{r}_{\rm f} r_{\rm f}/ {\rm G},
\end{eqnarray}
where
\begin{equation}
 {{\rm d}\bar{r} \over {\rm d} r} = A \left({r \over r_{\rm vir}}\right)^{\omega-1},
\end{equation}
and which can then be solved numerically for $r^\prime_{\rm i}$.

\section{Galaxy Merging}\index{galaxy!merging}\index{merging!galaxy}

The process of merging two galaxies currently involves two algorithms: one which decides how the merger causes mass components from both galaxies to move and one which determines the size of the remnant galaxy spheroid.

\subsection{Mass Movements}\label{sec:MergingMassMovements}

The movement of mass elements in the merging galaxies is determined by the {\tt satelliteMergingMassMovementsMethod} parameter. 

\subsubsection{Very Simple}

Selected with {\tt satelliteMergingMassMovementsMethod}$=${\tt verySimple}, this method assumes that the satellite material is always added to the disk of the host, while the host mass is not moved.

\subsubsection{Simple}

Selected with {\tt satelliteMergingMassMovementsMethod}$=${\tt simple}, this method implements mass movements according to:
\begin{itemize}
 \item If $M_{\rm satellite} > f_{\rm major} M_{\rm central}$ then all mass from both satellite and central galaxies moves to the spheroid \gls{component} of the central galaxy;
 \item Otherwise: Gas from the satellite moves to the \gls{component} of the central specified by the {\tt [minorMergerGasMovesTo]} parameter (either ``{\tt disk}'' or ``{\tt spheroid}''), stars from the satellite moves to the spheroid of the central and mass in the central does not move.
\end{itemize}
Here, $f_{\rm major}=${\tt [majorMergerMassRatio]} is the mass ratio above which a merger is considered to be ``major''.

\subsubsection{Baugh et al. (2005)}

Selected with {\tt satelliteMergingMassMovementsMethod}$=${\tt Baugh2005}, this method implements mass movements according to:
\begin{itemize}
 \item If $M_{\rm satellite} > f_{\rm major} M_{\rm central}$ then all mass from both satellite and central galaxies moves to the spheroid \gls{component} of the central galaxy;
 \item Otherwise:
 \begin{itemize}
  \item If $M_{\rm central, spheroid} < f_{\rm burst} M_{\rm central}$ and the gas fraction in the host equals or exceeds $f_{\rm gas,crit}$ then all gas is moved to the host spheroid, while the host stellar disk remains in place.
  \item Otherwise, gas from the satellite moves to the \gls{component} of the central specified by the {\tt [minorMergerGasMovesTo]} parameter (either ``{\tt disk}'' or ``{\tt spheroid}''), stars from the satellite moves to the spheroid of the central and mass in the central does not move.
 \end{itemize}
\end{itemize}
Here, $f_{\rm major}=${\tt [majorMergerMassRatio]} is the mass ratio above which a merger is considered to be ``major'', while $f_{\rm burst}=${\tt [burstMassRatio]} and $f_{\rm gas,crit}=${\tt [burstCriticalGasFraction]}.

\subsection{Remnant Sizes}\index{merging!remnant size}

The method used to calculate the sizes of merger remnant spheroids is selected by the {\tt satelliteMergingRemnantSizeMethod} parameter.

\subsubsection{Null}

Selected using {\tt satelliteMergingRemnantSizeMethod}$=${\tt null}, this is a null method which does nothing at all. It is useful, for example, when running \glc\ to study dark matter only (i.e. when no galaxy properties are computed).

\subsubsection{Cole et al. (2000)}\label{sec:MergerRemnantSizeCole2000}

Selected using {\tt satelliteMergingRemnantSizeMethod}$=${\tt Cole2000}, this method uses the algorithm of \cite{cole_hierarchical_2000} to compute merger remnant spheroid sizes. Specifically
\begin{equation}
\frac{(M_1+M_2)^2}{ r_{\rm new}} =
\frac{M_1^2}{r_1} + \frac{M_2^2}{r_2} + \frac{ f_{\rm orbit}}{c}
\frac{M_1 M_2}{r_1+r_2},
\end{equation}
where $M_1$ and $M_2$ are the baryonic masses of the components of the merging galaxies that will end up in the spheroid \gls{component} of the remnant\footnote{Depending on the merging rules (see \S\protect\ref{sec:MergingMassMovements}) not all mass may be placed into the spheroid \gls{component} of the remnant.} and $r_1$ and $r_2$ are the half mass radii of those same components of the merging galaxies\footnote{In practice, \glc\ computes a weighted average of the disk and spheroid half-mass radii of each galaxy, with weights equal to the masses of each \gls{component} (disk and spheroid) which will become part of the spheroid \gls{component} of the remnant.}, $r_{\rm new}$ is the half mass radius of the spheroidal \gls{component} of the remnant galaxy and $c$ is a constant which depends on the distribution of the mass. For a Hernquist spheroid $c=0.40$ can be found by numerical integration while for a exponential disk $c=0.49$. For simplicity a value of $c=0.5$ is adopted for all components. The 
parameter $f_{\rm orbit}=${\tt mergerRemnantSizeOrbitalEnergy} depends on the orbital parameters of the galaxy pair. For example, a value of $f_{\rm orbit} = 1$ corresponds to point mass galaxies in circular orbits about their center of mass. 

A subtelty arises because the above expression accounts for only the baryonic mass of material which becomes part of the spheroid \gls{component} of the remnant. In reality, there are additional terms in the energy equation due to the interaction of this material with any dark matter mass in each galaxy and any baryonic mass of each galaxy which does not become part of the spheroid \gls{component} of the remnant. To account for this additional matter, an effective boost factor, $f_{\rm boost}$, to the specific angular momentum of each \gls{component} of each merging galaxy is computed:
\begin{equation}
 f_{\rm boost} = {j \over \sqrt{{\rm G} M r_{1/2}}},
\end{equation}
where $j$ is the specific angular momentum of the component, $M$ is its total baryonic mass and $r_{\rm 1/2}$ is its half-mass radius. The mass-weighted mean boost factor is found by combining those of all components which will form part of the spheroid of the remnant. The final specific angular momentum of the remnant spheroid is then given by:
\begin{equation}
 j_{\rm new} = \langle f_{\rm boost} \rangle r_{\rm new} V_{\rm new},
\end{equation}
where
\begin{equation}
 V_{\rm new}^2 = {{\rm G} (M_1+M_2)\over r_{\rm new}}.
\end{equation}

\subsubsection{Covington et al. (2008)}

Selected using {\tt satelliteMergingRemnantSizeMethod}$=${\tt Covington2008}, this method uses the algorithm of \cite{covington_predicting_2008} to compute merger remnant spheroid sizes. Specifically
\begin{equation}
\frac{(M_1+M_2)^2}{ r_{\rm new}} =
\left[ \frac{M_1^2}{r_1} + \frac{M_2^2}{r_2} + \frac{ f_{\rm orbit}}{c}
\frac{M_1 M_2}{r_1+r_2}\right] \left( 1 + f_{\rm gas} C_{\rm rad} \right),
\label{eq:Covington2008Radius}
\end{equation}
where $M_1$ and $M_2$ are the baryonic masses of the merging galaxies and $r_1$
and $r_2$ are their half mass radii, $r_{\rm new}$ is the half mass radius of the spheroidal \gls{component} of the remnant galaxy and $c$ is a constant which depends on the distribution of the mass. For a Hernquist spheroid $c=0.40$ can be found by numerical integration while for a exponential disk $c=0.49$. For simplicity a value of $c=0.5$ is adopted for all components. The parameter $f_{\rm orbit}=${\tt mergerRemnantSizeOrbitalEnergy} depends on the orbital parameters of the galaxy pair. For example, a value of $f_{\rm orbit} = 1$ corresponds to point mass galaxies in circular orbits about their center of mass. The final term on the right hand side of eqn.~(\ref{eq:Covington2008Radius}) gives a correction to the final energy of the remnant due to dissipational losses based on the results of \cite{covington_effects_2011}, with
\begin{equation}
 f_{\rm gas} = {M_{\rm 1,gas}+M_{\rm 2,gas} \over M_1+M_2}
\end{equation}
begin the gas fraction of the progenitor galaxies. By default, $C_{\rm rad}=2.75$ \citep{covington_effects_2011}. To account for the effects of dark matter and non-spheroid baryonic matter the same approach is used as in the \cite{cole_hierarchical_2000} algorithm (see \S\ref{sec:MergerRemnantSizeCole2000}). 

\subsection{Progenitor Properties}\index{merging!progenitor properties}

The method used to calculate the properties of merger progenitor galaxies is selected by the {\tt satelliteMergingRemnantProgenitorPropertiesMethod} parameter.

\subsubsection{Cole et al. (2000)}

Selected using {\tt satelliteMergingRemnantProgenitorPropertiesMethod}$=${\tt Cole2000}, this method uses the algorithms of \cite{cole_hierarchical_2000} to compute progenitor properties. Masses of progenitors are set to
\begin{equation}
 M_{\rm host|satellite} = \sum_{i={\rm disk|spheroid}} \sum_{j={\rm stars|gas}} M_{i,j},
\end{equation}
where $M_{i,j}$ is the mass of mass type $j$ in \gls{component} $i$. Masses of progenitors that will end up in the remnant spheroid are set to
\begin{equation}
 M_{\rm spheroid\,\,host|satellite} = \sum_{i={\rm disk|spheroid}} \sum_{j={\rm stars|gas}} M_{i,j} \delta_{i,j},
\end{equation}
where $\delta_{i,j}=0$ of mass type $j$ in \gls{component} $i$ will end up in the remnant spheroid and $0$ otherwise. Radii of material that will end up in the spheroid are set by finding the solution to:
\begin{equation}
\sum_{i={\rm disk|spheroid}} \sum_{j={\rm stars|gas}} M_{i,j}(r) \delta_{i,j} = {1 \over 2} \sum_{i={\rm disk|spheroid}} \sum_{j={\rm stars|gas}} M_{i,j} \delta_{i,j},
\end{equation}
such that the radii are the half-mass radii of the material that will end up in the remnant spheroid. Finally, the angular momentum factor is set to
\begin{equation}
 f_{\rm AM\,\,host|satellite} = {1 \over M_{\rm spheroid\,\,host|satellite}} \sum_{i={\rm disk|spheroid}} \sum_{j={\rm stars|gas}} M_{i,j} {J_{i,j} \over {\rm G} M^{3/2}_{i,j} r_{1/2\,\,i,j}} \delta_{i,j},
\end{equation}
where $J_{i,j}$ is the angular momentum or pseudo-angular momentum of mass type $j$ in \gls{component} $i$\footnote{This is technically not quite what \protect\cite{cole_hierarchical_2000} do. Instead, when computing the masses of the material which ends up in the spheroid they include twice the mass of dark matter (accounting for the effects of adiabatic contraction) within the half-mass radius of each galaxy (as calculated above). The final angular momentum is then $j=\sqrt{{\rm G} M_{\rm remnant} r_{\rm remnant}/2}$ (where $M_{\rm remnant}$ includes the contribution from dark matter and the factor of $2$ appears to make this the half-mass). This approach is currently not used in \protect\glc\ since there is no way to get the mass of dark matter enclosed accounting for adiabatic contraction in the general case. This is a solvable problem, and so this algorithm is expected to be modified to match that of \protect\cite{cole_hierarchical_2000} precisely in a future version of \protect\glc.}.

\subsubsection{Standard}

Selected using {\tt satelliteMergingRemnantProgenitorPropertiesMethod}$=${\tt standard}, this is the standard method to compute progenitor properties. Masses of progenitors are set to
\begin{equation}
 M_{\rm host|satellite} = \sum_{i={\rm disk|spheroid}} \sum_{j={\rm stars|gas}} M_{i,j},
\end{equation}
where $M_{i,j}$ is the mass of mass type $j$ in \gls{component} $i$. Masses of progenitors that will end up in the remnant spheroid are set to
\begin{equation}
 M_{\rm spheroid\,\,host|satellite} = \sum_{i={\rm disk|spheroid}} \sum_{j={\rm stars|gas}} M_{i,j} \delta_{i,j},
\end{equation}
where $\delta_{i,j}=0$ of mass type $j$ in \gls{component} $i$ will end up in the remnant spheroid and $0$ otherwise. Radii of material that will end up in the spheroid are set to
\begin{equation}
 r_{\rm host|satellite} = {1 \over M_{\rm spheroid\,\,host|satellite}} \sum_{i={\rm disk|spheroid}} \sum_{j={\rm stars|gas}} M_{i,j} r_{1/2\,\,i,j} \delta_{i,j}.
\end{equation}
Finally, the angular momentum factor is set to
\begin{equation}
 f_{\rm AM\,\,host|satellite} = {1 \over M_{\rm spheroid\,\,host|satellite}} \sum_{i={\rm disk|spheroid}} \sum_{j={\rm stars|gas}} M_{i,j} {J_{i,j} \over {\rm G} M^{3/2}_{i,j} r_{1/2\,\,i,j}} \delta_{i,j},
\end{equation}
where $J_{i,j}$ is the angular momentum or pseudo-angular momentum of mass type $j$ in \gls{component} $i$.

\section{Hot Halo Density Profile}\index{hot halo!density profile}\index{density profile!hot halo}

The algorithm to be used when determining the hot halo density profile is selected via the {\tt hotHaloDensityMethod} parameter.

\subsection{Cored Isothermal}

Selected with {\tt hotHaloDensityMethod}$=${\tt coredIsothermal} this method adopts a spherically symmetric cored-isothermal density profile for the hot halo. Specifically,
\begin{equation}
 \rho_{\rm hot halo}(r) \propto \left[ r^2 + r_{\rm core}^2 \right]^2,
\end{equation}
where the core radius, $r_{\rm core}$, is set using the selected cored isothermal core radius method (see \S\ref{sec:hotHaloDensityProfileCoredIsothermalCoreRadius}). The profile is normalized such that the current mass in the hot gas profile is contained within the outer radius of the hot halo, $r_{\rm hot, outer}$. The rotation normalization, i.e. the constant $A$ in the relation $A = V_{\rm rotation}/\langle j \rangle$ where $V_{\rm rotation}$ is an assumed constant with radius rotation speed and $\langle j \rangle$ is the mean specific angular momentum of the gas, is given by
\begin{equation}
A = r_{\rm hot, outer}^{-1} {(1-x_{\rm core}\arctan(x_{\rm core}^{-1}) \over 1/2 + x_{\rm core}^2 \ln(x_{\rm core}/[1+x_{\rm core}^2]^{1/2})},
\end{equation}
where $x_{\rm core}=r_{\rm core}/r_{\rm hot, outer}$.

Finally, only the second and third radial moments, $I_2$ and $I_3$ respectively, are supported, for which
\begin{equation}
I_2 = x_{\rm core}-tan^{-1}(x_{\rm core}),
\end{equation}
and
\begin{equation}
I_3 = {1 \over 2} [x_{\rm core}^2-\log(1+x_{\rm core}^2)].
\end{equation}

\subsection{Null}

Selected with {\tt hotHaloDensityMethod}$=${\tt null} this method assumes no hot halo density profile. It is useful, for example, when performing dark matter-only calculations.

\section{Hot Halo Density Profile: Cored Isothermal Core Radius}\label{sec:hotHaloDensityProfileCoredIsothermalCoreRadius}\index{hot halo!density profile!core radius}\index{density profile!hot halo!core radius}

The algorithm to be used when determining the core radius of cored isothermal hot halo density profiles is selected via the {\tt hotHaloCoredIsothermalCoreRadiiMethod} parameter.

\subsection{Growing Core}

Selected with {\tt hotHaloCoredIsothermalCoreRadiiMethod}$=${\tt growingCore}, this method implements a core radius equal to a fraction {\tt [isothermalCoreRadiusOverScaleRadius]} of the node's dark matter profile scale radius for nodes containing a mass of hot gas equal to the universal baryon fraction times their total mass. For nodes containing less hot gas mass, the core radius is expanded to maintain the same gas density at the virial radius, with a maximum core radius of {\tt [isothermalCoreRadiusOverVirialRadiusMaximum]} times the node's virial radius.

\subsection{Virial Radius Fraction}

Selected with {\tt hotHaloCoredIsothermalCoreRadiiMethod}$=${\tt virialRadiusFraction}, this method implements a core radius equal to a fraction {\tt [isothermalCoreRadiusOverVirialRadius]} of the node's virial radius.

\section{Hot Halo Ram Pressure Force}\label{sec:HotHaloRamPressureForce}\index{hot halo!ram pressure force}\index{ram pressure force!hot halo}

The algorithm to be used when determining the ram pressure force due to the hot halo is selected via the {\tt hotHaloRamPressureForceMethod} parameter.

\subsection{Null}

Selected with {\tt hotHaloRamPressureForceMethod}$=${\tt null} this method assumes a zero ram pressure force due to the hot halo.

\subsection{Font et al. (2008)}

Selected with {\tt hotHaloRamPressureForceMethod}$=${\tt Font2008} this method computes the ram pressure force using the algorithm of \cite{font_colours_2008}. Specifically, the ram pressure force is
\begin{equation}
\mathcal{F}_{\rm ram, hot, host} = \rho_{\rm hot, host}(r_{\rm peri}) v^2(r_{\rm peri}),
\end{equation}
where $\rho_{\rm hot, host}(r)$ is the hot halo density profile of the node's host halo, $v(r)$ is the orbital velocity of the node in that host, and $r_{\rm peri}$ is the pericentric radius of the node's orbit.

\section{Hot Halo Ram Pressure Stripping Radius}\label{sec:HotHaloRamPressureStrip}\index{hot halo!ram pressure stripping}\index{ram pressure stripping!hot halo}

The algorithm to be used when determining the radius to which the hot halo is stripped by ram pressure forces is selected via the {\tt hotHaloRamPressureStrippingMethod} parameter.

\subsection{Virial Radius}

Selected with {\tt hotHaloRamPressureStrippingMethod}$=${\tt virialRadius} this method sets the ram pressure stripping radius equal to the virial radius of the halo. The effectively results in no ram pressure stripping.

\subsection{Font et al. (2008)}

Selected with {\tt hotHaloRamPressureStrippingMethod}$=${\tt Font2008} this method computes the ram pressure stripping radius using the algorithm of \cite{font_colours_2008}. Specifically, the radius, $r_{\rm rp}$, is computed as the solution of
\begin{equation}
\alpha_{\rm rp} {{\rm G} M_{\rm satellite}(r_{\rm rp}) \rho_{\rm hot, satellite}(r_{\rm rp}) \over r_{\rm rp} } = \mathcal{F}_{\rm ram, hot, host},
\end{equation}
where $M_{\rm satellite}(r)$ is the total mass of the satellite within radius $r$, $\mathcal{F}_{\rm ram, hot, host}$ is the ram pressure force due to the hot halo (computed using the selected hot halo ram pressure force method; see \S\ref{sec:HotHaloRamPressureForce}). The parameter $\alpha_{\rm rp}=${\tt [ramPressureStrippingFormFactor]} is a geometric factor of order unity.


\section{Hot Halo Temperature Profile}\label{sec:HotHaloTemperature}\index{hot halo!temperature profile}\index{temperature profile!hot halo}

The algorithm to be used when determining the hot halo temperature profile is selected via the {\tt hotHaloTemperatureMethod} parameter.

\subsection{Virial Temperature}

Selected with {\tt hotHaloTemperatureMethod}$=${\tt virial} this method assumes an isothermal halo with a temperature equal to the virial temperature of the halo.

\section{Initial Mass Functions}\index{initial mass function}

The stellar \gls{imf} subsystem supports multiple IMFs and extensible algorithms to select which \gls{imf} to use based on the physical conditions of star formation.

\subsection{Initial Mass Function Selection}\index{initial mass function!selection}

The method to use for selecting which \gls{imf} to use is specified by the {\tt imfSelectionMethod} parameter.

\subsubsection{Fixed}

Selected by {\tt imfSelectionMethod}$=${\tt fixed}, this method uses a fixed \gls{imf} irrespective of physical conditions. The \gls{imf} to use is specified by the {\tt imfSelectionFixed} parameter (e.g. setting this parameter to {\tt Salpeter} selects the Salpeter \gls{imf}).

\subsubsection{Disk and Spheroid}

Selected by {\tt imfSelectionMethod}$=${\tt diskSpheroid}, this method uses different {\gls{imf}}s for star formation in disks and spheroids irrespective of other physical conditions. The {\gls{imf}}s to use are specified by the {\tt imfSelectionDisk} and {\tt imfSelectionSpheroid} parameters (e.g. setting one of these parameters to {\tt Salpeter} selects the Salpeter \gls{imf}).

\subsection{Initial Mass Functions}\label{sec:physicsIMF}\index{initial mass function}

A variety of different \gls{imf} s are available. Each \gls{imf} registers itself with the \glc\ \gls{imf} subsystem and can then be looked-up by name or internal index. All IMFs are assumed to be continuous in $M$, unless otherwise noted and normalized to unit mass. Each \gls{imf} supplies a recycled fraction and metal yield for use in the instantaneous recycling approximation. These can be set via the parameters {\tt imf[imfName]RecycledInstantaneous} and {\tt imf[imfName]YieldInstantaneous} where {\tt [imfName]} is the name of the \gls{imf}. Their default values were computed using \glc 's internal stellar astrophysics modules for a Solar metallicity population with age of $13.8$ Gyr.

\subsubsection{Baugh et al. (2005) Top-Heavy}

The {\tt Baugh2005TopHeavy} \gls{imf} is defined by \citep{baugh_can_2005}:
\begin{equation}
 \phi(M) \propto 
 M^{-1} \hbox{ for } 0.15M_\odot < M < 125M_\odot
\end{equation}

\subsubsection{Chabrier}

The {\tt Chabrier} \gls{imf} is defined by \citep{chabrier_galactic_2001}:
\begin{equation}
 \phi(M) \propto \left\{ \begin{array}{ll}
 M^{-1} \exp(-[\log_{10}(M/M_{\rm c})/\sigma_{\rm c}]^2/2) & \hbox{ for } 0.1M_\odot < M < 1M_\odot \\
 M^{-2.3} & \hbox{ for } 1M_\odot < M < 125M_\odot \\
 0 & \hbox {otherwise,} \end{array} \right.
\end{equation}
where $\sigma_{\rm c}=0.69$ and $M_{\rm c}=0.08M_\odot$.

\subsubsection{Kennicutt}

The {\tt Kennicutt} \gls{imf} is defined by \citep{kennicutt_rate_1983}:
\begin{equation}
 \phi(M) \propto \left\{ \begin{array}{ll}
 M^{-1.25} & \hbox{ for } 0.10M_\odot < M < 1.00M_\odot \\
 M^{-2.00} & \hbox{ for } 1.00M_\odot < M < 2.00M_\odot \\
 M^{-2.30} & \hbox{ for } 2.00M_\odot < M < 125M_\odot \\
 0 & \hbox {otherwise.} \end{array} \right.
\end{equation}

\subsubsection{Kroupa}

The {\tt Kroupa} \gls{imf} is defined by \citep{kroupa_variation_2001}:
\begin{equation}
 \phi(M) \propto \left\{ \begin{array}{ll}
 M^{-0.3} & \hbox{ for } 0.01M_\odot < M < 0.08M_\odot \\ 
 M^{-1.8} & \hbox{ for } 0.08M_\odot < M < 0.5M_\odot \\ 
 M^{-2.7} & \hbox{ for } 0.5M_\odot < M < 1M_\odot \\ 
 M^{-2.3} & \hbox{ for } 1M_\odot < M < 125M_\odot \\ 
0 & \hbox {otherwise.} \end{array} \right.
\end{equation}

\subsubsection{Miller-Scalo}

The {\tt Miller-Scalo} \gls{imf} is defined by \citep{miller_initial_1979}:
\begin{equation}
 \phi(M) \propto \left\{ \begin{array}{ll}
 M^{-1.25} & \hbox{ for } 0.10M_\odot < M < 1.00M_\odot \\
 M^{-2.00} & \hbox{ for } 1.00M_\odot < M < 2.00M_\odot \\
 M^{-2.30} & \hbox{ for } 2.00M_\odot < M < 10.0M_\odot \\
 M^{-3.30} & \hbox{ for } 10.0M_\odot < M < 125M_\odot \\
 0 & \hbox {otherwise.} \end{array} \right.
\end{equation}

\subsubsection{Piecewise Power-law}

Arbitrary piecewise power-law {\gls{imf}}s can be defined using the {\tt PiecewisePowerLaw} method. The \gls{imf} will be constructed such that:
\begin{equation}
 \phi(M) \propto M^{\alpha_i} \hbox{ if } M_i \le M < M_{i+1},
\end{equation}
where $i=1$\ldots$N$, the $M_i$ are given by {\tt [imfPiecewisePowerLawMassPoints]} and the $\alpha_i$ are given by {\tt [imfPiecewisePowerLawExponents]}. (Note that {\tt [imfPiecewisePowerLawMassPoints]} must contain $N+1$ elements, while {\tt [imfPiecewisePowerLawExponents]} contains only $N$ elements.) The normalization of each power-law piece is chosen to ensure a continuous \gls{imf} that is normalized to unit mass overall.

\subsubsection{Salpeter}

The {\tt Salpeter} \gls{imf} is defined by \citep{salpeter_luminosity_1955}:
\begin{equation}
 \phi(M) \propto \left\{ \begin{array}{ll} M^{-2.35} & \hbox{ for } 0.1M_\odot < M < 125M_\odot \\ 0 & \hbox {otherwise.} \end{array} \right.
\end{equation}

\subsubsection{Scalo}

The {\tt Scalo} \gls{imf} is defined by \citep{scalo_stellar_1986}:
\begin{equation}
 \phi(M) \propto \left\{ \begin{array}{ll}
 M^{+1.60} & \hbox{ for } 0.10M_\odot < M < 0.18M_\odot \\
 M^{-1.01} & \hbox{ for } 0.18M_\odot < M < 0.42M_\odot \\
 M^{-2.75} & \hbox{ for } 0.42M_\odot < M < 0.62M_\odot \\
 M^{-2.08} & \hbox{ for } 0.62M_\odot < M < 1.18M_\odot \\
 M^{-3.50} & \hbox{ for } 1.18M_\odot < M < 3.50M_\odot \\
 M^{-2.63} & \hbox{ for } 3.50M_\odot < M < 125M_\odot \\
 0 & \hbox {otherwise.} \end{array} \right.
\end{equation}







\section{Intergalactic Medium State}\label{sec:IntergalacticMediumStateMethod}\index{intergalactic medium}

The thermal and ionization state of the intergalactic medium is implemented by the algorithm selected using the {\tt intergalaticMediumStateMethod} parameter.

\subsection{{\sc RecFast}}

Selected using {\tt intergalaticMediumStateMethod}$=${\tt RecFast}, this method computes the state of the intergalactic medium using the \href{http://www.astro.ubc.ca/people/scott/recfast.html}{{\sc RecFast}} code \cite{seager_how_2000,wong_how_2008}. The {\sc RecFast} code will be downloaded and run to compute the intergalactic medium state as needed, which will then be stored for future use.

\subsection{File}

Selected using {\tt intergalaticMediumStateMethod}$=${\tt file}, this method reads the state of the intergalactic medium from a file and interpolates in the tabulated results. The format of the file is specified in \S\ref{sec:IntergalacticMediumStateMethods}.

\section{Chemical State}\label{sec:ChemicalStateMethod}\index{chemical state}

The chemical state of gas is implemented by the algorithm selected using the {\tt ionizatonStateMethod} parameter.

\subsection{Atomic Collisional Ionization Equilibrium Using {\sc Cloudy}}

Selected using {\tt ionizatonStateMethod}$=${\tt atomic\_CIE\_Cloudy}, this method computes the chemical state using the {\sc Cloudy} code and under the assumption of collisional ionization equilibrium with no molecular contribution. Abundances are Solar, except for zero metallicity calculations which use {\sc Cloudy}'s ``primordial'' metallicity. The helium abundance for non-zero metallicity is scaled between primordial and Solar values linearly with metallicity. The {\sc Cloudy} code will be downloaded and run to compute the cooling function as needed, which will then be stored for future use. As this process is slow, a precomputed table is provided with \glc. If metallicities outside the range tabulated in this file are required it will be regenerated with an appropriate range.

\subsection{Collisional Ionization Equilibruim From File}

Selected using {\tt ionizatonStateMethod}$=${\tt CIE\_from\_file}, in this method the chemical state is read from a file specified by the {\tt chemicalStateFile} parameter. The format of this file is specified in \S\ref{sec:ChemicalStateMethods}. The chemical state is assumed to be computed under conditions of collisional ionization equilibrium and therefore densities scale as $\rho$. Optional H{\sc i} and H{\sc ii} densities, if present in the file, will be read and used when returning the densities of ``chemical'' species.

\section{Merger Tree Construction}\index{merger trees}

Merger trees are ``constructed\footnote{By ``construct'' we mean any process of creating a representation of a merger tree within \protect\glc.}'' by the method specified by the {\tt mergerTreeConstructMethod} parameter.

\subsection{Read From File}

Selected with {\tt mergerTreeConstructMethod}$=${\tt read}, this method reads merger tree structures from an HDF5 file specified by the {\tt mergerTreeReadFileName} parameter. The structure of these HDF5 files is described in \S\ref{sec:MergerTreeFiles}.

\subsection{Build}

Selected with {\tt mergerTreeConstructMethod}$=${\tt build}, this method first creates a distribution of tree root halo masses and then builds a merger tree using the algorithm specified by the {\tt mergerTreeBuildMethod} parameter.

If {\tt [mergerTreeBuildTreesHaloMassDistribution]}$=${\tt read}, then these masses will be read from a file specified by {\tt [mergerTreeBuildTreeMassesFile]}. Otherwise, the root halo masses are selected to range between {\tt mergerTreeBuildHaloMassMinimum} and {\tt mergerTreeBuildHaloMassMaximum} with {\tt mergerTreeBuildTreesPerDecade} trees per decade of root halo mass on average. Trees are rooted at {\tt mergerTreeBuildTreesBaseRedshift} and tree building will begin with the {\tt mergerTreeBuildTreesBeginAtTree}$^{\rm th}$ tree\footnote{This will normally be set to 1 to begin with the first tree. Other values allow to begin on later trees for debugging purposes.}. The root halo masses are drawn from the density function specified by the halo mass function sampling density method (see \S\ref{sec:MassSamplingDensityFunction}). The distribution of $x$ is determined by the input parameter {\tt mergerTreeBuildTreesHaloMassDistribution} with options:
\begin{description}
 \item [{\tt uniform}] $x$ is distributed uniformly between 0 and 1;
 \item [{\tt quasi}] $x$ is distributed using a quasi-random sequence.
\end{description}

In the case of reading root halo masses from a file, the file should be an XML file with the following form:
\begin{verbatim}
 <mergerTrees>
  <treeRootMass>13522377303.5998</treeRootMass>
  <treeRootMass>19579530191.8709</treeRootMass>
  <treeRootMass>21061025282.9613</treeRootMass>
  .
  .
  .
 </mergerTrees>
\end{verbatim}
where each {\tt treeRootMass} element gives the mass (in Solar masses) of the root halo of a tree to generate.

\subsection{Fully Specified}\label{sec:TreeConstructFullySpecified}

Selected with {\tt mergerTreeConstructMethod}$=${\tt fullySpecified}, this method will construct a merger tree, and set properties of components in each node, using a description read from an XML document. The document is specified via the {\tt [mergerTreeConstructFullySpecifiedFileName]} input parameter.

The tree specification document looks as follows:
\begin{verbatim}
<!-- Simple initial conditions test case -->
<initialConditions>

  <node>
    <index>2</index>
    <parent>1</parent>
    <firstChild>-1</firstChild>
    <sibling>-1</sibling>
    <basic>
      <time>1.0</time>
      <timeLastIsolated>1.0</timeLastIsolated>
      <mass>1.0e12</mass>
      <accretionRate>7.9365079e9</accretionRate>
    </basic>
    <spin>
      <spin>0.1</spin>
    </spin>
    <disk>
      <massGas>1.0e10</massGas>
      <angularMomentum>1.0e10</angularMomentum>
      <abundancesGas>
	<metals>1.0e9</metals>
	<Fe>1.0e9</Fe>
      </abundancesGas>
    </disk>
  </node>

  <node>
    <index>1</index>
    <parent>-1</parent>
    <firstChild>2</firstChild>
    <sibling>-1</sibling>
    <basic>
      <time>13.8</time>
      <timeLastIsolated>13.8</timeLastIsolated>
      <mass>1.1e12</mass>
      <accretionRate>7.8125e9</accretionRate>
    </basic>
    <position>
      <position>1.23</position>
      <position>6.31</position>
      <position>3.59</position>
    </position>
  </node>

</initialConditions>
\end{verbatim}
The document consists of a set of {\tt node} elements, each of which defines a single node in the merger tree. Each {\tt node} element must specify the {\tt index} of the node, along with the index of the node's {\tt parent}, {\tt firstChild}, and {\tt sibling}. 

Each {\tt node} element may contain elements which specify the properties of a component in the node. For example, a {\tt basic} element will specify properties of the ``basic'' component. If multiple elements for a given component type are present, then multiple instances of that component will be created in the node.

Within a component definition element scalar properties are set using an element with the same name as that property (e.g. {\tt mass} in the {\tt basic} components in the above example). Rank-1 properties are set using a list of elements with the same name as the property (e.g. {\tt position} in the {\tt position} component in the above example).

For composite properties (e.g. abundances), the specification element should contain sub-elements that specify each property of the composite. Currently only the {\tt abundances} object supports specification in this way, as detailed below:
\begin{description}
 \item [{\tt abundances}] (See {\tt abundancesGas} in the above example.) The total metal content is specified via a {\tt metals} element. If other elements are being tracked, their content is specified via an element with the short-name of the element (e.g. {\tt Fe} for iron).
\end{description}

\subsection{Smooth Accretion}\label{sec:SmoothAccretion}

Selected with {\tt mergerTreeConstructMethod}$=${\tt smoothAccretion}, this method builds a branchless merger tree with a smooth accretion history using the selected mass accretion history method (see \S\ref{sec:HaloMassAccretionHistory}). The tree has a final mass of {\tt mergerTreeHaloMass} (in units of $M_\odot$) at redshift {\tt mergerTreeBaseRedshift} and is continued back in time by decreasing the halo mass by a factor {\tt mergerTreeHaloMassDeclineFactor} at each new \gls{node} until a specified {\tt mergerTreeHaloMassResolution} (in units of $M_\odot$) is reached.

\subsection{State Restore}\label{sec:TreeConstructStateRestore}\index{debugging!restoring merger tree internal state}

Selected with {\tt mergerTreeConstructMethod}$=${\tt stateRestore}, this method will restore a merger tree whose complete internal state was written to file. It is intended primarily for debugging purposes to allow a tree to begin processing just prior to the point of failure. To use this method, the following procedure should be followed:
\begin{enumerate}
 \item Identify a point in the evolution of the tree suitably close to, but before, the point of failure;
 \item Insert approrpiate code into \glc\ to have it call the function to store the state of the file and then stop, e.g.:
 \begin{verbatim}
  use Merger_Trees_State_Store
  .
  .
  .
  if (<conditions are met>) then
     call Merger_Tree_State_Store(thisTree,'storedTree.dat')
     stop 'tree internal state was stored'
  end if
 \end{verbatim}
 \item Run the model ensuring that {\tt [stateFileRoot]} is set to a suitable file root name to allow the internal state of \glc\ to be stored;
 \item Remove the code inserted above and recompile;
 \item Run \glc\ with an input parameter file identical to the one used previously except with {\tt [mergerTreeConstructMethod]}$=${\tt stateRestore}, {\tt [stateFileRoot]} removed, {\tt [stateRetrieveFileRoot]} set to the value previously used for {\tt [stateFileRoot]} and {\tt [mergerTreeStateStoreFile]}$=${\tt storedTree.dat}.
\end{enumerate}
This should restore the tree and the internal state of \glc\ precisely from the point where they were saved and produce the same subsequent evolution.

Note that currently this method does not support storing and restoring of trees which contain components that have more than one instance.

\section{Merger Tree Building Mass Resolution}\label{sec:MergerTreeBuildingMassResolution}\index{merger trees!mass resolution}

The method to be used for computing the mass resolution to use when building merger trees is specified by the {\tt mergerTreesBuildMassResolutionMetod} parameter.

\subsection{Fixed}

Selected with {\tt mergerTreesBuildMassResolutionMetod}$=${\tt fixed}, this method assumes a fixed mass resolution of {\tt [mergerTreeBuildMassResolutionFixed]} for all merger trees.

\subsection{Scaled}

Selected with {\tt mergerTreesBuildMassResolutionMetod}$=${\tt scaled}, this method computes the mass resolution to be the larger of {\tt [mergerTreeBuildMassResolutionScaledMinimum]} and {\tt [mergerTreeBuildMassResolutionScaledFraction]}$\times M_{\rm base}$, where $M_{\rm base}$ is the base mass of the merger tree.

\section{Merger Tree Branching}\index{merger trees!branching}

The method to be used for computing branching probabilities in merger trees is specified by the {\tt treeBranchingMethod} parameter.

\subsection{Modified Press-Schechter}

Selected with {\tt treeBranchingMethod}$=${\tt modifiedPress-Schechter}, this method uses the algorithm of \cite{parkinson_generating_2008} to compute branching ratios. The parameters $G_0$, $\gamma_1$ and $\gamma_2$ of their algorithm are specified by the input parameters {\tt modifiedPressSchechterG0}, {\tt modifiedPressSchechterGamma1} and {\tt modifiedPressSchechterGamma2} respectively. Additionally, the parameter {\tt modifiedPressSchechterFirstOrderAccuracy} limits the step in $\delta_{\rm crit}$ so that it never exceeds {\tt modifiedPressSchechterFirstOrderAccuracy}$\sqrt{2[\sigma^2(M_2/2)-\sigma^2(M_2)]}$, which ensures the the first order expansion of the merging rate that is assumed is accurate.

\subsection{Generalized Press-Schechter}

Selected with {\tt treeBranchingMethod}$=${\tt generalizedPress-Schechter}, this method computes branching probabilities from solutions to the excursion set barrier first crossing rate problem (using the selected {\tt excursionSetFirstCrossingMethod}; see \S\ref{sec:excursionSetFirstCrossingMethod}). Specifically, the branching probability per unit time is:
\begin{equation}
 {\d f \over \d t} = {{\rm d} t \over {\rm d}\omega} \int_{M_{\rm min}}^{M/2} {M \over M^\prime} {\d f \over \d t} {\d S \over \d M^\prime} \left| {\d t \over \d \omega}\right| G[\omega,\sigma(M),\sigma(M^\prime)] \d M^\prime,
\end{equation}
where $\omega = \delta_{\rm c,0}/D(t)$. The rate of accretion of mass in halos below the resolution limit of the merger tree is
\begin{equation}
 {\d R \over \d t} =  {{\rm d} t \over {\rm d}\omega} \int_0^{M_{\rm min}} {\d f \over \d t} {\d S \over \d M^\prime} \left| {\d t \over \d \omega}\right| G[\omega,\sigma(M),\sigma(M^\prime)] \d M^\prime.
\end{equation}
In the above, $G[\omega,\sigma(M),\sigma(M^\prime)]$ is a modification to the merger rate as computed by the selected {\tt treeBranchingModifierMethod} (see \S\ref{sec:treeBranchingModifierMethod}). If {\tt [generalizedPressSchechterSmoothAccretion]}$=${\tt true} then smooth accretion (i.e. accretion of matter not in dark matter halos) is accounted for at the rate:
\begin{equation}
 {\d R_{\rm s} \over \d t} =  {{\rm d} t \over {\rm d}\omega} G[\omega,\sigma_{\rm max},\sigma(M^\prime)] {\d \stackrel{\sim}{f} \over \d t},
\end{equation}
where $\sigma_{\rm max}$ is the peak value of $\sigma(M)$ (for the lowest mass halos) and $\d \stackrel{\sim}{f}/\d t$ is the rate at which excursion set trajectories \emph{fail} to cross the barrier on any mass scale.


\section{Merger Tree Branching Modifier}\index{merger trees!branching}

The method to be used for modifying branching probabilities in merger trees is specified by the {\tt treeBranchingModifierMethod} parameter.

\subsection{Null}

Selected with {\tt treeBranchingModifierMethod}$=${\tt null}, this method makes no change to the branching probability.

\subsection{Parkinson, Cole \& Helly (2008)}

Selected with {\tt treeBranchingModifierMethod}$=${\tt Parkinson-Cole-Helly2008}, this method modifies branching probabilities according to the prescription of \cite{parkinson_generating_2008}. Specifically, the branching probability is multiplied by:
\begin{equation}
 G(\delta_{\rm p},\sigma_{\rm c},\sigma_{\rm p}) = G_0 \left({\sigma_{\rm p}\over\sigma_{\rm p}}\right)^{\gamma_1} \left({\delta_{\rm p}\over\sigma_{\rm p}}\right)^{\gamma_2}
\end{equation}
where $\delta_{\rm p}$ is the current critical overdensity for collapse for the parent halo, and $\sigma_{\rm c}$ and $\sigma_{\rm p}$ are the root-variance of the smooth mass-density field on scales corresponding to the masses of child and parent halos respectively. The parameters of the fit can be adjusted via input parameters: $G_0=${\tt [modifiedPressSchechterG0]}, $\gamma_1=${\tt [modifiedPressSchechterGamma1]}, and $\gamma_2=${\tt [modifiedPressSchechterGamma2]}.

\section{Merger Tree Building}\index{merger trees!building}

The method to be used for building merger trees is specified by the {\tt mergerTreeBuildMethod} parameter.

\subsection{Cole et al. (2000) Algorithm}

Selected with {\tt mergerTreeBuildMethod}$=${\tt Cole2000}, this method uses the algorithm described by \cite{cole_hierarchical_2000}, with a branching probability method selected via the {\tt treeBranchingMethod} parameter. This action of this algorithm is controlled by the following parameters:
\begin{description}
 \item [{\tt mergerTreeBuildCole2000MergeProbability}] The maximum probability for a binary merger allowed in a single timestep. This allows the probability to be kept small, such the the probability for multiple mergers within a single timestep is small.
 \item [{\tt mergerTreeBuildCole2000AccretionLimit}] The maximum fractional change in mass due to sub-esolution accretion allowed in any given timestep when building the tree.
 \item [{\tt mergerTreeBuildCole2000HighestRedshift}] The highest redshift to which the tree should be built. Any branch reaching this redshift will be terminated. Typically this should be set to a high value such that branches terminate when the resolution limit it reached, but specifying a maximum redshift can be useful in some situations.
\end{description}
The minimum halo mass that the algorithm will follow is determined by the selection merger tree building mass resolution method (see \S\ref{sec:MergerTreeBuildingMassResolution}). Mass accretion below this scale is treated as smooth accretion and branches are truncated once they fall below this mass.

\section{Merger Tree Pre-evolution Processing}

Arbitrary processing of merger trees prior to their evolution can be carried out using the {\tt mergerTreePreEvolveTask} directive (see \S\ref{sec:MergerTreePreEvolveTask}). Currently defined tasks are defined below.

\subsection{Enforce Monotonic Mass Growth}\index{merger tree!mass accretion history!monotonic}

This task enforces monotonic growth a halo mass along each branch of each merger tree. It does this by searching the tree for nodes which are less massive than the sum of the masses of their immediate progenitors, and increasing the mass of such nodes to equal the sum of the masses of their immediate progenitors. To enforce monotonic mass growth along branches set {\tt [mergerTreeEnforceMonotonicGrowth]}$=${\tt true}.

\subsection{Interpolate Tree to Time Grid}\label{sec:MergerTreeTimeRegrid}\index{merger tree!fixed time steps}\index{merger tree!regrid times}

This task will interpolate the merger tree structure onto a new array of timesteps if {\tt [mergerTreeRegridTimes]}$=${\tt true}. The timestep array is specified via the parameters:
\begin{description}
\item[{\tt [mergerTreeRegridStartExpansionFactor]}] The smallest expansion factor in the array;
\item[{\tt [mergerTreeRegridEndExpansionFactor]}] The largest expansion factor in the array;
\item[{\tt [mergerTreeRegridCount]}] The number of timesteps in the array;
\item[{\tt [mergerTreeRegridSpacing]}] The spacing of the timesteps. Two options are available: {\tt linear} will space timesteps uniformly in expansion factor, while {\tt logarithmic} will space timesteps uniformly in the logarithm of expansion factor.
\end{description}
Along each branch of the tree, new halos are inserted at times corresponding to the times in the resulting array. The masses of these nodes are linearly interpolated between the existing nodes on the branch. Once these new nodes have been added, all other nodes are removed from the tree\footnote{The base node of the tree is never removed, even if it does not lie on one of the times in the constructed array.} The processing is useful to construct representations of trees as they would be if only sparse time sampling were available. As such, it is useful for exploring how the number of snapshots in merger trees extracted from N-body simulations\index{merger tree!N-body} affects the properties of galaxies that form in them.

\subsection{Mass Accretion History Output}\index{merger tree!mass accretion history}

Output of the mass accretion history (i.e. the mass of the \gls{node} on the primary branch as a function of time) for each merger tree can be requested by setting {\tt [massAccretionHistoryOutput]}$=${\tt true}. If requested, an additional group, {\tt massAccretionHistories}, is made in the \glc\ output file. This group will contain a subgroup for each merger tree ({\tt mergerTreeN} where {\tt N} is the merger tree index) within which three datasets, {\tt nodeIndex}, {\tt nodeTime} and {\tt nodeMass}, can be found. These give the index, time and mass of the \gls{node} on the primary branch of the tree at all times for which the tree is defined.

\subsection{Tree Pruning By Mass}\index{merger tree!pruning!by mass}

This task allows for branches of merger trees to be pruned---i.e. nodes below a specified mass limit are removed from the tree prior to any evolution. This can be useful for convergence studies for example. To prune branches set {\tt [mergerTreePruneBranches]}$=${\tt true} and set {\tt [mergerTreePruningMassThreshold]} to the desired mass threshold below which nodes will be pruned.

\subsection{Tree Pruning By Hierarchy}\index{merger tree!pruning!by hierarchy}

This task allows for branches of merger trees to be pruned by hierarchy---i.e. nodes below a given depth in the hierarchy\footnote{The main branch is defined as depth 0. Other branches are assigned a depth equal to the depth of the branch onto which they merge plus 1. For example, any branch which merges directly onto the main branch is defined as depth 1.} are removed from the tree prior to any evolution.  To prune branches by hierarchy depth set {\tt [mergerTreePruneHierarchyAtDepth]} to the desired depth at which to prune. For example, a value of 1 will result in all branches except for the main branch being removed, while a value of 2 will remove all branches that do not merge directly onto the main branch. (Note that setting {\tt [mergerTreePruneHierarchyAtDepth]} to zero will result in no pruning.)

\subsection{Tree Pruning By Essential Node}\index{merger tree!pruning!by essential node}

This task allows for branches of merger trees to be pruned to leave only the branch occupied by an ``essential'' node, along with any progenitor branches of that node. This is intended primarily for debugging purposes where it can be convenient to cut away all non-essential branches of the tree. This pruning task is activated by setting {\tt [mergerTreePruneNonEssential]}$=${\tt true}. The essential node is specified by {\tt [mergerTreePruningNonEssentialID]} and {\tt [mergerTreePruningNonEssentialTime]}, which specify the index of the node, and the time at which its properties are required. Specifying the time is important---if the node is a satellite at this time, then the pruning will not remove any progenitors of the parent node in which the essential node lives at the specified time.

\section{Chemical Reaction Rates}\index{chemicals!reaction rates}\index{reaction rates!chemical}\label{sec:ChemicalReactionRates}

Methods for computing chemical reaction rates are selected via the {\tt [chemicalReactionRatesMethods]} parameter. Multiple methods can be selected---their rates are cumulated.

\subsection{Null}

Selected with {\tt chemicalReactionRatesMethods}$=${\tt null} this is a null method which does not set any rates.

\subsection{Hydrogen Network}\index{hydrogen!chemical}

Selected with {\tt chemicalReactionRatesMethods}$=${\tt hydrogenNetwork} this method computes rates using the network of reactions and fitting functions from \cite{abel_modeling_1997} and \cite{tegmark_small_1997}. The parameter {\tt [hydrogenNetworkFast]} controls the approximations made. If set {\tt true} then H$^-$ is assumed to be at equilibrium abundance, H$_2^+$ reactions are ignored and other slow reactions are ignored (see \citealt{abel_modeling_1997}).

\section{Ram Pressure Induced Mass Loss Rates in Disks/Spheroids}\label{sec:RamPressureMassLossRates}\index{ram pressure!mass loss rate}\index{mass loss!ram pressure induced}

The methods for computing ram pressure induced rates of mass loss in disks/spheroids are selected via the {\tt ramPressureStrippingMassLossRate(Disks|Spheroids)Method} parameter.

\subsection{Simple}

Selected with {\tt ramPressureStrippingMassLossRate(Disks|Spheroids)Method}$=${\tt simple} this method computes the mass loss rate to be, for disks:
\begin{equation}
 \dot{M}_{\rm gas, disk} = \hbox{min}\left({\mathcal{F}_{\rm hot, host} \over 2 \pi {\rm G} \Sigma_{\rm gas}(r_{\rm half}) \Sigma_{\rm total}(r_{\rm half})}, R_{\rm maximum}\right) {M_{\rm gas, disk} \over \tau_{\rm dyn, disk}},
\end{equation}
where $\mathcal{F}_{\rm hot, host}$ is the ram pressure force due to the hot halo of the node's host (computed using the selected hot halo ram pressure force method; see \S\ref{sec:HotHaloRamPressureForce}), $\Sigma_{\rm gas}(r)$ is the gas surface density in the disk, $\Sigma_{\rm total}(r)$ is the total surface density in the disk, $r_{\rm half}$ is the disk half-mass radius, $M_{\rm gas, disk}$ is the total gas mass in the disk, $\tau_{\rm dyn, disk} = r_{\rm disk}/v_{\rm disk}$ is the dynamical time in the disk, and $R_{\rm maximum}=${\tt [ramPressureStrippingMassLossRateDiskSimpleFractionalRateMaximum]} controls the maximum allowed rate of mass loss. For spheroids the mass loss rate is:
\begin{equation}
\dot{M}_{\rm gas} = -\hbox{max}(\alpha,R_{\rm maximum}) M_{\rm gas}/\tau_{\rm spheroid},
\end{equation}
where $R_{\rm maximum}=${\tt [ramPressureStrippingMassLossRateSpheroidSimpleFractionalRateMax]}
\begin{equation}
\alpha = \mathcal{F}_{\rm hot,host}/F_{\rm gravity},
\end{equation}
and,
\begin{equation}
F_{\rm gravity} = {4\over 3} \rho_{\rm gas}(r_{1/2}) {{\rm G} M_{\rm total}(r_{1/2})\over r_{1/2}}
\end{equation}
is the gravitational restoring force in the spheroid at the half-mass radius, $r_{\rm 1/2}$ \citep{takeda_ram_1984}.


\subsection{Null}

Selected with {\tt ramPressureStrippingMassLossRate(Disks|Spheroids)Method}$=${\tt null} this method assumes zero mass loss rate always.

\section{Satellite Tidal Fields}\index{satellites!tidal fields}\index{tidal fields!satellites}

The method for computing the tidal field experienced by satellite galaxies is selected via {\tt satellitesTidalFieldMethod}.

\subsection{Null}

Selected with {\tt satellitesTidalFieldMethod}$=${\tt null} this method assumes a zero tidal field always.

\subsection{Spherical Symmetry}

Selected with {\tt satellitesTidalFieldMethod}$=${\tt sphericalSymmetry} this method assumes a spherically-symmetric host halo, and computes the tidal field accordingly using:
\begin{equation}
 \mathcal{F} = {{\rm G} M_{\rm host}(<r_{\rm p}) \over r_{\rm p}^3} - 4 \pi {\rm G} \rho_{\rm host}(r_{\rm p}) + \omega_{\rm p}^2,
\end{equation}
where $r_{\rm p}$ is the pericentric radius. $M_{\rm host}(<r)$ is the mass of the host halo enclosed within a sphere of radius $r$, $\rho_{\rm host}(r)$ is the host density at radius $r$, and $\omega_{\rm p}$ is the orbital angular velocity at pericenter.

\section{Star Formation Rate Surface Densities}\label{sec:StarFormationRateSurfaceDensity}\index{star formation!rate!surface density}

The method for computing surface densities of star formation rate in disks is selected via {\tt starFormationRateSurfaceDensityDisksMethod}.

\subsection{Kennicutt-Schmidt}\label{sec:StarFormationKennicuttSchmidt}\index{star formation!Kennicutt-Schmidt law}

Selected with {\tt starFormationRateSurfaceDensityDisksMethod}$=${\tt Kennicutt-Schmidt} this method assumes that the Kennicutt-Schmidt law holds \citep{schmidt_rate_1959,kennicutt_global_1998}:
\begin{equation}
\dot{\Sigma}_\star = A \left({\Sigma_{\rm H} \over M_\odot \hbox{pc}^{-2}} \right)^N,
\end{equation}
where $A=${\tt [starFormationKennicuttSchmidtNormalization]} and $N=${\tt [starFormationKennicuttSchmidtExponent]} are parameters. Optionally, if the {\tt [starFormationKennicuttSchmidtTruncate]} parameter is set to true, then the star formation rate is truncated below a critical surface density such that
\begin{equation}
\dot{\Sigma}_\star = \left\{ \begin{array}{ll} A \left({\Sigma_{\rm H} \over M_\odot \hbox{pc}^{-2}} \right)^N & \hbox{ if } \Sigma_{\rm gas,disk} > \Sigma_{\rm crit} \\ A \left({\Sigma_{\rm H} \over M_\odot \hbox{pc}^{-2}} \right)^N \left(\Sigma_{\rm gas,disk}/\Sigma_{\rm crit}\right)^\alpha & \hbox{ otherwise.} \end{array} \right.
\end{equation}
Here, $\alpha=${\tt [starFormationKennicuttSchmidtExponentTruncated]} and $\Sigma_{\rm crit}$ is a critical surface density for star formation which we specify as
\begin{equation}
\Sigma_{\rm crit} = {q_{\rm crit} \kappa \sigma_{\rm gas} \over \pi \G},
\end{equation}
where $\kappa$ is the epicyclic frequency in the disk, $\sigma_{\rm gas}$ is the velocity dispersion of gas in the disk and $q_{\rm crit}=${\tt [toomreParameterCritical]} is a dimensionless constant of order unity which controls where the critical density occurs. We assume that $\sigma_{\rm gas}$ is a constant equal to {\tt [velocityDispersionDiskGas]} and that the disk has a flat rotation curve such that $\kappa = \sqrt{2} V/R$.

\subsection{Extended Schmidt}\label{sec:StarFormationExtendedSchmidt}\index{star formation!extended Schmidt law}

Selected with {\tt starFormationRateSurfaceDensityDisksMethod}$=${\tt extendedSchmidt} this method assumes that the extended Schmidt law holds \citep{shi_extended_2011}:
\begin{equation}
\dot{\Sigma}_\star = A \left(x_{\rm H} {\Sigma_{\rm gas}\over M_\odot \hbox{pc}^{-2}}\right)^{N_1} \left({\Sigma_{\star}\over M_\odot \hbox{pc}^{-2}}\right)^{N_2}
\end{equation}
where $A=${\tt [starFormationExtendedSchmidtNormalization]}, $N_1=${\tt
[starFormationExtendedSchmidtGasExponent]} and $N_2=${\tt [starFormationExtendedSchmidtStarExponent]} are parameters.

\subsection{Blitz-Rosolowsky}\label{sec:StarFormationBlitzRosolowsky}\index{star formation!Blitz-Rosolowsky rule}

Selected with {\tt starFormationRateSurfaceDensityDisksMethod}$=${\tt Blitz-Rosolowsky2006} this method assumes that the star formation rate is given by \citep{blitz_role_2006}:
\begin{equation}
 \dot{\Sigma}_\star(R) = \nu_{\rm SF}(R) \Sigma_{\rm H_2, disk}(R),
\end{equation}
where $\nu_{\rm SF}$ is a frequency given by
\begin{equation}
 \nu_{\rm SF}(R) = \nu_{\rm SF,0} \left[ 1 + \left({\Sigma_{\rm HI}\over \Sigma_0}\right)^q \right],
\end{equation}
where $q=${\tt [surfaceDensityExponentBlitzRosolowsky]} and $\Sigma_0=${\tt [surfaceDensityCriticalBlitzRosolowsky]} are parameters and the surface density of molecular gas $\Sigma_{\rm H_2} = (P_{\rm ext}/P_0)^\alpha \Sigma_{\rm HI}$, where $\alpha=${\tt [pressureExponentBlitzRosolowsky]} and $P_0=${\tt [pressureCharacteristicBlitzRosolowsky]} are parameters and the hydrostatic pressure in the disk plane assuming location isothermal gas and stellar components is given by
\begin{equation}
 P_{\rm ext} \approx {\pi\over 2} \G \Sigma_{\rm gas} \left[ \Sigma_{\rm gas} + \left({\sigma_{\rm gas}\over \sigma_\star}\right)\Sigma_\star\right]
\end{equation}
where we assume that the velocity dispersion in the gas is fixed at $\sigma_{\rm gas}=${\tt [velocityDispersionDiskGas]} and, assuming $\Sigma_\star \gg \Sigma_{\rm gas}$, we can write the stellar velocity dispersion in terms of the disk scale height, $h_\star$, as
\begin{equation}
 \sigma_\star = \sqrt{\pi \G h_\star \Sigma_\star}
\end{equation}
where we assume $h_\star/R_{\rm disk}=${\tt [heightToRadialScaleDiskBlitzRosolowsky]}.

\subsection{Krumholz-McKee-Tumlinson}\label{sec:StarFormationKMT09}\index{star formation!Krumholz-McKee-Tumlinson method}

Selected with {\tt starFormationRateSurfaceDensityDisksMethod}$=${\tt KMT09} this method assumes that the star formation rate is given by \citep{krumholz_star_2009}:
\begin{equation}
 \dot{\Sigma}_\star(R) = \nu_{\rm SF} f_{\rm H_2}(R)\Sigma_{\rm HI, disk}(R) \left\{ \begin{array}{ll} (\Sigma_{\rm HI}/\Sigma_0)^{-1/3}, &  \hbox{ if } \Sigma_{\rm HI}/\Sigma_0 \le 1 \\ (\Sigma_{\rm HI}/\Sigma_0)^{1/3}, & \hbox{ if } \Sigma_{\rm HI}/\Sigma_0 > 1 \end{array} \right. ,
\end{equation}
where $\nu_{\rm SF}=${\tt [starFormationFrequencyKMT09]} is a frequency and $\Sigma_0=85 M_\odot \hbox{pc}^{-2}$. The molecular fraction is given by
\begin{equation}
 f_{\rm H_2} = 1 - \left( 1 + \left[ { 3 s \over 4 (1+\delta)} \right]^{-5} \right)^{-1/5},
\end{equation}
where
\begin{equation}
 \delta = 0.0712 \left[ 0.1 s^{-1} + 0.675 \right]^{-2.8},
\end{equation}
and
\begin{equation}
 s = {\ln(1+0.6\chi+0.01\chi^2) \over 0.04 \Sigma_{\rm comp,0} Z^\prime},
\end{equation}
with
\begin{equation}
 \chi = 0.77 \left[ 1 + 3.1 Z^{\prime 0.365} \right],
\end{equation}
and $\Sigma_{\rm comp,0}=c \Sigma_{\rm HI}/M_\odot \hbox{pc}^{-2}$ where $c=${\tt [molecularComplexClumpingFactorKMT09]} is a density enhancement factor relating the surface density of molecular complexes to the gas density on larger scales. Alternatively, if {\tt [molecularFractionFastKMT09]} is set to true, the molecular fraction will be computed using the faster (but less acccurate at low molecular fraction) formula
\begin{equation}
 f_{\rm H_2} = 1 - { 3s/4 \over (1 + s/4)}.
\end{equation}

\section{Star Formation Timescales}\index{star formation!timescale}

The methods for computing star formation timescales in disks and spheroids are selected via the {\tt starFormationTimescaleDisksMethod} and {\tt starFormationTimescaleSpheroidsMethod} respectively.

\subsection{Fixed}

Selected with {\tt starFormationTimescaleDisksMethod}$=${\tt fixed} this method assumes a fixed timescale for star formation {\tt [starFormationTimescaleDisksFixedTimescale]} (in Gyr).

\subsection{Halo Scaling}

Selected with {\tt starFormationTimescaleDisksMethod}$=${\tt haloScaling} this method assumes a timescale for star formation of
\begin{equation}
 \tau_\star = \tau_{\rm \star,0} \left( {V_{\rm vir} \over 200\hbox{km/s}} \right)^{\alpha_\star} (1+z)^{\beta_\star},
\end{equation}
where $\tau_{\rm \star,0}=${\tt [starFormationTimescaleDisksHaloScalingTimescale]}, $\alpha_\star=${\tt [starFormationTimescaleDisksHaloScalingVirialVelocityExponent]}, and $\beta_\star=${\tt [starFormationTimescaleDisksHaloScalingRedshiftExponent]}.

\subsection{Dynamical Time}

Selected with {\tt starFormationTimescale[Disks|Spheroids]Method}$=${\tt dynamicalTime} this method computes the star formation timescale to be:
\begin{equation}
 \tau_\star = \epsilon_\star^{-1} \tau_{\rm dynamical} \left( {V \over 200\hbox{km/s}} \right)^{\alpha_\star},
\end{equation}
where $\epsilon_\star=${\tt starFormation[Disks|Spheroids]Efficiency} and $\alpha_\star=${\tt starFormation[Disks|Spheroids]VelocityExponent} are input parameters, $\tau_{\rm dynamical}\equiv r/V$ is the dynamical timescale of the \gls{component} and $r$ and $V$ are the characteristic radius and velocity respectively of the component. The timescale is not allowed to fall below a minimum value specified by {\tt starFormation[Disks|Spheroids]MinimumTimescale} (in Gyr).

\subsection{Integrated Surface Density}

Selected with {\tt starFormationTimescaleDisksMethod}$=${\tt integratedSurfaceDensity} this method computes the star formation timescale to be:
\begin{equation}
 \tau_\star =  {M_{\rm cold} \over \int_0^\infty 2 \pi r \dot{\Sigma}_\star(r) {\rm d}r},
\end{equation}
where $\dot{\Sigma}_\star(r)$ is the surface density of star formation rate (see \S\ref{sec:StarFormationRateSurfaceDensity}).

\subsection{Baugh et al. (2005)}

Selected with {\tt starFormationTimescaleDisksMethod}$=${\tt Baugh2005} this method assumes that the star formation rate is given by a modified version of the \cite{baugh_can_2005} prescription:
\begin{equation}
\tau_\star = \tau_0 (V_{\rm disk}/200\hbox{km/s})^\alpha a^\beta
\end{equation}
where $\tau_0=${\tt [starFormationDiskTimescale]}, $\alpha=${\tt [starFormationDiskVelocityExponent]} and $\beta=${\tt [starFormationExpansionExponent]}.

\section{Stellar Population Properties}\label{sec:StellarPopulationProperties}\index{stellar populations}

Algorithms for determining stellar population properties---essentially the rates of change of stellar and gas mass and abundances given a star formation rate and fuel abundances (and perhaps a historical record of star formation in the component)---are selected by the {\tt stellarPopulationPropertiesMethod} parameter.

\subsection{Instantaneous}

Selected with {\tt stellarPopulationPropertiesMethod}$=${\tt instantaneous} this method uses the instantaneous recycling approximation. Specifically, given a star formation rate $\phi$, this method assumes a rate of increase of stellar mass of $\dot{M}_\star=(1-R)\phi$, a corresponding rate of decrease in fuel mass. The rate of change of the metal content of stars follows from the fuel metallicity, while that of the fuel changes according to
\begin{equation}
 \dot{M}_{fuel,Z} = - (1-R) Z_{\rm fuel} \phi + p \phi.
\end{equation}
In the above $R$ is the instantaneous recycled fraction and $p$ is the yield, both of which are supplied by the \gls{imf} subsystem. The rate of energy input from the stellar population is computed assuming that the canonical amount of energy from a single stellar population (as defined by the {\tt feedbackEnergyInputAtInfinityCanonical}) is input instantaneously.

\subsection{Noninstantaneous}

Selected with {\tt stellarPopulationPropertiesMethod}$=${\tt noninstantaneous} this method assumes fully non-instantaneous recycling and metal enrichment. Recycling and metal production rates from simple stellar populations are computed, for any given \gls{imf}, from stellar evolution models. The rates of change are then:
\begin{eqnarray}
 \dot{M}_\star &=& \phi - \int_0^t \phi(t^\prime) \dot{R}(t-t^\prime;Z_{\rm fuel}[t^\prime]) \d t^\prime, \\
 \dot{M}_{\rm fuel} &=& -\phi + \int_0^t \phi(t^\prime) \dot{R}(t-t^\prime;Z_{\rm fuel}[t]) \d t^\prime, \\
 \dot{M}_{\star,Z} &=& Z_{\rm fuel} \phi - \int_0^t \phi(t^\prime) Z_{\rm fuel}(t^\prime)  \dot{R}(t-t^\prime;Z_{\rm fuel}[t^\prime]) \d t^\prime, \\
 \dot{M}_{{\rm fuel},Z} &=& -Z_{\rm fuel} \phi + \int_0^t  \phi(t^\prime) \{ Z_{\rm fuel}(t^\prime) \dot{R}(t-t^\prime;Z_{\rm fuel}[t^\prime]) + \dot{p}(t-t^\prime;Z_{\rm fuel}[t^\prime]) \} \d t^\prime, \\
\end{eqnarray}
where $\dot{R}(t;Z)$ and $\dot{p}(t;Z)$ are the recycling and metal yield rates respectively from a stellar population of age $t$ and metallicity $Z$. The energy input rate is computed self-consistently from the star formation history.

\section{Stellar Population Spectra}

Stellar population spectra are used to construct intgrated spectra of galaxies. The method used to compute such spectra is specified by the {\tt stellarPopulationSpectraMethod} parameter.

\subsection{Conroy, White \& Gunn (2009)}

Selected with {\tt stellarPopulationSpectraMethod}$=${\tt Conroy-White-Gunn2009} this method uses v2.2 of the \href{http://www.cfa.harvard.edu/~cconroy/FSPS.html}{{\tt FSPS}} code of \cite{conroy_propagation_2009} to compute stellar spectra. If necessary, the {\tt FSPS} code will be downloaded, patched and compiled and run to generate spectra. These tabulations are then stored to file for later retrieval. The file name used is {\tt data/SSP\_Spectra\_Conroy-et-al\_v2.2\_imf$<$imfDescriptor$>$.hdf5} where $<${\tt imfDescriptor}$>$ is the \gls{imf} descriptor defined by the selected \gls{imf} (see \S\ref{sec:imfTasks}).

\subsection{File}

Selected with {\tt stellarPopulationSpectraMethod}$=${\tt file} this method reads stellar population spectra from an HDF5 file, with format described in \S\ref{sec:StellarPopulationSpectra}.

\section{Stellar Population Spectra Postprocessing}

Stellar population spectra are postprocessed (to handle, for example, absorption by the \gls{igm}).

Different chains of postprocessing methods can be applied to different filters. The {\tt [luminosityPostprocessSet]} parameter specifies, for each filter, which chain of postprocessing filters to use. (If this parameter is not present then ``{\tt default}'' is assumed for all filters.) The filters used in each chain are specified by the input parameter {\tt [stellarPopulationSpectraPostprocess\textless setName\textgreater Method]} where {\tt \textless setName\textgreater} is the name specified in {\tt [luminosityPostprocessSet]}.

\subsection{Meiksin (2006) IGM Attenuation}

Selected with {\tt stellarPopulationSpectraPostprocess\textless setName\textgreater Method}$=${\tt Meiksin2006} this method postprocesses spectra through absorption by the \gls{igm} using the results of \cite{meiksin_colour_2006}.

\subsection{Madau (1995) IGM Attenuation}

Selected with {\tt stellarPopulationSpectraPostprocess\textless setName\textgreater Method}$=${\tt Madau1995} this method postprocesses spectra through absorption by the \gls{igm} using the results of \cite{madau_radiative_1995}.

\subsection{Lyman-continuum Suppression}

Selected with {\tt stellarPopulationSpectraPostprocess\textless setName\textgreater Method}$=${\tt lymanContinuumSuppression} this method suppresses all emission in the Lyman continuum.

\subsection{Recent Star Formation}

Selected with {\tt stellarPopulationSpectraPostprocess\textless setName\textgreater Method}$=${\tt recent} this method suppresses all emission from populations older than {\tt [recentPopulationsTimeLimit]}.

\subsection{Identity}

Selected with {\tt stellarPopulationSpectraPostprocess\textless setName\textgreater Method}$=${\tt identity} this method leaves the spectrum unchanged.

\section{Stellar Astrophysics}

Various properties related to stellar astrophysics are required by \glc. The following documents their implementation.

\subsection{Basics}

This subset of properties include recycled mass, metal yield and lifetime.  The method used to compute such properties is specified by the {\tt stellarAstrophysicsMethod} parameter.

\subsubsection{File}\label{sec:StellarAstrophysicsFile}

Selected with {\tt stellarAstrophysicsMethod}$=${\tt file} this method uses reads properties of individual stars of different initial mass and metallicity from an XML file and interpolates in them. The stars can be irregularly spaced in the plane of initial mass and metallicity. The XML file should have the following structure:
\begin{verbatim}
 <stars>
  <star>
    <initialMass>0.6</initialMass>
    <lifetime>28.19</lifetime>
    <metallicity>0.0000</metallicity>
    <ejectedMass>7.65</ejectedMass>
    <metalYieldMass>0.44435954</metalYieldMass>
    <elementYieldMassFe>2.2017e-13</elementYieldMassFe>
    <source>Table 2 of Tumlinson, Shull &amp; Venkatesan (2003, ApJ, 584, 608)</source>
    <url>http://adsabs.harvard.edu/abs/2003ApJ...584..608T</url>
  </star>
  <star>
    .
    .
    .
  </star>
  .
  .
  .
 </stars
\end{verbatim}
Each {\tt star} element must contain the {\tt initialMass} (given in $M_\odot$) and {\tt metallicity} tags. Other tags are optional. {\tt lifetime} gives the lifetime of such a star (in Gyr), {\tt ejectedMass} gives the total mass (in $M_\odot$) ejected by such a star during its lifetime, {\tt metalYieldMass} gives the total mass of metals yielded by the star during its lifetime while {\tt elementYieldMassX} gives the mass of element {\tt X} yielded by the star during its lifetime. The {\tt source} and {\tt url} tags are not used, but are strongly recommended to provide a reference to the origin of the stellar data.

\subsection{Stellar Winds}

Energy input to the \gls{ism} from stellar winds is used in calculations of feedback efficiency. The method used to compute stellar wind properties is specified by the {\tt stellarWindsMethod} parameter.

\subsubsection{Leitherer et al. (1992)}

Selected with {\tt stellarWindsMethod}$=${\tt Leitherer1992} this method uses the fitting formulae of \cite{leitherer_deposition_1992} to compute stellar wind energy input from the luminosity and effective temperature of a star.

\subsection{Stellar Tracks}

The method used to compute stellar tracks is specified by the {\tt stellarTracksMethod} parameter.

\subsubsection{File}\label{sec:StellarTracksFile}

Selected with {\tt stellarTracksMethod}$=${\tt file} in this method luminosities and effective temperatures of stars are computed from a tabulated set of stellar tracks. The file containing the tracks to use is specified via the {\tt stellarTracksFile} parameter. The file specified must be an HDF5 file with the following structure:
\begin{verbatim}
 stellarTracksFile
  |
  +-> metallicity1
  |    |
  |    +-> metallicity
  |    |
  |    +-> mass1
  |    |    |
  |    |    +-> mass
  |    |    |
  |    |    +-> age
  |    |    |
  |    |    +-> luminosity
  |    |    |
  |    |    +-> effectiveTemperature
  |    |
  |    x-> massN
  |
  x-> metallicityN
\end{verbatim}
Each {\tt metallicityN} group tabulates tracks for a given metallicity (the value of which is stored in the {\tt metallicity} dataset within each group), and may contain an arbitrary number of {\tt massN} groups. Each {\tt massN} group should contain a track for a star of some mass (the value of which is given in the {\tt mass} dataset). Within each track three datasets specify the {\tt age} (in Gyr), {\tt luminosity} (in $L_\odot$) and {\tt effectiveTemperature} (in Kelvin) along the track.

\subsection{Supernovae Type Ia}\index{supernovae!Type Ia}

Properties of Type Ia supernovae, including the cumulative number occuring and metal yield, are handled by the method selected using the {\tt supernovaeIaMethod} parameter.

\subsubsection{Nagashima et al. (2005) Prescription}

Selected with {\tt supernovaeIaMethod}$=${\tt Nagashima} this method uses the prescriptions from \cite{nagashima_metal_2005} to compute the numbers and yields of Type Ia supernovae.

\subsection{Population III Supernovae}\index{supernovae!Population III}\index{Population III!supernovae}

Properties of Population III specific supernovae are handled by the method selected with the {\tt supernovaePopIIIMethod} parameter.

\subsubsection{Heger \& Woosley (2002)}

Selected with {\tt supernovaePopIIIMethod}$=${\tt Heger-Woosley2002} this method computes the energies of pair instability supernovae from the results of \cite{heger_nucleosynthetic_2002}.

\subsection{Stellar Feedback}

Aspects of stellar feedback are computed by the method selected with the {\tt stellarFeedbackMethod} parameter.

\subsubsection{Standard}

Selected with {\tt stellarFeedbackMethod}$=${\tt standard}, the method assumes that the cumulative energy input from a stellar population is equal to the total number of (Type II and Type Ia) supernovae multiplied by {\tt supernovaEnergy} (specified in ergs) plus any Population III-specific supernovae energy plus the integrated energy input from stellar winds. The minimum mass of a star required to form a Type II supernova is specified (in $M_\odot$) via the {\tt initialMassForSupernovaeTypeII} parameter.

\section{Substructure and Merging}\index{merging!substructure}\index{substructure}

Substructures and merging of nodes/substructures is controlled by several algorithms which are described below:

\subsection{Merging Timescales}\index{merging!dynamical friction}

The method used to compute merging timescales of substructures is specified by the {\tt satelliteMergingMethod} parameter.

\subsubsection{Dynamical Friction: Lacey \& Cole}

Selected with {\tt satelliteMergingMethod}$=${\tt Lacey-Cole}, this method computes merging timescales using the dynamical friction calculation of \cite{lacey_merger_1993}. Timescales are multiplied by the value of the {\tt mergingTimescaleMultiplier} input parameter.

\subsubsection{Dynamical Friction: Lacey \& Cole $+$ Tormen}

Selected with {\tt satelliteMergingMethod}$=${\tt Lacey-Cole+Tormen}, this method computes merging timescales using the dynamical friction calculation of \cite{lacey_merger_1993} with a parameterization of orbital parameters designed to fit the results of \cite{tormen_rise_1997} as described by \cite{cole_hierarchical_2000}. Timescales are multiplied by the value of the {\tt mergingTimescaleMultiplier} input parameter. Specifically, the merging time is taken to be:
\begin{equation}
 \tau_{\rm merge} = {f_\tau \Phi \tau_{\rm dynamical} \over 2 B(1)} { M_{\rm host}/M_{\rm satellite} \over \ln (M_{\rm host}/M_{\rm satellite})}
\end{equation}
where $f_\tau=${\tt mergingTimescaleMultiplier}, $\tau_{\rm dynamical}$ is the dynamical time of the host halo and $B(x)=\hbox{erf}(x)-2 x \exp(x)/\sqrt{\Pi}$. The orbital factor $\Phi \equiv \epsilon^{0.78} (R_{\rm c}/R_{\rm virial})^2$ is drawn at random from a log-normal distribution with median $-0.14$ and dispersion $0.26$ as found by \cite{cole_hierarchical_2000}.

\subsubsection{Dynamical Friction: Jiang (2008)}\label{sec:DynamicalFrictionJiang2008}

Selected with {\tt satelliteMergingMethod}$=${\tt Jiang2008}, this method computes merging timescales using the dynamical friction calibration of \cite{jiang_fitting_2008}. \cite{jiang_fitting_2008} find that their fitting formula does not perfectly capture the results of N-body simulations, instead showing a scatter in the ratio $T_{\rm fit}/T_{\rm sim}$ where $T_{\rm fit}$ is the merging time from their fitting formula and $T_{\rm sim}$ is that measured from their N-body simulation. Furthermore, they show that the distribution of $T_{\rm fit}/T_{\rm sim}$ is well described by a log-normal with dispersion (in $\log[T_{\rm fit}/T_{\rm sim}]$) of $\sigma=0.4$. Random perturbations can be applied to the merger times returned by this implementation by setting $\sigma=${\tt [satelliteMergingJiang2008Scatter]}$>0$ which will cause the merger time to be drawn from a log-normal distribution of width $\sigma$ with median equal to $T_{\rm fit}$.

\subsubsection{Dynamical Friction: Boylan-Kolchin (2008)}

Selected with {\tt satelliteMergingMethod}$=${\tt BoylanKolchin2008}, this method computes merging timescales using the dynamical friction calibration of \cite{boylan-kolchin_dynamical_2008}.

\subsubsection{Dynamical Friction: Wetzel \& White (2010)}

Selected with {\tt satelliteMergingMethod}$=${\tt Wetzel-White2010}, this method computes merging timescales using the dynamical friction calibration of \cite{wetzel_what_2010}.

\subsection{Virial Orbits}

The algorithm to be used to determine orbital parameters of substructures when they first enter the virial radius of their host is specified via the {\tt virialOrbitsMethod} parameter.

\subsubsection{Benson (2005)}\label{sec:VirialOrbitsBenson2005}

Selected with {\tt virialOrbitsMethod}$=${\tt Benson2005}, this method selects orbital parameters randomly from the distribution given by \cite{benson_orbital_2005}.

\subsubsection{Fixed}

Selected with {\tt virialOrbitsMethod}$=${\tt fixed}, this method sets all orbital parameters to fixed values, with $v_{\rm r}=${\tt [virialOrbitsFixedRadialVelocity]}$V_{\rm virial}$ and  $v_\phi=${\tt [virialOrbitsFixedTangentialVelocity]}$V_{\rm virial}$.

\subsubsection{Wetzel (2010)}

Selected with {\tt virialOrbitsMethod}$=${\tt Wetzel2010}, this method selects orbital parameters randomly from the distribution given by \cite{wetzel_orbits_2010}, including the redshift and mass dependence of the distributions. Note that the parameter $R_1$ can be come negative (which is unphysical) for certain regimes of mass and redshift according to the fitting function for $R_1$ given by \cite{wetzel_orbits_2010}. Therefore, we enforce $R_1>0.05$. Similarly, the parameter $C_1$ can become very large in some regimes which is probably an artifact of the fitting function used rather than physically meaningful (and which causes numerical difficulties in evaluating the distribution). We therefore prevent $C_1$ from exceeding $9.999999$\footnote{We use this value rather than $10$ since the GSL $_2F_1$ hypergeomtric function fails in some cases when $C_1\ge 10$.}

\subsection{Node Merging}

The algorithm to be used to process nodes when they become substructures is specified by the {\tt nodeMergersMethod} parameter.

\subsubsection{Single Level Hierarchy}

Selcted with {\tt nodeMergersMethod}$=${\tt singleLevelHierarchy}, this method maintains a single level hierarchy of substructure, i.e. it tracks only substructures, not sub-substructures or deeper levels. When a \gls{node} first becomes a satellite it is appended to the list of satellites associated with its host halo. If the \gls{node} contains its own satellites they will be detached from the \gls{node} and appended to the list of satellites of the new host (and assigned new merging times).

\section{Supernovae Feedback Models}\label{sec:sneFeedback}\index{supernovae!feedback}\index{feedback}

The supernovae feedback driven outflow rate is computed using the method specified by the {\tt starFormationFeedback[Disks|Spheroids]Method} for disks and spheroids respectively.

\subsection{Fixed}

Selected with {\tt starFormationFeedbackDisksMethod}$=${\tt fixed}, this method assumes an outflow rate of:
\begin{equation}
 \dot{M}_{\rm outflow} = f_{\rm outflow} {\dot{E} \over E_{\rm canonical}},
\end{equation}
where $f_{\rm outflow}=${\tt [diskOutflowFraction]} is the fraction of the star formation rate that goes into outflow, $\dot{E}$ is the rate of energy input from stellar populations and $E_{\rm canonical}$ is the total energy input by a canonical stellar population normalized to $1 M_\odot$ after infinite time.

\subsection{Power Law}

Selected with {\tt starFormationFeedback[Disks|Spheroids]Method}$=${\tt powerLaw}, this method assumes an outflow rate of:
\begin{equation}
 \dot{M}_{\rm outflow} = \left({V_{\rm outflow} \over V}\right)^{\alpha_{\rm outflow}} {\dot{E} \over E_{\rm canonical}},
\end{equation}
where $V_{\rm outflow}=${\tt [disk|spheroid]OutflowVelocity} (in km/s) and $\alpha_{\rm outflow}=${\tt [disk|spheroid]OutflowVelocity} are input parameters, $V$ is the characteristic velocity of the component, $\dot{E}$ is the rate of energy input from stellar populations and $E_{\rm canonical}$ is the total energy input by a canonical stellar population normalized to $1 M_\odot$ after infinite time.

\subsection{Creasey et al. (2012)}

Selected with {\tt starFormationFeedbackDisksMethod}$=${\tt Creasey2012}, this method computes the outflow rate using the model of \cite{creasey_how_2012}. Specifically,
\begin{equation}
\dot{M}_{\rm outflow} = {\dot{E}_{\rm SN} \over E_{\rm SN} \dot{M}_\star} \int_0^\infty \beta_0 \Sigma_{g,1}^{-\mu}(r) f_{\rm g}^\nu(r) \dot{\Sigma}_\star(r) 2 \pi r {\rm d}r,
\end{equation}
where $\Sigma_{g,1}(r)$ is the surface density of gas in units of $M_\odot$ pc$^{-2}$, $f_{\rm g}(r)$ is the gas fraction, $\dot{\Sigma}_\star(r)$ is the surface density of star formation rate, $\dot{M}_\star$ is the total star formation rate in the disk, $\dot{E}_{\rm SN}$ is the current energy input rate from supernovae, $E_{\rm SN}$ is the total energy input per unit mass from a stellar population after infinite time, $\beta_0=${\tt [starFormationFeedbackDisksCreasy2012Beta0]}, $\mu=${\tt [starFormationFeedbackDisksCreasy2012Mu]}, and $\nu=${\tt [starFormationFeedbackDisksCreasy2012Nu]}.

\section{Supernovae Expulsive Feedback Models}\label{sec:sneExpulsiveFeedback}\index{supernovae!feedback}\index{feedback!expulsive}

The expulsive supernovae feedback driven outflow rate is computed using the method specified by the {\tt starFormationExpulsiveFeedback[Disks|Spheroids]Method} for disks and spheroids respectively.

\subsection{Null}

Selected with {\tt starFormationExpulsiveFeedback[Disks|Spheroids]Method}$=${\tt null}, this method assumes a zero outflow rate.

\subsection{Superwind}

Selected with {\tt starFormationExpulsiveFeedback[Disks|Spheroids]Method}$=${\tt superwind}, this method assumes an outflow rate of:
\begin{equation}
 \dot{M}_{\rm outflow} =  \beta_{\rm superwind} {\dot{E} \over E_{\rm canonical}} \left\{ \begin{array}{ll} \left( V_{\rm superwind}/V\right)^2 & \hbox{ if } V > V_{\rm superwind} \\ 1 & \hbox{ otherwise,} \end{array} \right.
\end{equation}
where $V_{\rm superwind}=${\tt [disk|spheroid]SuperwindVelocity} (in km/s) and $\beta_{\rm superwind}=${\tt [disk|spheroid]SuperwindMassLoading} are input parameters, $V$ is the characteristic velocity of the component, $\dot{E}$ is the rate of energy input from stellar populations and $E_{\rm canonical}$ is the total energy input by a canonical stellar population normalized to $1 M_\odot$ after infinite time.

\section{Supermassive Black Hole Binaries: Initial Separation}\label{sec:blackHoleBinaryInitialRadii}\index{supermassive black holes!binary separation}

The method to be used for computing the initial separation of black hole binaries is specified by the {\tt blackHoleBinaryInitialRadiiMethod} parameter.

\subsection{Spheroid Radius Fraction}

Selected with {\tt blackHoleBinaryInitialRadiiMethod}$=${\tt spheroidRadiusFraction}, this method assumes that the initial separation of the binary is equal to a fixed fraction {\tt [blackHoleInitialRadiusSpheroidRadiusRatio]} of the larger of the spheroid scale radii of the two merging galaxies.

\subsection{Volonteri (2003)}

Selected with {\tt blackHoleBinaryInitialRadiiMethod}$=${\tt Volonteri2003}, this method assumes that the initial separation follows the relationship described in \cite{volonteri_assembly_2003} 
\begin{equation}
 r_{\rm initial} = { {\rm G} (M_{\bullet,1} + M_{\bullet, 2}) \over 2
\sigma_{\rm DM}^2 }
\end{equation}
where $M_{\bullet, 1}$ and $M_{\bullet, 2}$ are the masses of the black holes
and $\sigma_{\rm DM}$ is the velocity dispersion of the dark matter, which we
assume to equal the virial velocity of the dark matter halo.

\subsection{Tidal Radius}

Selected with {\tt blackHoleBinaryInitialRadiiMethod}$=${\tt tidalRadius}, this method assumes an initial separation that corresponds to the distance at which the satellite galaxy is tidally stripped to its half-mass radius, thus only leaving the central massive black hole.
Specifically, the initial radius is given by:
\begin{equation}
{M_{\rm sat} \over 2 r_{\rm sat,1/2}^3 } = - {{\rm d} \over {\rm d} r} {M_{\rm host}(r_{\rm initial}) \over r_{\rm initial}^2}
\end{equation}
Where $M_{\rm sat}$ is the mass of the satellite galaxy, $r_{\rm sat,1/2}$ is its half mass radius, $M_{\rm host}(r)$ is the mass of the host galaxy within radius $r$ and $r_{\rm initial}$ is the initial radius.

\section{Supermassive Black Hole Binaries: Separation Growth Rate}\index{supermassive black holes!separation growth rate}

The method to be used for computing the separation growth rate of black hole binaries is specified by the {\tt blackHoleBinarySeparationGrowthRateMethod} parameter.

\subsection{Null}

Selected by default and with {\tt blackHoleBinarySeparationGrowthRateMethod}$=${\tt null}, this method assumes that the initial separation of the binaries is final.

\subsection{Standard}

Selected with {\tt blackHoleBinarySeparationGrowthRateMethod}$=${\tt Standard}, this method computes the separation growth rate of the binaries following a modified version of \cite {volonteri_assembly_2003} which include terms for dynamical friction, hardening due to scattering of stars and gravitational wave emission.
\begin{equation}
\dot{a} = \hbox{min} \left( - \frac{{\rm G}\rho _{*}a^2 H}{\sigma}, +\frac{2 \dot{v}_{\rm DF} a}{v_c} \right) - \frac{256 G^3 M_{\bullet, 1} M_{\bullet, 2} (M_{\bullet, 1} +M_{\bullet, 2})}{5 c^5 a^3}
\end{equation}
where $a$ is the black hole binary
separation, $H$ is a dimensionless hardening parameter $H\approx 15$ in the limit of 
a very hard, equal mass binary, $\rho _\star$ is the density of stars,
$\dot{v}_{\rm DF}$ is the acceleration (negative) due to dynamical friction,
$v_{\rm c}$ is the circular velocity, $\sigma$ is the velocity dispersion of stars. Here the first factor represents hardening due to strong scattering of stars, the second results from dynamical friction with distant stars, gas and dark matter and the last results from the emission of gravitational waves \cite{peters_gravitational_1964}.

The acceleration due to dynamical friction is computed using Chandrasekhar's formula:
\begin{equation}
 \dot{v}_{\rm DF}=- {2 \pi {\rm G}^2 M_\bullet \over V_{\rm C}^2} \sum_{i} \rho_i \log(1+\Lambda_i^2) \left[ \hbox{erf}(X_i)-\left\{ {2 X_i \over \sqrt{\pi}} \exp\left(-X_i^2\right) \right\} \right],
\end{equation}
where the sum is taken over the spheroid (gaseous plus stellar mass) and dark matter halo components\footnote{The disk is ignored as the black hole is assumed to be orbitting in a circular orbit in the disk.}. Here,
\begin{equation}
\Lambda_i =  {a \sigma^2  \over {\rm G}(M_{\bullet, 1}+M_{\bullet, 2})},
\end{equation}
is the Coulomb logarithm and
\begin{equation}
X_i = V_{\rm c} / \sqrt{2} \sigma.
\end{equation}
In all of the above equations, the velocity dispersion $\sigma_i$ is computed from the spherical Jeans equation assuming an isotropic velocity dispersion if {\tt [blackHoleBinariesComputeVelocityDispersion]}$=${\tt true}. Otherwise, $\sigma_i$ is set to the halo virial velocity for dark matter and to the spheroid characteristic velocity for the spheroid.

In calculating the rate of hardening due to scattering of stars, the stellar density is reduced by a factor \citep{volonteri_assembly_2003}
\begin{equation}
f_\rho = \hbox{min}\left\{ \left[ { 4 a \sigma_{\rm spheroid}^2 \over 3 {\rm G} (M_{\bullet, 1}+M_{\bullet, 2})} \log\left({{\rm G} M_{\bullet, 2} \over 4 \sigma_{\rm spheroid}^2  a }\right) \right]^2 , 1 \right\},
\end{equation}
if {\tt [stellarDensityChangeBinaryMotion]}$=${\tt true} to account for the ejection of stars from the loss cone.

\section{Supermassive Black Holes Binaries: Recoil Velocity}\label{sec:binaryBlackHoleRecoil}\index{supermassive black holes!recoil velocity}

The method to be used for computing the recoil velocity due to gravitaional waves ejection during a binary merger specified by the {\tt blackHoleBinaryRecoilVelocityMethod} parameter.

\subsection{Null}

Selected by default and with {\tt blackHoleBinaryRecoilVelocityMethod}$=${\tt null}, this method assumes that there is no recoil velocity.

\subsection{Campanelli et al. (2007)}

Selected with {\tt blackHoleBinaryRecoilVelocityMethod}$=${\tt Campanelli2007}, this method computes the recoil velocity during a black hole binary merger due to the emission of gravitational waves, following the formulae derived in \cite {campanelli_large_2007}
\begin{equation}
V_{\rm recoil}=V_{\rm m}\mathbf{\hat{e_1}}+V_\perp(\cos\xi\mathbf{\hat{e_1}}+\sin\xi\mathbf{\hat{e_2}})+V_\parallel\mathbf{\hat{e_2}} 
\end{equation}
with:
\begin{equation}
V_{\rm m}=A\frac{q^2(1-q)}{(1+q)^5}(1+B\frac{q}{(1+q)^2})
\end{equation}
\begin{equation}
V_\perp=H\frac{q^2}{(1+q)^5}(\alpha^\parallel_2-q\alpha^\parallel_1)
\end{equation}
\begin{equation}
V_\parallel=K\cos(\theta-\theta_0)\frac{q^2}{(1+q)^5}(\alpha^\perp_2-q\alpha^\perp_1)
\end{equation}
where $\theta$ is defined as the angle between the inplane \gls{component} of $\Delta$ and the infall direction at merger. $q$ is the mass ratio of the black holes as $q=M_{\bullet,1}/M_{\bullet,2}$ and $\alpha_i=\mathbf{S_i}/M_{\bullet,i}$ depends of the spin and mass of the black hole $\xi$ measures the angle between the unequal mass and the spin contribution to the recoil velocity in the orbital plane. $\mathbf{\hat{e_1}} , \mathbf{\hat{e_2}}$ are orthogonal unit vectors in the orbital plane. Our method assumes the spin of the second black hole is randomly generated, while that of the first is aligned with the angular momentum of the system. The constants used are retrieved from the articles by: \cite{koppitz_recoil_2007} for $H=(7.3\pm 0.3)10^3$~km/s, \cite{gonzalez_maximum_2007} for $A=1.2 \times 10^4$~km/s $B=-0.93$, \cite{gonzalez_supermassive_2007} for $K\cos(\delta\theta)=(6,-5.3)10^4$~km/s and $K=(6.0\pm 0.1)10^4$~km/s.

\section{Supermassive Black Hole Binaries: Mergers}\index{supermassive black holes!mergers}

The method to be used for computing the effects of binary mergers of supermassive black holes is specified by the {\tt blackHoleBinaryMergersMethod} parameter.

\subsection{Rezzolla et al. (2008)}

Selected with {\tt blackHoleBinaryMergersMethod}$=${\tt Rezzolla2008}, this method uses the fitting function of \cite{rezzolla_final_2008} to compute the spin of the black hole resulting from a binary merger. The mass of the resulting black hole is assumed to equal the sum of the mass of the initial black holes (i.e. there is negligible energy loss through gravitational waves).

<<<<<<< HEAD
\section{Survey Geometry}\index{surveys!geometry}

The method to be used for computing the geometry of surveys for data analysis is specified by the {\tt surveyGeometryMethod} parameter.

\subsection{Li \& White (2009)}

Selected with {\tt surveyGeometryMethod}$=${\tt Li-White-2009-SDSS}, this method describes the survey geometry of \cite{li_distribution_2009}. 

For the angular mask, we make use of the catalog of random points within the survey footprint provided by the NYU-VAGC\footnote{Specifically, \href{http://sdss.physics.nyu.edu/lss/dr72/random/lss_random-0.dr72.dat}{http://sdss.physics.nyu.edu/lss/dr72/random/lss\_random-0.dr72.dat}.} (\citealt{blanton_new_2005}; see also \citealt{adelman-mccarthy_sixth_2008,padmanabhan_improved_2008}). \cite{li_distribution_2009} consider only the main, contiguous region and so we keep only those points which satisfy RA$>100^\circ$, RA$<300^\circ$, and RA$<247^\circ$ or $\delta< 51^\circ$. When the survey window function is needed, these points are used to determine which elements of a 3D grid fall within the window function.

To estimate the depth of the \cite{li_distribution_2009} sample as a function of galaxy stellar mass we make use of semi-analytic models in the Millennium Database. Specifically, we use the \gls{sam} of \citeauthor{de_lucia_hierarchical_2007}~(\citeyear{de_lucia_hierarchical_2007}; specifically the {\tt millimil..DeLucia2006a} and {\tt millimil..DeLucia2006a\_sdss2mass} tables in the Millennium Database). For each snapshot in the database, we extract the stellar masses and observed-frame SDSS r-band absolute magnitudes (including dust extinction), and determine the median absolute magnitude as a function of stellar mass. Using the limiting apparent magnitude of the \cite{li_distribution_2009} sample, $r=17.6$, we infer the corresponding absolute magnitude at each redshift and, using our derived absolute magnitude--stellar mass relation, infer the corresponding stellar mass.

The end result of this procedure is the limiting stellar mass as a function of redshift, accounting for k-corrections, evolution, and the effects of dust. Figure~\ref{fig:SDSSDepthFit} shows the resulting relation between stellar mass and the maximum redshift at which such a galaxy would be included in the sample. Points indicate measurements from the \gls{sam}, while the line shows a polynomial fit:
\begin{eqnarray}
 z(M_\star) &=& -5.950 + 2.638 m - 0.4211 m^2 \nonumber \\ 
            & & + 2.852\times 10^{-2} m^3 - 6.783 \times 10^{-4} m^4,
 \label{eq:DepthPolynomial}
\end{eqnarray}
where $m= \log_{10}(M_\star/M_\odot)$. We use this polynomial fit to determine the depth of the sample as a function of stellar mass. We adopt a solid angle of $2.1901993$~sr \citep{percival_shape_2007} for the sample.

\begin{figure}
 \includegraphics[width=85mm,trim=0mm 0mm 0mm 4mm,clip]{Plots/DataAnalysis/SDSSMassLuminosityRelation.pdf}
 \caption{The maximum redshift at which a galaxy of given stellar mass can be detected in the sample of \protect\cite{li_distribution_2009}. Points show the results obtained using the \protect\cite{de_lucia_hierarchical_2007} model from the Millennium Database, while the lines shows a polynomial fit to these results (given in eqn.~\ref{eq:DepthPolynomial}).}
 \label{fig:SDSSDepthFit}
\end{figure}

\subsection{Martin et al. (2010)}

Selected with {\tt surveyGeometryMethod}$=${\tt Martin-2010-ALFALFA}, this method describes the survey geometry of \cite{martin_arecibo_2010}. 

For the angular mask we use the three disjoint regions defined by 07$^{\rm h}$30$^{\rm m}$ $<$ R.A. $<$ 16$^{\rm h}$30$^{\rm m}$, +04$^\circ$ $<$ decl. $<$ +16$^\circ$, and +24$^\circ$ $<$ decl. $<$ +28$^\circ$ and 22$^{\rm h}$ $<$ R.A. $<$ 03$^{\rm h}$, +14$^\circ$ $<$ decl. $<$ +16$^\circ$, and +24$^\circ$ $<$ decl. $<$ +32$^\circ$ corresponding to the sample of \cite{martin_arecibo_2010}. When the survey window function is needed we generate randomly distributed points within this angular mask and out to the survey depth. These points are used to determine which elements of a 3D grid fall within the window function.

To estimate the depth of the \cite{martin_arecibo_2010} sample as a function of galaxy HI mass we first infer the median line width corresponding to that mass. To do so, we have fit the median line width-mass relation from the $\alpha.40$ sample with power-law function as shown in Fig.~\ref{fig:ALFALFALineWidthMassRelation}. We find that the median line width can be approximated by
\begin{equation}
 \log_{10} (W_{\rm 50}/\hbox{km s}^{-1}) = c_0 + c_1 \log_10(M_{\rm HI}/M_\odot),
 \label{eq:ALFALFALineWidthMassRelation}
\end{equation}
with $c_0=-0.770$ and $c_1=0.315$. Given the line width, the corresponding integrated flux limit, $S_{\rm int}$, for a signal-to-noise of $6.5$ is inferred using equation~(A1) of \cite{haynes_arecibo_2011}. Finally, this integrated flux limit is converted to maximum distance at which the source could be detected using the expression given in the text of section~2.2 of \cite{martin_arecibo_2010}:
\begin{equation}
 M_{\rm HI} = 2.356\times10^5 \left({D\over \hbox{Mpc}}\right)^2 \left({S_{\rm int}\over\hbox{Jy km s}^{-1}}\right).
\end{equation}

\begin{figure}
 \includegraphics[width=85mm,trim=0mm 0mm 0mm 4mm,clip]{Plots/DataAnalysis/ALFALFAHIMassFunctionLineWidthMassRelation.pdf}
 \caption{HI line width vs. HI mass as measured from the $\alpha.40$ survey of \protect\cite{martin_arecibo_2010}. Red points with error bars show individual measurements, while the larger circles indicate the running median of these data. The green line is a power-law fit to the running median as described in eqn.~(\protect\ref{eq:ALFALFALineWidthMassRelation}).}
 \label{fig:ALFALFALineWidthMassRelation}
\end{figure}
=======
\section{Tidal Induced Mass Loss Rates in Disks/Spheroids}\label{sec:TidalMassLossRates}\index{tidal forces!mass loss rate}\index{mass loss!tidal force induced}

The methods for computing tidal induced rates of mass loss in disks/spheroids are selected via the {\tt tidalStrippingMassLossRate(Disks|Spheroids)Method} parameter.

\subsection{Simple}

Selected with {\tt tidalStrippingMassLossRate(Disks|Spheroids)Method}$=${\tt simple} this method computes the mass loss rate to be:
\begin{equation}
\dot{M} = -\alpha M/\tau_{\rm (disk|spheroid},
\end{equation}
where
\begin{equation}
\alpha = \hbox{min}(F_{\rm tidal}/F_{\rm gravity},R_{\rm maximum}),
\end{equation}
$F_{\rm tidal}=\mathcal{F}_{\rm tidal} r_{1/2}$, $\mathcal{F}_{\rm tidal}$ is the tidal field from the host halo (see \S\ref{sec:HostHaloTidalField}),
\begin{equation}
F_{\rm gravity} = V_{1/2}^2(r_{1/2})/r_{1/2}
\end{equation}
is the gravitational restoring force in the disk/spheroid at the half-mass radius, $r_{\rm 1/2}$, and $R_{\rm maximum}=${\tt [tidalStrippingMassLossRate(Disk|Spheroid)SimpleFractionalRateMaximum]}.

\subsection{Null}

Selected with {\tt tidalStrippingMassLossRate(Disks|Spheroids)Method}$=${\tt null} this method assumes zero mass loss rate always.
>>>>>>> 8c8e90f3
<|MERGE_RESOLUTION|>--- conflicted
+++ resolved
@@ -2171,7 +2171,30 @@
 
 Selected with {\tt blackHoleBinaryMergersMethod}$=${\tt Rezzolla2008}, this method uses the fitting function of \cite{rezzolla_final_2008} to compute the spin of the black hole resulting from a binary merger. The mass of the resulting black hole is assumed to equal the sum of the mass of the initial black holes (i.e. there is negligible energy loss through gravitational waves).
 
-<<<<<<< HEAD
+\section{Tidal Induced Mass Loss Rates in Disks/Spheroids}\label{sec:TidalMassLossRates}\index{tidal forces!mass loss rate}\index{mass loss!tidal force induced}
+
+The methods for computing tidal induced rates of mass loss in disks/spheroids are selected via the {\tt tidalStrippingMassLossRate(Disks|Spheroids)Method} parameter.
+
+\subsection{Simple}
+
+Selected with {\tt tidalStrippingMassLossRate(Disks|Spheroids)Method}$=${\tt simple} this method computes the mass loss rate to be:
+\begin{equation}
+\dot{M} = -\alpha M/\tau_{\rm (disk|spheroid},
+\end{equation}
+where
+\begin{equation}
+\alpha = \hbox{min}(F_{\rm tidal}/F_{\rm gravity},R_{\rm maximum}),
+\end{equation}
+$F_{\rm tidal}=\mathcal{F}_{\rm tidal} r_{1/2}$, $\mathcal{F}_{\rm tidal}$ is the tidal field from the host halo (see \S\ref{sec:HostHaloTidalField}),
+\begin{equation}
+F_{\rm gravity} = V_{1/2}^2(r_{1/2})/r_{1/2}
+\end{equation}
+is the gravitational restoring force in the disk/spheroid at the half-mass radius, $r_{\rm 1/2}$, and $R_{\rm maximum}=${\tt [tidalStrippingMassLossRate(Disk|Spheroid)SimpleFractionalRateMaximum]}.
+
+\subsection{Null}
+
+Selected with {\tt tidalStrippingMassLossRate(Disks|Spheroids)Method}$=${\tt null} this method assumes zero mass loss rate always.
+
 \section{Survey Geometry}\index{surveys!geometry}
 
 The method to be used for computing the geometry of surveys for data analysis is specified by the {\tt surveyGeometryMethod} parameter.
@@ -2218,29 +2241,4 @@
  \includegraphics[width=85mm,trim=0mm 0mm 0mm 4mm,clip]{Plots/DataAnalysis/ALFALFAHIMassFunctionLineWidthMassRelation.pdf}
  \caption{HI line width vs. HI mass as measured from the $\alpha.40$ survey of \protect\cite{martin_arecibo_2010}. Red points with error bars show individual measurements, while the larger circles indicate the running median of these data. The green line is a power-law fit to the running median as described in eqn.~(\protect\ref{eq:ALFALFALineWidthMassRelation}).}
  \label{fig:ALFALFALineWidthMassRelation}
-\end{figure}
-=======
-\section{Tidal Induced Mass Loss Rates in Disks/Spheroids}\label{sec:TidalMassLossRates}\index{tidal forces!mass loss rate}\index{mass loss!tidal force induced}
-
-The methods for computing tidal induced rates of mass loss in disks/spheroids are selected via the {\tt tidalStrippingMassLossRate(Disks|Spheroids)Method} parameter.
-
-\subsection{Simple}
-
-Selected with {\tt tidalStrippingMassLossRate(Disks|Spheroids)Method}$=${\tt simple} this method computes the mass loss rate to be:
-\begin{equation}
-\dot{M} = -\alpha M/\tau_{\rm (disk|spheroid},
-\end{equation}
-where
-\begin{equation}
-\alpha = \hbox{min}(F_{\rm tidal}/F_{\rm gravity},R_{\rm maximum}),
-\end{equation}
-$F_{\rm tidal}=\mathcal{F}_{\rm tidal} r_{1/2}$, $\mathcal{F}_{\rm tidal}$ is the tidal field from the host halo (see \S\ref{sec:HostHaloTidalField}),
-\begin{equation}
-F_{\rm gravity} = V_{1/2}^2(r_{1/2})/r_{1/2}
-\end{equation}
-is the gravitational restoring force in the disk/spheroid at the half-mass radius, $r_{\rm 1/2}$, and $R_{\rm maximum}=${\tt [tidalStrippingMassLossRate(Disk|Spheroid)SimpleFractionalRateMaximum]}.
-
-\subsection{Null}
-
-Selected with {\tt tidalStrippingMassLossRate(Disks|Spheroids)Method}$=${\tt null} this method assumes zero mass loss rate always.
->>>>>>> 8c8e90f3
+\end{figure}