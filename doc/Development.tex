\chapter{Developing \glc}

The following is a quickstart guide to making changes to the \glc\ source code and contributing them back to the project. Note that the preferred method to do this is through \href{https://bitbucket.org}{\normalfont \scshape BitBucket}.

\section{Getting Started}

It's easy to begin working with and changing the \glc\ source code. Assuming you have Mercurial (``{\normalfont \ttfamily hg}'') installed, just do:
\begin{verbatim}
 hg clone https://abensonca@bitbucket.org/abensonca/galacticus galacticus
\end{verbatim}
and you have a cloned copy of the \glc\ repository in the {\normalfont \ttfamily galacticus} directory.

\subsection{Using {\normalfont \scshape BitBucket}}

If you plan to contribute changes back to the \glc] project (please do!), you should consider using \href{https://bitbucket.org}{\normalfont \scshape BitBucket}. After you've created an account for yourself at {\normalfont \scshape BitBucket}, you can ``fork'' the \glc\ repository to have your own working copy. This can be done as follows:
\begin{itemize}
 \item visit the \glc\ repository on {\normalfont \ttfamily BitBucket} at \href{https://bitbucket.org/abensonca/galacticus/overview}{\normalfont \ttfamily https://bitbucket.org/abensonca/galacticus/overview};
 \item click on the ``Fork'' button---you'll be presented with a form;
 \item fill out the form (setting a name for your fork, a short description, etc.), then click the ``Fork repository'' button;
 \item after the fork completes, you'll be taken to the overview page for your forked repository.
\end{itemize}. 

You'll now want to clone this forked repository to your local system. Click on the ``Clone'' button and copy the {\normalfont \ttfamily hg clone} command presented there (you want the {\normalfont \ttfamily SSH} version so that you can push changes back to this repository). Run this command on your local system to get a cloned copy of your new repository. You can now work with this repository, make any changes, and commit then. We'll discuss how to send these changes back to {\normalfont \scshape BitBucket}, and back to the \glc\ project below.

\section{Making Simple Changes}

If you want to make some relatively minor changes to the \glc\ code, such as fixing a typo, adding a new filter, etc. you can just make changes directly on the {\normalfont \ttfamily default} branch (i.e. at the point of active development). To do this, make sure you're at {\normalfont \ttfamily default}:
\begin{verbatim}
 hg pull
 hg update default
\end{verbatim}
Then make your changes, add new files, etc. Once you're done, first check if there have been any changes to {\normalfont \ttfamily default} since you {\normalfont \ttfamily pull}ed:
\begin{verbatim}
 hg incoming
\end{verbatim}
If any new changesets are shown, us {\normalfont \ttfamily hg pull -u} to merge these in to your working copy. Then commit your changes:
\begin{verbatim}
 hg commit
\end{verbatim}
Your changes are now commited to your cloned repository.

\subsection{Contributing Your Changes Back To \glc}

Once you've committed your changes, you can contribute them back to the \glc\ project.

\subsubsection{Via E-mail}

<<<<<<< HEAD
If you just cloned the \glc\ repository directly you can send a patch containing your changes by e-mail to \href{mailto:abenson@obs.carnegiescience.edu}{abenson{@}obs.carnegiescience.edu}. First, create the patch file using:
=======
If you just cloned the \glc\ repository directly you can send a patch containing your changes by e-mail to \href{mailto:abenson@.carnegiescience.edu}{abenson\@.carnegiescience.edu}. First, create the patch file using:
>>>>>>> 9576349e
\begin{verbatim}
 hg export -r begin:end > changes.diff
\end{verbatim}
where {\normalfont \ttfamily begin} and {\normalfont \ttfamily end} are the first and last revisions that you want to include (you can specify more complicated sets of revisions of course). Then simply attached the {\normalfont \ttfamily changes.diff} file to an e-mail. It will be merged into the \glc\ project using
\begin{verbatim}
 hg import changes.diff
\end{verbatim}

\subsubsection{Using {\normalfont \scshape BitBucket}}

If you forked the \glc\ repository on {\normalfont \scshape BitBucket}, you can now push your changes back to {\normalfont \ttfamily BitBucket} using
\begin{verbatim}
 hg push
\end{verbatim}
If you want to contribute these changes back to the \glc\ project the best way to do so is to create a ``pull request''. Simply visit your forked respository on {\normalfont \scshape BitBucket} and click the ``Pull request'' button. The form you're presented with allows you to choose which branch in your respository you want to send changes from, and which branch in the \glc\ project you want them contributed to. Add a title and description of your changes (and, optionally, check the ``Close branch'' box if you're done with this branch of development) then click ``Create pull request''. Assuming your code looks godo and works, it can then be pulled into the \glc\ project.

\section{Making Bigger Changes}

For bigger changes, particularly those where you're adding a new feature, we recommend using Mercurial's ``feature branches''. These provide a permanent record of for which feature each changeset was added. Using feature branches is straightforward. Begin with {\normalfont \ttfamily default} and create a new branch:
\begin{verbatim}
 hg update default
 hg branch myNewFeature
\end{verbatim}
where {\normalfont \ttfamily myNewFeature} is a name for your feature branch. Then begin working, make changes, add new files etc. You can make commits when necessary (and it's good to make several small commits rather than one big one). You should merge {\normalfont \ttfamily default} into your feature branch as often as possible to avoid them getting out of sync (which makes for difficulty later when you want to merge your feature branch back into {\normalfont \ttfamily default}):
\begin{verbatim}
 hg update myFeatureBranch
 hg merge default
 hg commit -m "merged default into myFeatureBranch"
\end{verbatim}
Once the feature branch is stable, you can merge it back into {\normalfont \ttfamily default}:
\begin{verbatim}
 hg update default
 hg merge myFeatureBranch
 hg commit -m "merged myFeatureBranch"
\end{verbatim}
Once you're done developing this feature, you should close the feature branch:
\begin{verbatim}
 hg commit --close-branch -m "finished my feature"
\end{verbatim}
Note that you can always go back and work on a feature branch later, after you have closed it. Just do:
\begin{verbatim}
 hg up myFeatureBranch
 hg merge default
 hg commit -m "merged default into myFeatureBranch"
\end{verbatim}
then continue to work with your feature branch as normal (don't forget to close it again when you're finished working with it).

\section{Releases}

Each release of \glc\ exists as a separate branch within the main \glc\ repository. To work with a particular release use
\begin{verbatim}
 hg update v0.9.2
\end{verbatim}
replacing the version number with whichever version you want. To get back to the development tip use
\begin{verbatim}
 hg update default
\end{verbatim}

\subsection{Bug Fixes In Releases}

To make a bugfix in a release, simply {\normalfont \ttfamily hg update} to that release, fix the bug, and commit your changes. In many cases you'll want to fix the same bug in later releases and also in {\normalfont \ttfamily default}. To do that, just {\normalfont \ttfamily hg update} to each branch in turn, use {\normalfont \ttfamily hg merge fixedBranch} (where ``{\normalfont \ttfamily fixedBranch}'' is the name of the branch in which you fixed the branch, and then commit the merge. Once the bug has been fixed you can contribute the fix back to the \glc\ project using the methods described above.<|MERGE_RESOLUTION|>--- conflicted
+++ resolved
@@ -45,11 +45,7 @@
 
 \subsubsection{Via E-mail}
 
-<<<<<<< HEAD
-If you just cloned the \glc\ repository directly you can send a patch containing your changes by e-mail to \href{mailto:abenson@obs.carnegiescience.edu}{abenson{@}obs.carnegiescience.edu}. First, create the patch file using:
-=======
-If you just cloned the \glc\ repository directly you can send a patch containing your changes by e-mail to \href{mailto:abenson@.carnegiescience.edu}{abenson\@.carnegiescience.edu}. First, create the patch file using:
->>>>>>> 9576349e
+If you just cloned the \glc\ repository directly you can send a patch containing your changes by e-mail to \href{mailto:abenson@carnegiescience.edu}{abenson{@}carnegiescience.edu}. First, create the patch file using:
 \begin{verbatim}
  hg export -r begin:end > changes.diff
 \end{verbatim}
