--- conflicted
+++ resolved
@@ -34,8 +34,7 @@
   char *name;
 };
 
-<<<<<<< HEAD
-void flock_C(const char *name, struct lockDescriptor **ld) {
+void flock_C(const char *name, struct lockDescriptor **ld, int lockIsShared) {
   //% Fortran-callable wrapper around the fcntl() function to lock a file.
   int e;
   *ld = malloc(sizeof(struct lockDescriptor));
@@ -43,7 +42,11 @@
   (*ld)->name = malloc(sizeof(char)*(destination_size+1));
   (*ld)->name[destination_size] = '\0';
   strncpy((*ld)->name,name,destination_size);
-  (*ld)->fl.l_type  =F_WRLCK;
+  if (lockIsShared == 0) {
+    (*ld)->fl.l_type  =F_WRLCK;
+  } else {
+    (*ld)->fl.l_type  =F_RDLCK;
+  }
   (*ld)->fl.l_whence=SEEK_SET;
   (*ld)->fl.l_start =0;        /* Offset from l_whence         */
   (*ld)->fl.l_len   =1;        /* length, 0 = to EOF           */
@@ -71,26 +74,6 @@
     } else {
       printf("flock_C(): unknown error [%d]\n",errno);
     }
-=======
-int flock_C(const char *name, int lockIsShared) {
-  //% Fortran-callable wrapper around the flock() function to lock a file.
-  int fd, stat;
-  fd=open(name,O_RDONLY | O_CREAT,S_IRUSR | S_IWUSR);
-  if (fd == -1) {
-    if (errno == EDQUOT) printf("flock_C() failed: quota\n"              );
-    if (errno == EEXIST) printf("flock_C() failed: file exists\n"        );
-    if (errno == EACCES) printf("flock_C() failed: access denied\n"      );
-    if (errno == ENOENT) printf("flock_C() failed: file does not exist\n");
-    abort();
-  }
-  if (lockIsShared == 0) {
-    stat=flock(fd,LOCK_EX);
-  } else {
-    stat=flock(fd,LOCK_SH);
-  }
-  if (stat != 0) {
-    printf("flock_C(): failed %d %d\n",stat,fd);
->>>>>>> 1f9aeee5
     abort();
   }
 }
