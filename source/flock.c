// Copyright 2009, 2010, 2011 Andrew Benson <abenson@obs.carnegiescience.edu>
//
// This file is part of Galacticus.
//
//    Galacticus is free software: you can redistribute it and/or modify
//    it under the terms of the GNU General Public License as published by
//    the Free Software Foundation, either version 3 of the License, or
//    (at your option) any later version.
//
//    Galacticus is distributed in the hope that it will be useful,
//    but WITHOUT ANY WARRANTY; without even the implied warranty of
//    MERCHANTABILITY or FITNESS FOR A PARTICULAR PURPOSE.  See the
//    GNU General Public License for more details.
//
//    You should have received a copy of the GNU General Public License
//    along with Galacticus.  If not, see <http://www.gnu.org/licenses/>.

//% Implements Fortran-callable wrappers around the Linux file locking functions.

<<<<<<< HEAD
#include <unistd.h>
=======
#include <stdlib.h>
#include <stdio.h>
>>>>>>> 4e685a18
#include <sys/types.h>
#include <sys/stat.h>
#include <fcntl.h>
#include <sys/file.h>
<<<<<<< HEAD
#include <stdlib.h>
#include <stdio.h>
#include <errno.h>
#include <string.h>

struct lockDescriptor {
  struct flock fl;
  int fd;
  char *name;
};

void flock_C(const char *name, struct lockDescriptor **ld) {
  //% Fortran-callable wrapper around the fcntl() function to lock a file.
  int e;
  *ld = malloc(sizeof(struct lockDescriptor));
  size_t destination_size = strlen(name);
  (*ld)->name = malloc(sizeof(char)*(destination_size+1));
  (*ld)->name[destination_size] = '\0';
  strncpy((*ld)->name,name,destination_size);
  (*ld)->fl.l_type  =F_WRLCK;
  (*ld)->fl.l_whence=SEEK_SET;
  (*ld)->fl.l_start =0;        /* Offset from l_whence         */
  (*ld)->fl.l_len   =1;        /* length, 0 = to EOF           */
  (*ld)->fl.l_pid   =getpid(); /* our PID                      */
  (*ld)->fd=open(name,O_RDWR | O_CREAT,S_IRUSR | S_IWUSR);
  if ( (*ld)->fd < 0 ) {
    printf("flock_C(): opening file '%s' failed\n",name);
    printf("  -> error no is : %d\n", errno);
    printf("  -> error description is : %s\n",strerror(errno));
    abort();
  }
  if (fcntl((*ld)->fd, F_SETLKW, &(*ld)->fl) == -1) {
    if (errno == EBADF) {
      printf("flock_C(): bad file descriptor [EBADF]: %s\n",name);
    } else if (errno == EINTR) {
      printf("flock_C(): [EINTR]\n");
    } else if (errno == EINVAL) {
      printf("flock_C(): [EINVAL]\n");
    } else if (errno == ENOLCK) {
      printf("flock_C(): [ENOLCK]\n");
    } else if (errno == EOVERFLOW) {
      printf("flock_C(): [EOVERFLOW]\n");
    } else if (errno == EDEADLK) {
      printf("flock_C(): [EDEADLK]\n");
    } else {
      printf("flock_C(): unknown error [%d]\n",errno);
    }
    abort();
  }
=======
#include <errno.h>
#include <unistd.h>

int flock_C(const char *name) {
  //% Fortran-callable wrapper around the flock() function to lock a file.
  int fd, stat;
  fd=open(name,O_RDONLY | O_CREAT,S_IRUSR | S_IWUSR);
  if (fd == -1) {
    if (errno == EDQUOT) printf("flock_C() failed: quota\n"              );
    if (errno == EEXIST) printf("flock_C() failed: file exists\n"        );
    if (errno == EACCES) printf("flock_C() failed: access denied\n"      );
    if (errno == ENOENT) printf("flock_C() failed: file does not exist\n");
    abort();
  }
  stat=flock(fd,LOCK_EX);
  if (stat != 0) {
    printf("flock_C(): failed %d %d\n",stat,fd);
    abort();
  }
  return fd;
>>>>>>> 4e685a18
}

void funlock_C(struct lockDescriptor **ld) {
  //% Fortran-callable wrapper around the fcntl() function to unlock a file.
  (*ld)->fl.l_type  =F_UNLCK;
  close((*ld)->fd);
  fcntl((*ld)->fd, F_SETLK, &(*ld)->fl); /* set the region to unlocked */
  free((*ld)->name);
  free(*ld);
  return;
}<|MERGE_RESOLUTION|>--- conflicted
+++ resolved
@@ -17,17 +17,12 @@
 
 //% Implements Fortran-callable wrappers around the Linux file locking functions.
 
-<<<<<<< HEAD
 #include <unistd.h>
-=======
-#include <stdlib.h>
 #include <stdio.h>
->>>>>>> 4e685a18
 #include <sys/types.h>
 #include <sys/stat.h>
 #include <fcntl.h>
 #include <sys/file.h>
-<<<<<<< HEAD
 #include <stdlib.h>
 #include <stdio.h>
 #include <errno.h>
@@ -77,28 +72,6 @@
     }
     abort();
   }
-=======
-#include <errno.h>
-#include <unistd.h>
-
-int flock_C(const char *name) {
-  //% Fortran-callable wrapper around the flock() function to lock a file.
-  int fd, stat;
-  fd=open(name,O_RDONLY | O_CREAT,S_IRUSR | S_IWUSR);
-  if (fd == -1) {
-    if (errno == EDQUOT) printf("flock_C() failed: quota\n"              );
-    if (errno == EEXIST) printf("flock_C() failed: file exists\n"        );
-    if (errno == EACCES) printf("flock_C() failed: access denied\n"      );
-    if (errno == ENOENT) printf("flock_C() failed: file does not exist\n");
-    abort();
-  }
-  stat=flock(fd,LOCK_EX);
-  if (stat != 0) {
-    printf("flock_C(): failed %d %d\n",stat,fd);
-    abort();
-  }
-  return fd;
->>>>>>> 4e685a18
 }
 
 void funlock_C(struct lockDescriptor **ld) {
