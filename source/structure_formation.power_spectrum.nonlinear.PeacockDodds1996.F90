--- conflicted
+++ resolved
@@ -20,14 +20,8 @@
 !% Contains a module which implements a nonlinear power spectrum class in which the nonlinear power spectrum is computed using the
 !% algorithm of \cite{peacock_non-linear_1996}.
 
-<<<<<<< HEAD
-  use Cosmology_Functions
-  use Power_Spectra
-=======
   use :: Cosmology_Functions, only : cosmologyFunctionsClass
-  use :: Linear_Growth      , only : linearGrowthClass
   use :: Power_Spectra      , only : powerSpectrumClass
->>>>>>> a25b3daf
 
   !# <powerSpectrumNonlinear name="powerSpectrumNonlinearPeacockDodds1996">
   !#  <description>Provides a nonlinear power spectrum class in which the power spectrum is computed using the algorithm of \cite{peacock_non-linear_1996}.</description>
@@ -35,13 +29,8 @@
   type, extends(powerSpectrumNonlinearClass) :: powerSpectrumNonlinearPeacockDodds1996
      !% A linear transfer function class.
      private
-<<<<<<< HEAD
-     double precision                         , dimension(2) :: waveNumberPrevious           , fNLPrevious        
-     double precision                                        :: timePrevious      
-=======
-     double precision                         , dimension(2) :: waveNumberPrevious , fNLPrevious
+     double precision                         , dimension(2) :: waveNumberPrevious           , fNLPrevious
      double precision                                        :: timePrevious
->>>>>>> a25b3daf
      class           (cosmologyFunctionsClass), pointer      :: cosmologyFunctions_ => null()
      class           (powerSpectrumClass     ), pointer      :: powerSpectrum_      => null()
   contains
