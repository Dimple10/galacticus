--- conflicted
+++ resolved
@@ -60,27 +60,15 @@
     use Galacticus_Input_Paths
     use String_Handling
     implicit none
-<<<<<<< HEAD
-    double precision                                                     , intent(in   ) :: logWavenumber
-    double precision                          , allocatable, dimension(:), intent(inout) :: transferFunctionLogT        , transferFunctionLogWavenumber
-    integer                                                              , intent(  out) :: transferFunctionNumberPoints
-    class           (cosmologyParametersClass), pointer                                  :: thisCosmologyParameters
-    logical                                                                              :: makeFile
-    character       (len=32                  )                                           :: parameterLabel              , wavenumberLabel
-    character       (len=255                 )                                           :: hostName
-    type            (varying_string          )                                           :: command                     , parameterFile
-    type            (xmlf_t                  )                                           :: parameterDoc
-    type            (inputParameterList      )                                           :: dependentParameters
-=======
     double precision                                               , intent(in   ) :: logWavenumber
     double precision                    , allocatable, dimension(:), intent(inout) :: transferFunctionLogT        , transferFunctionLogWavenumber
     integer                                                        , intent(  out) :: transferFunctionNumberPoints
     logical                                                                        :: makeFile
     character       (len=32            )                                           :: parameterLabel              , wavenumberLabel
+    character       (len=255                 )                                           :: hostName
     type            (varying_string    )                                           :: command                     , parameterFile
     type            (xmlf_t            )                                           :: parameterDoc
     type            (inputParameterList)                                           :: dependentParameters
->>>>>>> 22fa3fb9
 
     ! Generate the name of the data file and an XML input parameter file.
     !# <uniqueLabel>
