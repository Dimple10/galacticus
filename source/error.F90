!! Copyright 2009, 2010, 2011, 2012, 2013, 2014, 2015, 2016, 2017, 2018,
!!           2019, 2020, 2021, 2022, 2023
!!    Andrew Benson <abenson@carnegiescience.edu>
!!
!! This file is part of Galacticus.
!!
!!    Galacticus is free software: you can redistribute it and/or modify
!!    it under the terms of the GNU General Public License as published by
!!    the Free Software Foundation, either version 3 of the License, or
!!    (at your option) any later version.
!!
!!    Galacticus is distributed in the hope that it will be useful,
!!    but WITHOUT ANY WARRANTY; without even the implied warranty of
!!    MERCHANTABILITY or FITNESS FOR A PARTICULAR PURPOSE.  See the
!!    GNU General Public License for more details.
!!
!!    You should have received a copy of the GNU General Public License
!!    along with Galacticus.  If not, see <http://www.gnu.org/licenses/>.

!!{
Contains a module which implements error reporting for the {\normalfont \scshape Galacticus} package.
!!}

module Error
  !!{
  Implements error reporting for the {\normalfont \scshape Galacticus} package.
  !!}
  use, intrinsic :: ISO_C_Binding     , only : c_int
  use            :: ISO_Varying_String, only : varying_string
<<<<<<< HEAD
  use            :: Interface_GSL     , only : GSL_Failure   , GSL_Success , GSL_eDom  , GSL_eRange, &
          &                                    GSL_eUndrFlw  , GSL_eZeroDiv, GSL_eRound
=======
  use            :: Interface_GSL     , only : GSL_Failure   , GSL_Success , GSL_eDom    , GSL_eRange  , &
          &                                    GSL_eUndrFlw  , GSL_eZeroDiv, GSL_eMaxIter
>>>>>>> 92dfec05
  implicit none
  private
  public :: Error_Report               , Error_Handler_Register    , &
       &    Component_List             , GSL_Error_Handler_Abort_On, &
       &    GSL_Error_Handler_Abort_Off, GSL_Error_Status          , &
       &    Warn                       , Error_Wait_Set            , &
       &    GSL_Error_Details
  interface Error_Report
     module procedure Error_Report_Char
     module procedure Error_Report_VarStr
  end interface Error_Report

  interface Warn
     module procedure Warn_Char
     module procedure Warn_VarStr
  end interface Warn

  ! Specify an explicit dependence on the hdf5_cFuncs.o object file.
  !: $(BUILDPATH)/hdf5_cFuncs.o
  interface
     subroutine H5Close_C() bind(c,name='H5Close_C')
     end subroutine H5Close_C
  end interface

  ! Public error codes. Where relevant these copy GSL error codes, otherwise values above 1024
  ! are used so as not to conflict with GSL error codes.
<<<<<<< HEAD
  integer, parameter, public :: errorStatusSuccess     =GSL_Success  ! Success.
  integer, parameter, public :: errorStatusFail        =GSL_Failure  ! Generic failure.
  integer, parameter, public :: errorStatusInputDomain =GSL_eDom     ! Input domain error.
  integer, parameter, public :: errorStatusOutOfRange  =GSL_eRange   ! Output range error.
  integer, parameter, public :: errorStatusRound       =GSL_eRound   ! Rounding error.
  integer, parameter, public :: errorStatusDivideByZero=GSL_eZeroDiv ! Divide by zero.
  integer, parameter, public :: errorStatusUnderflow   =GSL_eUndrFlw ! Floating point underflow.
  integer, parameter, public :: errorStatusXCPU        =1025         ! CPU time limit exceeded.
=======
  integer, parameter, public :: errorStatusSuccess      =GSL_Success  ! Success.
  integer, parameter, public :: errorStatusFail         =GSL_Failure  ! Generic failure.
  integer, parameter, public :: errorStatusInputDomain  =GSL_eDom     ! Input domain error.
  integer, parameter, public :: errorStatusOutOfRange   =GSL_eRange   ! Output range error.
  integer, parameter, public :: errorStatusDivideByZero =GSL_eZeroDiv ! Divide by zero.
  integer, parameter, public :: errorStatusUnderflow    =GSL_eUndrFlw ! Floating point underflow.
  integer, parameter, public :: errorStatusMaxIterations=GSL_eMaxIter ! Maximum iterations exceeded.
  integer, parameter, public :: errorStatusXCPU         =1025         ! CPU time limit exceeded.
>>>>>>> 92dfec05

  ! Time to wait after errors under MPI.
  integer                    :: errorWaitTime          =86400

  ! GSL error status.
  logical                 :: abortOnErrorGSL=.true.
  integer(c_int         ) :: errorStatusGSL        , lineGSL
  type   (varying_string) :: reasonGSL             , fileGSL
  !$omp threadprivate(abortOnErrorGSL,errorStatusGSL,lineGSL,reasonGSL,fileGSL)

  ! Type used to accumulate warning messages.
  type :: warning
     type(varying_string)          :: message
     type(warning       ), pointer :: next    => null()
  end type warning

  ! Record of warnings.
  type   (warning), pointer :: warningList
  logical                   :: warningsFound=.false.

contains

  subroutine Error_Report_VarStr(message)
    !!{
    Display an error message.
    !!}
    use :: ISO_Varying_String, only : char
    implicit none
    type(varying_string), intent(in   ) :: message

    call Error_Report_Char(char(message))
    return
  end subroutine Error_Report_VarStr

  subroutine Error_Report_Char(message)
    !!{
    Display an error message.
    !!}
#ifndef UNCLEANEXIT
    use    :: HDF5_Access  , only : hdf5Access
#endif
#ifndef UNCLEANEXIT
    use    :: HDF5         , only : H5Close_F
#endif
#ifdef USEMPI
    use    :: MPI          , only : MPI_Comm_Rank     , MPI_Comm_World
#endif
    !$ use :: OMP_Lib      , only : OMP_Get_Thread_Num, OMP_In_Parallel
    use    :: Display      , only : displayBold       , displayRed     , displayReset
    use    :: System_Output, only : stdOutIsATTY
    implicit none
    character(len=*  ), intent(in   ) :: message
    integer                           :: error
#ifdef USEMPI
    integer                           :: mpiRank
    character(len=128)                :: hostName
    logical                           :: flag
#endif

    if (stdOutIsATTY()) then
       write (0,'(a)') displayRed()//displayBold()//'Fatal error:'//displayReset()
    else
       write (0,'(a)')                              'Fatal error:'
    end if
    write (0,'(a)') trim(message)
    !$ if (omp_in_parallel()) then
    !$    write (0,*) " => Error occurred in thread ",omp_get_thread_num()
    !$ else
    !$    write (0,*) " => Error occurred in master thread"
    !$ end if
    call BackTrace             ( )
    call Warn_Review( )
    call Flush                 (0)
#ifdef UNCLEANEXIT
    call Exit(1)
#else
    !$ if (.not.hdf5Access%ownedByThread()) &
    !$      & call hdf5Access%set  (     )
    call           H5Close_F       (error)
    call           H5Close_C       (     )
    !$ call        hdf5Access%unset(     )
#ifdef USEMPI
    call MPI_Initialized(flag,error)
    if (flag) then
       call MPI_Comm_Rank(MPI_Comm_World,mpiRank,error)
       call hostnm(hostName)
       write (0,*) " => Error occurred in MPI process ",mpiRank,"; PID ",getPID(),"; host ",trim(hostName)
       write (0,'(a,i8,a)') " => Sleeping for ",errorWaitTime,"s to allow for attachment of debugger"
       call Flush(0)
       call Sleep(errorWaitTime)
    end if
#endif
    call  Abort()
#endif
    return
  end subroutine Error_Report_Char

  subroutine Warn_VarStr(message)
    !!{
    Display a warning message
    !!}
    use :: ISO_Varying_String, only : char
    implicit none
    type(varying_string), intent(in   ) :: message

    call Warn_Char(char(message))
    return
  end subroutine Warn_VarStr

  subroutine Warn_Char(message)
    !!{
    Display a warning message.
    !!}
    use :: Display           , only : displayMessage, displayVerbosity, verbosityLevelWarn
    use :: ISO_Varying_String, only : assignment(=)
    implicit none
    character(len=*  ), intent(in   ) :: message
    type     (warning), pointer       :: newWarning

    ! Display the message.
    call displayMessage(message,verbosity=verbosityLevelWarn)
    ! Add this warning message to the list of warnings in case we need to display them on an
    ! error condition.
    !$omp critical (Warn)
    if (displayVerbosity() < verbosityLevelWarn) then
       if (.not.warningsFound) then
          allocate(warningList)
          newWarning => warningList
       else
          newWarning => warningList
          do while (associated(newWarning%next))
             newWarning => newWarning%next
          end do
          allocate(newWarning%next)
          newWarning => newWarning%next
       end if
       newWarning%next    => null   ()
       newWarning%message =  message
    end if
    warningsFound=.true.
    !$omp end critical (Warn)
    return
  end subroutine Warn_Char

  subroutine Warn_Review()
    !!{
    Review any warning messages emitted during the run.
    !!}
    use :: ISO_Varying_String, only : char
    implicit none
    type(warning), pointer :: warning_

    !$omp critical (Warn)
    if (warningsFound) then
       write (0,*) " => The following warnings were issued:"
       warning_ => warningList
       do while (associated(warning_))
          write (0,*) char(warning_%message)
          warning_ => warning_%next
       end do
    end if
    !$omp end critical (Warn)
    return
  end subroutine Warn_Review

  subroutine Error_Handler_Register()
    !!{
    Register signal handlers.
    !!}
    use, intrinsic :: ISO_C_Binding, only : c_funptr
    use            :: Interface_GSL, only : gslSetErrorHandler
    implicit none
    type(c_funptr) :: standardGslErrorHandler

    call Signal( 2,Signal_Handler_SIGINT )
    call Signal( 4,Signal_Handler_SIGILL )
    call Signal( 7,Signal_Handler_SIGBUS )
    call Signal( 8,Signal_Handler_SIGFPE )
    call Signal(11,Signal_Handler_SIGSEGV)
    call Signal(15,Signal_Handler_SIGINT )
    call Signal(24,Signal_Handler_SIGXCPU)
    !$omp critical(gslErrorHandler)
    standardGslErrorHandler=gslSetErrorHandler(errorHandlerGSL)
    !$omp end critical(gslErrorHandler)
    return
  end subroutine Error_Handler_Register

  subroutine Signal_Handler_SIGINT()
    !!{
    Handle {\normalfont \ttfamily SIGINT} signals, by flushing all data and then aborting.
    !!}
#ifndef UNCLEANEXIT
    use    :: HDF5_Access  , only : hdf5Access
#endif
#ifndef UNCLEANEXIT
    use    :: HDF5         , only : H5Close_F
#endif
#ifdef USEMPI
    use    :: MPI_F08      , only : MPI_Comm_Rank     , MPI_Comm_World
#endif
    !$ use :: OMP_Lib      , only : OMP_Get_Thread_Num, OMP_In_Parallel
    use    :: Display      , only : displayBold       , displayRed     , displayReset
    use    :: System_Output, only : stdOutIsATTY
    implicit none
    integer            :: error
#ifdef USEMPI
    integer            :: mpiRank
    character(len=128) :: hostName
    logical            :: flag
#endif

    if (stdOutIsATTY()) then
       write (0,*) displayRed()//displayBold()//'Galacticus was interrupted - will try to flush data before exiting.'//displayReset()
    else
       write (0,*)                              'Galacticus was interrupted - will try to flush data before exiting.'
    end if
    !$ if (omp_in_parallel()) then
    !$    write (0,*) " => Error occurred in thread ",omp_get_thread_num()
    !$ else
    !$    write (0,*) " => Error occurred in master thread"
    !$ end if
#ifndef UNCLEANEXIT
    !$ if (.not.hdf5Access%ownedByThread()) &
    !$      & call hdf5Access%set  (     )
    call           H5Close_F       (error)
    call           H5Close_C       (     )
    !$ call        hdf5Access%unset(     )
#endif
    call Warn_Review( )
    call BackTrace  ( )
    call Flush      (0)
#ifdef UNCLEANEXIT
    call Exit(1)
#else
#ifdef USEMPI
    call MPI_Initialized(flag,error)
    if (flag) then
       call MPI_Comm_Rank(MPI_Comm_World,mpiRank,error)
       call hostnm(hostName)
       write (0,*) " => Error occurred in MPI process ",mpiRank,"; PID ",getPID(),"; host ",trim(hostName)
       write (0,'(a,i8,a)') " => Sleeping for ",errorWaitTime,"s to allow for attachment of debugger"
       call Flush(0)
       call Sleep(errorWaitTime)
    end if
#endif
    call Abort()
#endif
    return
  end subroutine Signal_Handler_SIGINT

  subroutine Signal_Handler_SIGSEGV()
    !!{
    Handle {\normalfont \ttfamily SIGSEGV} signals, by flushing all data and then aborting.
    !!}
#ifndef UNCLEANEXIT
    use    :: HDF5_Access  , only : hdf5Access
#endif
#ifndef UNCLEANEXIT
    use    :: HDF5         , only : H5Close_F
#endif
#ifdef USEMPI
    use    :: MPI_F08      , only : MPI_Comm_Rank     , MPI_Comm_World
#endif
    !$ use :: OMP_Lib      , only : OMP_Get_Thread_Num, OMP_In_Parallel
    use    :: Display      , only : displayBold       , displayRed     , displayReset
    use    :: System_Output, only : stdOutIsATTY
    implicit none
    integer            :: error
#ifdef USEMPI
    integer            :: mpiRank
    character(len=128) :: hostName
    logical            :: flag
#endif

    if (stdOutIsATTY()) then
       write (0,*) displayRed()//displayBold()//'Galacticus experienced a segfault - will try to flush data before exiting.'//displayReset()
    else
       write (0,*)                              'Galacticus experienced a segfault - will try to flush data before exiting.'
    end if
    !$ if (omp_in_parallel()) then
    !$    write (0,*) " => Error occurred in thread ",omp_get_thread_num()
    !$ else
    !$    write (0,*) " => Error occurred in master thread"
    !$ end if
#ifndef UNCLEANEXIT
    !$ if (.not.hdf5Access%ownedByThread()) &
    !$      & call hdf5Access%set  (     )
    call           H5Close_F       (error)
    call           H5Close_C       (     )
    !$ call        hdf5Access%unset(     )
#endif
    call Warn_Review( )
    call BackTrace  ( )
    call Flush      (0)
#ifdef UNCLEANEXIT
    call Exit(1)
#else
#ifdef USEMPI
    call MPI_Initialized(flag,error)
    if (flag) then
       call MPI_Comm_Rank(MPI_Comm_World,mpiRank,error)
       call hostnm(hostName)
       write (0,*) " => Error occurred in MPI process ",mpiRank,"; PID ",getPID(),"; host ",trim(hostName)
       write (0,'(a,i8,a)') " => Sleeping for ",errorWaitTime,"s to allow for attachment of debugger"
       call Flush(0)
       call Sleep(errorWaitTime)
    end if
#endif
    call Abort()
#endif
    return
  end subroutine Signal_Handler_SIGSEGV

  subroutine Signal_Handler_SIGFPE()
    !!{
    Handle {\normalfont \ttfamily SIGFPE} signals, by flushing all data and then aborting.
    !!}
#ifndef UNCLEANEXIT
    use    :: HDF5_Access  , only : hdf5Access
#endif
#ifndef UNCLEANEXIT
    use    :: HDF5         , only : H5Close_F
#endif
#ifdef USEMPI
    use    :: MPI_F08      , only : MPI_Comm_Rank     , MPI_Comm_World
#endif
    !$ use :: OMP_Lib      , only : OMP_Get_Thread_Num, OMP_In_Parallel
    use    :: Display      , only : displayBold       , displayRed     , displayReset
    use    :: System_Output, only : stdOutIsATTY
    implicit none
    integer            :: error
#ifdef USEMPI
    integer            :: mpiRank
    character(len=128) :: hostName
    logical            :: flag
#endif

    if (stdOutIsATTY()) then
       write (0,*) displayRed()//displayBold()//'Galacticus experienced a floating point exception - will try to flush data before exiting.'//displayReset()
    else
       write (0,*)                              'Galacticus experienced a floating point exception - will try to flush data before exiting.'
    end if
    !$ if (omp_in_parallel()) then
    !$    write (0,*) " => Error occurred in thread ",omp_get_thread_num()
    !$ else
    !$    write (0,*) " => Error occurred in master thread"
    !$ end if
#ifndef UNCLEANEXIT
    !$ if (.not.hdf5Access%ownedByThread()) &
    !$      & call hdf5Access%set  (     )
    call           H5Close_F       (error)
    call           H5Close_C       (     )
    !$ call        hdf5Access%unset(     )
#endif
    call Warn_Review( )
    call BackTrace  ( )
    call Flush      (0)
#ifdef UNCLEANEXIT
    call Exit(1)
#else
#ifdef USEMPI
    call MPI_Initialized(flag,error)
    if (flag) then
       call MPI_Comm_Rank(MPI_Comm_World,mpiRank,error)
       call hostnm(hostName)
       write (0,*) " => Error occurred in MPI process ",mpiRank,"; PID ",getPID(),"; host ",trim(hostName)
       write (0,'(a,i8,a)') " => Sleeping for ",errorWaitTime,"s to allow for attachment of debugger"
       call Flush(0)
       call Sleep(errorWaitTime)
    end if
#endif
    call Abort()
#endif
    return
  end subroutine Signal_Handler_SIGFPE

  subroutine Signal_Handler_SIGBUS()
    !!{
    Handle {\normalfont \ttfamily SIGBUS} signals, by flushing all data and then aborting.
    !!}
#ifndef UNCLEANEXIT
    use    :: HDF5_Access  , only : hdf5Access
#endif
#ifndef UNCLEANEXIT
    use    :: HDF5         , only : H5Close_F
#endif
#ifdef USEMPI
    use    :: MPI_F08      , only : MPI_Comm_Rank     , MPI_Comm_World
#endif
    !$ use :: OMP_Lib      , only : OMP_Get_Thread_Num, OMP_In_Parallel
    use    :: Display      , only : displayBold       , displayRed     , displayReset
    use    :: System_Output, only : stdOutIsATTY
    implicit none
    integer            :: error
#ifdef USEMPI
    integer            :: mpiRank
    character(len=128) :: hostName
    logical            :: flag
#endif

    if (stdOutIsATTY()) then
       write (0,*) displayRed()//displayBold()//'Galacticus experienced a bus error - will try to flush data before exiting.'//displayReset()
    else
       write (0,*)                              'Galacticus experienced a bus error - will try to flush data before exiting.'
    end if
    !$ if (omp_in_parallel()) then
    !$    write (0,*) " => Error occurred in thread ",omp_get_thread_num()
    !$ else
    !$    write (0,*) " => Error occurred in master thread"
    !$ end if
#ifndef UNCLEANEXIT
    !$ if (.not.hdf5Access%ownedByThread()) &
    !$      & call hdf5Access%set  (     )
    call           H5Close_F       (error)
    call           H5Close_C       (     )
    !$ call        hdf5Access%unset(     )
#endif
    call Warn_Review( )
    call BackTrace  ( )
    call Flush      (0)
#ifdef UNCLEANEXIT
    call Exit(1)
#else
#ifdef USEMPI
    call MPI_Initialized(flag,error)
    if (flag) then
       call MPI_Comm_Rank(MPI_Comm_World,mpiRank,error)
       call hostnm(hostName)
       write (0,*) " => Error occurred in MPI process ",mpiRank,"; PID ",getPID(),"; host ",trim(hostName)
       write (0,'(a,i8,a)') " => Sleeping for ",errorWaitTime,"s to allow for attachment of debugger"
       call Flush(0)
       call Sleep(errorWaitTime)
    end if
#endif
    call Abort()
#endif
    return
  end subroutine Signal_Handler_SIGBUS

  subroutine Signal_Handler_SIGILL()
    !!{
    Handle {\normalfont \ttfamily SIGILL} signals, by flushing all data and then aborting.
    !!}
#ifndef UNCLEANEXIT
    use    :: HDF5_Access  , only : hdf5Access
#endif
#ifndef UNCLEANEXIT
    use    :: HDF5         , only : H5Close_F
#endif
#ifdef USEMPI
    use    :: MPI_F08      , only : MPI_Comm_Rank     , MPI_Comm_World
#endif
    !$ use :: OMP_Lib      , only : OMP_Get_Thread_Num, OMP_In_Parallel
    use    :: Display      , only : displayBold       , displayRed     , displayReset
    use    :: System_Output, only : stdOutIsATTY
    implicit none
    integer            :: error
#ifdef USEMPI
    integer            :: mpiRank
    character(len=128) :: hostName
    logical            :: flag
#endif

    if (stdOutIsATTY()) then
       write (0,*) displayRed()//displayBold()//'Galacticus experienced an illegal instruction - will try to flush data before exiting.'//displayReset()
    else
       write (0,*)                              'Galacticus experienced an illegal instruction - will try to flush data before exiting.'
    end if
    !$ if (omp_in_parallel()) then
    !$    write (0,*) " => Error occurred in thread ",omp_get_thread_num()
    !$ else
    !$    write (0,*) " => Error occurred in master thread"
    !$ end if
#ifndef UNCLEANEXIT
    !$ if (.not.hdf5Access%ownedByThread()) &
    !$      & call hdf5Access%set  (     )
    call           H5Close_F       (error)
    call           H5Close_C       (     )
    !$ call        hdf5Access%unset(     )
#endif
    call Warn_Review( )
    call BackTrace  ( )
    call Flush      (0)
#ifdef UNCLEANEXIT
    call Exit(1)
#else
#ifdef USEMPI
    call MPI_Initialized(flag,error)
    if (flag) then
       call MPI_Comm_Rank(MPI_Comm_World,mpiRank,error)
       call hostnm(hostName)
       write (0,*) " => Error occurred in MPI process ",mpiRank,"; PID ",getPID(),"; host ",trim(hostName)
       write (0,'(a,i8,a)') " => Sleeping for ",errorWaitTime,"s to allow for attachment of debugger"
       call Flush(0)
       call Sleep(errorWaitTime)
    end if
#endif
    call Abort()
#endif
    return
  end subroutine Signal_Handler_SIGILL

  subroutine Signal_Handler_SIGXCPU()
    !!{
    Handle {\normalfont \ttfamily SIGXCPU} signals, by flushing all data and then aborting.
    !!}
#ifndef UNCLEANEXIT
    use :: HDF5_Access  , only : hdf5Access
#endif
#ifndef UNCLEANEXIT
    use :: HDF5         , only : H5Close_F
#endif
    use :: Display      , only : displayBold , displayRed, displayReset
    use :: System_Output, only : stdOutIsATTY
    implicit none
    integer :: error

    if (stdOutIsATTY()) then
       write (0,*) displayRed()//displayBold()//'Galacticus exceeded available CPU time - will try to flush data before exiting.'//displayReset()
    else
       write (0,*)                              'Galacticus exceeded available CPU time - will try to flush data before exiting.'
    end if
    call Flush(0)
#ifndef UNCLEANEXIT
    !$ if (.not.hdf5Access%ownedByThread()) &
    !$      & call hdf5Access%set  (     )
    call           H5Close_F       (error)
    call           H5Close_C       (     )
    !$ call        hdf5Access%unset(     )
#endif
    call Exit(errorStatusXCPU)
    return
  end subroutine Signal_Handler_SIGXCPU

  subroutine errorHandlerGSL(reason,file,line,errorNumber) bind(c)
    !!{
    Handle errors from the GSL library, by flushing all data and then aborting.
    !!}
#ifndef UNCLEANEXIT
    use               :: HDF5_Access       , only : hdf5Access
#endif
#ifndef UNCLEANEXIT
    use               :: HDF5              , only : H5Close_F
#endif
    use   , intrinsic :: ISO_C_Binding     , only : c_char
    use               :: ISO_Varying_String, only : char
#ifdef USEMPI
    use               :: MPI_F08           , only : MPI_Comm_Rank      , MPI_Comm_World , MPI_Initialized
#endif
    !$ use            :: OMP_Lib           , only : OMP_Get_Thread_Num , OMP_In_Parallel
    use               :: Display           , only : displayBold        , displayRed     , displayReset
    use               :: String_Handling   , only : String_C_To_Fortran
    use               :: System_Output     , only : stdOutIsATTY
    character(c_char), dimension(*) :: file       , reason
    integer  (c_int ), value        :: errorNumber, line
    integer                         :: error
#ifdef USEMPI
    integer                         :: mpiRank
    character(len=128)              :: hostName
    logical                         :: flag
#endif

    if (abortOnErrorGSL) then
       if (stdOutIsATTY()) then
          write (0,*) displayRed()//displayBold()//'Galacticus experienced an error in the GSL library - will try to flush data before exiting.'//displayReset()
       else
          write (0,*)                              'Galacticus experienced an error in the GSL library - will try to flush data before exiting.'
       end if
       write (0,*) ' => Error occurred in ',char(String_C_to_Fortran(file  )),' at line ',line
       write (0,*) ' => Reason was: '      ,char(String_C_to_Fortran(reason))
       !$ if (omp_in_parallel()) then
       !$    write (0,*) " => Error occurred in thread ",omp_get_thread_num()
       !$ else
       !$    write (0,*) " => Error occurred in master thread"
       !$ end if
#ifndef UNCLEANEXIT
       !$ if (.not.hdf5Access%ownedByThread()) &
       !$      & call hdf5Access%set  (     )
       call           H5Close_F       (error)
       call           H5Close_C       (     )
       !$ call        hdf5Access%unset(     )
#endif
       call Warn_Review( )
       call BackTrace  ( )
       call Flush      (0)
#ifdef UNCLEANEXIT
       call Exit(1)
#else
#ifdef USEMPI
       call MPI_Initialized(flag,error)
       if (flag) then
          call MPI_Comm_Rank(MPI_Comm_World,mpiRank,error)
          call hostnm(hostName)
          write (0,*) " => Error occurred in MPI process ",mpiRank,"; PID ",getPID(),"; host ",trim(hostName)
          write (0,'(a,i8,a)') " => Sleeping for ",errorWaitTime,"s to allow for attachment of debugger"
          call Flush(0)
          call Sleep(errorWaitTime)
       end if
#endif
       call Abort()
#endif
    else
       errorStatusGSL=errorNumber
       reasonGSL     =String_C_to_Fortran(reason)
       fileGSL       =String_C_to_Fortran(file  )
       lineGSL       =line
    end if
    return
  end subroutine errorHandlerGSL

  subroutine GSL_Error_Handler_Abort_On()
    !!{
    Record that we should abort on GSL errors.
    !!}
    implicit none

    abortOnErrorGSL=.true.
    return
  end subroutine GSL_Error_Handler_Abort_On

  subroutine GSL_Error_Handler_Abort_Off()
    !!{
    Record that we should not abort on GSL errors.
    !!}
    implicit none

    abortOnErrorGSL=.false.
    return
  end subroutine GSL_Error_Handler_Abort_Off

  integer function GSL_Error_Status()
    !!{
    Return current GSL error status.
    !!}
    implicit none

    GSL_Error_Status=errorStatusGSL
    return
  end function GSL_Error_Status

  subroutine GSL_Error_Details(reason,file,line,errorStatus)
    !!{
    Return current GSL error details.
    !!}
    implicit none
    type   (varying_string), intent(  out) :: reason     , file
    integer                , intent(  out) :: errorStatus, line

    errorStatus=errorStatusGSL
    reason     =reasonGSL
    file       =fileGSL
    line       =lineGSL
    return
  end subroutine GSL_Error_Details

  function Component_List(className,componentList)
    !!{
    Construct a message describing which implementations of a component class provide required functionality.
    !!}
    use :: ISO_Varying_String, only : assignment(=), operator(//)
    use :: String_Handling   , only : String_Join
    implicit none
    type     (varying_string)                                           :: Component_List
    character(len=*         ), intent(in   )                            :: className
    type     (varying_string), intent(in   ), dimension(:), allocatable :: componentList

    if (allocated(componentList)) then
       Component_List=char(10)//'Implementations of the "'   //className//'" class that provide this functionality are:'// &
            & char(10)//'   '//String_Join(componentList,char(10)//'   ')
    else
       Component_List=char(10)//'No implementations of the "'//className//'" class currently provide this functionality.'
    end if
    return
  end function Component_List

  subroutine Error_Wait_Set(errorWaitTimeNew)
    !!{
    Set the time to wait after an error occurs.
    !!}
    implicit none
    integer, intent(in   ) :: errorWaitTimeNew

    errorWaitTime=errorWaitTimeNew
    return
  end subroutine Error_Wait_Set

end module Error<|MERGE_RESOLUTION|>--- conflicted
+++ resolved
@@ -27,13 +27,8 @@
   !!}
   use, intrinsic :: ISO_C_Binding     , only : c_int
   use            :: ISO_Varying_String, only : varying_string
-<<<<<<< HEAD
-  use            :: Interface_GSL     , only : GSL_Failure   , GSL_Success , GSL_eDom  , GSL_eRange, &
-          &                                    GSL_eUndrFlw  , GSL_eZeroDiv, GSL_eRound
-=======
   use            :: Interface_GSL     , only : GSL_Failure   , GSL_Success , GSL_eDom    , GSL_eRange  , &
-          &                                    GSL_eUndrFlw  , GSL_eZeroDiv, GSL_eMaxIter
->>>>>>> 92dfec05
+          &                                    GSL_eUndrFlw  , GSL_eZeroDiv, GSL_eMaxIter, GSL_eRound
   implicit none
   private
   public :: Error_Report               , Error_Handler_Register    , &
@@ -60,25 +55,15 @@
 
   ! Public error codes. Where relevant these copy GSL error codes, otherwise values above 1024
   ! are used so as not to conflict with GSL error codes.
-<<<<<<< HEAD
-  integer, parameter, public :: errorStatusSuccess     =GSL_Success  ! Success.
-  integer, parameter, public :: errorStatusFail        =GSL_Failure  ! Generic failure.
-  integer, parameter, public :: errorStatusInputDomain =GSL_eDom     ! Input domain error.
-  integer, parameter, public :: errorStatusOutOfRange  =GSL_eRange   ! Output range error.
-  integer, parameter, public :: errorStatusRound       =GSL_eRound   ! Rounding error.
-  integer, parameter, public :: errorStatusDivideByZero=GSL_eZeroDiv ! Divide by zero.
-  integer, parameter, public :: errorStatusUnderflow   =GSL_eUndrFlw ! Floating point underflow.
-  integer, parameter, public :: errorStatusXCPU        =1025         ! CPU time limit exceeded.
-=======
   integer, parameter, public :: errorStatusSuccess      =GSL_Success  ! Success.
   integer, parameter, public :: errorStatusFail         =GSL_Failure  ! Generic failure.
   integer, parameter, public :: errorStatusInputDomain  =GSL_eDom     ! Input domain error.
+  integer, parameter, public :: errorStatusRound        =GSL_eRound   ! Rounding error.
   integer, parameter, public :: errorStatusOutOfRange   =GSL_eRange   ! Output range error.
   integer, parameter, public :: errorStatusDivideByZero =GSL_eZeroDiv ! Divide by zero.
   integer, parameter, public :: errorStatusUnderflow    =GSL_eUndrFlw ! Floating point underflow.
   integer, parameter, public :: errorStatusMaxIterations=GSL_eMaxIter ! Maximum iterations exceeded.
   integer, parameter, public :: errorStatusXCPU         =1025         ! CPU time limit exceeded.
->>>>>>> 92dfec05
 
   ! Time to wait after errors under MPI.
   integer                    :: errorWaitTime          =86400
