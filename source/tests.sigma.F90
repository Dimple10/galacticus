!! Copyright 2009, 2010, 2011, 2012, 2013, 2014, 2015, 2016, 2017, 2018,
!!           2019
!!    Andrew Benson <abenson@carnegiescience.edu>
!!
!! This file is part of Galacticus.
!!
!!    Galacticus is free software: you can redistribute it and/or modify
!!    it under the terms of the GNU General Public License as published by
!!    the Free Software Foundation, either version 3 of the License, or
!!    (at your option) any later version.
!!
!!    Galacticus is distributed in the hope that it will be useful,
!!    but WITHOUT ANY WARRANTY; without even the implied warranty of
!!    MERCHANTABILITY or FITNESS FOR A PARTICULAR PURPOSE.  See the
!!    GNU General Public License for more details.
!!
!!    You should have received a copy of the GNU General Public License
!!    along with Galacticus.  If not, see <http://www.gnu.org/licenses/>.

program Tests_Sigma
  !% Tests
<<<<<<< HEAD
  use Unit_Tests
  use Input_Parameters
  use ISO_Varying_String
  use Cosmological_Density_Field
  use Power_Spectrum_Window_Functions
  use Power_Spectra_Primordial
  use Power_Spectra_Primordial_Transferred
  use Linear_Growth
  use Numerical_Ranges
  use Cosmology_Parameters
  use Cosmology_Functions
  use Numerical_Constants_Math
  use Transfer_Functions
  use Galacticus_Display
=======
  use :: Cosmological_Density_Field          , only : cosmologicalMassVariance                , cosmologicalMassVarianceClass, cosmologicalMassVarianceFilteredPower
  use :: Cosmology_Parameters                , only : cosmologyParameters                     , cosmologyParametersClass     , hubbleUnitsLittleH
  use :: Galacticus_Display                  , only : Galacticus_Verbosity_Level_Set          , verbosityStandard
  use :: ISO_Varying_String
  use :: Input_Parameters                    , only : inputParameters
  use :: Numerical_Constants_Math            , only : Pi
  use :: Numerical_Ranges                    , only : Make_Range                              , rangeTypeLogarithmic
  use :: Power_Spectra_Primordial            , only : powerSpectrumPrimordialPowerLaw
  use :: Power_Spectra_Primordial_Transferred, only : powerSpectrumPrimordialTransferredSimple
  use :: Power_Spectrum_Window_Functions     , only : powerSpectrumWindowFunctionSharpKSpace
  use :: Transfer_Functions                  , only : transferFunctionIdentity
  use :: Unit_Tests                          , only : Assert                                  , Unit_Tests_Begin_Group       , Unit_Tests_End_Group                 , Unit_Tests_Finish
>>>>>>> a25b3daf
  implicit none
  type            (varying_string                          )                       :: parameterFile
  integer                                                   , parameter            :: massCount                             =10
  double precision                                          , parameter            :: massMaximum                           =1.0d15, massMinimum  =1.0d6
  double precision                                          , dimension(massCount) :: mass                                         , massFromSigma      , &
       &                                                                              sigma
  class           (cosmologyParametersClass                ), pointer              :: cosmologyParameters_
  class           (cosmologyFunctionsClass                 ), pointer              :: cosmologyFunctions_
  class           (linearGrowthClass                       ), pointer              :: linearGrowth_
  class           (cosmologicalMassVarianceClass           ), pointer              :: cosmologicalMassVariance_
  type            (cosmologicalMassVarianceFilteredPower   )                       :: cosmologicalMassVarianceFilteredPower_
  type            (powerSpectrumWindowFunctionSharpKSpace  )                       :: powerSpectrumWindowFunctionSharpKSpace_
  type            (powerSpectrumPrimordialPowerLaw         )                       :: powerSpectrumPrimordialPowerLaw_
  type            (transferFunctionIdentity                )                       :: transferFunctionIdentity_
  type            (powerSpectrumPrimordialTransferredSimple)                       :: powerSpectrumPrimordialTransferredSimple_
  integer                                                                          :: iMass
  double precision                                                                 :: mass8                                        , radius8            , &
       &                                                                              sigma8
  type            (inputParameters                         )                       :: parameters

  ! Set verbosity level.
  call Galacticus_Verbosity_Level_Set(verbosityStandard)
  ! Begin unit tests.
  call Unit_Tests_Begin_Group("Power spectrum: σ(M)")
  ! Open the parameter file.
  parameterFile='parameters.xml'
  parameters=inputParameters(parameterFile)
  call parameters%markGlobal()
  ! Create an array of masses.
  mass=Make_Range(massMinimum,massMaximum,massCount,rangeType=rangeTypeLogarithmic)
  ! Get required objects.
  cosmologyParameters_      => cosmologyParameters     ()
  cosmologyFunctions_       => cosmologyFunctions      ()
  linearGrowth_             => linearGrowth            ()
  cosmologicalMassVariance_ => cosmologicalMassVariance()
  ! Check that converting from mass to sigma and back to mass gives consistent answers.
  do iMass=1,massCount
     sigma        (iMass)=cosmologicalMassVariance_%rootVariance(mass (iMass),cosmologyFunctions_%cosmicTime(1.0d0))
     massFromSigma(iMass)=cosmologicalMassVariance_%mass        (sigma(iMass),cosmologyFunctions_%cosmicTime(1.0d0))
  end do
  call Assert('M -> σ(M) -> M conversion loop',mass,massFromSigma,relTol=1.0d-2)
  ! Compute the mass corresponding to 8Mpc/h.
  radius8=8.0d0   /cosmologyParameters_%HubbleConstant(hubbleUnitsLittleH)
  mass8  =4.0d0*Pi*cosmologyParameters_%densityCritical()*cosmologyParameters_%OmegaMatter()*radius8**3/3.0d0
  sigma8=cosmologicalMassVariance_%rootVariance(mass8,cosmologyFunctions_%cosmicTime(1.0d0))
  call Assert('σ₈ equals specified value',sigma8,cosmologicalMassVariance_%sigma8(),relTol=1.0d-3)
  ! Check normalization of sigma(M) when using a non-top-hat filter. Here, we use a simple power-law power spectrum with index
  ! n=-1, and a sharp k-space filter, and normalize to σ₈=1. For these, the normalization of σ(M₈) can be computed analytically to
  ! be (π√2/3)^{1/3}.
  powerSpectrumPrimordialPowerLaw_         =powerSpectrumPrimordialPowerLaw         (                                                                               &
       &                                                                             index                              =-1.0d0                                   , &
       &                                                                             running                            =+0.0d0                                   , &
       &                                                                             wavenumberReference                =+1.0d0                                     &
       &                                                                            )
  transferFunctionIdentity_                =transferFunctionIdentity                (                                                                               &
<<<<<<< HEAD
       &                                                                             time                               =13.8d0                                     & 
       &                                                                            )
=======
       &                                                                             time                               =13.8d0                                     &
   &                                                                            )
>>>>>>> a25b3daf
  powerSpectrumPrimordialTransferredSimple_=powerSpectrumPrimordialTransferredSimple(                                                                               &
       &                                                                             powerSpectrumPrimordial_           =powerSpectrumPrimordialPowerLaw_         , &
       &                                                                             transferFunction_                  =transferFunctionIdentity_                , &
       &                                                                             linearGrowth_                      =linearGrowth_                              &
       &                                                                            )
  powerSpectrumWindowFunctionSharpKSpace_  =powerSpectrumWindowFunctionSharpKSpace  (                                                                               &
       &                                                                             cosmologyParameters_               =cosmologyParameters_                     , &
       &                                                                             normalization                      =0.0d0                                      &
       &                                                                            )
  cosmologicalMassVarianceFilteredPower_   =cosmologicalMassVarianceFilteredPower   (                                                                               &
       &                                                                             sigma8                             =1.0d+0                                   , &
       &                                                                             tolerance                          =1.0d-4                                   , &
       &                                                                             toleranceTopHat                    =1.0d-4                                   , &
       &                                                                             nonMonotonicIsFatal                =.true.                                   , &
       &                                                                             monotonicInterpolation             =.false.                                  , &
       &                                                                             cosmologyParameters_               =cosmologyParameters_                     , &
       &                                                                             cosmologyFunctions_                =cosmologyFunctions_                      , &
       &                                                                             linearGrowth_                      =linearGrowth_                            , &
       &                                                                             powerSpectrumPrimordialTransferred_=powerSpectrumPrimordialTransferredSimple_, &
       &                                                                             powerSpectrumWindowFunction_       =powerSpectrumWindowFunctionSharpKSpace_    &
       &                                                                            )
  sigma8=cosmologicalMassVarianceFilteredPower_%rootVariance(mass8,cosmologyFunctions_%cosmicTime(1.0d0))
  call Assert('σ(M₈) amplitude with sharp k-space window function',sigma8,(sqrt(2.0d0)*Pi/3.0d0)**(1.0d0/3.0d0),relTol=1.0d-4)
  ! End unit tests.
  call Unit_Tests_End_Group()
  call Unit_Tests_Finish   ()
end program Tests_Sigma<|MERGE_RESOLUTION|>--- conflicted
+++ resolved
@@ -19,27 +19,13 @@
 
 program Tests_Sigma
   !% Tests
-<<<<<<< HEAD
-  use Unit_Tests
-  use Input_Parameters
-  use ISO_Varying_String
-  use Cosmological_Density_Field
-  use Power_Spectrum_Window_Functions
-  use Power_Spectra_Primordial
-  use Power_Spectra_Primordial_Transferred
-  use Linear_Growth
-  use Numerical_Ranges
-  use Cosmology_Parameters
-  use Cosmology_Functions
-  use Numerical_Constants_Math
-  use Transfer_Functions
-  use Galacticus_Display
-=======
   use :: Cosmological_Density_Field          , only : cosmologicalMassVariance                , cosmologicalMassVarianceClass, cosmologicalMassVarianceFilteredPower
   use :: Cosmology_Parameters                , only : cosmologyParameters                     , cosmologyParametersClass     , hubbleUnitsLittleH
+  use :: Cosmology_Functions                 , only : cosmologyFunctions                      , cosmologyFunctionsClass
   use :: Galacticus_Display                  , only : Galacticus_Verbosity_Level_Set          , verbosityStandard
   use :: ISO_Varying_String
   use :: Input_Parameters                    , only : inputParameters
+  use :: Linear_Growth                       , only : linearGrowth                            , linearGrowthClass
   use :: Numerical_Constants_Math            , only : Pi
   use :: Numerical_Ranges                    , only : Make_Range                              , rangeTypeLogarithmic
   use :: Power_Spectra_Primordial            , only : powerSpectrumPrimordialPowerLaw
@@ -47,7 +33,6 @@
   use :: Power_Spectrum_Window_Functions     , only : powerSpectrumWindowFunctionSharpKSpace
   use :: Transfer_Functions                  , only : transferFunctionIdentity
   use :: Unit_Tests                          , only : Assert                                  , Unit_Tests_Begin_Group       , Unit_Tests_End_Group                 , Unit_Tests_Finish
->>>>>>> a25b3daf
   implicit none
   type            (varying_string                          )                       :: parameterFile
   integer                                                   , parameter            :: massCount                             =10
@@ -103,13 +88,8 @@
        &                                                                             wavenumberReference                =+1.0d0                                     &
        &                                                                            )
   transferFunctionIdentity_                =transferFunctionIdentity                (                                                                               &
-<<<<<<< HEAD
-       &                                                                             time                               =13.8d0                                     & 
+       &                                                                             time                               =13.8d0                                     &
        &                                                                            )
-=======
-       &                                                                             time                               =13.8d0                                     &
-   &                                                                            )
->>>>>>> a25b3daf
   powerSpectrumPrimordialTransferredSimple_=powerSpectrumPrimordialTransferredSimple(                                                                               &
        &                                                                             powerSpectrumPrimordial_           =powerSpectrumPrimordialPowerLaw_         , &
        &                                                                             transferFunction_                  =transferFunctionIdentity_                , &
