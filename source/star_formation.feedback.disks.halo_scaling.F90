!! Copyright 2009, 2010, 2011, 2012, 2013 Andrew Benson <abenson@obs.carnegiescience.edu>
!!
!! This file is part of Galacticus.
!!
!!    Galacticus is free software: you can redistribute it and/or modify
!!    it under the terms of the GNU General Public License as published by
!!    the Free Software Foundation, either version 3 of the License, or
!!    (at your option) any later version.
!!
!!    Galacticus is distributed in the hope that it will be useful,
!!    but WITHOUT ANY WARRANTY; without even the implied warranty of
!!    MERCHANTABILITY or FITNESS FOR A PARTICULAR PURPOSE.  See the
!!    GNU General Public License for more details.
!!
!!    You should have received a copy of the GNU General Public License
!!    along with Galacticus.  If not, see <http://www.gnu.org/licenses/>.

!% Contains a module which implements an outflow rate due to star formation feedback in galactic disks that scales with halo
!% virial velocity and redshift.

module Star_Formation_Feedback_Disks_Halo_Scaling
  !% Implements an outflow rate due to star formation feedback in galactic disks that scales with halo
  !% virial velocity and redshift.
  use Galacticus_Nodes
  implicit none
  private
  public :: Star_Formation_Feedback_Disks_Halo_Scaling_Initialize

  ! Parameters of the feedback model.
  double precision :: diskOutflowFraction              , diskOutflowRedshiftExponent, &
       &              diskOutflowVirialVelocityExponent

  ! Normalization factor for the outflow rate.
  double precision :: outflowNormalization
  
contains

  !# <starFormationFeedbackDisksMethod>
  !#  <unitName>Star_Formation_Feedback_Disks_Halo_Scaling_Initialize</unitName>
  !# </starFormationFeedbackDisksMethod>
  subroutine Star_Formation_Feedback_Disks_Halo_Scaling_Initialize(starFormationFeedbackDisksMethod,Star_Formation_Feedback_Disk_Outflow_Rate_Get)
    !% Initializes the ``halo scaling'' disk star formation feedback module.
    use ISO_Varying_String
    use Input_Parameters
    use Stellar_Feedback
    implicit none
    type            (varying_string                                        ), intent(in   )          :: starFormationFeedbackDisksMethod              
    procedure       (Star_Formation_Feedback_Disk_Outflow_Rate_Halo_Scaling), intent(inout), pointer :: Star_Formation_Feedback_Disk_Outflow_Rate_Get 
    double precision                                                        , parameter              :: virialVelocityNormalization=200.0d0

    if (starFormationFeedbackDisksMethod == 'haloScaling') then
       Star_Formation_Feedback_Disk_Outflow_Rate_Get => Star_Formation_Feedback_Disk_Outflow_Rate_Halo_Scaling
       ! Get parameters of for the feedback calculation.
       !@ <inputParameter>
       !@   <name>diskOutflowFraction</name>
       !@   <defaultValue>0.01</defaultValue>
       !@   <attachedTo>module</attachedTo>
       !@   <description>
       !@     The ratio of outflow rate to star formation rate in disks.
       !@   </description>
       !@   <type>real</type>
       !@   <cardinality>1</cardinality>
       !@   <group>starFormation</group>
       !@ </inputParameter>
       call Get_Input_Parameter('diskOutflowFraction',diskOutflowFraction,defaultValue=0.01d0)
       !@ <inputParameter>
       !@   <name>diskOutflowVirialVelocityExponent</name>
       !@   <defaultValue>$-2.0$</defaultValue>
       !@   <attachedTo>module</attachedTo>
       !@   <description>
       !@     The exponent of virial velocity in the outflow rate in disks.
       !@   </description>
       !@   <type>real</type>
       !@   <cardinality>1</cardinality>
       !@   <group>starFormation</group>
       !@ </inputParameter>
       call Get_Input_Parameter('diskOutflowVirialVelocityExponent',diskOutflowVirialVelocityExponent,defaultValue=-2.0d0)
       !@ <inputParameter>
       !@   <name>diskOutflowRedshiftExponent</name>
       !@   <defaultValue>$0.0$</defaultValue>
       !@   <attachedTo>module</attachedTo>
       !@   <description>
       !@     The exponent of redshift in the outflow rate in disks.
       !@   </description>
       !@   <type>real</type>
       !@   <cardinality>1</cardinality>
       !@   <group>starFormation</group>
       !@ </inputParameter>
       call Get_Input_Parameter('diskOutflowRedshiftExponent',diskOutflowRedshiftExponent,defaultValue=0.0d0)
       ! Compute the normalization factor.
       outflowNormalization= diskOutflowFraction                                            &
            &               /feedbackEnergyInputAtInfinityCanonical                         &
            &               /virialVelocityNormalization**diskOutflowVirialVelocityExponent
    end if
    return
  end subroutine Star_Formation_Feedback_Disks_Halo_Scaling_Initialize

  double precision function Star_Formation_Feedback_Disk_Outflow_Rate_Halo_Scaling(thisNode,starFormationRate,energyInputRate)
    !% Returns the outflow rate (in $M_\odot$ Gyr$^{-1}$) for star formation in the galactic disk of {\tt thisNode}.
    use Cosmology_Functions
    use Dark_Matter_Halo_Scales
    implicit none
<<<<<<< HEAD
    type            (treeNode          ), intent(inout), pointer :: thisNode
    double precision                    , intent(in   )          :: energyInputRate                    , starFormationRate
    class           (nodeComponentBasic)               , pointer :: thisBasicComponent
    double precision                    , save                   :: velocityPrevious           =-1.0d0, velocityFactorPrevious       =-1.0d0
    !$omp threadprivate(velocityPrevious,velocityFactorPrevious)
    double precision                    , save                   :: expansionFactorPrevious    =-1.0d0, expansionFactorFactorPrevious=-1.0d0
    !$omp threadprivate(expansionFactorPrevious,expansionFactorFactorPrevious)
    double precision                                             :: expansionFactor                    , virialVelocity
=======
    type            (treeNode               ), intent(inout), pointer :: thisNode
    double precision                         , intent(in   )          :: energyInputRate                    , starFormationRate
    class           (nodeComponentBasic     )               , pointer :: thisBasicComponent
    double precision                         , save                   :: velocityPrevious           =-1.0d0, velocityFactorPrevious       =-1.0d0
    !$omp threadprivate(velocityPrevious,velocityFactorPrevious)
    class           (cosmologyFunctionsClass)               , pointer :: cosmologyFunctionsDefault
    double precision                         , save                   :: expansionFactorPrevious    =-1.0d0, expansionFactorFactorPrevious=-1.0d0
    !$omp threadprivate(expansionFactorPrevious,expansionFactorFactorPrevious)
    double precision                                                  :: expansionFactor                    , virialVelocity
>>>>>>> c4ad506f

    ! Get the default cosmology functions object.
    cosmologyFunctionsDefault => cosmologyFunctions()
    ! Get the basic component.
    thisBasicComponent => thisNode%basic()

    ! Get virial velocity and expansion factor.
    virialVelocity =Dark_Matter_Halo_Virial_Velocity(thisNode                 )
    expansionFactor=cosmologyFunctionsDefault%expansionFactor                (thisBasicComponent%time())

    ! Compute the velocity factor.
    if (virialVelocity /= velocityPrevious) then
       velocityPrevious      =virialVelocity
       velocityFactorPrevious=virialVelocity**diskOutflowVirialVelocityExponent
    end if
    
    ! Compute the expansion-factor factor.
    if (expansionFactor /= expansionFactorPrevious) then
       expansionFactorPrevious      =      expansionFactor
       expansionFactorFactorPrevious=1.0d0/expansionFactor**diskOutflowRedshiftExponent
    end if

    ! Compute the velocity factor.
    if (virialVelocity /= velocityPrevious) then
       velocityPrevious      =virialVelocity
       velocityFactorPrevious=virialVelocity**diskOutflowVirialVelocityExponent
    end if
    
    ! Compute the expansion-factor factor.
    if (expansionFactor /= expansionFactorPrevious) then
       expansionFactorPrevious      =      expansionFactor
       expansionFactorFactorPrevious=1.0d0/expansionFactor**diskOutflowRedshiftExponent
    end if

    ! Compute the outflow rate.
    Star_Formation_Feedback_Disk_Outflow_Rate_Halo_Scaling= &
         & outflowNormalization                             &
         & *energyInputRate                                 &
         & *velocityFactorPrevious                          &
         & *expansionFactorFactorPrevious
    return
  end function Star_Formation_Feedback_Disk_Outflow_Rate_Halo_Scaling

end module Star_Formation_Feedback_Disks_Halo_Scaling<|MERGE_RESOLUTION|>--- conflicted
+++ resolved
@@ -100,16 +100,6 @@
     use Cosmology_Functions
     use Dark_Matter_Halo_Scales
     implicit none
-<<<<<<< HEAD
-    type            (treeNode          ), intent(inout), pointer :: thisNode
-    double precision                    , intent(in   )          :: energyInputRate                    , starFormationRate
-    class           (nodeComponentBasic)               , pointer :: thisBasicComponent
-    double precision                    , save                   :: velocityPrevious           =-1.0d0, velocityFactorPrevious       =-1.0d0
-    !$omp threadprivate(velocityPrevious,velocityFactorPrevious)
-    double precision                    , save                   :: expansionFactorPrevious    =-1.0d0, expansionFactorFactorPrevious=-1.0d0
-    !$omp threadprivate(expansionFactorPrevious,expansionFactorFactorPrevious)
-    double precision                                             :: expansionFactor                    , virialVelocity
-=======
     type            (treeNode               ), intent(inout), pointer :: thisNode
     double precision                         , intent(in   )          :: energyInputRate                    , starFormationRate
     class           (nodeComponentBasic     )               , pointer :: thisBasicComponent
@@ -119,7 +109,6 @@
     double precision                         , save                   :: expansionFactorPrevious    =-1.0d0, expansionFactorFactorPrevious=-1.0d0
     !$omp threadprivate(expansionFactorPrevious,expansionFactorFactorPrevious)
     double precision                                                  :: expansionFactor                    , virialVelocity
->>>>>>> c4ad506f
 
     ! Get the default cosmology functions object.
     cosmologyFunctionsDefault => cosmologyFunctions()
@@ -129,18 +118,6 @@
     ! Get virial velocity and expansion factor.
     virialVelocity =Dark_Matter_Halo_Virial_Velocity(thisNode                 )
     expansionFactor=cosmologyFunctionsDefault%expansionFactor                (thisBasicComponent%time())
-
-    ! Compute the velocity factor.
-    if (virialVelocity /= velocityPrevious) then
-       velocityPrevious      =virialVelocity
-       velocityFactorPrevious=virialVelocity**diskOutflowVirialVelocityExponent
-    end if
-    
-    ! Compute the expansion-factor factor.
-    if (expansionFactor /= expansionFactorPrevious) then
-       expansionFactorPrevious      =      expansionFactor
-       expansionFactorFactorPrevious=1.0d0/expansionFactor**diskOutflowRedshiftExponent
-    end if
 
     ! Compute the velocity factor.
     if (virialVelocity /= velocityPrevious) then
