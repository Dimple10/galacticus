--- conflicted
+++ resolved
@@ -100,23 +100,15 @@
     use Cosmology_Functions
     use Dark_Matter_Halo_Scales
     implicit none
-<<<<<<< HEAD
-    type            (treeNode          ), intent(inout), pointer :: thisNode
-    double precision                    , intent(in   )          :: energyInputRate                    , starFormationRate
-    class           (nodeComponentBasic)               , pointer :: thisBasicComponent
-    double precision                    , save                   :: velocityPrevious           =-1.0d0, velocityFactorPrevious       =-1.0d0
-    !$omp threadprivate(velocityPrevious,velocityFactorPrevious)
-    double precision                    , save                   :: expansionFactorPrevious    =-1.0d0, expansionFactorFactorPrevious=-1.0d0
-    !$omp threadprivate(expansionFactorPrevious,expansionFactorFactorPrevious)
-    double precision                                             :: expansionFactor                    , virialVelocity
-=======
     type            (treeNode               ), intent(inout), pointer :: thisNode
     double precision                         , intent(in   )          :: energyInputRate                    , starFormationRate
     class           (nodeComponentBasic     )               , pointer :: thisBasicComponent
+    double precision                         , save                   :: velocityPrevious           =-1.0d0, velocityFactorPrevious       =-1.0d0
+    !$omp threadprivate(velocityPrevious,velocityFactorPrevious)
     class           (cosmologyFunctionsClass)               , pointer :: cosmologyFunctionsDefault
-    double precision                         , parameter              :: virialVelocityNormalization=200.0d0
+    double precision                         , save                   :: expansionFactorPrevious    =-1.0d0, expansionFactorFactorPrevious=-1.0d0
+    !$omp threadprivate(expansionFactorPrevious,expansionFactorFactorPrevious)
     double precision                                                  :: expansionFactor                    , virialVelocity
->>>>>>> f83043f7
 
     ! Get the default cosmology functions object.
     cosmologyFunctionsDefault => cosmologyFunctions()
