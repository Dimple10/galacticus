!! Copyright 2009, 2010, 2011, 2012, 2013, 2014, 2015, 2016, 2017, 2018,
!!           2019
!!    Andrew Benson <abenson@carnegiescience.edu>
!!
!! This file is part of Galacticus.
!!
!!    Galacticus is free software: you can redistribute it and/or modify
!!    it under the terms of the GNU General Public License as published by
!!    the Free Software Foundation, either version 3 of the License, or
!!    (at your option) any later version.
!!
!!    Galacticus is distributed in the hope that it will be useful,
!!    but WITHOUT ANY WARRANTY; without even the implied warranty of
!!    MERCHANTABILITY or FITNESS FOR A PARTICULAR PURPOSE.  See the
!!    GNU General Public License for more details.
!!
!!    You should have received a copy of the GNU General Public License
!!    along with Galacticus.  If not, see <http://www.gnu.org/licenses/>.

  !% Implementation of a posterior sampling likelihood class which implements a likelihood for projected correlation functions.
<<<<<<< HEAD
  
  use Linear_Algebra            , only : vector                           , matrix
  use Geometry_Surveys          , only : surveyGeometryClass              , surveyGeometry
  use Cosmology_Functions       , only : cosmologyFunctionsClass          , cosmologyFunctions
  use Dark_Matter_Halo_Scales   , only : darkMatterHaloScaleClass         , darkMatterHaloScale
  use Power_Spectra             , only : powerSpectrumClass               , powerSpectrum
  use Halo_Mass_Functions       , only : haloMassFunctionClass            , haloMassFunction
  use Dark_Matter_Profile_Scales, only : darkMatterProfileScaleRadiusClass, darkMatterProfileScaleRadius
  use Dark_Matter_Halo_Biases   , only : darkMatterHaloBiasClass          , darkMatterHaloBias
  use Dark_Matter_Profiles_DMO  , only : darkMatterProfileDMOClass        , darkMatterProfileDMO
=======

  use :: Cosmology_Functions       , only : cosmologyFunctions          , cosmologyFunctionsClass
  use :: Dark_Matter_Halo_Biases   , only : darkMatterHaloBias          , darkMatterHaloBiasClass
  use :: Dark_Matter_Halo_Scales   , only : darkMatterHaloScale         , darkMatterHaloScaleClass
  use :: Dark_Matter_Profile_Scales, only : darkMatterProfileScaleRadius, darkMatterProfileScaleRadiusClass
  use :: Dark_Matter_Profiles_DMO  , only : darkMatterProfileDMO        , darkMatterProfileDMOClass
  use :: Geometry_Surveys          , only : surveyGeometry              , surveyGeometryClass
  use :: Halo_Mass_Functions       , only : haloMassFunction            , haloMassFunctionClass
  use :: Linear_Algebra            , only : matrix                      , vector
  use :: Linear_Growth             , only : linearGrowth                , linearGrowthClass
  use :: Power_Spectra             , only : powerSpectrum               , powerSpectrumClass
>>>>>>> a25b3daf

  !# <posteriorSampleLikelihood name="posteriorSampleLikelihoodPrjctdCorrelationFunction">
  !#  <description>A posterior sampling likelihood class which implements a likelihood for projected correlation functions.</description>
  !# </posteriorSampleLikelihood>
  type, extends(posteriorSampleLikelihoodClass) :: posteriorSampleLikelihoodPrjctdCorrelationFunction
     !% Implementation of a posterior sampling likelihood class which implements a likelihood for projected correlation functions.
     private
     class           (powerSpectrumClass               ), pointer                     :: powerSpectrum_                       => null()
     class           (cosmologyFunctionsClass          ), pointer                     :: cosmologyFunctions_                  => null()
     class           (surveyGeometryClass              ), pointer                     :: surveyGeometry_                      => null()
     class           (darkMatterHaloScaleClass         ), pointer                     :: darkMatterHaloScale_                 => null()
     class           (haloMassFunctionClass            ), pointer                     :: haloMassFunction_                    => null()
     class           (darkMatterProfileDMOClass        ), pointer                     :: darkMatterProfileDMO_                => null()
     class           (darkMatterHaloBiasClass          ), pointer                     :: darkMatterHaloBias_                  => null()
     class           (darkMatterProfileScaleRadiusClass), pointer                     :: darkMatterProfileScaleRadius_        => null()
     double precision                                                                 :: haloMassMinimum                               , haloMassMaximum             , &
          &                                                                              lineOfSightDepth
     logical                                                                          :: halfIntegral
     double precision                                   , dimension(:  ), allocatable :: separation                                    , massMaximum                 , &
          &                                                                              massMinimum
     double precision                                   , dimension(:,:), allocatable :: covarianceMatrix                              , projectedCorrelationFunction, &
          &                                                                              projectedCorrelationFunctionObserved          , integralConstraint
     type            (vector                           )                              :: means
     type            (matrix                           )                              :: covariance                                    , inverseCovariance
     type            (varying_string                   )                              :: fileName
   contains
     final     ::                    projectedCorrelationFunctionDestructor
     procedure :: evaluate        => projectedCorrelationFunctionEvaluate
     procedure :: functionChanged => projectedCorrelationFunctionFunctionChanged
  end type posteriorSampleLikelihoodPrjctdCorrelationFunction

  interface posteriorSampleLikelihoodPrjctdCorrelationFunction
     !% Constructors for the {\normalfont \ttfamily projectedCorrelationFunction} posterior sampling convergence class.
     module procedure projectedCorrelationFunctionConstructorParameters
     module procedure projectedCorrelationFunctionConstructorInternal
  end interface posteriorSampleLikelihoodPrjctdCorrelationFunction

contains

  function projectedCorrelationFunctionConstructorParameters(parameters) result(self)
    !% Constructor for the {\normalfont \ttfamily projectedCorrelationFunction} posterior sampling convergence class which builds the object from a
    !% parameter set.
    use :: Input_Parameters, only : inputParameter, inputParameters
    implicit none
    type            (posteriorSampleLikelihoodPrjctdCorrelationFunction)                :: self
    type            (inputParameters                                   ), intent(inout) :: parameters
    class           (powerSpectrumClass                                ), pointer       :: powerSpectrum_
    class           (cosmologyFunctionsClass                           ), pointer       :: cosmologyFunctions_
    class           (surveyGeometryClass                               ), pointer       :: surveyGeometry_
    class           (darkMatterHaloScaleClass                          ), pointer       :: darkMatterHaloScale_
    class           (haloMassFunctionClass                             ), pointer       :: haloMassFunction_
    class           (darkMatterProfileDMOClass                         ), pointer       :: darkMatterProfileDMO_
    class           (darkMatterHaloBiasClass                           ), pointer       :: darkMatterHaloBias_
    class           (darkMatterProfileScaleRadiusClass                 ), pointer       :: darkMatterProfileScaleRadius_
    double precision                                                                    :: haloMassMinimum    , haloMassMaximum, &
         &                                                                                 lineOfSightDepth
    logical                                                                             :: halfIntegral
    type            (varying_string                                    )                :: fileName

    !# <inputParameter>
    !#   <name>haloMassMinimum</name>
    !#   <cardinality>1</cardinality>
    !#   <description>The minimum halo mass over which to integrate.</description>
    !#   <source>parameters</source>
    !#   <type>real</type>
    !# </inputParameter>
    !# <inputParameter>
    !#   <name>haloMassMaximum</name>
    !#   <cardinality>1</cardinality>
    !#   <description>The maximum halo mass over which to integrate.</description>
    !#   <source>parameters</source>
    !#   <type>real</type>
    !# </inputParameter>
    !# <inputParameter>
    !#   <name>lineOfSightDepth</name>
    !#   <cardinality>1</cardinality>
    !#   <description>The line of sight depth over which to integrate.</description>
    !#   <source>parameters</source>
    !#   <type>real</type>
    !# </inputParameter>
    !# <inputParameter>
    !#   <name>halfIntegral</name>
    !#   <cardinality>1</cardinality>
    !#   <description>If true, integrate only over positive line of sight depths.</description>
    !#   <source>parameters</source>
    !#   <type>boolean</type>
    !# </inputParameter>
    !# <inputParameter>
    !#   <name>fileName</name>
    !#   <cardinality>1</cardinality>
    !#   <description>The name of the file containing the target projected correlation function.</description>
    !#   <source>parameters</source>
    !#   <type>string</type>
    !# </inputParameter>
    !# <objectBuilder class="powerSpectrum"                name="powerSpectrum_"                source="parameters"/>
    !# <objectBuilder class="cosmologyFunctions"           name="cosmologyFunctions_"           source="parameters"/>
    !# <objectBuilder class="surveyGeometry"               name="surveyGeometry_"               source="parameters"/>
    !# <objectBuilder class="darkMatterHaloScale"          name="darkMatterHaloScale_"          source="parameters"/>
    !# <objectBuilder class="haloMassFunction"             name="haloMassFunction_"             source="parameters"/>
    !# <objectBuilder class="darkMatterProfileDMO"         name="darkMatterProfileDMO_"         source="parameters"/>
    !# <objectBuilder class="darkMatterHaloBias"           name="darkMatterHaloBias_"           source="parameters"/>
    !# <objectBuilder class="darkMatterProfileScaleRadius" name="darkMatterProfileScaleRadius_" source="parameters"/>
    self=posteriorSampleLikelihoodPrjctdCorrelationFunction(haloMassMinimum,haloMassMaximum,lineOfSightDepth,halfIntegral,char(fileName),powerSpectrum_,cosmologyFunctions_,surveyGeometry_,darkMatterHaloScale_,haloMassFunction_,darkMatterProfileDMO_,darkMatterHaloBias_,darkMatterProfileScaleRadius_)
    !# <inputParametersValidate source="parameters"/>
    !# <objectDestructor name="powerSpectrum_"               />
    !# <objectDestructor name="cosmologyFunctions_"          />
    !# <objectDestructor name="surveyGeometry_"              />
    !# <objectDestructor name="darkMatterHaloScale_"         />
    !# <objectDestructor name="haloMassFunction_"            />
    !# <objectDestructor name="darkMatterProfileDMO_"        />
    !# <objectDestructor name="darkMatterHaloBias_"          />
    !# <objectDestructor name="darkMatterProfileScaleRadius_"/>
    return
  end function projectedCorrelationFunctionConstructorParameters

  function projectedCorrelationFunctionConstructorInternal(haloMassMinimum,haloMassMaximum,lineOfSightDepth,halfIntegral,fileName,powerSpectrum_,cosmologyFunctions_,surveyGeometry_,darkMatterHaloScale_,haloMassFunction_,darkMatterProfileDMO_,darkMatterHaloBias_,darkMatterProfileScaleRadius_) result(self)
    !% Constructor for ``projectedCorrelationFunction'' posterior sampling likelihood class.
    use :: Galacticus_Paths , only : galacticusPath, pathTypeDataStatic
    use :: IO_HDF5          , only : hdf5Access    , hdf5Object
    use :: Linear_Algebra   , only : assignment(=)
    use :: Memory_Management, only : allocateArray
    implicit none
    type            (posteriorSampleLikelihoodPrjctdCorrelationFunction)                        :: self
    double precision                                                    , intent(in   )         :: haloMassMinimum    , haloMassMaximum, &
         &                                                                                         lineOfSightDepth
    logical                                                             , intent(in   )         :: halfIntegral
    character       (len=*                                             ), intent(in   )         :: fileName
    class           (powerSpectrumClass                                ), intent(in   ), target :: powerSpectrum_
    class           (cosmologyFunctionsClass                           ), intent(in   ), target :: cosmologyFunctions_
    class           (surveyGeometryClass                               ), intent(in   ), target :: surveyGeometry_
    class           (darkMatterHaloScaleClass                          ), intent(in   ), target :: darkMatterHaloScale_
    class           (haloMassFunctionClass                             ), intent(in   ), target :: haloMassFunction_
    class           (darkMatterProfileDMOClass                         ), intent(in   ), target :: darkMatterProfileDMO_
    class           (darkMatterHaloBiasClass                           ), intent(in   ), target :: darkMatterHaloBias_
    class           (darkMatterProfileScaleRadiusClass                 ), intent(in   ), target :: darkMatterProfileScaleRadius_
    type            (hdf5Object                                        )                        :: file
    !# <constructorAssign variables="haloMassMinimum, haloMassMaximum, lineOfSightDepth, halfIntegral, fileName, *powerSpectrum_, *cosmologyFunctions_, *surveyGeometry_, *darkMatterHaloScale_, *haloMassFunction_, *darkMatterProfileDMO_, *darkMatterHaloBias_, *darkMatterProfileScaleRadius_"/>

    ! Read the projected correlation function file.
    !$ call hdf5Access%set()
    call file%openFile(char(galacticusPath(pathTypeDataStatic))//fileName,readOnly=.true.)
    call file%readDataset("separation"                          ,self%separation                          )
    call file%readDataset("projectedCorrelationFunctionObserved",self%projectedCorrelationFunctionObserved)
    call file%readDataset("covariance"                          ,self%covarianceMatrix                    )
    call file%readDataset("massMinimum"                         ,self%massMinimum                         )
    call file%readDataset("massMaximum"                         ,self%massMaximum                         )
    if (file%hasDataset("integralConstraint")) then
       call file%readDataset("integralConstraint"               ,self%integralConstraint                  )
    else
       call allocateArray(self%integralConstraint,shape(self%projectedCorrelationFunctionObserved))
       self%integralConstraint=1.0d0
    end if
    call file%close()
    !$ call hdf5Access%unset()
    ! Allocate storage for the model projected correlation function.
    call allocateArray(self%projectedCorrelationFunction,[size(self%separation),size(self%massMinimum)])
    ! Find the inverse covariance matrix.
    self%covariance       =self%covarianceMatrix
    self%inverseCovariance=self%covariance      %invert()
    call self%inverseCovariance%makeSemiPositiveDefinite()
    return
  end function projectedCorrelationFunctionConstructorInternal

  subroutine projectedCorrelationFunctionDestructor(self)
    !% Destructor for the {\normalfont \ttfamily projectedCorrelationFunction} class.
    implicit none
    type(posteriorSampleLikelihoodPrjctdCorrelationFunction), intent(inout) :: self

    !# <objectDestructor name="self%powerSpectrum_"               />
    !# <objectDestructor name="self%cosmologyFunctions_"          />
    !# <objectDestructor name="self%surveyGeometry_"              />
    !# <objectDestructor name="self%darkMatterHaloScale_"         />
    !# <objectDestructor name="self%haloMassFunction_"            />
    !# <objectDestructor name="self%darkMatterProfileDMO_"        />
    !# <objectDestructor name="self%darkMatterHaloBias_"          />
    !# <objectDestructor name="self%darkMatterProfileScaleRadius_"/>
    return
  end subroutine projectedCorrelationFunctionDestructor

  double precision function projectedCorrelationFunctionEvaluate(self,simulationState,modelParametersActive_,modelParametersInactive_,simulationConvergence,temperature,logLikelihoodCurrent,logPriorCurrent,logPriorProposed,timeEvaluate,logLikelihoodVariance,forceAcceptance)
    !% Return the log-likelihood for the projected correlation function likelihood function.
    use :: Conditional_Mass_Functions       , only : conditionalMassFunctionBehroozi2010
    use :: Galacticus_Error                 , only : Galacticus_Error_Report
    use :: Halo_Model_Projected_Correlations, only : Halo_Model_Projected_Correlation
    use :: Linear_Algebra                   , only : operator(*)                        , assignment(=)
    use :: Models_Likelihoods_Constants     , only : logImpossible
    use :: Posterior_Sampling_Convergence   , only : posteriorSampleConvergenceClass
    use :: Posterior_Sampling_State         , only : posteriorSampleStateClass
    implicit none
    class           (posteriorSampleLikelihoodPrjctdCorrelationFunction), intent(inout)               :: self
    class           (posteriorSampleStateClass                         ), intent(inout)               :: simulationState
    type            (modelParameterList                                ), intent(in   ), dimension(:) :: modelParametersActive_  , modelParametersInactive_
    class           (posteriorSampleConvergenceClass                   ), intent(inout)               :: simulationConvergence
    double precision                                                    , intent(in   )               :: temperature             , logLikelihoodCurrent    , &
         &                                                                                               logPriorCurrent         , logPriorProposed
    real                                                                , intent(inout)               :: timeEvaluate
    double precision                                                    , intent(  out), optional     :: logLikelihoodVariance
    logical                                                             , intent(inout), optional     :: forceAcceptance
    double precision                                                    , allocatable  , dimension(:) :: stateVector
    type            (conditionalMassFunctionBehroozi2010               )                              :: conditionalMassFunction_
    type            (vector                                            )                              :: difference
    integer                                                                                           :: i
    !GCC$ attributes unused :: logLikelihoodCurrent, logPriorCurrent, simulationConvergence, temperature, timeEvaluate, modelParametersInactive_, forceAcceptance

    ! There is no variance in our likelihood estimate.
    if (present(logLikelihoodVariance)) logLikelihoodVariance=0.0d0
    ! Do not evaluate if the proposed prior is impossible.
    if (logPriorProposed <= logImpossible) then
       projectedCorrelationFunctionEvaluate=0.0d0
       return
    end if
    ! Construct the conditional mass function object.
    stateVector=simulationState%get()
    if (size(stateVector) /= 11) call Galacticus_Error_Report('11 parameters are required for this likelihood function'//{introspection:location})
    do i=1,size(stateVector)
       stateVector(i)=modelParametersActive_(i)%modelParameter_%unmap(stateVector(i))
    end do
    conditionalMassFunction_                                     &
         & =conditionalMassFunctionBehroozi2010(                 &
         &                                      stateVector( 1), &
         &                                      stateVector( 2), &
         &                                      stateVector( 3), &
         &                                      stateVector( 4), &
         &                                      stateVector( 5), &
         &                                      stateVector( 6), &
         &                                      stateVector( 7), &
         &                                      stateVector( 8), &
         &                                      stateVector( 9), &
         &                                      stateVector(10), &
         &                                      stateVector(11)  &
         &                                     )
    deallocate(stateVector)
    ! Compute the projected correlation function.
    do i=1,size(self%massMinimum)
       call Halo_Model_Projected_Correlation(                                         &
            &                                conditionalMassFunction_               , &
            &                                self%powerSpectrum_                    , &
            &                                self%cosmologyFunctions_               , &
            &                                self%surveyGeometry_                   , &
            &                                self%darkMatterHaloScale_              , &
            &                                self%haloMassFunction_                 , &
            &                                self%darkMatterProfileDMO_             , &
            &                                self%darkMatterHaloBias_               , &
            &                                self%darkMatterProfileScaleRadius_     , &
            &                                self%separation                        , &
            &                                self%massMinimum                  (  i), &
            &                                self%massMaximum                  (  i), &
            &                                self%haloMassMinimum                   , &
            &                                self%haloMassMaximum                   , &
            &                                self%lineOfSightDepth                  , &
            &                                self%halfIntegral                      , &
            &                                self%projectedCorrelationFunction (:,i)  &
            &                               )
       ! Apply the integral constraint.
       self%projectedCorrelationFunction(:,i)=self%projectedCorrelationFunction(:,i)/self%integralConstraint(:,i)
    end do
    ! Evaluate the log-likelihood.
    difference                          =reshape(                                                         &
         &                                        +     self%projectedCorrelationFunction                 &
         &                                        -     self%projectedCorrelationFunctionObserved       , &
         &                                       [                                                        &
         &                                         size(self%projectedCorrelationFunction        ,dim=1)  &
         &                                        *size(self%projectedCorrelationFunction        ,dim=2)  &
         &                                       ]                                                        &
         &                                      )
    projectedCorrelationFunctionEvaluate=-0.5d0*(difference*(self%inverseCovariance*difference))
    return
  end function projectedCorrelationFunctionEvaluate

  subroutine projectedCorrelationFunctionFunctionChanged(self)
    !% Respond to possible changes in the likelihood function.
    implicit none
    class(posteriorSampleLikelihoodPrjctdCorrelationFunction), intent(inout) :: self
    !GCC$ attributes unused :: self

    return
  end subroutine projectedCorrelationFunctionFunctionChanged<|MERGE_RESOLUTION|>--- conflicted
+++ resolved
@@ -18,18 +18,6 @@
 !!    along with Galacticus.  If not, see <http://www.gnu.org/licenses/>.
 
   !% Implementation of a posterior sampling likelihood class which implements a likelihood for projected correlation functions.
-<<<<<<< HEAD
-  
-  use Linear_Algebra            , only : vector                           , matrix
-  use Geometry_Surveys          , only : surveyGeometryClass              , surveyGeometry
-  use Cosmology_Functions       , only : cosmologyFunctionsClass          , cosmologyFunctions
-  use Dark_Matter_Halo_Scales   , only : darkMatterHaloScaleClass         , darkMatterHaloScale
-  use Power_Spectra             , only : powerSpectrumClass               , powerSpectrum
-  use Halo_Mass_Functions       , only : haloMassFunctionClass            , haloMassFunction
-  use Dark_Matter_Profile_Scales, only : darkMatterProfileScaleRadiusClass, darkMatterProfileScaleRadius
-  use Dark_Matter_Halo_Biases   , only : darkMatterHaloBiasClass          , darkMatterHaloBias
-  use Dark_Matter_Profiles_DMO  , only : darkMatterProfileDMOClass        , darkMatterProfileDMO
-=======
 
   use :: Cosmology_Functions       , only : cosmologyFunctions          , cosmologyFunctionsClass
   use :: Dark_Matter_Halo_Biases   , only : darkMatterHaloBias          , darkMatterHaloBiasClass
@@ -41,7 +29,6 @@
   use :: Linear_Algebra            , only : matrix                      , vector
   use :: Linear_Growth             , only : linearGrowth                , linearGrowthClass
   use :: Power_Spectra             , only : powerSpectrum               , powerSpectrumClass
->>>>>>> a25b3daf
 
   !# <posteriorSampleLikelihood name="posteriorSampleLikelihoodPrjctdCorrelationFunction">
   !#  <description>A posterior sampling likelihood class which implements a likelihood for projected correlation functions.</description>
