!! Copyright 2009, 2010, 2011, 2012, 2013, 2014, 2015, 2016, 2017, 2018,
!!           2019
!!    Andrew Benson <abenson@carnegiescience.edu>
!!
!! This file is part of Galacticus.
!!
!!    Galacticus is free software: you can redistribute it and/or modify
!!    it under the terms of the GNU General Public License as published by
!!    the Free Software Foundation, either version 3 of the License, or
!!    (at your option) any later version.
!!
!!    Galacticus is distributed in the hope that it will be useful,
!!    but WITHOUT ANY WARRANTY; without even the implied warranty of
!!    MERCHANTABILITY or FITNESS FOR A PARTICULAR PURPOSE.  See the
!!    GNU General Public License for more details.
!!
!!    You should have received a copy of the GNU General Public License
!!    along with Galacticus.  If not, see <http://www.gnu.org/licenses/>.

!% Contains module which handles hooking of objects into events.

module Events_Hooks
  !% Handles hooking of object function class into events.
<<<<<<< HEAD
  use Locks
=======
  !$ use :: OMP_Lib
>>>>>>> a25b3daf
  private
  public :: hook, hookUnspecified

  type :: hook
     !% Base class for individual hooked function calls. Stores the object to be passed as the first argument to the function.
     class  (*   ), pointer                   :: object_             => null()
     class  (hook), pointer                   :: next                => null()
     integer                                  :: openMPThreadBinding          , openMPLevel
     integer      , dimension(:), allocatable :: openMPThread
  end type hook

  type, extends(hook) :: hookUnspecified
     !% Class for hooked function calls with unspecified interfaces.
     procedure(), pointer, nopass :: function_ => null()
  end type hookUnspecified

  type :: eventHook
     !% Class used to define a set of hooked function calls for a given event.
     private
     integer                               :: count_       =  0
     !$ type   (ompReadWriteLock)          :: lock_
     !$ logical                            :: initialized_ =  .false.
     class     (hook            ), pointer :: first_       => null()
   contains
     !@ <objectMethods>
     !@   <object>eventHook</object>
     !@   <objectMethod>
     !@     <method>count</method>
     !@     <type>\intzero</type>
     !@     <arguments></arguments>
     !@     <description>Return a count of the number of hooks into this event.</description>
     !@   </objectMethod>
     !@   <objectMethod>
     !@     <method>first</method>
     !@     <type></type>
     !@     <arguments>\textcolor{red}{\textless *type(hook)\textgreater}</arguments>
     !@     <description>Return a pointer to the first hook into this event.</description>
     !@   </objectMethod>
     !@   <objectMethod>
     !@     <method>initialize</method>
     !@     <type></type>
     !@     <arguments></arguments>
     !@     <description>Initialize the event.</description>
     !@   </objectMethod>
     !@   <objectMethod>
     !@     <method>lock</method>
     !@     <type>void</type>
     !@     <arguments></arguments>
     !@     <description>Lock the event.</description>
     !@   </objectMethod>
     !@   <objectMethod>
     !@     <method>unlock</method>
     !@     <type>void</type>
     !@     <arguments></arguments>
     !@     <description>Unlock the event.</description>
     !@   </objectMethod>
     !@ </objectMethods>
     procedure :: count      => eventHookCount
     procedure :: first      => eventHookFirst
     procedure :: initialize => eventHookInitialize
     procedure :: lock       => eventHookLock
     procedure :: unlock     => eventHookUnlock
  end type eventHook

  type, extends(eventHook) :: eventHookUnspecified
     !% Class used to define a set of hooked function calls for a given event.
     private
   contains
     !@ <objectMethods>
     !@   <object>eventHookUnspecified</object>
     !@   <objectMethod>
     !@     <method>attach</method>
     !@     <type>\void</type>
     !@     <arguments>\textcolor{red}{\textless class(*)\textgreater} *object\_\argin, \textcolor{red}{\textless procedure()\textgreater} *function\_\argin</arguments>
     !@     <description>Attach a hook to the event.</description>
     !@   </objectMethod>
     !@   <objectMethod>
     !@     <method>isAttached</method>
     !@     <type>\logicalzero</type>
     !@     <arguments>\textcolor{red}{\textless class(*)\textgreater} *object\_\argin, \textcolor{red}{\textless procedure()\textgreater} *function\_\argin</arguments>
     !@     <description>Return true if the object is attached to this event.</description>
     !@   </objectMethod>
     !@   <objectMethod>
     !@     <method>detach</method>
     !@     <type>\void</type>
     !@     <arguments>\textcolor{red}{\textless class(*)\textgreater} *object\_\argin, \textcolor{red}{\textless procedure()\textgreater} *function\_\argin</arguments>
     !@     <description>Detach a hook from the event.</description>
     !@   </objectMethod>
     !@ </objectMethods>
     procedure :: attach     => eventHookUnspecifiedAttach
     procedure :: isAttached => eventHookUnspecifiedIsAttached
     procedure :: detach     => eventHookUnspecifiedDetach
  end type eventHookUnspecified

  ! The following is an enumeration of ways in which hooked functions can be bound to OpenMP threads. The behavior is as follows:
  !
  !      none: The hooked function is not bound to any OpenMP thread - it will always be called whenever the event is triggered,
  !            irrespective of which OpenMP thread triggered the event.
  !   atLevel: The hooked function is only called if: a) the current OpenMP level matches the level at which the function was
  !            hooked, and; b) the OpenMP thread number of the event triggering thread matches that of the thread which hooked the
  !            function at all OpenMP levels.
  ! allLevels: The hooked function is only called if: a) the current OpenMP level is equal to or greater than the level at which
  !            the function was hooked, and; b) the OpenMP thread number of the event triggering thread matches that of the thread
  !            which hooked the function at all OpenMP levels, where the thread number of the hooked function at OpenMP levels
  !            above that at which was hooked is taken to be equal to the thread number of the highest OpenMP level when the
  !            function was hooked.
  !
  ! Ideally there would be no need for the "allLevels" option, but currently some default functionClass objects are used - for
  ! thread-0 the default at levels greater than 0 is the exact same object as that at level-0 - in many cases
  ! (e.g. calculationResets) we do want to call this function in the case of the event being triggered even though it exists at a
  ! lower level. When default functionClass objects are removed this option should be deprecated.
  !# <enumeration>
  !#  <name>openMPThreadBinding</name>
  !#  <description>Used to specify how hooked functions are bound to OpenMP threads.</description>
  !#  <visibility>public</visibility>
  !#  <entry label="none"     />
  !#  <entry label="atLevel"  />
  !#  <entry label="allLevels"/>
  !# </enumeration>

  !# <eventHookManager/>

contains

  subroutine eventHookInitialize(self)
    !% Initialize the OpenMP lock in an event object.
    class(eventHook), intent(inout) :: self

    !$ if (.not.self%initialized_) then
    !$   self%lock_=ompReadWriteLock()
    !$   self%initialized_=.true.
    !$ end if
    return
  end subroutine eventHookInitialize
<<<<<<< HEAD
  
  subroutine eventHookLock(self,writeLock)
    !% Lock the event to avoid race conditions between OpenMP threads.
=======

  subroutine eventHookDestructor(self)
    !% Destructor for event hook class.
    type(eventHook), intent(inout) :: self

    !$ if (self%initialized_) call OMP_Destroy_Lock(self%lock_)
    return
  end subroutine eventHookDestructor

  subroutine eventHookLock(self)
    !% Lock the event to avoid race conditions between OpenMP threads.
    !$ use :: OMP_Lib
>>>>>>> a25b3daf
    implicit none
    class  (eventHook), intent(inout)           :: self
    logical           , intent(in   ), optional :: writeLock
    !# <optionalArgument name="writeLock" defaultsTo=".true."/>

    if (writeLock_) then
       !$ call self%lock_%setWrite(haveReadLock=.false.)
    else
       !$ call self%lock_%setRead (                    )
    end if
    return
  end subroutine eventHookLock

  subroutine eventHookUnlock(self,writeLock)
    !% Unlock the event to avoid race conditions between OpenMP threads.
    !$ use :: OMP_Lib
    implicit none
    class  (eventHook), intent(inout)           :: self
    logical           , intent(in   ), optional :: writeLock
    !# <optionalArgument name="writeLock" defaultsTo=".true."/>

    if (writeLock_) then
       !$ call self%lock_%unsetWrite(haveReadLock=.false.)
    else
       !$ call self%lock_%unsetRead (                    )
    end if
    return
  end subroutine eventHookUnlock

  subroutine eventHookUnspecifiedAttach(self,object_,function_,openMPThreadBinding)
    !% Attach an object to an event hook.
    use    :: Galacticus_Error, only : Galacticus_Error_Report
    !$ use :: OMP_Lib
    implicit none
    class    (eventHookUnspecified), intent(inout)           :: self
    class    (*                   ), intent(in   ), target   :: object_
    integer                        , intent(in   ), optional :: openMPThreadBinding
    procedure(                    )                          :: function_
    class    (hook                )               , pointer  :: hook_
    integer                                                  :: i
    !# <optionalArgument name="openMPThreadBinding" defaultsTo="openMPThreadBindingNone" />

    ! Lock the object.
    !$ if (.not.self%initialized_) call Galacticus_Error_Report('event has not been initialized'//{introspection:location})
    call self%lock()
    ! Allocate the next entry in our list of hooks.
    if (associated(self%first_)) then
       hook_ => self%first_
       do while (associated(hook_%next))
          hook_ => hook_%next
       end do
       allocate(hookUnspecified :: hook_%next )
       hook_ => hook_%next
    else
       allocate(hookUnspecified :: self%first_)
       hook_ => self%first_
    end if
    ! Create the new hook.
    select type (hook_)
    type is (hookUnspecified)
       hook_%object_             => object_
       hook_%function_           => function_
       hook_%openMPThreadBinding =  openMPThreadBinding_
       if (hook_%openMPThreadBinding == openMPThreadBindingAtLevel .or. hook_%openMPThreadBinding == openMPThreadBindingAllLevels) then
          hook_%openMPLevel=OMP_Get_Level()
          allocate(hook_%openMPThread(0:hook_%openMPLevel))
          do i=0,hook_%openMPLevel
             hook_%openMPThread(i)=OMP_Get_Ancestor_Thread_Num(i)
          end do
       end if
    end select
    ! Increment the count of hooks into this event.
    self%count_=self%count_+1
    call self%unlock()
    return
  end subroutine eventHookUnspecifiedAttach

  logical function eventHookUnspecifiedIsAttached(self,object_,function_)
    !% Return true if an object is attached to an event hook.
    use Galacticus_Error, only : Galacticus_Error_Report
    implicit none
    class    (eventHookUnspecified), intent(inout)          :: self
    class    (*                   ), intent(in   ), target  :: object_
    procedure(                    )                         :: function_
    class    (hook                )               , pointer :: hook_
    
    ! Lock the object.
    !$ if (.not.self%initialized_) call Galacticus_Error_Report('event has not been initialized'//{introspection:location})
    call self%lock(writeLock=.false.)
    if (associated(self%first_)) then
       hook_ => self%first_
       do while (associated(hook_))
          select type (hook_)
          type is (hookUnspecified)
             if (associated(hook_%object_,object_).and.associated(hook_%function_,function_)) then
                eventHookUnspecifiedIsAttached=.true.
                call self%unlock(writeLock=.false.)
                return
             end if
          end select
          hook_ => hook_%next
       end do
    end if
    eventHookUnspecifiedIsAttached=.false.
    call self%unlock(writeLock=.false.)
    return
  end function eventHookUnspecifiedIsAttached

  subroutine eventHookUnspecifiedDetach(self,object_,function_)
    !% Attach an object to an event hook.
    use :: Galacticus_Error, only : Galacticus_Error_Report
    implicit none
    class    (eventHookUnspecified), intent(inout)          :: self
    class    (*                   ), intent(in   ), target  :: object_
    procedure(                    )                         :: function_
    class    (hook                )               , pointer :: hook_    , hookPrevious_

    ! Lock the object.
    !$ if (.not.self%initialized_) call Galacticus_Error_Report('event has not been initialized'//{introspection:location})
    call self%lock()
    if (associated(self%first_)) then
       hookPrevious_ => null()
       hook_         => self%first_
       do while (associated(hook_))
          select type (hook_)
          type is (hookUnspecified)
             if (associated(hook_%object_,object_).and.associated(hook_%function_,function_)) then
                self%count_=self%count_-1
                if (associated(hookPrevious_)) then
                   hookPrevious_%next   => hook_%next
                else
                   self         %first_ => hook_%next
                end if
                deallocate(hook_)
                call self%unlock()
                return
             end if
          end select
          hookPrevious_ => hook_
          hook_         => hook_%next
       end do
    end if
    call Galacticus_Error_Report('object/function not attached to this event'//{introspection:location})
    call self%unlock()
    return
  end subroutine eventHookUnspecifiedDetach

  integer function eventHookCount(self)
    !% Return a count of the number of hooks into this event.
    use :: Galacticus_Error, only : Galacticus_Error_Report
    implicit none
    class(eventHook), intent(inout):: self

    !$ if (.not.self%initialized_) call Galacticus_Error_Report('event has not been initialized'//{introspection:location})
    call self%lock(writeLock=.false.)
    eventHookCount=self%count_
    call self%unlock(writeLock=.false.)
    return
  end function eventHookCount

  function eventHookFirst(self)
    !% Return a pointer to the first hook into this event.
    use :: Galacticus_Error, only : Galacticus_Error_Report
    implicit none
    class(hook     ), pointer      :: eventHookFirst
    class(eventHook), intent(inout):: self

    !$ if (.not.self%initialized_) call Galacticus_Error_Report('event has not been initialized'//{introspection:location})
    eventHookFirst => self%first_
    return
  end function eventHookFirst

end module Events_Hooks<|MERGE_RESOLUTION|>--- conflicted
+++ resolved
@@ -21,11 +21,7 @@
 
 module Events_Hooks
   !% Handles hooking of object function class into events.
-<<<<<<< HEAD
-  use Locks
-=======
-  !$ use :: OMP_Lib
->>>>>>> a25b3daf
+  use Locks, only : ompReadWriteLock
   private
   public :: hook, hookUnspecified
 
@@ -160,24 +156,9 @@
     !$ end if
     return
   end subroutine eventHookInitialize
-<<<<<<< HEAD
-  
+
   subroutine eventHookLock(self,writeLock)
     !% Lock the event to avoid race conditions between OpenMP threads.
-=======
-
-  subroutine eventHookDestructor(self)
-    !% Destructor for event hook class.
-    type(eventHook), intent(inout) :: self
-
-    !$ if (self%initialized_) call OMP_Destroy_Lock(self%lock_)
-    return
-  end subroutine eventHookDestructor
-
-  subroutine eventHookLock(self)
-    !% Lock the event to avoid race conditions between OpenMP threads.
-    !$ use :: OMP_Lib
->>>>>>> a25b3daf
     implicit none
     class  (eventHook), intent(inout)           :: self
     logical           , intent(in   ), optional :: writeLock
@@ -263,7 +244,7 @@
     class    (*                   ), intent(in   ), target  :: object_
     procedure(                    )                         :: function_
     class    (hook                )               , pointer :: hook_
-    
+
     ! Lock the object.
     !$ if (.not.self%initialized_) call Galacticus_Error_Report('event has not been initialized'//{introspection:location})
     call self%lock(writeLock=.false.)
