--- conflicted
+++ resolved
@@ -144,19 +144,11 @@
 
   subroutine truncatedAutoHook(self)
     !% Attach to the calculation reset event.
-<<<<<<< HEAD
-    use Events_Hooks, only : calculationResetEvent
+    use Events_Hooks, only : calculationResetEvent, openMPThreadBindingAllLevels
     implicit none
     class(darkMatterProfileDMOTruncated), intent(inout) :: self
 
-    call calculationResetEvent%attach(self,truncatedCalculationReset,bindToOpenMPThread=.true.)
-=======
-    use Events_Hooks, only : calculationResetEvent, openMPThreadBindingAllLevels
-    implicit none
-    class(darkMatterProfileDMOTruncated), intent(inout) :: self
-
     call calculationResetEvent%attach(self,truncatedCalculationReset,openMPThreadBindingAllLevels)
->>>>>>> b64b9cb5
     return
   end subroutine truncatedAutoHook
   
