--- conflicted
+++ resolved
@@ -23,16 +23,11 @@
   use               :: Dark_Matter_Halo_Biases               , only : darkMatterHaloBias                , darkMatterHaloBiasClass
   use               :: Dark_Matter_Profiles_DMO              , only : darkMatterProfileDMO              , darkMatterProfileDMOClass
   use               :: Galactic_Filters                      , only : galacticFilter                    , galacticFilterClass
-<<<<<<< HEAD
-  use               :: Output_Times                          , only : outputTimes                       , outputTimesClass
-=======
   use               :: Geometry_Surveys                      , only : surveyGeometry                    , surveyGeometryClass
   use               :: Halo_Model_Power_Spectrum_Modifiers   , only : haloModelPowerSpectrumModifier    , haloModelPowerSpectrumModifierClass
   use   , intrinsic :: ISO_C_Binding                         , only : c_size_t
-  use               :: Linear_Growth                         , only : linearGrowth                      , linearGrowthClass
   use               :: Node_Property_Extractors              , only : nodePropertyExtractor             , nodePropertyExtractorClass
   !$ use            :: OMP_Lib                               , only : omp_lock_kind
->>>>>>> a25b3daf
   use               :: Output_Analysis_Distribution_Operators, only : outputAnalysisDistributionOperator, outputAnalysisDistributionOperatorClass
   use               :: Output_Analysis_Property_Operators    , only : outputAnalysisPropertyOperator    , outputAnalysisPropertyOperatorClass
   use               :: Output_Times                          , only : outputTimes                       , outputTimesClass
