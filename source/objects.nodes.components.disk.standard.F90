!! Copyright 2009, 2010, 2011, 2012, 2013, 2014, 2015, 2016, 2017, 2018,
!!           2019, 2020, 2021, 2022, 2023
!!    Andrew Benson <abenson@carnegiescience.edu>
!!
!! This file is part of Galacticus.
!!
!!    Galacticus is free software: you can redistribute it and/or modify
!!    it under the terms of the GNU General Public License as published by
!!    the Free Software Foundation, either version 3 of the License, or
!!    (at your option) any later version.
!!
!!    Galacticus is distributed in the hope that it will be useful,
!!    but WITHOUT ANY WARRANTY; without even the implied warranty of
!!    MERCHANTABILITY or FITNESS FOR A PARTICULAR PURPOSE.  See the
!!    GNU General Public License for more details.
!!
!!    You should have received a copy of the GNU General Public License
!!    along with Galacticus.  If not, see <http://www.gnu.org/licenses/>.

!!{
Contains a module which implements the standard disk node component.
!!}

module Node_Component_Disk_Standard
  !!{
  Implements the standard disk node component.
  !!}
  use :: Dark_Matter_Halo_Scales         , only : darkMatterHaloScaleClass
  use :: Satellite_Merging_Mass_Movements, only : mergerMassMovementsClass
  use :: Star_Formation_Histories        , only : starFormationHistory            , starFormationHistoryClass
  use :: Stellar_Population_Properties   , only : stellarPopulationPropertiesClass
  use :: Galactic_Structure              , only : galacticStructureClass
  implicit none
  private
  public :: Node_Component_Disk_Standard_Scale_Set                 , Node_Component_Disk_Standard_Pre_Evolve                  , &
       &    Node_Component_Disk_Standard_Radius_Solver_Plausibility, Node_Component_Disk_Standard_Radius_Solver               , &
       &    Node_Component_Disk_Standard_Post_Step                 , Node_Component_Disk_Standard_Thread_Uninitialize         , &
       &    Node_Component_Disk_Standard_Initialize                , Node_Component_Disk_Standard_Calculation_Reset           , &
       &    Node_Component_Disk_Standard_State_Store               , Node_Component_Disk_Standard_State_Retrieve              , &
       &    Node_Component_Disk_Standard_Thread_Initialize         , Node_Component_Disk_Standard_Inactive

  !![
  <component>
   <class>disk</class>
   <name>standard</name>
   <isDefault>true</isDefault>
   <properties>
    <property>
      <name>isInitialized</name>
      <type>logical</type>
      <rank>0</rank>
      <attributes isSettable="true" isGettable="true" isEvolvable="false" />
    </property>
    <property>
      <name>massStellar</name>
      <type>double</type>
      <rank>0</rank>
      <attributes isSettable="true" isGettable="true" isEvolvable="true" />
      <output unitsInSI="massSolar" comment="Mass of stars in the standard disk."/>
    </property>
    <property>
      <name>massStellarFormed</name>
      <type>double</type>
      <rank>0</rank>
      <attributes isSettable="true" isGettable="true" isEvolvable="true" />
    </property>
    <property>
      <name>fractionMassRetained</name>
      <type>double</type>
      <rank>0</rank>
      <attributes isSettable="true" isGettable="true" isEvolvable="true" />
    </property>
    <property>
      <name>abundancesStellar</name>
      <type>abundances</type>
      <rank>0</rank>
      <attributes isSettable="true" isGettable="true" isEvolvable="true" />
      <output unitsInSI="massSolar" comment="Mass of metals in the stellar phase of the standard disk."/>
    </property>
    <property>
      <name>massGas</name>
      <type>double</type>
      <rank>0</rank>
      <attributes isSettable="true" isGettable="true" isEvolvable="true" createIfNeeded="true" makeGeneric="true" />
      <output unitsInSI="massSolar" comment="Mass of gas in the standard disk."/>
    </property>
    <property>
      <name>abundancesGas</name>
      <type>abundances</type>
      <rank>0</rank>
      <attributes isSettable="true" isGettable="true" isEvolvable="true" createIfNeeded="true" makeGeneric="true" />
      <output unitsInSI="massSolar" comment="Mass of metals in the gas phase of the standard disk."/>
    </property>
    <property>
      <name>angularMomentum</name>
      <type>double</type>
      <rank>0</rank>
      <attributes isSettable="true" isGettable="true" isEvolvable="true" createIfNeeded="true" makeGeneric="true" />
      <output unitsInSI="massSolar*megaParsec*kilo" comment="Angular momentum of the standard disk."/>
    </property>
    <property>
      <name>radius</name>
      <type>double</type>
      <rank>0</rank>
      <attributes isSettable="true" isGettable="true" isEvolvable="false" />
      <output unitsInSI="megaparsec" comment="Radial scale length in the standard disk."/>
    </property>
    <property>
      <name>halfMassRadius</name>
      <attributes isSettable="false" isGettable="true" isEvolvable="false" isVirtual="true" />
      <type>double</type>
      <rank>0</rank>
      <getFunction>Node_Component_Disk_Standard_Half_Mass_Radius</getFunction>
    </property>
    <property>
      <name>velocity</name>
      <type>double</type>
      <rank>0</rank>
      <attributes isSettable="true" isGettable="true" isEvolvable="false" />
      <output unitsInSI="kilo" comment="Circular velocity of the standard disk at scale length."/>
    </property>
    <property>
      <name>luminositiesStellar</name>
      <type>stellarLuminosities</type>
      <rank>0</rank>
      <attributes isSettable="true" isGettable="true" isEvolvable="true" />
      <output unitsInSI="luminosityZeroPointAB" comment="Luminosity of disk stars."/>
    </property>
    <property>
      <name>stellarPropertiesHistory</name>
      <type>history</type>
      <rank>0</rank>
      <attributes isSettable="true" isGettable="true" isEvolvable="true" />
    </property>
    <property>
      <name>starFormationHistory</name>
      <type>history</type>
      <rank>0</rank>
      <attributes isSettable="true" isGettable="true" isEvolvable="true" />
    </property>
   </properties>
   <bindings>
    <binding method="attachPipes"             function="Node_Component_Disk_Standard_Attach_Pipes"      bindsTo="component" description="Attach pipes to the standard disk component." returnType="\void" arguments=""/>
    <binding method="massDistribution"        function="Node_Component_Disk_Standard_Mass_Distribution" bindsTo="component"                                                                                           />
   </bindings>
   <functions>objects.nodes.components.disk.standard.bound_functions.inc</functions>
  </component>
  !!]

  ! Objects used by this component.
  class(darkMatterHaloScaleClass        ), pointer :: darkMatterHaloScale_
  class(stellarPopulationPropertiesClass), pointer :: stellarPopulationProperties_
  class(starFormationHistoryClass       ), pointer :: starFormationHistory_
  class(mergerMassMovementsClass        ), pointer :: mergerMassMovements_
  class(galacticStructureClass          ), pointer :: galacticStructure_
  !$omp threadprivate(darkMatterHaloScale_,stellarPopulationProperties_,starFormationHistory_,mergerMassMovements_,galacticStructure_)

  ! Internal count of abundances.
  integer                                     :: abundancesCount

  ! Parameters controlling the physical implementation.
  double precision                            :: toleranceAbsoluteMass                              , radiusStructureSolver               , &
       &                                         toleranceRelativeMetallicity
  logical                                     :: diskNegativeAngularMomentumAllowed                 , structureSolverUseCole2000Method    , &
       &                                         inactiveLuminositiesStellar

  ! History of trial radii used to check for oscillations in the solution when solving for the structure of the disk.
  integer                                     :: radiusSolverIteration
  double precision, dimension(2)              :: radiusHistory
  !$omp threadprivate(radiusHistory,radiusSolverIteration)
  ! The largest and smallest angular momentum, in units of that of a circular orbit at the virial radius, considered to be physically plausible for a disk.
  double precision, parameter                 :: angularMomentumMaximum                    =1.0d+1
  double precision, parameter                 :: angularMomentumMinimum                    =1.0d-6

  ! Disk structural parameters.
  double precision                            :: diskStructureSolverSpecificAngularMomentum        , diskRadiusSolverFlatVsSphericalFactor
  !$omp threadprivate(diskStructureSolverSpecificAngularMomentum,diskRadiusSolverFlatVsSphericalFactor)

  ! Pipe attachment status.
  logical                                     :: pipesAttached                             =.false.

  ! A threadprivate object used to track to which thread events are attached.
  integer :: thread
  !$omp threadprivate(thread)

contains

  !![
  <nodeComponentInitializationTask>
   <unitName>Node_Component_Disk_Standard_Initialize</unitName>
  </nodeComponentInitializationTask>
  !!]
  subroutine Node_Component_Disk_Standard_Initialize(parameters)
    !!{
    Initializes the tree node standard disk methods module.
    !!}
    use :: Abundances_Structure, only : Abundances_Property_Count
    use :: Error               , only : Error_Report
    use :: Galacticus_Nodes    , only : defaultDiskComponent     , nodeComponentDiskStandard
    use :: Input_Parameters    , only : inputParameter           , inputParameters
    implicit none
    type(inputParameters          ), intent(inout) :: parameters
    type(nodeComponentDiskStandard)                :: diskStandardComponent
    type(inputParameters          )                :: subParameters

    if (defaultDiskComponent%standardIsActive()) then
       ! Get number of abundance properties.
       abundancesCount  =Abundances_Property_Count            ()
       ! Attach the cooling mass/angular momentum pipes from the hot halo component.
       if (.not.pipesAttached) then
          call diskStandardComponent%attachPipes()
          pipesAttached=.true.
       end if
       ! Find our parameters.
       subParameters=parameters%subParameters('componentDisk')
       ! Read parameters controlling the physical implementation.
       !![
       <inputParameter>
         <name>toleranceAbsoluteMass</name>
         <defaultValue>1.0d-6</defaultValue>
         <description>The mass tolerance used to judge whether the disk is physically plausible.</description>
         <source>subParameters</source>
       </inputParameter>
       <inputParameter>
         <name>toleranceRelativeMetallicity</name>
         <defaultValue>1.0d-4</defaultValue>
         <description>The metallicity tolerance for ODE solution.</description>
         <source>subParameters</source>
       </inputParameter>
       <inputParameter>
         <name>radiusStructureSolver</name>
         <defaultValue>1.0d0</defaultValue>
         <description>The radius (in units of the standard scale length) to use in solving for the size of the disk.</description>
         <source>subParameters</source>
       </inputParameter>
       <inputParameter>
         <name>structureSolverUseCole2000Method</name>
         <defaultValue>.false.</defaultValue>
         <description></description>
         <source>subParameters</source>
       </inputParameter>
       <inputParameter>
         <name>diskNegativeAngularMomentumAllowed</name>
         <defaultValue>.true.</defaultValue>
         <description>Specifies whether or not negative angular momentum is allowed for the disk.</description>
         <source>subParameters</source>
       </inputParameter>
       <inputParameter>
         <name>inactiveLuminositiesStellar</name>
         <defaultValue>.false.</defaultValue>
         <description>Specifies whether or not disk stellar luminosities are inactive properties (i.e. do not appear in any ODE being solved).</description>
         <source>subParameters</source>
       </inputParameter>
       !!]
    end if
    return
  end subroutine Node_Component_Disk_Standard_Initialize

  !![
  <nodeComponentThreadInitializationTask>
   <unitName>Node_Component_Disk_Standard_Thread_Initialize</unitName>
  </nodeComponentThreadInitializationTask>
  !!]
  subroutine Node_Component_Disk_Standard_Thread_Initialize(parameters)
    !!{
    Initializes the standard disk component module for each thread.
    !!}
<<<<<<< HEAD
    use :: Events_Hooks                     , only : dependencyDirectionAfter   , dependencyRegEx     , openMPThreadBindingAtLevel, postEvolveEvent, &
          &                                          satelliteMergerEvent
=======
    use :: Events_Hooks                     , only : dependencyDirectionAfter   , dependencyRegEx           , openMPThreadBindingAtLevel, postEvolveEvent, &
          &                                          satelliteMergerEvent       , mergerTreeExtraOutputEvent
>>>>>>> f9e67cd1
    use :: Error                            , only : Error_Report
    use :: Galacticus_Nodes                 , only : defaultDiskComponent
    use :: Input_Parameters                 , only : inputParameter             , inputParameters
    use :: Node_Component_Disk_Standard_Data, only : massDistributionStellar_   , massDistributionGas_
    use :: Mass_Distributions               , only : massDistributionCylindrical
    use :: Galactic_Structure_Options       , only : componentTypeDisk          , massTypeStellar     , massTypeGaseous
    implicit none
    type            (inputParameters), intent(inout) :: parameters
    type            (dependencyRegEx), dimension(1)  :: dependencies
    double precision                                 :: massDistributionDiskDensityMoment1, massDistributionDiskDensityMoment2
    logical                                          :: surfaceDensityMoment1IsInfinite   , surfaceDensityMoment2IsInfinite
    type            (inputParameters)                :: subParameters

    ! Check if this implementation is selected. If so, initialize the mass distribution.
    if (defaultDiskComponent%standardIsActive()) then
       dependencies(1)=dependencyRegEx(dependencyDirectionAfter,'^remnantStructure:')
       call satelliteMergerEvent      %attach(thread,satelliteMerger      ,openMPThreadBindingAtLevel,label='nodeComponentDiskStandard',dependencies=dependencies)
       call postEvolveEvent           %attach(thread,postEvolve           ,openMPThreadBindingAtLevel,label='nodeComponentDiskStandard'                          )
       call mergerTreeExtraOutputEvent%attach(thread,mergerTreeExtraOutput,openMPThreadBindingAtLevel,label='nodeComponentDiskStandard'                          )
       ! Find our parameters.
       subParameters=parameters%subParameters('componentDisk')
       !![
       <objectBuilder class="darkMatterHaloScale"                                                 name="darkMatterHaloScale_"         source="subParameters"                    />
       <objectBuilder class="stellarPopulationProperties"                                         name="stellarPopulationProperties_" source="subParameters"                    />
       <objectBuilder class="starFormationHistory"                                                name="starFormationHistory_"        source="subParameters"                    />
       <objectBuilder class="mergerMassMovements"                                                 name="mergerMassMovements_"         source="subParameters"                    />
       <objectBuilder class="galacticStructure"                                                   name="galacticStructure_"           source="subParameters"                    />
       <objectBuilder class="massDistribution"               parameterName="massDistributionDisk" name="massDistributionStellar_"     source="subParameters" threadPrivate="yes" >
        <default>
         <massDistributionDisk value="exponentialDisk">
          <dimensionless value="true"/>
         </massDistributionDisk>
        </default>
       </objectBuilder>
       !!]
       ! Validate the disk mass distribution.
       select type (massDistributionStellar_)
       class is (massDistributionCylindrical)
          ! The disk mass distribution must have cylindrical symmetry. So, this is acceptable.        
       class default
          call Error_Report('only cylindrically symmetric mass distributions are allowed'//{introspection:location})
       end select
       if (.not.massDistributionStellar_%isDimensionless()) call Error_Report('disk mass distribution must be dimensionless'//{introspection:location})
       ! Duplicate the dimensionless mass distribution to use for the gas component, and set component and mass types in both.
       !$omp critical(diskStandardDeepCopy)
       allocate(massDistributionGas_,mold=massDistributionStellar_)
       !![
       <deepCopyReset variables="massDistributionStellar_"/>
       <deepCopy source="massDistributionStellar_" destination="massDistributionGas_"/>
       <deepCopyFinalize variables="massDistributionGas_"/>  
       !!]
       !$omp end critical(diskStandardDeepCopy)
       call massDistributionStellar_%setTypes(componentTypeDisk,massTypeStellar)
       call massDistributionGas_    %setTypes(componentTypeDisk,massTypeGaseous)
       ! Compute the specific angular momentum of the disk at this structure solver radius in units of the mean specific angular
       ! momentum of the disk assuming a flat rotation curve.
       !! Determine the specific angular momentum at the size solver radius in units of the mean specific angular
       !! momentum of the disk. This is equal to the ratio of the 1st to 2nd radial moments of the surface density
       !! distribution (assuming a flat rotation curve).
       massDistributionDiskDensityMoment1=massDistributionStellar_%surfaceDensityRadialMoment(1.0d0,isInfinite=surfaceDensityMoment1IsInfinite)
       massDistributionDiskDensityMoment2=massDistributionStellar_%surfaceDensityRadialMoment(2.0d0,isInfinite=surfaceDensityMoment2IsInfinite)
       if (surfaceDensityMoment1IsInfinite.or.surfaceDensityMoment2IsInfinite) then
          ! One or both of the moments are infinite. Simply assume a value of 0.5 as a default.
          diskStructureSolverSpecificAngularMomentum=0.5d0
       else
          diskStructureSolverSpecificAngularMomentum=  &
               & +radiusStructureSolver                &
               & /(                                    &
               &   +massDistributionDiskDensityMoment2 &
               &   /massDistributionDiskDensityMoment1 &
               &  )
       end if
       ! If necessary, compute the specific angular momentum correction factor to account for the difference between rotation
       ! curves for thin disk and a spherical mass distribution.
       if (structureSolverUseCole2000Method) then
          diskRadiusSolverFlatVsSphericalFactor=                                          &
               & +massDistributionStellar_%rotationCurve       (radiusStructureSolver)**2 &
               & *                                              radiusStructureSolver     &
               & -massDistributionStellar_%massEnclosedBySphere(radiusStructureSolver)
       end if
    end if
    return
  end subroutine Node_Component_Disk_Standard_Thread_Initialize

  !![
  <nodeComponentThreadUninitializationTask>
   <unitName>Node_Component_Disk_Standard_Thread_Uninitialize</unitName>
  </nodeComponentThreadUninitializationTask>
  !!]
  subroutine Node_Component_Disk_Standard_Thread_Uninitialize()
    !!{
    Uninitializes the standard disk component module for each thread.
    !!}
<<<<<<< HEAD
    use :: Events_Hooks                     , only : postEvolveEvent         , satelliteMergerEvent
=======
    use :: Events_Hooks                     , only : postEvolveEvent     , satelliteMergerEvent , mergerTreeExtraOutputEvent
>>>>>>> f9e67cd1
    use :: Galacticus_Nodes                 , only : defaultDiskComponent
    use :: Node_Component_Disk_Standard_Data, only : massDistributionStellar_, massDistributionGas_
    implicit none

    if (defaultDiskComponent%standardIsActive()) then
       if (satelliteMergerEvent      %isAttached(thread,satelliteMerger      )) call satelliteMergerEvent      %detach(thread,satelliteMerger      )
       if (postEvolveEvent           %isAttached(thread,postEvolve           )) call postEvolveEvent           %detach(thread,postEvolve           )
       if (mergerTreeExtraOutputEvent%isAttached(thread,mergerTreeExtraOutput)) call mergerTreeExtraOutputEvent%detach(thread,mergerTreeExtraOutput)
       !![
       <objectDestructor name="darkMatterHaloScale_"        />
       <objectDestructor name="stellarPopulationProperties_"/>
       <objectDestructor name="starFormationHistory_"       />
       <objectDestructor name="mergerMassMovements_"        />
       <objectDestructor name="galacticStructure_"          />
       <objectDestructor name="massDistributionStellar_"    />
       <objectDestructor name="massDistributionGas_"        />
       !!]
    end if
    return
  end subroutine Node_Component_Disk_Standard_Thread_Uninitialize

  !![
  <calculationResetTask>
    <unitName>Node_Component_Disk_Standard_Calculation_Reset</unitName>
  </calculationResetTask>
  !!]
  subroutine Node_Component_Disk_Standard_Calculation_Reset(node,uniqueID)
    !!{
    Reset standard disk structure calculations.
    !!}
    use :: Galacticus_Nodes                 , only : treeNode
    use :: Kind_Numbers                     , only : kind_int8
    use :: Node_Component_Disk_Standard_Data, only : Node_Component_Disk_Standard_Reset
    implicit none
    type   (treeNode ), intent(inout) :: node
    integer(kind_int8), intent(in   ) :: uniqueID
    !$GLC attributes unused :: node
    
    call Node_Component_Disk_Standard_Reset(uniqueID)
    return
  end subroutine Node_Component_Disk_Standard_Calculation_Reset

  !![
  <preEvolveTask>
  <unitName>Node_Component_Disk_Standard_Pre_Evolve</unitName>
  </preEvolveTask>
  !!]
  subroutine Node_Component_Disk_Standard_Pre_Evolve(node)
    !!{
    Ensure the disk has been initialized.
    !!}
    use :: Galacticus_Nodes, only : defaultDiskComponent, nodeComponentDisk, nodeComponentDiskStandard, treeNode
    implicit none
    type (treeNode         ), intent(inout), pointer :: node
    class(nodeComponentDisk)               , pointer :: disk

    ! Check if we are the default method.
    if (.not.defaultDiskComponent%standardIsActive()) return
    ! Get the disk component.
    disk => node%disk()
    ! Check if an standard disk component exists.
    select type (disk)
    class is (nodeComponentDiskStandard)
       ! Initialize the disk
       call Node_Component_Disk_Standard_Create(node)
    end select
    return
  end subroutine Node_Component_Disk_Standard_Pre_Evolve

  subroutine postEvolve(self,node)
    !!{
    Trim histories attached to the disk.
    !!}
    use :: Galacticus_Nodes, only : nodeComponentBasic, nodeComponentDisk, nodeComponentDiskStandard, treeNode
    use :: Histories       , only : history
    implicit none
    class(*                 ), intent(inout) :: self
    type (treeNode          ), intent(inout) :: node
    class(nodeComponentDisk ), pointer       :: disk
    class(nodeComponentBasic), pointer       :: basic
    type (history           )                :: stellarPropertiesHistory
    !$GLC attributes unused :: self

    ! Get the disk component.
    disk => node%disk()
    ! Check if an standard disk component exists.
    select type (disk)
    class is (nodeComponentDiskStandard)
       ! Trim the stellar populations properties future history.
       basic => node%basic()
       stellarPropertiesHistory=disk%stellarPropertiesHistory()
       call stellarPropertiesHistory%trim(basic%time())
       call disk%stellarPropertiesHistorySet(stellarPropertiesHistory)
    end select
    return
  end subroutine postEvolve

  !![
  <postStepTask>
    <unitName>Node_Component_Disk_Standard_Post_Step</unitName>
  </postStepTask>
  !!]
  subroutine Node_Component_Disk_Standard_Post_Step(node,status)
    !!{
    Trim histories attached to the disk.
    !!}
    use :: Abundances_Structure          , only : abs                 , zeroAbundances
    use :: Display                       , only : displayMessage      , verbosityLevelWarn
    use :: Error                         , only : Error_Report
    use :: Galacticus_Nodes              , only : defaultDiskComponent, nodeComponentDisk  , nodeComponentDiskStandard, nodeComponentSpin, &
          &                                       treeNode            , nodeComponentBasic
    use :: Interface_GSL                 , only : GSL_Success         , GSL_Continue
    use :: ISO_Varying_String            , only : assignment(=)       , operator(//)       , varying_string
    use :: Stellar_Luminosities_Structure, only : abs                 , stellarLuminosities
    use :: String_Handling               , only : operator(//)
    implicit none
    type            (treeNode           ), intent(inout), pointer :: node
    integer                              , intent(inout)          :: status
    class           (nodeComponentDisk  )               , pointer :: disk
    class           (nodeComponentBasic )               , pointer :: basic
    class           (nodeComponentSpin  )               , pointer :: spin
    double precision                     , parameter              :: angularMomentumTolerance=1.0d-2
    double precision                     , save                   :: fractionalErrorMaximum  =0.0d+0
    double precision                                              :: massDisk                       , fractionalError, &
         &                                                           specificAngularMomentum
    character       (len=20             )                         :: valueString
    type            (varying_string     ), save                   :: message
    !$omp threadprivate(message)
    type            (stellarLuminosities), save                   :: luminositiesStellar
    !$omp threadprivate(luminositiesStellar)

    ! Return immediately if this class is not in use.
    if (.not.defaultDiskComponent%standardIsActive()) return
    ! Get the disk component.
    disk => node%disk()
    ! Check if an standard disk component exists.
    select type (disk)
    class is (nodeComponentDiskStandard)
       ! Note that "status" is not set to failure as these changes in state of the disk should not change any calculation of
       ! differential evolution rates as a negative gas/stellar mass was unphysical anyway.
       !
       ! Trap negative gas masses.
       if (disk%massGas() < 0.0d0) then
          ! Check if this exceeds the maximum previously recorded error.
          fractionalError=   abs(disk%massGas    ()) &
               &          /(                         &
               &             abs(disk%massGas    ()) &
               &            +abs(disk%massStellar()) &
               &           )
          !$omp critical (Standard_Disk_Post_Evolve_Check)
          if (fractionalError > fractionalErrorMaximum) then
             ! Report a warning.
             message='Warning: disk has negative gas mass (fractional error exceeds any previously reported):'//char(10)
             message=message//'  Node index        = '//node%index() //char(10)
             write (valueString,'(e12.6)') disk%massGas    ()
             message=message//'  Disk gas mass     = '//trim(valueString)//char(10)
             write (valueString,'(e12.6)') disk%massStellar()
             message=message//'  Disk stellar mass = '//trim(valueString)//char(10)
             write (valueString,'(e12.6)') fractionalError
             message=message//'  Error measure     = '//trim(valueString)//char(10)
             if (fractionalErrorMaximum == 0.0d0) then
                ! This is the first time this warning has been issued, so give some extra information.
                message=message//'  Gas mass will be reset to zero (in future cases also).'//char(10)
                message=message//'  Future cases will be reported only when they exceed the previous maximum error measure.'//char(10)
                message=message//'  Negative masses are due to numerically inaccuracy in the ODE solutions.'//char(10)
                message=message//'  If significant, consider using a higher tolerance in the ODE solver.'
             end if
             call displayMessage(message,verbosityLevelWarn)
             ! Store the new maximum fractional error.
             fractionalErrorMaximum=fractionalError
          end if
          !$omp end critical (Standard_Disk_Post_Evolve_Check)
          ! Get the specific angular momentum of the disk material
          massDisk= disk%massGas    () &
               &   +disk%massStellar()
          if (massDisk == 0.0d0) then
             specificAngularMomentum=0.0d0
             call disk%        massStellarSet(                  0.0d0)
             call disk%  abundancesStellarSet(         zeroAbundances)
             ! We need to reset the stellar luminosities to zero. We can't simply use the "zeroStellarLuminosities" instance since
             ! our luminosities may have been truncated. If we were to use "zeroStellarLuminosities" then the number of stellar
             ! luminosities associated with the disk would change - but we are in the middle of differential evolution here and we
             ! cannot change the number of evolvable properties as doing so will lead to invalid memory accesses during
             ! deserialization of properties from the ODE solver.
             call luminositiesStellar%destroy()
             luminositiesStellar=disk%luminositiesStellar()
             call luminositiesStellar%reset()
             call disk%luminositiesStellarSet(luminositiesStellar)
          else
             specificAngularMomentum=disk%angularMomentum()/massDisk
             if (specificAngularMomentum < 0.0d0) specificAngularMomentum=disk%radius()*disk%velocity()
          end if
          ! Reset the gas, abundances and angular momentum of the disk.
          call disk%        massGasSet(                                     0.0d0)
          call disk%  abundancesGasSet(                            zeroAbundances)
          call disk%angularMomentumSet(specificAngularMomentum*disk%massStellar())
          ! Indicate that ODE evolution should continue after this state change.
          if (status == GSL_Success) status=GSL_Continue
       end if
       ! Trap negative stellar masses.
       if (disk%massStellar() < 0.0d0) then
          ! Check if this exceeds the maximum previously recorded error.
          fractionalError=   abs(disk%massStellar()) &
               &          /(                         &
               &             abs(disk%massGas    ()) &
               &            +abs(disk%massStellar()) &
               &           )
          !$omp critical (Standard_Disk_Post_Evolve_Check)
          if (fractionalError > fractionalErrorMaximum) then
             ! Report a warning.
             message='Warning: disk has negative stellar mass (fractional error exceeds any previously reported):'//char(10)
             message=message//'  Node index        = '//node%index() //char(10)
             write (valueString,'(e12.6)') disk%massGas    ()
             message=message//'  Disk gas mass     = '//trim(valueString)//char(10)
             write (valueString,'(e12.6)') disk%massStellar()
             message=message//'  Disk stellar mass = '//trim(valueString)//char(10)
             write (valueString,'(e12.6)') fractionalError
             message=message//'  Error measure     = '//trim(valueString)//char(10)
             if (fractionalErrorMaximum == 0.0d0) then
                ! This is the first time this warning has been issued, so give some extra information.
                message=message//'  Stellar mass will be reset to zero (in future cases also).'//char(10)
                message=message//'  Future cases will be reported only when they exceed the previous maximum error measure.'//char(10)
                message=message//'  Negative masses are due to numerically inaccuracy in the ODE solutions.'//char(10)
                message=message//'  If significant, consider using a higher tolerance in the ODE solver.'
             end if
             call displayMessage(message,verbosityLevelWarn)
             ! Store the new maximum fractional error.
             fractionalErrorMaximum=fractionalError
          end if
          !$omp end critical (Standard_Disk_Post_Evolve_Check)
          ! Get the specific angular momentum of the disk material
          massDisk= disk%massGas    () &
               &   +disk%massStellar()
          if (massDisk == 0.0d0) then
             specificAngularMomentum=0.0d0
             call disk%      massGasSet(         0.0d0)
             call disk%abundancesGasSet(zeroAbundances)
          else
             specificAngularMomentum=disk%angularMomentum()/massDisk
             if (specificAngularMomentum < 0.0d0) specificAngularMomentum=disk%radius()*disk%velocity()
          end if
          ! Reset the stellar, abundances and angular momentum of the disk.
          call disk%      massStellarSet(                                 0.0d0)
          call disk%abundancesStellarSet(                        zeroAbundances)
          call disk%  angularMomentumSet(specificAngularMomentum*disk%massGas())
          ! Indicate that ODE evolution should continue after this state change.
          if (status == GSL_Success) status=GSL_Continue
       end if
       ! Trap negative angular momentum.
       if (disk%angularMomentum() < 0.0d0) then
          spin  => node%spin ()
          basic => node%basic()
          if      (                           &
               &     disk  %massStellar    () &
               &    +disk  %massGas        () &
               &   <=                         &
               &     0.0d0                    &
               &  ) then
             call disk%angularMomentumSet(0.0d0)
          else if (.not.diskNegativeAngularMomentumAllowed) then
             if  (                                &
                  &    abs(disk%angularMomentum())&
                  &   /(                          &
                  &        disk%massStellar    () &
                  &     +  disk%massGas        () &
                  &    )                          &
                  &  <                            &
                  &    angularMomentumTolerance   &
                  &   *spin    %angularMomentum() &
                  &   /basic   %mass           () &
                  & ) then
                call disk%angularMomentumSet(0.0d0)
             else
                message='negative angular momentum in disk with positive mass'
                write (valueString,'(e12.6)') disk  %angularMomentum()
                message=message//char(10)//' -> angular momentum       = '//trim(valueString)
                write (valueString,'(e12.6)') disk  %massStellar    ()
                message=message//char(10)//' -> stellar mass           = '//trim(valueString)
                write (valueString,'(e12.6)') disk  %massGas        ()
                message=message//char(10)//' -> gas mass               = '//trim(valueString)
                write (valueString,'(e12.6)') +spin %angularMomentum() &
                     &                        /basic%mass           ()
                message=message//char(10)//' -> angular momentum scale = '//trim(valueString)
                call Error_Report(message//{introspection:location})
             end if
          end if
          ! Indicate that ODE evolution should continue after this state change.
          if (status == GSL_Success) status=GSL_Continue
       end if
    end select
    return
  end subroutine Node_Component_Disk_Standard_Post_Step

  subroutine Node_Component_Disk_Standard_Create(node)
    !!{
    Create properties in an standard disk component.
    !!}
    use :: Galacticus_Nodes, only : nodeComponentBasic, nodeComponentDisk, nodeComponentSpheroid, treeNode
    use :: Histories       , only : history
    implicit none
    type   (treeNode             ), intent(inout), target  :: node
    class  (nodeComponentDisk    )               , pointer :: disk
    class  (nodeComponentSpheroid)               , pointer :: spheroid
    class  (nodeComponentBasic   )               , pointer :: basic
    type   (history              )                         :: historyStarFormation        , stellarPropertiesHistory      , &
         &                                                    spheroidStarFormationHistory
    logical                                                :: createStarFormationHistory  , createStellarPropertiesHistory
    double precision                                       :: timeBegin

    ! Get the disk component.
    disk => node%disk()
    ! Exit if already initialized.
    if (disk%isInitialized()) return
    ! Determine which histories must be created.
    historyStarFormation          =disk%starFormationHistory            ()
    createStarFormationHistory    =.not.             historyStarFormation    %exists ()
    call                                             historyStarFormation    %destroy()
    stellarPropertiesHistory      =disk%stellarPropertiesHistory        ()
    createStellarPropertiesHistory=.not.             stellarPropertiesHistory%exists ()
    call                                             stellarPropertiesHistory%destroy()
    ! Set the fraction of mass retained.
    call disk%fractionMassRetainedSet(1.0d0)
    ! Create the stellar properties history.
    if (createStellarPropertiesHistory) then
       ! Create the stellar properties history.
       call stellarPopulationProperties_%historyCreate(node,stellarPropertiesHistory)
       call disk%stellarPropertiesHistorySet(stellarPropertiesHistory)
    end if
    ! Create the star formation history.
    if (createStarFormationHistory    ) then
       spheroid => node%spheroid()
       spheroidStarFormationHistory=spheroid%starFormationHistory()
       if (spheroidStarFormationHistory%exists()) then
          timeBegin=  spheroidStarFormationHistory%time(1)
       else
          basic    => node%basic()
          timeBegin=  basic   %time ()
       end if
       call starFormationHistory_%create(node,historyStarFormation,timeBegin)
       call disk%starFormationHistorySet(     historyStarFormation          )
    end if
    ! Record that the disk has been initialized.
    call disk%isInitializedSet(.true.)
    return
  end subroutine Node_Component_Disk_Standard_Create

  !![
  <scaleSetTask>
   <unitName>Node_Component_Disk_Standard_Scale_Set</unitName>
  </scaleSetTask>
  !!]
  subroutine Node_Component_Disk_Standard_Scale_Set(node)
    !!{
    Set scales for properties of {\normalfont \ttfamily node}.
    !!}
    use :: Abundances_Structure          , only : abs                 , abundances       , max                      , operator(*)            , &
          &                                       unitAbundances
    use :: Galacticus_Nodes              , only : defaultDiskComponent, nodeComponentDisk, nodeComponentDiskStandard, nodeComponentSpheroid  , &
          &                                       treeNode
    use :: Histories                     , only : history
    use :: Stellar_Luminosities_Structure, only : abs                 , max              , stellarLuminosities      , unitStellarLuminosities
    implicit none
    type            (treeNode                        ), intent(inout), pointer :: node
    class           (nodeComponentDisk               )               , pointer :: disk
    class           (nodeComponentSpheroid           )               , pointer :: spheroid
    double precision                                  , parameter              :: massMinimum                   =1.0d+0
    double precision                                  , parameter              :: angularMomentumMinimum        =1.0d-1
    double precision                                  , parameter              :: fractionTolerance             =1.0d-4
    double precision                                  , parameter              :: luminosityMinimum             =1.0d+0
    double precision                                                           :: angularMomentum                      , mass
    type            (history                         )                         :: stellarPopulationHistoryScales
    type            (stellarLuminosities             )                         :: stellarLuminositiesScale
    type            (abundances                      )                         :: abundancesScale

    ! Check if we are the default method.
    if (.not.defaultDiskComponent%standardIsActive()) return
    ! Get the disk component.
    disk => node%disk()
    ! Check if an standard disk component exists.
    select type (disk)
    class is (nodeComponentDiskStandard)
       ! Get spheroid component.
       spheroid => node%spheroid()
       ! Set scale for angular momentum.
       angularMomentum=+abs(disk    %angularMomentum()) &
            &          +abs(spheroid%angularMomentum())
       call disk%angularMomentumScale(max(angularMomentum,angularMomentumMinimum))
       ! Set scale for masses.
       !! The scale here (and for other quantities below) combines the mass of disk and spheroid. This avoids attempts to solve
       !! tiny disks to high precision in massive spheroidal galaxies.
       mass           =max(                                                      &
            &              +abs(disk%massGas    ())+abs(spheroid%massGas    ())  &
            &              +abs(disk%massStellar())+abs(spheroid%massStellar()), &
            &              +massMinimum                                          &
            &             )
       call disk%massGasScale          (mass)
       call disk%massStellarScale      (mass)
       call disk%massStellarFormedScale(mass)
       ! Set the scale for the retained stellar mass fraction.
       call disk%fractionMassRetainedScale(fractionTolerance*disk%fractionMassRetained())
       ! Set scales for abundances if necessary.
       if (abundancesCount > 0) then
          ! Set scale for abundances.
          abundancesScale=+max(                                     &
               &               +abs(+disk    %abundancesGas    ())  &
               &               +abs(+disk    %abundancesStellar())  &
               &               +abs(+spheroid%abundancesGas    ())  &
               &               +abs(+spheroid%abundancesStellar()), &
               &               +max(                                &
               &                    +mass                           &
               &                    *toleranceRelativeMetallicity , &
               &                    +massMinimum                    &
               &                   )                                &
               &                    *unitAbundances                 &
               &              )
          ! Set scale for gas abundances.
          call disk%abundancesGasScale    (abundancesScale)
          ! Set scale for stellar abundances.
          call disk%abundancesStellarScale(abundancesScale)
       end if
       ! Set scale for stellar luminosities.
       stellarLuminositiesScale=max(                                      &
            &                       +abs(disk    %luminositiesStellar())  &
            &                       +abs(spheroid%luminositiesStellar()), &
            &                           +unitStellarLuminosities          &
            &                           *luminosityMinimum                &
            &                      )
       call stellarLuminositiesScale%truncate                (disk                    %luminositiesStellar())
       call disk                    %luminositiesStellarScale(stellarLuminositiesScale                      )
       ! Set scales for stellar population properties and star formation histories.
       stellarPopulationHistoryScales=disk%stellarPropertiesHistory()
       call stellarPopulationProperties_%scales (disk%massStellar(),disk%abundancesStellar(),stellarPopulationHistoryScales)
       call disk%stellarPropertiesHistoryScale  (                                            stellarPopulationHistoryScales)
       call stellarPopulationHistoryScales%destroy()
       stellarPopulationHistoryScales=disk%starFormationHistory()
       call starFormationHistory_%scales        (stellarPopulationHistoryScales,disk%massStellar(),disk%abundancesStellar())
       call disk%starFormationHistoryScale      (stellarPopulationHistoryScales                                            )
       call stellarPopulationHistoryScales%destroy()
    end select
    return
  end subroutine Node_Component_Disk_Standard_Scale_Set

  !![
  <inactiveSetTask>
   <unitName>Node_Component_Disk_Standard_Inactive</unitName>
  </inactiveSetTask>
  !!]
  subroutine Node_Component_Disk_Standard_Inactive(node)
    !!{
    Set Jacobian zero status for properties of {\normalfont \ttfamily node}.
    !!}
    use :: Galacticus_Nodes, only : nodeComponentDisk, nodeComponentDiskStandard, treeNode
    implicit none
    type (treeNode         ), intent(inout), pointer :: node
    class(nodeComponentDisk)               , pointer :: disk

    ! Get the disk component.
    disk => node%disk()
    ! Check if an standard disk component exists.
    select type (disk)
    class is (nodeComponentDiskStandard)
       if (inactiveLuminositiesStellar) call disk%luminositiesStellarInactive()
    end select
    return
  end subroutine Node_Component_Disk_Standard_Inactive

  subroutine satelliteMerger(self,node)
    !!{
    Transfer any standard disk associated with {\normalfont \ttfamily node} to its host halo.
    !!}
    use :: Abundances_Structure            , only : zeroAbundances
    use :: Error                           , only : Error_Report
    use :: Galacticus_Nodes                , only : nodeComponentDisk      , nodeComponentDiskStandard, nodeComponentSpheroid           , treeNode
    use :: Histories                       , only : history
    use :: Satellite_Merging_Mass_Movements, only : destinationMergerDisk  , destinationMergerSpheroid, enumerationDestinationMergerType
    use :: Stellar_Luminosities_Structure  , only : zeroStellarLuminosities
    implicit none
    class           (*                               ), intent(inout) :: self
    type            (treeNode                        ), intent(inout) :: node
    class           (nodeComponentDisk               ), pointer       :: diskHost               , disk
    class           (nodeComponentSpheroid           ), pointer       :: spheroidHost           , spheroid
    type            (treeNode                        ), pointer       :: nodeHost
    type            (history                         )                :: historyHost            , historyNode
    double precision                                                  :: specificAngularMomentum
    type            (enumerationDestinationMergerType)                :: destinationGasSatellite, destinationGasHost       , &
         &                                                               destinationStarsHost   , destinationStarsSatellite
    logical                                                           :: mergerIsMajor
    !$GLC attributes unused :: self

    ! Check that the disk is of the standard class.
    disk => node%disk()
    select type (disk)
    class is (nodeComponentDiskStandard)
       spheroid => node%spheroid()
       ! Find the node to merge with.
       nodeHost     => node%mergesWith  (                 )
       diskHost     => nodeHost%disk    (autoCreate=.true.)
       spheroidHost => nodeHost%spheroid(autoCreate=.true.)
       ! Get specific angular momentum of the disk material.
       if (                                               disk%massGas()+disk%massStellar() > 0.0d0) then
          specificAngularMomentum=disk%angularMomentum()/(disk%massGas()+disk%massStellar())
       else
          specificAngularMomentum=0.0d0
       end if
       ! Get mass movement descriptors.
       call mergerMassMovements_%get(node,destinationGasSatellite,destinationStarsSatellite,destinationGasHost,destinationStarsHost,mergerIsMajor)
       ! Move the gas component of the standard disk to the host.
       select case (destinationGasSatellite%ID)
       case (destinationMergerDisk%ID)
          call diskHost    %massGasSet            (                                                                     &
               &                                             diskHost    %massGas            ()                         &
               &                                            +disk        %massGas            ()                         &
               &                                           )
          call diskHost    %abundancesGasSet      (                                                                     &
               &                                             diskHost    %abundancesGas      ()                         &
               &                                            +disk        %abundancesGas      ()                         &
               &                                           )
          call diskHost    %angularMomentumSet    (                                                                     &
               &                                             diskHost    %angularMomentum    ()                         &
               &                                            +disk        %massGas            ()*specificAngularMomentum &
               &                                           )
       case (destinationMergerSpheroid%ID)
          call spheroidHost%massGasSet            (                                                                     &
               &                                             spheroidHost%massGas            ()                         &
               &                                            +disk        %massGas            ()                         &
               &                                           )
          call spheroidHost%abundancesGasSet      (                                                                     &
               &                                             spheroidHost%abundancesGas      ()                         &
               &                                            +disk        %abundancesGas      ()                         &
               &                                           )
       case default
          call Error_Report('unrecognized movesTo descriptor'//{introspection:location})
       end select
       call disk%      massGasSet(         0.0d0)
       call disk%abundancesGasSet(zeroAbundances)
       ! Move the stellar component of the standard disk to the host.
       select case (destinationStarsSatellite%ID)
       case (destinationMergerDisk%ID)
          call diskHost    %massStellarSet        (                                                                     &
               &                                             diskHost    %massStellar        ()                         &
               &                                            +disk        %massStellar        ()                         &
               &                                           )
          call diskHost    %abundancesStellarSet  (                                                                     &
               &                                             diskHost    %abundancesStellar  ()                         &
               &                                            +disk        %abundancesStellar  ()                         &
               &                                           )
          call diskHost    %luminositiesStellarSet(                                                                     &
               &                                             diskHost    %luminositiesStellar()                         &
               &                                            +disk        %luminositiesStellar()                         &
               &                                           )
          call diskHost    %angularMomentumSet    (                                                                     &
               &                                             diskHost    %angularMomentum    ()                         &
               &                                            +disk        %massStellar        ()*specificAngularMomentum &
               &                                           )
          ! Also add stellar properties histories.
          historyNode=disk    %stellarPropertiesHistory()
          historyHost=diskHost%stellarPropertiesHistory()
          call historyHost%interpolatedIncrement      (historyNode)
          call historyNode%reset                      (           )
          call diskHost   %stellarPropertiesHistorySet(historyHost)
          call disk       %stellarPropertiesHistorySet(historyNode)
          ! Also add star formation histories.
          historyNode=disk    %starFormationHistory    ()
          historyHost=diskHost%starFormationHistory    ()
          call historyHost%increment              (historyNode,autoExtend  =.true. )
          call historyNode%reset                  (                                )
          call diskHost   %starFormationHistorySet(historyHost                     )
          call disk       %starFormationHistorySet(historyNode                     )
          call historyNode%destroy                (                                )
          call historyHost%destroy                (                                )
       case (destinationMergerSpheroid%ID)
          call spheroidHost%massStellarSet        (                                                                     &
               &                                             spheroidHost%massStellar        ()                         &
               &                                            +disk        %massStellar        ()                         &
               &                                           )
          call spheroidHost%abundancesStellarSet  (                                                                     &
               &                                             spheroidHost%abundancesStellar  ()                         &
               &                                            +disk        %abundancesStellar  ()                         &
               &                                            )
          call spheroidHost%luminositiesStellarSet(                                                                     &
               &                                             spheroidHost%luminositiesStellar()                         &
               &                                            +disk        %luminositiesStellar()                         &
               &                                           )
          ! Also add stellar properties histories.
          historyNode=disk    %stellarPropertiesHistory()
          historyHost=spheroidHost%stellarPropertiesHistory()
          call historyHost %interpolatedIncrement      (historyNode)
          call historyNode %reset                      (           )
          call spheroidHost%stellarPropertiesHistorySet(historyHost)
          call disk        %stellarPropertiesHistorySet(historyNode)
          ! Also add star formation histories.
          historyNode=disk        %starFormationHistory    ()
          historyHost=spheroidHost%starFormationHistory    ()
          call historyHost %increment              (historyNode,autoExtend  =.true. )
          call historyNode %reset                  (                                )
          call spheroidHost%starFormationHistorySet(historyHost                     )
          call disk        %starFormationHistorySet(historyNode                     )
          call historyNode %destroy                (                                )
          call historyHost %destroy                (                                )
       case default
          call Error_Report('unrecognized movesTo descriptor'//{introspection:location})
       end select
       call disk%        massStellarSet(                  0.0d0)
       call disk%  abundancesStellarSet(         zeroAbundances)
       call disk%luminositiesStellarSet(zeroStellarLuminosities)
       call disk%    angularMomentumSet(                  0.0d0)
    end select
    return
  end subroutine satelliteMerger

  !![
  <radiusSolverPlausibility>
   <unitName>Node_Component_Disk_Standard_Radius_Solver_Plausibility</unitName>
   <after>Node_Component_Basic_Standard_Plausibility</after>
  </radiusSolverPlausibility>
  !!]
  subroutine Node_Component_Disk_Standard_Radius_Solver_Plausibility(node)
    !!{
    Determines whether the disk is physically plausible for radius solving tasks. Require that it have non-zero mass and angular momentum.
    !!}
    use :: Galacticus_Nodes, only : defaultDiskComponent, nodeComponentDisk, nodeComponentDiskStandard, treeNode
    implicit none
    type            (treeNode         ), intent(inout) :: node
    class           (nodeComponentDisk), pointer       :: disk
    double precision                                   :: angularMomentumScale

    ! Return immediately if our method is not selected.
    if     (                                                &
         &  .not.                                           &
         &   (                                              &
         &     defaultDiskComponent%standardIsActive     () &
         &    .and.                                         &
         &     node                %isPhysicallyPlausible   &
         &    .and.                                         &
         &     node                %isSolvable              &
         &   )                                              &
         & ) return

    ! Determine the plausibility of the current disk.
    disk => node%disk()
    select type (disk)
       class is (nodeComponentDiskStandard)
       if      (disk%angularMomentum()                <                   0.0d0) &
            & node%isPhysicallyPlausible=.false.
       if      (disk%massStellar    ()+disk%massGas() <  -toleranceAbsoluteMass) then
          node%isPhysicallyPlausible=.false.
       else if (disk%massStellar    ()+disk%massGas() >=                  0.0d0) then
          if      (                                                              &
               &   disk%angularMomentum() < 0.0d0                                &
               &  ) then
             node%isPhysicallyPlausible=.false.
          else
             angularMomentumScale=(                                           &
                  &                 disk%massStellar()                        &
                  &                +disk%massGas    ()                        &
                  &               )                                           &
                  &               * darkMatterHaloScale_%radiusVirial  (node) &
                  &               * darkMatterHaloScale_%velocityVirial(node)
             if     (                                                                      &
                  &   disk%angularMomentum() > angularMomentumMaximum*angularMomentumScale &
                  &  .or.                                                                  &
                  &   disk%angularMomentum() < angularMomentumMinimum*angularMomentumScale &
                  & ) then
                ! Ignore disks with angular momenta greatly exceeding that which would be expected if they had a radius comparable to the
                ! virial radius of their halo.
                node%isPhysicallyPlausible=.false.
             end if
          end if
       end if
    end select

    ! Reset the record of trial radii - negative values indicate that the entries have not yet been set to physically meaningful
    ! values.
    radiusHistory        =-1.0d0
    radiusSolverIteration= 0
    return
  end subroutine Node_Component_Disk_Standard_Radius_Solver_Plausibility

  double precision function Node_Component_Disk_Standard_Radius_Solve(node)
    !!{
    Return the radius of the standard disk used in structure solvers.
    !!}
    use :: Galacticus_Nodes, only : nodeComponentDisk, treeNode
    implicit none
    type (treeNode         ), intent(inout) :: node
    class(nodeComponentDisk), pointer       :: disk

    disk => node%disk()
    Node_Component_Disk_Standard_Radius_Solve=disk%radius()*radiusStructureSolver
    return
  end function Node_Component_Disk_Standard_Radius_Solve

  subroutine Node_Component_Disk_Standard_Radius_Solve_Set(node,radius)
    !!{
    Set the radius of the standard disk used in structure solvers.
    !!}
    use :: Galacticus_Nodes, only : nodeComponentDisk, treeNode
    implicit none
    type            (treeNode         ), intent(inout) :: node
    double precision                   , intent(in   ) :: radius
    class           (nodeComponentDisk), pointer       :: disk

    disk => node%disk()
    call disk%radiusSet(max(radius,0.0d0)/radiusStructureSolver)
    return
  end subroutine Node_Component_Disk_Standard_Radius_Solve_Set

  double precision function Node_Component_Disk_Standard_Velocity(node)
    !!{
    Return the circular velocity of the standard disk.
    !!}
    use :: Galacticus_Nodes, only : nodeComponentDisk, treeNode
    implicit none
    type (treeNode         ), intent(inout) :: node
    class(nodeComponentDisk), pointer       :: disk

    disk => node%disk()
    Node_Component_Disk_Standard_Velocity=disk%velocity()
    return
  end function Node_Component_Disk_Standard_Velocity

  subroutine Node_Component_Disk_Standard_Velocity_Set(node,velocity)
    !!{
    Set the circular velocity of the standard disk.
    !!}
    use :: Galacticus_Nodes, only : nodeComponentDisk, treeNode
    implicit none
    type            (treeNode         ), intent(inout) :: node
    double precision                   , intent(in   ) :: velocity
    class           (nodeComponentDisk), pointer       :: disk

    disk => node%disk()
    call disk%velocitySet(velocity)
    return
  end subroutine Node_Component_Disk_Standard_Velocity_Set

  !![
  <radiusSolverTask>
   <unitName>Node_Component_Disk_Standard_Radius_Solver</unitName>
  </radiusSolverTask>
  !!]
  subroutine Node_Component_Disk_Standard_Radius_Solver(node,componentActive,specificAngularMomentumRequired,specificAngularMomentum,Radius_Get,Radius_Set,Velocity_Get&
       &,Velocity_Set)
    !!{
    Interface for the size solver algorithm.
    !!}
    use :: Galacticus_Nodes                , only : nodeComponentDisk              , nodeComponentDiskStandard, treeNode
    use :: Numerical_Constants_Astronomical, only : gravitationalConstantGalacticus
    implicit none
    type            (treeNode                                     ), intent(inout)          :: node
    logical                                                        , intent(  out)          :: componentActive
    logical                                                        , intent(in   )          :: specificAngularMomentumRequired
    double precision                                               , intent(  out)          :: specificAngularMomentum
    procedure       (Node_Component_Disk_Standard_Radius_Solve    ), intent(  out), pointer :: Radius_Get                     , Velocity_Get
    procedure       (Node_Component_Disk_Standard_Radius_Solve_Set), intent(  out), pointer :: Radius_Set                     , Velocity_Set
    class           (nodeComponentDisk                            )               , pointer :: disk
    double precision                                                                        :: angularMomentum                , massDisk    , &
         &                                                                                     specificAngularMomentumMean

    ! Determine if node has an active disk component supported by this module.
    componentActive        =  .false.
    specificAngularMomentum=  0.0d0
    disk      => node%disk()
    select type (disk)
       class is (nodeComponentDiskStandard)
       componentActive=.true.
       ! Get the angular momentum.
       if (specificAngularMomentumRequired) then
          angularMomentum=disk%angularMomentum()
          if (angularMomentum >= 0.0d0) then
             ! Compute the specific angular momentum at the scale radius, assuming a flat rotation curve.
             massDisk= disk%massGas    () &
                  &   +disk%massStellar()
             if (massDisk > 0.0d0) then
                specificAngularMomentumMean=angularMomentum/massDisk
             else
                specificAngularMomentumMean=0.0d0
             end if
             specificAngularMomentum=specificAngularMomentumMean*diskStructureSolverSpecificAngularMomentum
             ! If using the Cole et al. (2000) method for disk radii, adjust the specific angular momentum to account for the
             ! difference between rotation curves for thin disk and a spherical mass distribution. Trap instances where this leads to
             ! imaginary specific angular momentum - this can happen as the radius solver explores the allowed range of radii when
             ! seeking a solution.
             if (structureSolverUseCole2000Method)                                                       &
                  & specificAngularMomentum=sqrt(                                                      &
                  &                               max(                                                 &
                  &                                    0.0d0,                                          &
                  &                                    specificAngularMomentum**2                      &
                  &                                   -diskRadiusSolverFlatVsSphericalFactor           &
                  &                                   *gravitationalConstantGalacticus                 &
                  &                                   *massDisk                                        &
                  &                                   *Node_Component_Disk_Standard_Radius_Solve(node) &
                  &                                  )                                                 &
                  )
          end if
          ! Associate the pointers with the appropriate property routines.
          Radius_Get   => Node_Component_Disk_Standard_Radius_Solve
          Radius_Set   => Node_Component_Disk_Standard_Radius_Solve_Set
          Velocity_Get => Node_Component_Disk_Standard_Velocity
          Velocity_Set => Node_Component_Disk_Standard_Velocity_Set
       else
          call Node_Component_Disk_Standard_Radius_Solve_Set(node,0.0d0)
          call Node_Component_Disk_Standard_Velocity_Set    (node,0.0d0)
          componentActive=.false.
       end if
    end select
    return
  end subroutine Node_Component_Disk_Standard_Radius_Solver

  subroutine mergerTreeExtraOutput(self,node,iOutput,treeIndex,nodePassesFilter,treeLock)
    !!{
    Update the star formation history after an output time is reached.
    !!}
    use            :: Galacticus_Nodes          , only : defaultDiskComponent, nodeComponentDisk, nodeComponentDiskStandard, treeNode
    use            :: Galactic_Structure_Options, only : componentTypeDisk
    use            :: Histories                 , only : history
    use, intrinsic :: ISO_C_Binding             , only : c_size_t
    use            :: Kind_Numbers              , only : kind_int8
    use            :: Locks                     , only : ompLock
    implicit none
    class  (*                ), intent(inout)          :: self
    type   (treeNode         ), intent(inout)          :: node
    integer(c_size_t         ), intent(in   )          :: iOutput
    integer(kind=kind_int8   ), intent(in   )          :: treeIndex
    logical                   , intent(in   )          :: nodePassesFilter
    type   (ompLock          ), intent(inout)          :: treeLock
    class  (nodeComponentDisk)               , pointer :: disk
    type   (history          )                         :: historyStarFormation
    !$GLC attributes unused :: self, treeIndex, nodePassesFilter, treeLock
    
    ! Check if we are the default method.
    if (.not.defaultDiskComponent%standardIsActive()) return
    ! Output the star formation history if a disk exists for this component.
    disk                 => node%disk                ()
    historyStarFormation =  disk%starFormationHistory()
    call starFormationHistory_%update(node,iOutput,historyStarFormation)
    ! Update the star formation history only if a disk exists.
    select type (disk)
    class is (nodeComponentDiskStandard)
       call disk%starFormationHistorySet(historyStarFormation)
    end select
    return
  end subroutine mergerTreeExtraOutput

  !![
  <stateStoreTask>
   <unitName>Node_Component_Disk_Standard_State_Store</unitName>
  </stateStoreTask>
  !!]
  subroutine Node_Component_Disk_Standard_State_Store(stateFile,gslStateFile,stateOperationID)
    !!{
    Write the tabulation state to file.
    !!}
    use            :: Display                          , only : displayMessage          , verbosityLevelInfo
    use, intrinsic :: ISO_C_Binding                    , only : c_ptr                   , c_size_t
    use            :: Node_Component_Disk_Standard_Data, only : massDistributionStellar_, massDistributionGas_
    implicit none
    integer          , intent(in   ) :: stateFile
    integer(c_size_t), intent(in   ) :: stateOperationID
    type   (c_ptr   ), intent(in   ) :: gslStateFile

    call displayMessage('Storing state for: componentDisk -> standard',verbosity=verbosityLevelInfo)
    !![
    <stateStore variables="massDistributionStellar_ massDistributionGas_ darkMatterHaloScale_ stellarPopulationProperties_ starFormationHistory_ mergerMassMovements_"/>
    !!]
    write (stateFile) diskStructureSolverSpecificAngularMomentum,diskRadiusSolverFlatVsSphericalFactor
    return
  end subroutine Node_Component_Disk_Standard_State_Store

  !![
  <stateRetrieveTask>
   <unitName>Node_Component_Disk_Standard_State_Retrieve</unitName>
  </stateRetrieveTask>
  !!]
  subroutine Node_Component_Disk_Standard_State_Retrieve(stateFile,gslStateFile,stateOperationID)
    !!{
    Retrieve the tabulation state from the file.
    !!}
    use            :: Display                          , only : displayMessage          , verbosityLevelInfo
    use, intrinsic :: ISO_C_Binding                    , only : c_ptr                   , c_size_t
    use            :: Node_Component_Disk_Standard_Data, only : massDistributionStellar_, massDistributionGas_
    implicit none
    integer          , intent(in   ) :: stateFile
    integer(c_size_t), intent(in   ) :: stateOperationID
    type   (c_ptr   ), intent(in   ) :: gslStateFile

    call displayMessage('Retrieving state for: componentDisk -> standard',verbosity=verbosityLevelInfo)
    !![
    <stateRestore variables="massDistributionStellar_ massDistributionGas_ darkMatterHaloScale_ stellarPopulationProperties_ starFormationHistory_ mergerMassMovements_"/>
    !!]
    read (stateFile) diskStructureSolverSpecificAngularMomentum,diskRadiusSolverFlatVsSphericalFactor
    return
  end subroutine Node_Component_Disk_Standard_State_Retrieve
  
end module Node_Component_Disk_Standard<|MERGE_RESOLUTION|>--- conflicted
+++ resolved
@@ -265,13 +265,8 @@
     !!{
     Initializes the standard disk component module for each thread.
     !!}
-<<<<<<< HEAD
-    use :: Events_Hooks                     , only : dependencyDirectionAfter   , dependencyRegEx     , openMPThreadBindingAtLevel, postEvolveEvent, &
-          &                                          satelliteMergerEvent
-=======
     use :: Events_Hooks                     , only : dependencyDirectionAfter   , dependencyRegEx           , openMPThreadBindingAtLevel, postEvolveEvent, &
           &                                          satelliteMergerEvent       , mergerTreeExtraOutputEvent
->>>>>>> f9e67cd1
     use :: Error                            , only : Error_Report
     use :: Galacticus_Nodes                 , only : defaultDiskComponent
     use :: Input_Parameters                 , only : inputParameter             , inputParameters
@@ -365,11 +360,7 @@
     !!{
     Uninitializes the standard disk component module for each thread.
     !!}
-<<<<<<< HEAD
-    use :: Events_Hooks                     , only : postEvolveEvent         , satelliteMergerEvent
-=======
-    use :: Events_Hooks                     , only : postEvolveEvent     , satelliteMergerEvent , mergerTreeExtraOutputEvent
->>>>>>> f9e67cd1
+    use :: Events_Hooks                     , only : postEvolveEvent         , satelliteMergerEvent , mergerTreeExtraOutputEvent
     use :: Galacticus_Nodes                 , only : defaultDiskComponent
     use :: Node_Component_Disk_Standard_Data, only : massDistributionStellar_, massDistributionGas_
     implicit none
