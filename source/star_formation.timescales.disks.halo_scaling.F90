--- conflicted
+++ resolved
@@ -134,19 +134,11 @@
 
   subroutine haloScalingAutoHook(self)
     !% Attach to the calculation reset event.
-<<<<<<< HEAD
-    use Events_Hooks, only : calculationResetEvent
+    use Events_Hooks, only : calculationResetEvent, openMPThreadBindingAllLevels
     implicit none
     class(starFormationTimescaleDisksHaloScaling), intent(inout) :: self
 
-    call calculationResetEvent%attach(self,haloScalingCalculationReset,bindToOpenMPThread=.true.)
-=======
-    use Events_Hooks, only : calculationResetEvent, openMPThreadBindingAllLevels
-    implicit none
-    class(starFormationTimescaleDisksHaloScaling), intent(inout) :: self
-
     call calculationResetEvent%attach(self,haloScalingCalculationReset,openMPThreadBindingAllLevels)
->>>>>>> b64b9cb5
     return
   end subroutine haloScalingAutoHook
   
