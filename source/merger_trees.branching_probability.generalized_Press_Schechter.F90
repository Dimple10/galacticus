--- conflicted
+++ resolved
@@ -316,15 +316,9 @@
     implicit none
     class           (mergerTreeBranchingProbabilityGnrlzdPrssSchchtr), intent(inout) :: self
     double precision                                                 , intent(in   ) :: deltaCritical , haloMass, &
-<<<<<<< HEAD
          &                                                                              massResolution, time
     !GCC$ attributes unused :: deltaCritical, haloMass, massResolution, time
-    
-=======
-         &                                                                              massResolution
-    !GCC$ attributes unused :: deltaCritical, haloMass, massResolution
-
->>>>>>> a25b3daf
+
     generalizedPressSchechterStepMaximum=self%deltaStepMaximum
     return
   end function generalizedPressSchechterStepMaximum
@@ -548,7 +542,7 @@
     type            (treeNode                                       ), intent(inout), target :: node
     double precision                                                 , intent(in   )         :: haloMass, deltaCritical, &
          &                                                                                      time
-    
+
     generalizedPressSchechterNode  =>                                                                                                                                           node
     self%parentHaloMass            =                                                                                                                        haloMass
     self%parentDelta               =                                                                                                deltaCritical
