!! Copyright 2009, 2010, 2011, 2012, 2013, 2014 Andrew Benson <abenson@obs.carnegiescience.edu>
!!
!! This file is part of Galacticus.
!!
!!    Galacticus is free software: you can redistribute it and/or modify
!!    it under the terms of the GNU General Public License as published by
!!    the Free Software Foundation, either version 3 of the License, or
!!    (at your option) any later version.
!!
!!    Galacticus is distributed in the hope that it will be useful,
!!    but WITHOUT ANY WARRANTY; without even the implied warranty of
!!    MERCHANTABILITY or FITNESS FOR A PARTICULAR PURPOSE.  See the
!!    GNU General Public License for more details.
!!
!!    You should have received a copy of the GNU General Public License
!!    along with Galacticus.  If not, see <http://www.gnu.org/licenses/>.

!% Contains a module which implements pseudo-random numbers.

module Pseudo_Random
  !% Implements pseudo-random numbers.
  use FGSL
  implicit none
  private
  public :: Pseudo_Random_Get, Pseudo_Random_Free, Pseudo_Random_Store, Pseudo_Random_Retrieve

  type, public :: pseudoRandom
     !% Wrapper class for pseudo random sequence.
     private
     type   (fgsl_rng) :: pseudoSequence
     logical           :: pseudoSequenceReset=.true.
   contains
     !# <workaround type="gfortran" PR="58471 58470" url="http://gcc.gnu.org/bugzilla/show_bug.cgi?id=58471 http://gcc.gnu.org/bugzilla/show_bug.cgi?id=58470">
     !# final     ::           pseudoRandomDestructor
     !# </workaround>
     !@ <objectMethods>
     !@   <object>pseudoRandom</object>
     !@   <objectMethod>
     !@     <method>sample</method>
     !@     <type>\doublezero</type>
     !@     <arguments></arguments>
     !@     <description>Return a pseudo-random number.</description>
     !@   </objectMethod>
     !@ </objectMethods>
     procedure :: sample => pseudoRandomSample
  end type pseudoRandom
  
  logical                 :: Seed_Is_Set=.false.
  integer                 :: randomSeed
  integer(kind=fgsl_long) :: randomSeedC=-1
  !$omp threadprivate(randomSeedC)

contains

<<<<<<< HEAD
  double precision function Pseudo_Random_Get(pseudoSequenceObject,reset,ompThreadOffset,mpiRankOffset,incrementSeed)
=======
  double precision function Pseudo_Random_Get(pseudoSequenceObject,reset,ompThreadOffset,incrementSeed)
>>>>>>> 5837300f
    !% Returns a scalar giving a pseudo-random number.
    use Input_Parameters
    use MPI
    !$ use OMP_Lib
    implicit none
    type   (fgsl_rng), intent(inout)           :: pseudoSequenceObject
<<<<<<< HEAD
    logical          , intent(inout), optional :: reset
    logical          , intent(in   ), optional :: ompThreadOffset     , mpiRankOffset
=======
    logical          , intent(inout), optional :: reset,ompThreadOffset
>>>>>>> 5837300f
    integer          , intent(in   ), optional :: incrementSeed
    logical                                    :: resetActual
    integer                                    :: mpiRank             , iError

    ! Determine if we need to reset.
    if (present(reset)) then
       resetActual=reset
       reset      =.false.
    else
       resetActual=.false.
    end if

    ! Read in the random number seed if necessary.
    !$omp critical (Pseudo_Random_Get)
    if (.not.Seed_Is_Set) then
       !@ <inputParameter>
       !@   <name>randomSeed</name>
       !@   <defaultValue>219</defaultValue>
       !@   <attachedTo>module</attachedTo>
       !@   <description>
       !@     A seed value for the random number generator.
       !@   </description>
       !@   <type>integer</type>
       !@   <cardinality>1</cardinality>
       !@ </inputParameter>
       call Get_Input_Parameter('randomSeed',randomSeed,defaultValue=219)
       Seed_Is_Set=.true.
    end if
    !$omp end critical (Pseudo_Random_Get)

    if (resetActual.or..not.FGSL_Well_Defined(pseudoSequenceObject)) then
       pseudoSequenceObject=FGSL_RNG_Alloc(FGSL_RNG_Default)
       if (randomSeedC < 0 .or. present(incrementSeed)) then
          randomSeedC=randomSeed
          !$ if (present(ompThreadOffset)) then
          !$    if (ompThreadOffset) randomSeedC=randomSeedC+omp_get_thread_num()
          !$ end if
<<<<<<< HEAD
          if (present(mpiRankOffset).and.mpiRankOffset) then
             call MPI_Comm_Rank(MPI_Comm_World,mpiRank,iError)
             randomSeedC=randomSeedC+mpiRank
          end if
=======
>>>>>>> 5837300f
          if (present(incrementSeed)) randomSeedC=randomSeedC+incrementSeed
       end if
       randomSeedC=randomSeedC+1
       call FGSL_RNG_Set(pseudoSequenceObject,randomSeedC)
    end if
    Pseudo_Random_Get=FGSL_RNG_Uniform(pseudoSequenceObject)
    return
  end function Pseudo_Random_Get

  subroutine Pseudo_Random_Free(pseudoSequenceObject)
    !% Frees a pseudo-random sequence object.
    implicit none
    type(fgsl_rng), intent(inout) :: pseudoSequenceObject

    call FGSL_RNG_Free(pseudoSequenceObject)
    return
  end subroutine Pseudo_Random_Free

  subroutine Pseudo_Random_Store(pseudoSequenceObject,fgslFile)
    !% Stores a pseudo-random sequence object to file.
    implicit none
    type   (fgsl_rng ), intent(in   ) :: pseudoSequenceObject
    type   (fgsl_file), intent(in   ) :: fgslFile
    integer                           :: iError

    iError=FGSL_Rng_FWrite(fgslFile,pseudoSequenceObject)
    return
  end subroutine Pseudo_Random_Store

  subroutine Pseudo_Random_Retrieve(pseudoSequenceObject,fgslFile)
    !% Stores a pseudo-random sequence object to file.
    implicit none
    type   (fgsl_rng ), intent(inout) :: pseudoSequenceObject
    type   (fgsl_file), intent(in   ) :: fgslFile
    integer                           :: iError

    if (.not.FGSL_Well_Defined(pseudoSequenceObject)) pseudoSequenceObject=FGSL_RNG_Alloc(FGSL_RNG_Default)
    iError=FGSL_Rng_FRead(fgslFile,pseudoSequenceObject)
    return
  end subroutine Pseudo_Random_Retrieve

  subroutine pseudoRandomDestructor(self)
    !% Destroy the pseudo-sequence wrapper classs.
    implicit none
    type(pseudoRandom), intent(inout) :: self
    
    if (.not.self%pseudoSequenceReset) call Pseudo_Random_Free(self%pseudoSequence)
    return
  end subroutine pseudoRandomDestructor

  double precision function pseudoRandomSample(self,ompThreadOffset,mpiRankOffset,incrementSeed)
    !% Sample from a pseudo-random sequence.
    implicit none
    class  (pseudoRandom), intent(inout)           :: self
    logical              , intent(in   ), optional :: ompThreadOffset     , mpiRankOffset
    integer              , intent(in   ), optional :: incrementSeed

    pseudoRandomSample=Pseudo_Random_Get(                          &
         &                               self%pseudoSequence     , &
         &                               self%pseudoSequenceReset, &
         &                               ompThreadOffset         , &
         &                               mpiRankOffset           , &
         &                               incrementSeed             &
         &                              )
    return
  end function pseudoRandomSample

end module Pseudo_Random<|MERGE_RESOLUTION|>--- conflicted
+++ resolved
@@ -52,23 +52,15 @@
 
 contains
 
-<<<<<<< HEAD
   double precision function Pseudo_Random_Get(pseudoSequenceObject,reset,ompThreadOffset,mpiRankOffset,incrementSeed)
-=======
-  double precision function Pseudo_Random_Get(pseudoSequenceObject,reset,ompThreadOffset,incrementSeed)
->>>>>>> 5837300f
     !% Returns a scalar giving a pseudo-random number.
     use Input_Parameters
     use MPI
     !$ use OMP_Lib
     implicit none
     type   (fgsl_rng), intent(inout)           :: pseudoSequenceObject
-<<<<<<< HEAD
-    logical          , intent(inout), optional :: reset
+    logical          , intent(inout), optional :: reset,ompThreadOffset
     logical          , intent(in   ), optional :: ompThreadOffset     , mpiRankOffset
-=======
-    logical          , intent(inout), optional :: reset,ompThreadOffset
->>>>>>> 5837300f
     integer          , intent(in   ), optional :: incrementSeed
     logical                                    :: resetActual
     integer                                    :: mpiRank             , iError
@@ -106,13 +98,10 @@
           !$ if (present(ompThreadOffset)) then
           !$    if (ompThreadOffset) randomSeedC=randomSeedC+omp_get_thread_num()
           !$ end if
-<<<<<<< HEAD
           if (present(mpiRankOffset).and.mpiRankOffset) then
              call MPI_Comm_Rank(MPI_Comm_World,mpiRank,iError)
              randomSeedC=randomSeedC+mpiRank
           end if
-=======
->>>>>>> 5837300f
           if (present(incrementSeed)) randomSeedC=randomSeedC+incrementSeed
        end if
        randomSeedC=randomSeedC+1
