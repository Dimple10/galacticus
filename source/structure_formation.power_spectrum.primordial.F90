--- conflicted
+++ resolved
@@ -15,165 +15,6 @@
 !!    You should have received a copy of the GNU General Public License
 !!    along with Galacticus.  If not, see <http://www.gnu.org/licenses/>.
 
-<<<<<<< HEAD
-module Primordial_Power_Spectra
-  use ISO_Varying_String
-  use FGSL
-  implicit none
-  private
-  public :: Primordial_Power_Spectrum, Primordial_Power_Spectrum_Logarithmic_Derivative,&
-       & Primordial_Power_Spectrum_State_Retrieve
-
-  ! Flag to indicate if this module has been initialized.
-  logical                                                                       :: powerSpectrumInitialized =.false., tablesInitialized         =.false.
-
-  ! Variables to hold the tabulated power spectrum data.
-  integer                                                                       :: powerSpectrumNumberPoints=-1
-  double precision                                  , allocatable, dimension(:) :: powerSpectrumLogP                , powerSpectrumLogWavenumber
-  type            (fgsl_interp                     )                            :: interpolationObject
-  type            (fgsl_interp_accel               )                            :: interpolationAccelerator
-  logical                                                                       :: resetInterpolation       =.true.
-
-  ! Name of power spectrum method used.
-  type            (varying_string                  )                            :: powerSpectrumMethod
-
-  ! Pointer to the subroutine that tabulates the transfer function and template interface for that subroutine.
-  procedure       (Power_Spectrum_Tabulate_Template), pointer                   :: Power_Spectrum_Tabulate  =>null()
-  abstract interface
-     subroutine Power_Spectrum_Tabulate_Template(logWavenumber,powerSpectrumNumberPoints,powerSpectrumLogWavenumber &
-          &,powerSpectrumLogP)
-    double precision                           , intent(in   ) :: logWavenumber
-    double precision, allocatable, dimension(:), intent(inout) :: powerSpectrumLogP        , powerSpectrumLogWavenumber
-    integer                                    , intent(  out) :: powerSpectrumNumberPoints
-  end subroutine Power_Spectrum_Tabulate_Template
- end interface
-
-contains
-
-  double precision function Primordial_Power_Spectrum(wavenumber)
-    !% Return the CDM primordial power spectrum for $k=${\normalfont \ttfamily wavenumber} [Mpc$^{-1}$].
-    use Numerical_Interpolation
-    implicit none
-    double precision, intent(in   ) :: wavenumber
-    double precision                :: logWavenumber
-
-    ! Get logarithm of wavenumber.
-    logWavenumber=log(wavenumber)
-
-    !$omp critical(Power_Spectrum_Initialization)
-    ! Initialize if necessary.
-    if (.not.(powerSpectrumInitialized.and.tablesInitialized)) then
-       call Power_Spectrum_Initialize(logWavenumber)
-       call Interpolate_Done(interpolationObject,interpolationAccelerator,resetInterpolation)
-       resetInterpolation=.true.
-    end if
-
-    ! If wavenumber is out of range, attempt to remake the table.
-    if (logWavenumber<powerSpectrumLogWavenumber(1) .or. logWavenumber>powerSpectrumLogWavenumber(powerSpectrumNumberPoints) )&
-         & then
-       call Power_Spectrum_Tabulate(logWavenumber,powerSpectrumNumberPoints,powerSpectrumLogWavenumber,powerSpectrumLogP)
-       call Interpolate_Done(interpolationObject,interpolationAccelerator,resetInterpolation)
-       resetInterpolation=.true.
-    end if
-    
-    ! Interpolate in the tabulated function and return a value.
-    Primordial_Power_Spectrum=exp(Interpolate(powerSpectrumLogWavenumber,powerSpectrumLogP &
-         &,interpolationObject,interpolationAccelerator,logWavenumber,reset=resetInterpolation))
-    !$omp end critical(Power_Spectrum_Initialization)
-    return
-  end function Primordial_Power_Spectrum
-  
-  double precision function Primordial_Power_Spectrum_Logarithmic_Derivative(wavenumber)
-    !% Return the logarithmic derivative CDM primordial power spectrum for $k=${\normalfont \ttfamily wavenumber} [Mpc$^{-1}$].
-    use Numerical_Interpolation
-    implicit none
-    double precision, intent(in   ) :: wavenumber
-    double precision                :: logWavenumber
-
-    ! Get logarithm of wavenumber.
-    logWavenumber=log(wavenumber)
-
-    !$omp critical(Power_Spectrum_Initialization)
-    ! Initialize if necessary.
-    if (.not.(powerSpectrumInitialized.and.tablesInitialized)) then
-       call Power_Spectrum_Initialize(logWavenumber)
-       call Interpolate_Done(interpolationObject,interpolationAccelerator,resetInterpolation)
-       resetInterpolation=.true.
-    end if
-
-    ! If wavenumber is out of range, attempt to remake the table.
-    if (logWavenumber<powerSpectrumLogWavenumber(1) .or. logWavenumber>powerSpectrumLogWavenumber(powerSpectrumNumberPoints) )&
-         & then
-       call Power_Spectrum_Tabulate(logWavenumber,powerSpectrumNumberPoints,powerSpectrumLogWavenumber,powerSpectrumLogP)
-       call Interpolate_Done(interpolationObject,interpolationAccelerator,resetInterpolation)
-       resetInterpolation=.true.
-    end if
-
-    ! Interpolate in the tabulated function and return a value.
-    Primordial_Power_Spectrum_Logarithmic_Derivative=Interpolate_Derivative(powerSpectrumLogWavenumber&
-         &,powerSpectrumLogP ,interpolationObject,interpolationAccelerator,logWavenumber,reset=resetInterpolation)
-    !$omp end critical(Power_Spectrum_Initialization)
-    return
-  end function Primordial_Power_Spectrum_Logarithmic_Derivative
-
-  subroutine Power_Spectrum_Initialize(logWavenumber)
-    !% Initializes the transfer function module.
-    use Galacticus_Error
-    use Input_Parameters
-    !# <include directive="powerSpectrumMethod" type="moduleUse">
-    include 'structure_formation.power_spectrum.primordial.modules.inc'
-    !# </include>
-    implicit none
-    double precision, intent(in   ) :: logWavenumber
-
-    if (.not.powerSpectrumInitialized) then
-       ! Get the primordial power spectrum method parameter.
-       !@ <inputParameter>
-       !@   <name>powerSpectrumMethod</name>
-       !@   <defaultValue>powerLaw</defaultValue>
-       !@   <attachedTo>module</attachedTo>
-       !@   <description>
-       !@     The name of the method to be used for computing the primordial power spectrum.
-       !@   </description>
-       !@   <type>string</type>
-       !@   <cardinality>1</cardinality>
-       !@ </inputParameter>
-       call Get_Input_Parameter('powerSpectrumMethod',powerSpectrumMethod,defaultValue='powerLaw')
-       ! Include file that makes calls to all available method initialization routines.
-       !# <include directive="powerSpectrumMethod" type="functionCall" functionType="void">
-       !#  <functionArgs>powerSpectrumMethod,Power_Spectrum_Tabulate</functionArgs>
-       include 'structure_formation.power_spectrum.inc'
-       !# </include>
-       if (.not.associated(Power_Spectrum_Tabulate)) call Galacticus_Error_Report('Power_Spectrum_Initialize','method '&
-            &//char(powerSpectrumMethod)//' is unrecognized')
-    end if
-    ! Call routine to initialize the transfer function.
-    call Power_Spectrum_Tabulate(logWavenumber,powerSpectrumNumberPoints,powerSpectrumLogWavenumber,powerSpectrumLogP)
-    tablesInitialized=.true.
-    ! Flag that the module is now initialized.
-    powerSpectrumInitialized=.true.
-    return
-  end subroutine Power_Spectrum_Initialize
-
-  !# <galacticusStateRetrieveTask>
-  !#  <unitName>Primordial_Power_Spectrum_State_Retrieve</unitName>
-  !# </galacticusStateRetrieveTask>
-  subroutine Primordial_Power_Spectrum_State_Retrieve(stateFile,fgslStateFile)
-    !% Reset the tabulation if state is to be retrieved. This will force tables to be rebuilt.
-    use Memory_Management
-    implicit none
-    integer           , intent(in   ) :: stateFile
-    type   (fgsl_file), intent(in   ) :: fgslStateFile
-
-    powerSpectrumNumberPoints=0
-    if (allocated(powerSpectrumLogWavenumber)) call Dealloc_Array(powerSpectrumLogWavenumber)
-    if (allocated(powerSpectrumLogP         )) call Dealloc_Array(powerSpectrumLogP         )
-    tablesInitialized=.false.
-    return
-  end subroutine Primordial_Power_Spectrum_State_Retrieve
-
-end module Primordial_Power_Spectra
-=======
 !% Contains a module which provides a class that implements the primordial power spectrum.
 
 module Power_Spectra_Primordial
@@ -198,5 +39,4 @@
   !#  </method>
   !# </functionClass>
 
-end module Power_Spectra_Primordial
->>>>>>> c069c8cd
+end module Power_Spectra_Primordial