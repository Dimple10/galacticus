--- conflicted
+++ resolved
@@ -66,12 +66,12 @@
     include 'merger_trees.evolve.threadInitialize.moduleUse.inc'
     !# </include>
     implicit none
-<<<<<<< HEAD
     type            (mergerTree                   )           , target , intent(inout) :: thisTree
     double precision                                                   , intent(in   ) :: endTime
     logical                                                            , intent(  out) :: treeDidEvolve                     , suspendTree
     type            (treeNode                     )           , pointer                :: lockNode                          , nextNode            , &
          &                                                                                parentNode                        , thisNode
+    type            (nodeEvent                    )           , pointer                ::      event
     double precision                               , parameter                         :: timeTolerance              =1.0d-5
     double precision                               , parameter                         :: largeTime                  =1.0d10
     procedure       (Interrupt_Procedure_Template )           , pointer                :: interruptProcedure
@@ -87,36 +87,11 @@
     double precision                                                                   :: earliestTimeInTree                , endTimeThisNode     , &
          &                                                                                finalTimeInTree
     logical                                                                            :: didEvolve                         , interrupted
-    character       (len=12                       )                                    :: label
+    character       (len=24                       )                                    :: label
     character       (len=35                       )                                    :: message
     type            (varying_string               )                                    :: lockType                          , vMessage
     logical                                                                            :: anyTreeExistsAtOutputTime         , hasIntertreeEvent   , &
          &                                                                                hasParent                         , treeLimited
-=======
-    type            (mergerTree                   )                    , intent(inout) , target::                         thisTree
-    double precision                                                   , intent(in   ) ::      endTime
-    type            (treeNode                     )           , pointer                ::      lockNode                                  , nextNode            , &
-         &                                                                                     parentNode                                , thisNode
-    type            (nodeEvent                    )           , pointer                ::      event
-    double precision                               , parameter                         ::      timeTolerance                      =1.0d-5
-    double precision                               , parameter                         ::      largeTime                          =1.0d10
-    procedure       (Interrupt_Procedure_Template )           , pointer                ::      interruptProcedure
-    procedure       (End_Of_Timestep_Task_Template)           , pointer                ::      End_Of_Timestep_Task
-    integer                                        , parameter                         ::      verbosityLevel                     =3
-    class           (nodeComponentBasic           )           , pointer                ::      baseNodeBasicComponent                    , parentBasicComponent, &
-         &                                                                                     thisBasicComponent
-    type            (mergerTree                   )           , pointer                ::      currentTree
-    integer                                                                            ::      deadlockStatus                            , nodesEvolvedCount   , &
-         &                                                                                     nodesTotalCount                           , treeWalkCount       , &
-         &                                                                                     treeWalkCountPreviousOutput
-    double precision                                                                   ::      earliestTimeInTree                        , endTimeThisNode     , &
-         &                                                                                     finalTimeInTree
-    logical                                                                            ::      didEvolve                                 , interrupted
-    character       (len=24                       )                                    ::      label
-    character       (len=35                       )                                    ::      message
-    type            (varying_string               )                                    ::      lockType                                  , vMessage
-    logical                                                                            ::      anyTreeExistsAtOutputTime
->>>>>>> 7015b270
     
     ! Check if this routine is initialized.
     if (.not.mergerTreeEvolveToInitialized) then
