--- conflicted
+++ resolved
@@ -40,12 +40,14 @@
   end interface darkMatterProfileConcentrationDuttonMaccio2014
 
   ! Initialization status.
-<<<<<<< HEAD
   logical                            :: duttonMaccio2014Initialized=.false.
 
   ! Type of fit used for the concentration-mass relation.
   type   (varying_string)            :: duttonMaccio2014FitType
 
+  ! Parameters for user-defined fit.
+  double precision                 :: duttonMaccio2014A1, duttonMaccio2014A2, duttonMaccio2014A3, duttonMaccio2014A4, &
+       &                              duttonMaccio2014B1, duttonMaccio2014B2
   ! Density contrast methods.
   integer                , parameter :: duttonMaccio2014DensityContrastMethod200   =0
   integer                , parameter :: duttonMaccio2014DensityContrastMethodVirial=1
@@ -53,16 +55,6 @@
   ! Density profile methods.
   integer                , parameter :: duttonMaccio2014DensityProfileMethodNFW    =0
   integer                , parameter :: duttonMaccio2014DensityProfileMethodEinasto=1
-=======
-  logical                          :: duttonMaccio2014Initialized=.false.
-
-  ! Type of fit used for the concentration-mass relation.
-  type            (varying_string) :: duttonMaccio2014FitType
-
-  ! Parameters for user-defined fit.
-  double precision                 :: duttonMaccio2014A1, duttonMaccio2014A2, duttonMaccio2014A3, duttonMaccio2014A4, &
-       &                              duttonMaccio2014B1, duttonMaccio2014B2
->>>>>>> 832ec03d
 
 contains
 
