--- conflicted
+++ resolved
@@ -37,11 +37,7 @@
      class(cosmologyParametersClass  ), pointer :: cosmologyParameters_             => null()
      class(cosmologyFunctionsClass   ), pointer :: cosmologyFunctions_              => null()
      type (virialDensityContrastFixed), pointer :: virialDensityContrastDefinition_ => null()
-<<<<<<< HEAD
-     type (darkMatterProfileDMONFW   ), pointer :: darkMatterProfileDMODefinition_     => null()
-=======
      type (darkMatterProfileDMONFW   ), pointer :: darkMatterProfileDMODefinition_  => null()
->>>>>>> b64b9cb5
    contains
      final     ::                                   gao2008Destructor
      procedure :: concentration                  => gao2008Concentration
@@ -138,13 +134,6 @@
     class(virialDensityContrastClass           ), pointer       :: gao2008DensityContrastDefinition
     class(darkMatterProfileConcentrationGao2008), intent(inout) :: self
 
-<<<<<<< HEAD
-    if (.not.associated(self%virialDensityContrastDefinition_)) then
-       allocate(self%virialDensityContrastDefinition_)
-       !# <referenceConstruct owner="self" object="virialDensityContrastDefinition_" constructor="virialDensityContrastFixed(200.0d0,fixedDensityTypeCritical,self%cosmologyParameters_,self%cosmologyFunctions_)"/>
-    end if
-=======
->>>>>>> b64b9cb5
     gao2008DensityContrastDefinition => self%virialDensityContrastDefinition_
     return
   end function gao2008DensityContrastDefinition
@@ -153,26 +142,9 @@
     !% Return a dark matter density profile object defining that used in the definition of concentration in the
     !% \cite{gao_redshift_2008} algorithm.
     implicit none
-<<<<<<< HEAD
-    class(darkMatterProfileDMOClass                            ), pointer       :: gao2008DarkMatterProfileDefinition
-    class(darkMatterProfileConcentrationGao2008             ), intent(inout) :: self
-    type (darkMatterHaloScaleVirialDensityContrastDefinition), pointer       :: darkMatterHaloScaleDefinition_
-    class(virialDensityContrastClass                        ), pointer       :: virialDensityContrastDefinition_
-
-    if (.not.associated(self%darkMatterProfileDMODefinition_)) then
-       allocate(self%darkMatterProfileDMODefinition_  )
-       allocate(     darkMatterHaloScaleDefinition_)
-       !# <referenceAcquire                target="virialDensityContrastDefinition_" source     ="self%densityContrastDefinition()"/>
-       !# <referenceConstruct              object="darkMatterHaloScaleDefinition_"   constructor="darkMatterHaloScaleVirialDensityContrastDefinition(self%cosmologyParameters_,self%cosmologyFunctions_,virialDensityContrastDefinition_)"/>
-       !# <referenceConstruct owner="self" object="darkMatterProfileDMODefinition_"  constructor="darkMatterProfileDMONFW                              (darkMatterHaloScaleDefinition_                                                  )"/>
-       !# <objectDestructor name="darkMatterHaloScaleDefinition_"  />
-       !# <objectDestructor name="virialDensityContrastDefinition_"/>
-    end if
-=======
     class(darkMatterProfileDMOClass            ), pointer       :: gao2008DarkMatterProfileDefinition
     class(darkMatterProfileConcentrationGao2008), intent(inout) :: self
     
->>>>>>> b64b9cb5
     gao2008DarkMatterProfileDefinition => self%darkMatterProfileDMODefinition_
     return
   end function gao2008DarkMatterProfileDefinition
