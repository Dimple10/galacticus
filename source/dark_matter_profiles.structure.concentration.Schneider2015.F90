--- conflicted
+++ resolved
@@ -211,9 +211,6 @@
     end if
     schneider2015ReferenceCollapseMassRoot=schneider2015ReferenceCollapseMassRootPrevious
     return
-<<<<<<< HEAD
-  end function schneider2015ReferenceCollapseMassRoot
-=======
   end function schneider2015ReferenceCollapseMassRoot
 
   function schneider2015DensityContrastDefinition(self)
@@ -237,5 +234,4 @@
  
     schneider2015DarkMatterProfileDefinition => self%referenceConcentration%darkMatterProfileDefinition()
     return
-  end function schneider2015DarkMatterProfileDefinition
->>>>>>> 471f4b32
+  end function schneider2015DarkMatterProfileDefinition