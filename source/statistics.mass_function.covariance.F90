!! Copyright 2009, 2010, 2011, 2012 Andrew Benson <abenson@caltech.edu>
!!
!! This file is part of Galacticus.
!!
!!    Galacticus is free software: you can redistribute it and/or modify
!!    it under the terms of the GNU General Public License as published by
!!    the Free Software Foundation, either version 3 of the License, or
!!    (at your option) any later version.
!!
!!    Galacticus is distributed in the hope that it will be useful,
!!    but WITHOUT ANY WARRANTY; without even the implied warranty of
!!    MERCHANTABILITY or FITNESS FOR A PARTICULAR PURPOSE.  See the
!!    GNU General Public License for more details.
!!
!!    You should have received a copy of the GNU General Public License
!!    along with Galacticus.  If not, see <http://www.gnu.org/licenses/>.


!% Contains a module which computes mass function covariances.

module Statistics_Mass_Function_Covariance
  !% Implements calculations of mass function covariances.
  use Cosmology_Functions
  use Geometry_Surveys
  private
  public :: Mass_Function_Covariance_Matrix

  ! Record of whether this module is intialized.
  logical          :: moduleInitialized=.false.

  ! The cosmic time at which the calculation is to be performed.
  double precision :: time
  !$omp threadprivate(time)

  ! The wavenumber for which LSS integrations are currently being performed.
  double precision :: waveNumberGlobal
  !$omp threadprivate(waveNumberGlobal)

  ! Integration limits.
  double precision :: logMassLower,logMassUpper

  ! Minimum and maximum masses for the bins being considered.
  double precision, dimension(:), allocatable :: log10MassBinWidth,logMassBinWidth
  integer          :: binI,binJ,lssBin
  !$omp threadprivate(lssBin,binI,binJ)
  double precision :: massBinCenterI,massBinMinimumI,massBinMaximumI
  double precision :: massBinCenterJ,massBinMinimumJ,massBinMaximumJ

  ! Table of biases.
  integer          :: timeBinCount
  double precision, dimension(:  ), allocatable :: timeTable
  double precision, dimension(:,:), allocatable :: biasTable
  
  ! Cosmological functions.
  class           (cosmologyFunctionsClass), pointer                    :: cosmologyFunctions_

  ! Survey geometry.
  class           (surveyGeometryClass    ), pointer                    :: surveyGeometry_
  double precision                                                      :: surveyRedshiftMinimum, surveyRedshiftMaximum
  double precision                         , allocatable, dimension(:)  :: volumeNormalizationI , volumeNormalizationJ , &
       &                                                                   timeMinimumI         , timeMinimumJ         , &
       &                                                                   timeMaximumI         , timeMaximumJ         , &
       &                                                                   logMassBinCenter
  !$omp threadprivate(timeMinimumI,timeMinimumJ,timeMaximumI,timeMaximumJ,volumeNormalizationI,volumeNormalizationJ)

contains

  subroutine Mass_Function_Covariance_Matrix(redshiftMinimum,redshiftMaximum,massBinCount,massMinimum,massMaximum,massObserved,massWidthObserved,massFunctionObserved,completenessObserved,numberObserved,completenessErrorObserved,includePoisson,includeHalo,includeLSS&
       &,mass,massFunction,covariance ,covariancePoisson,covarianceHalo,covarianceLSS,correlation)
    !% Compute the mass function covariance matrix.
    use, intrinsic :: ISO_C_Binding
    use FGSL
    use FFTW3
    use Memory_Management
    use Input_Parameters
    use Numerical_Ranges
    use Numerical_Integration
    use Numerical_Constants_Math
    use Power_Spectra_Nonlinear
    use Galacticus_Error
    use Galacticus_Display
    implicit none
    integer                            , intent(in   )                                        :: massBinCount
    double precision                   , intent(in   )                                        :: redshiftMinimum,redshiftMaximum&
         &,massMinimum,massMaximum,completenessErrorObserved
    logical                            , intent(in   )                                        :: includePoisson,includeHalo&
         &,includeLSS
    double precision                   , intent(inout), allocatable, dimension(:    )         :: mass
    double precision                   , intent(inout), allocatable, dimension(:    ), target :: massFunction,massFunctionObserved, completenessObserved, numberObserved, massObserved, massWidthObserved
    double precision                   , intent(inout), allocatable, dimension(:,:  )         :: covariance,covariancePoisson &
         &,covarianceHalo,covarianceLSS,correlation
    double precision                   ,                allocatable, dimension(:,:  )         :: varianceLSS    , volume
    double precision                   ,                pointer    , dimension(:    )         :: massFunctionUse
    double precision                   , parameter                                            :: timePointsPerDecade=100
    double precision                   , parameter                                            :: massFunctionMinimum=1.0d-50
    logical                                                                                   :: integrationReset, useCompleteness, useNumber
    integer                                                                                   :: i,j &
         &,iTime,iField,fieldCount
    double precision                                                                          :: logMassMinimum ,logMassMaximum&
         &,normalization ,massFunctionCovarianceHaloMassMinimum&
         &,massFunctionCovarianceHaloMassMaximum,timeMinimum,timeMaximum,volumeNormalization
    double precision                                                                          :: binCompleteness
    type   (fgsl_function             )                                                       :: integrandFunction
    type   (fgsl_integration_workspace)                                                       :: integrationWorkspace
    type   (c_ptr                     )                                                       :: parameterPointer
    
    ! Initialize the module if necessary.
    if (.not.moduleInitialized) then
       ! Read controlling parameters.
       !@ <inputParameter>
       !@   <name>massFunctionCovarianceHaloMassMinimum</name>
       !@   <defaultValue>$10^{10}M_\odot$</defaultValue>
       !@   <attachedTo>module</attachedTo>
       !@   <description>
       !@     The minimum halo mass to use when computing mass function covariance matrices.
       !@   </description>
       !@   <type>boolean</type>
       !@   <cardinality>1</cardinality>
       !@   <group>output</group>
       !@ </inputParameter>
       call Get_Input_Parameter('massFunctionCovarianceHaloMassMinimum',massFunctionCovarianceHaloMassMinimum,defaultValue=1.0d10)
       !@ <inputParameter>
       !@   <name>massFunctionCovarianceHaloMassMaximum</name>
       !@   <defaultValue>$10^{10}M_\odot$</defaultValue>
       !@   <attachedTo>module</attachedTo>
       !@   <description>
       !@     The minimum halo mass to use when computing mass function covariance matrices.
       !@   </description>
       !@   <type>boolean</type>
       !@   <cardinality>1</cardinality>
       !@   <group>output</group>
       !@ </inputParameter>
       call Get_Input_Parameter('massFunctionCovarianceHaloMassMaximum',massFunctionCovarianceHaloMassMaximum,defaultValue=1.0d15)

       ! Record that the module is initialized.
       moduleInitialized=.true.
    end if
    
    ! Get the default cosmology functions object.
    cosmologyFunctions_   => cosmologyFunctions        ()

    ! Get the default survey geometry.
    surveyGeometry_       => surveyGeometry            ()
    fieldCount            =  surveyGeometry_%fieldCount()
    surveyRedshiftMinimum = redshiftMinimum
    surveyRedshiftMaximum = redshiftMaximum

    ! Determine number of times over which to tabulate bias.
    timeMaximum =cosmologyFunctions_%cosmicTime(cosmologyFunctions_%expansionFactorFromRedshift(redshiftMinimum))
    timeMinimum =cosmologyFunctions_%cosmicTime(cosmologyFunctions_%expansionFactorFromRedshift(redshiftMaximum))
    timeBinCount=int(log10(timeMaximum/timeMinimum)*dble(timePointsPerDecade))+1

    ! Allocate arrays.
    call Alloc_Array(mass             ,[massBinCount             ])
    call Alloc_Array(logMassBinCenter ,[massBinCount             ])
    call Alloc_Array(log10MassBinWidth,[massBinCount             ])
    call Alloc_Array(logMassBinWidth  ,[massBinCount             ])
    call Alloc_Array(massFunction     ,[massBinCount             ])
    call Alloc_Array(volume           ,[massBinCount,fieldCount  ])
    call Alloc_Array(covariance       ,[massBinCount,massBinCount])
    call Alloc_Array(covariancePoisson,[massBinCount,massBinCount])
    call Alloc_Array(covarianceHalo   ,[massBinCount,massBinCount])
    call Alloc_Array(covarianceLSS    ,[massBinCount,massBinCount])
    call Alloc_Array(correlation      ,[massBinCount,massBinCount])
    call Alloc_Array(varianceLSS      ,[massBinCount,massBinCount])
    call Alloc_Array(timeTable        ,[timeBinCount             ])
    call Alloc_Array(biasTable        ,[timeBinCount,massBinCount])

    ! Create time bins.
    timeTable=Make_Range(timeMinimum,timeMaximum,timeBinCount,rangeType=rangeTypeLogarithmic)

    ! Create mass bins.
    if (allocated(massWidthObserved)) then
       mass             =massObserved
       log10MassBinWidth=log10(massWidthObserved)
       logMassBinWidth  =log(10.0d0)*log10MassBinWidth
       logMassBinCenter =log10(mass)
    else
       logMassMinimum   =log10(massMinimum)
       logMassMaximum   =log10(massMaximum)
       logMassBinCenter =Make_Range(logMassMinimum,logMassMaximum,massBinCount,rangeType=rangeTypeLinear)
       log10MassBinWidth=logMassBinCenter(2)-logMassBinCenter(1)
       logMassBinWidth  =log(10.0d0)*log10MassBinWidth
       mass             =10.0d0**logMassBinCenter
    end if

    ! Halo mass limits for integrations.
    logMassLower    =log10(massFunctionCovarianceHaloMassMinimum)
    logMassUpper    =log10(massFunctionCovarianceHaloMassMaximum)

    ! Determine which mass function to use.
    if (allocated(massFunctionObserved)) then
       if (size(massFunctionObserved) /= massBinCount) call Galacticus_Error_Report('Mass_Function_Covariance_Matrix','observed mass function has incorrect number of bins')
       massFunctionUse => massFunctionObserved
    else
       massFunctionUse => massFunction
    end if

    ! Determine if completeness and/or number is available.
    useCompleteness=allocated(completenessObserved)
    if (useCompleteness .and. size(completenessObserved) /= massBinCount) &
         & call Galacticus_Error_Report('Mass_Function_Covariance_Matrix','observed completeness has incorrect number of bins')
    useNumber      =allocated(      numberObserved)
    if (useNumber       .and. size(      numberObserved) /= massBinCount) &
         & call Galacticus_Error_Report('Mass_Function_Covariance_Matrix','observed number has incorrect number of bins'      )

    ! Compute the mass function and bias averaged over each bin.
    massFunction=0.0d0
    do i=1,massBinCount

       ! Find limits on mass for this bin.
       massBinCenterI =10.0** logMassBinCenter(i)
       massBinMinimumI=10.0**(logMassBinCenter(i)-0.5d0*log10MassBinWidth(i))
       massBinMaximumI=10.0**(logMassBinCenter(i)+0.5d0*log10MassBinWidth(i))

       ! Iterate over fields.
       volumeNormalization=0.0d0
       do iField=1,fieldCount

          ! Find integration limits for this bin.
          timeMaximum=    cosmologyFunctions_%cosmicTime            (cosmologyFunctions_%expansionFactorFromRedshift(redshiftMinimum       ))
          timeMinimum=max(                                                                                                                                 &
               &          cosmologyFunctions_%cosmicTime            (cosmologyFunctions_%expansionFactorFromRedshift(redshiftMaximum       )), &
               &          cosmologyFunctions_%timeAtDistanceComoving(surveyGeometry_%distanceMaximum                      (massBinCenterI ,iField))  &
               &         )
          ! Get the normalizing volume integral.
          integrationReset=.true.
          volumeNormalization=                                     &
               &              +volumeNormalization                 &
               &              +Integrate(                          &
               &                         timeMinimum             , &
               &                         timeMaximum             , &
               &                         Volume_Integrand        , &
               &                         parameterPointer        , &
               &                         integrandFunction       , &
               &                         integrationWorkspace    , &
               &                         toleranceRelative=1.0d-3, &
               &                         reset=integrationReset    &
               &                        ) 

          ! Integrate mass function over the bin.
          integrationReset=.true.
          massFunction(i)=                                            &
               &          +massFunction(i)                            &
               &          +Integrate(                                 &
               &                     timeMinimum                    , &
               &                     timeMaximum                    , &
               &                     Mass_Function_Time_Integrand_I , &
               &                     parameterPointer               , &
               &                     integrandFunction              , &
               &                     integrationWorkspace           , &
               &                     toleranceRelative=1.0d-3       , &
               &                     reset=integrationReset           &
               &                    )
          call Integrate_Done(integrandFunction,integrationWorkspace)
          
          ! Find the effective volume of the survey at this mass.
          volume(i,iField)=surveyGeometry_%volumeMaximum(massBinCenterI,iField)
       end do

       ! Normalize the mass function.
       massFunction(i)=massFunction(i)/logMassBinWidth(i)/volumeNormalization
       ! Tabulate the bias as a function of time in this bin.
       integrationReset=.true.
       do iTime=1,timeBinCount
          time=timeTable(iTime)
          biasTable(iTime,i)=  Integrate(                  &
               &                 logMassLower            , &
               &                 logMassUpper            , &
               &                 Bias_Integrand_I        , &
               &                 parameterPointer        , &
               &                 integrandFunction       , &
               &                 integrationWorkspace    , &
               &                 toleranceRelative=1.0d-2, &
               &                 reset=integrationReset    &
               &                )                          &
               & /logMassBinWidth(i)
       end do
       call Integrate_Done(integrandFunction,integrationWorkspace)
    end do

    ! Compute LSS variance if necessary.
    if (includeLSS) then
       ! Compute large-scale structure variance for each cell pair.
       ! If angular power spectrum of survey window function is available, use it to compute LSS contribution to variance.
       if (surveyGeometry_%angularPowerAvailable()) then
          call Variance_LSS_Angular_Spectrum(massBinCount,redshiftMinimum,redshiftMaximum,varianceLSS)
       ! If survey function function is available, use it to compute LSS contribution to variance.
       else if (surveyGeometry_%windowFunctionAvailable()) then
          call Variance_LSS_Window_Function(massBinCount,redshiftMinimum,redshiftMaximum,varianceLSS)
       ! No method exists to compute the LSS contribution to variance. Abort.
       else
          call Galacticus_Error_Report('Mass_Function_Covariance_Matrix','no method exists to compute LSS contribution to covariance matrix')
       end if       
    end if

    ! Construct the covariance matrix.
    covariancePoisson=0.0d0
    covarianceHalo   =0.0d0
    covarianceLSS    =0.0d0
    do i   =1,massBinCount
       massBinCenterI    =10.0d0** logMassBinCenter(i)
       massBinMinimumI   =10.0d0**(logMassBinCenter(i)-0.5d0*log10MassBinWidth(i))
       massBinMaximumI   =10.0d0**(logMassBinCenter(i)+0.5d0*log10MassBinWidth(i))
       do j=i,massBinCount
          massBinCenterJ =10.0d0** logMassBinCenter(j)
          massBinMinimumJ=10.0d0**(logMassBinCenter(j)-0.5d0*log10MassBinWidth(j))
          massBinMaximumJ=10.0d0**(logMassBinCenter(j)+0.5d0*log10MassBinWidth(j))
          ! Poisson term.
          if (includePoisson .and. i == j) then
             if      (useCompleteness) then
                binCompleteness=completenessObserved(i)
             else if (useNumber      ) then
                if (numberObserved(i) > 0.0d0) then
                   binCompleteness=     numberObserved     (i  )  &
                        &          /    massFunctionUse    (i  )  &
                        &          /sum(volume             (i,:)) &
                        &          /    logMassBinWidth(i)
                else
                   binCompleteness=1.0d0
                end if
             else
                binCompleteness=1.0d0
             end if
             if (massFunctionUse(i) > 0.0d0) then
                covariancePoisson(i,j)=massFunctionUse(i)/binCompleteness/(sum(volume(i,:))*logMassBinWidth(i))
             else
                covariancePoisson(i,j)=1.0d0                             /(sum(volume(i,:))*logMassBinWidth(i))**2
             end if
          end if
          
          ! Halo occupancy covariance.
          if (includeHalo) then
             ! Iterate over fields.
             do iField=1,fieldCount
                integrationReset=.true.
                ! Find integration limits for this bin.
                timeMaximum=    cosmologyFunctions_%cosmicTime            (cosmologyFunctions_%expansionFactorFromRedshift(redshiftMinimum))
                timeMinimum=max(                                                                                                              &
                     &          cosmologyFunctions_%cosmicTime            (cosmologyFunctions_%expansionFactorFromRedshift(redshiftMaximum)), &
                     &          cosmologyFunctions_%timeAtDistanceComoving(                                                                   &
                     &                                                     min(                                                               &
                     &                                                         surveyGeometry_%distanceMaximum(massBinCenterI,iField),        &
                     &                                                         surveyGeometry_%distanceMaximum(massBinCenterJ,iField)         &
                     &                                                        )                                                               &
                     &                                                    )                                                                   &
                     &         )
                if (timeMaximum > timeMinimum) then
                   ! Integrate over the volume. Note that the following expression is multiplied through by the volumes of both
                   ! fields such that we accumulate a volume-weighted covariance, which will be normalized below.
                   covarianceHalo(i,j)=                                          &
                        &             + covarianceHalo(i,j)                      &
                        &             + Integrate(                               &
                        &                         timeMinimum                  , &
                        &                         timeMaximum                  , &
                        &                         Halo_Occupancy_Time_Integrand, &
                        &                         parameterPointer             , &
                        &                         integrandFunction            , &
                        &                         integrationWorkspace         , &
                        &                         toleranceRelative=1.0d-3     , &
                        &                         reset=integrationReset         &
                        &                        )                               &
                        &              *surveyGeometry_%solidAngle(iField)       &
                        &              /logMassBinWidth(i)                       &
                        &              /logMassBinWidth(j)
                   call Integrate_Done(integrandFunction,integrationWorkspace)
                end if
             end do
             ! Normalize the covariance for the total field volume.
             if (sum(volume(i,:)) > 0.0d0 .and. sum(volume(j,:)) > 0.0d0) covarianceHalo(i,j)=covarianceHalo(i,j)/sum(volume(i,:))/sum(volume(j,:))
             ! Renormalize to actual mass function. Accounts for any difference between model and data. Including incompleteness.            
             if     (                                                                                         &
                  &   massFunctionUse(i) > massFunctionMinimum .and. massFunctionUse(j) > massFunctionMinimum &
                  &  .and.                                                                                    &
                  &   massFunction   (i) > massFunctionMinimum .and. massFunction   (j) > massFunctionMinimum &
                  & ) then
                covarianceHalo(i,j)= covarianceHalo( i,j) &
                     &              *massFunctionUse(i  ) &
                     &              /massFunction   (i  ) &
                     &              *massFunctionUse(  j) & 
                     &              /massFunction   (  j)
             end if
          end if
         
          ! Large-scale structure term.
          if (includeLSS) then
             covarianceLSS(i,j)=varianceLSS(i,j)
             if     (                                                                                         &
                  &   massFunctionUse(i) > massFunctionMinimum .and. massFunctionUse(j) > massFunctionMinimum &
                  &  .and.                                                                                    &
                  &   massFunction   (i) > massFunctionMinimum .and. massFunction   (j) > massFunctionMinimum &
                  & ) then
                ! Renormalize to actual mass function. Accounts for any difference between model and data. Including incompleteness.
                covarianceLSS(i,j)= covarianceLSS  (i,j) &
                     &             *massFunctionUse(i  ) &
                     &             /massFunction   (i  ) &
                     &             *massFunctionUse(  j) &
                     &             /massFunction   (  j)
             end if
          end if
       end do
    end do

    ! Symmetrize the covariance matrices.
    do i   =1,massBinCount
       do j=1,massBinCount
          if (j < i) then
             covariancePoisson(i,j)=covariancePoisson(j,i)
             covarianceHalo   (i,j)=covarianceHalo   (j,i)
             covarianceLSS    (i,j)=covarianceLSS    (j,i)
          end if
       end do
    end do

    ! Sum covariances.
    covariance=covariancePoisson+covarianceHalo+covarianceLSS      
    
    ! Add in any covariance arising from uncertainty in the incompleteness.
    do i   =1,massBinCount
       do j=1,massBinCount
          covariance(i,j)=covariance(i,j)+completenessErrorObserved**2*massFunctionUse(i)*massFunctionUse(j)
       end do
    end do

    ! Compute the corresponding correlation matrix.
    do i   =1,massBinCount
       do j=1,massBinCount
          normalization=sqrt(covariance(i,i)*covariance(j,j))
          if (normalization > 0.0d0) then
             correlation(i,j)=covariance(i,j)/normalization
          else
             correlation(i,j)=0.0d0
          end if
       end do
    end do

    ! Deallocate arrays.
    call Dealloc_Array(logMassBinCenter    )
    call Dealloc_Array(volume              )
    call Dealloc_Array(varianceLSS         )

    return
  end subroutine Mass_Function_Covariance_Matrix
  
  double precision function Galaxy_Root_Power_Spectrum(iBin,timeMinimum,timeMaximum)
    !% Computes the quantity $\int_{t_{\rm min}}^{t_{\rm max}} {\rm d} t b(t) \sqrt{P(k,t)} {\rm d} V / {\rm d}t$, where $b(t)$ is
    !% galaxy bias, and $P(k,t)$ is the non-linear galaxy power spectrum.
    use, intrinsic :: ISO_C_Binding
    use FGSL
    use Numerical_Integration
    implicit none
    integer                                     , intent(in   ) :: iBin
    double precision                            , intent(in   ) :: timeMinimum         , timeMaximum
    type            (fgsl_function             )                :: integrandFunction
    type            (fgsl_integration_workspace)                :: integrationWorkspace
    type            (c_ptr                     )                :: parameterPointer
    logical                                                     :: integrationReset

    lssBin                    =iBin
    integrationReset          =.true.
    Galaxy_Root_Power_Spectrum=Integrate(                          &
         &                               timeMinimum             , &
         &                               timeMaximum             , &
         &                               LSS_Integrand           , &
         &                               parameterPointer        , &
         &                               integrandFunction       , &
         &                               integrationWorkspace    , &
         &                               toleranceRelative=1.0d-2, &
         &                               reset=integrationReset    &
         &                              )
    call Integrate_Done(integrandFunction,integrationWorkspace)
    return
  end function Galaxy_Root_Power_Spectrum

  function Angular_Power_Integrand(wavenumber,parameterPointer) bind(c)
    !% Integrand for large scale structure variance computed using survey mask angular power spectrum.
    use, intrinsic :: ISO_C_Binding
    implicit none
    real            (c_double)        :: Angular_Power_Integrand
    real            (c_double), value :: wavenumber
    type            (c_ptr   ), value :: parameterPointer
    integer                           :: iField                 , jField               , &
         &                               l
    double precision                  :: x0i                    , x1i                  , &
         &                               x0j                    , x1j                  , &
         &                               powerSpectrumI         , powerSpectrumJ       , &
         &                               surveyDistanceMinimum  , surveyDistanceMaximum, &
         &                               angularFactor

    Angular_Power_Integrand=0.0d0
    if (wavenumber <= 0.0d0) return
    wavenumberGlobal=wavenumber
    surveyDistanceMinimum                                                                 &
         &     =cosmologyFunctions_  %distanceComoving           (                        &
         &       cosmologyFunctions_ %cosmicTime                  (                       &
         &        cosmologyFunctions_%expansionFactorFromRedshift  (                      &
         &                                                          surveyRedshiftMinimum &
         &                                                         )                      &
         &                                                        )                       &
         &                                                       )
    surveyDistanceMaximum                                                                 &
         &     =cosmologyFunctions_  %distanceComoving           (                        &
         &       cosmologyFunctions_ %cosmicTime                  (                       &
         &        cosmologyFunctions_%expansionFactorFromRedshift  (                      &
         &                                                          surveyRedshiftMaximum &
         &                                                         )                      &
         &                                                        )                       &
         &                                                       )
    do iField=1,surveyGeometry_%fieldCount()
       if (timeMinimumI(iField) >= timeMaximumI(iField)) cycle
       powerSpectrumI=+surveyGeometry_%solidAngle(             iField)   &
            &         *Galaxy_Root_Power_Spectrum(                       &
            &                                                  binI    , &
            &                                     timeMinimumI(iField) , &
            &                                     timeMaximumI(iField)   &
            &                                    )
       if (surveyRedshiftMinimum <= 0.0d0) then
          x0i=   +0.0d0
       else
          x0i=                                                                                &
               & +wavenumberGlobal                                                            &
               & *    surveyDistanceMinimum  
       end if
       x1i=                                                                                   &
            &    +wavenumberGlobal                                                            &
            &    *min(                                                                        &
            &         surveyDistanceMaximum                                                 , &
            &         surveyGeometry_%distanceMaximum(10.0d0**logMassBinCenter(binI),iField)  &
            &        )
       do jField=1,surveyGeometry_%fieldCount()
          if (timeMinimumJ(jField) >= timeMaximumJ(jField)) cycle
          powerSpectrumJ=+surveyGeometry_%solidAngle(             jField)   &
               &         *Galaxy_Root_Power_Spectrum(                       &
               &                                                  binJ    , &
               &                                     timeMinimumJ(jField) , &
               &                                     timeMaximumJ(jField)   &
               &                                    )
          if (surveyRedshiftMinimum <= 0.0d0) then
             x0j=   +0.0d0
          else
             x0j=                                                                                &
                  & +wavenumberGlobal                                                            &
                  & *    surveyDistanceMinimum
          end if
          x1j=                                                                                   &
               &    +wavenumberGlobal                                                            &
               &    *min(                                                                        &
               &         surveyDistanceMaximum                                                 , &
               &         surveyGeometry_%distanceMaximum(10.0d0**logMassBinCenter(binJ),jField)  &
               &       )
          angularFactor=0.0d0
          !$omp parallel do reduction(+:angularFactor)
          do l=0,surveyGeometry_%angularPowerMaximumDegree()
             angularFactor=                                               &
                  &        +angularFactor                                 &
                  &        +dble(2*l+1)                                   &
                  &        *surveyGeometry_%angularPower(iField,jField,l) &
                  &        *Angular_Power_Radial_Term   (x0i   ,x1i   ,l) &
                  &        *Angular_Power_Radial_Term   (x0j   ,x1j   ,l)
          end do
          !$omp end parallel do
          Angular_Power_Integrand=Angular_Power_Integrand+powerSpectrumI*powerSpectrumJ*angularFactor
       end do
    end do
    Angular_Power_Integrand=Angular_Power_Integrand/wavenumberGlobal**4
    return
  end function Angular_Power_Integrand

  double precision function Angular_Power_Radial_Term(x0,x1,l)
    !% Computes the radial term in the expression for large scale structure variance.
    use Numerical_Constants_Math
    use Gamma_Functions
    use Hypergeometric_Functions
    implicit none
    double precision, intent(in   ) :: x0                , x1
    integer         , intent(in   ) :: l
    double precision, parameter     :: xMaximum  = 512.0d0
    double precision, parameter     :: aMinimum  =-750.0d0
    integer         , save          :: lPrevious =-1
    double precision, save          :: x0Previous=-1.0d0 , x1Previous=-1.0d0
    !$omp threadprivate(lPrevious,x0Previous,x1Previous)
    double precision, save          :: h0                , h1, &
         &                             logGammas
    !$omp threadprivate(h0,h1,logGammas)
    double precision                :: a0                , a1

    ! Evaluate combination of logarithms of Gamma functions.
    if (l /= lPrevious) then
       logGammas=+Gamma_Function_Logarithmic(0.5d0*(3.0d0+dble(l))) &
            &    -Gamma_Function_Logarithmic(       1.5d0+dble(l) ) &
            &    -Gamma_Function_Logarithmic(0.5d0*(5.0d0+dble(l)))
    end if
    ! Evaluate hypergeometric terms and power-law terms, catching the x=0 special case.
    if (l /= lPrevious .or. x0 /= x0Previous) then
       if (x0 <= 0.0d0 .or. x0 > xMaximum) then 
          h0     =0.0d0
       else
          a0=                                                               &
               &      +logGammas                                            &
               &      +dble(3+l)                                            &
               &      *log (x0 )                                            &
               &      -dble(2+l)                                            &
               &      *ln2
          if (a0 > aMinimum) then
             h0     =                                                          &
                  & +Hypergeometric_pFq(                                       &
                  &                     [              0.5d0*(3.0d0+dble(l))], &
                  &                     [1.5d0+dble(l),0.5d0*(5.0d0+dble(l))], &
                  &                     -x0**2/4.0d0                           &
                  &                    )                                       &
                  & *exp(a0)
          else
             h0=0.0d0
          end if
       end if
       x0Previous=x0
    end if
    if (l /= lPrevious .or. x1 /= x1Previous) then
       if (x1 <= 0.0d0 .or. x1 > xMaximum) then 
          h1     =0.0d0
       else
          a1=                                                               &
               &      +logGammas                                            &
               &      +dble(3+l)                                            &
               &      *log (x1 )                                            &
               &      -dble(2+l)                                            &
               &      *ln2
          if (a1 > aMinimum) then
             h1     =                                                          &
                  & +Hypergeometric_pFq(                                       &
                  &                     [              0.5d0*(3.0d0+dble(l))], &
                  &                     [1.5d0+dble(l),0.5d0*(5.0d0+dble(l))], &
                  &                     -x1**2/4.0d0                           &
                  &                    )                                       &
                  & *exp(a1)
          else
             h1=0.0d0
          end if
       end if
       x1Previous=x1
    end if
    Angular_Power_Radial_Term=          &
         &                    +sqrt(Pi) &
         &                    *(        &
         &                      +h1     &
         &                      -h0     &
         &                     )
    lPrevious=l
    return
  end function Angular_Power_Radial_Term
  
  function Volume_Integrand(time,parameterPointer) bind(c)
    !% Integral for comoving volume.
    use, intrinsic :: ISO_C_Binding
    use Cosmology_Functions
    implicit none
    real(c_double)        :: Volume_Integrand
    real(c_double), value :: time
    type(c_ptr),    value :: parameterPointer

    Volume_Integrand=cosmologyFunctions_%comovingVolumeElementTime(time)
    return
  end function Volume_Integrand

  function Mass_Function_Time_Integrand_I(timePrime,parameterPointer) bind(c)
    !% Integral for comoving volume.
    use, intrinsic :: ISO_C_Binding
    use Cosmology_Functions
    use FGSL
    use Numerical_Integration
    implicit none
    real(c_double                  )        :: Mass_Function_Time_Integrand_I
    real(c_double                  ), value :: timePrime
    type(c_ptr                     ), value :: parameterPointer
    type(fgsl_function             )        :: integrandFunction
    type(fgsl_integration_workspace)        :: integrationWorkspace
    logical                                 :: integrationReset
    double precision                        :: massFunction

    time=timePrime
    integrationReset=.true.
    massFunction=Integrate(                            &
         &                 logMassLower              , &
         &                 logMassUpper              , &
         &                 Mass_Function_Integrand_I , &
         &                 parameterPointer          , &
         &                 integrandFunction         , &
         &                 integrationWorkspace      , &
         &                 toleranceRelative=1.0d-3  , &
         &                 reset=integrationReset      &
         &                )
    call Integrate_Done(integrandFunction,integrationWorkspace)
    Mass_Function_Time_Integrand_I=massFunction*cosmologyFunctions_%comovingVolumeElementTime(time)
    return
  end function Mass_Function_Time_Integrand_I

  function Mass_Function_Integrand_I(logMass,parameterPointer) bind(c)
    !% Integral for mass function.
    use, intrinsic :: ISO_C_Binding
    use Halo_Mass_Function
    use Conditional_Mass_Functions
    implicit none
    real             (c_double                    )          :: Mass_Function_Integrand_I
    real             (c_double                    ), value   :: logMass
    type             (c_ptr                       ), value   :: parameterPointer
    class            (conditionalMassFunctionClass), pointer :: conditionalMassFunction_
    double precision                                         :: mass

    conditionalMassFunction_ => conditionalMassFunction()
    mass=10.0d0**logMass
    Mass_Function_Integrand_I= Halo_Mass_Function_Differential(time,mass)                    &
         &                *                                         mass                     &
         &                *log(10.0d0)                                                       &
         &                *max(                                                              &
         &                     +conditionalMassFunction_%massFunction(mass,massBinMinimumI)  &
         &                     -conditionalMassFunction_%massFunction(mass,massBinMaximumI), &
         &                      0.0d0                                                        &
         &                    )
    return
  end function Mass_Function_Integrand_I

  function LSS_Integrand(timePrime,parameterPointer) bind(c)
    !% Integral for LSS contribution to the covariance matrix.
    use, intrinsic :: ISO_C_Binding
    use Cosmology_Functions
    use FGSL
    use Power_Spectra_Nonlinear
    use Numerical_Interpolation
    implicit none
    real(c_double                  )        :: LSS_Integrand
    real(c_double                  ), value :: timePrime
    type(c_ptr                     ), value :: parameterPointer
    type(fgsl_interp)                       :: interpolationObject
    type(fgsl_interp_accel)                 :: interpolationAccelerator
    logical                                 :: interpolationReset
<<<<<<< HEAD
    double precision                        :: bias,powerSpectrum
=======
    double precision                        :: biasI,biasJ,powerSpectrum
>>>>>>> 22fa3fb9

    ! Copy the time to module scope.
    time=timePrime
    ! Get the bias-mass function product for the I bin.
    interpolationReset=.true.
<<<<<<< HEAD
    bias=Interpolate(timeBinCount,timeTable,biasTable(:,lssBin),interpolationObject,interpolationAccelerator,time,reset=interpolationReset)
    call Interpolate_Done(interpolationObject,interpolationAccelerator,interpolationReset)
=======
    biasI=Interpolate(timeTable,biasTable(:,binI),interpolationObject,interpolationAccelerator,time,reset=interpolationReset)
    call Interpolate_Done(interpolationObject,interpolationAccelerator,interpolationReset)
    ! Get the bias-mass function product for the J bin.
    if (binJ == binI) then
       biasJ=biasI
    else
       interpolationReset=.true.
       biasJ=Interpolate(timeTable,biasTable(:,binJ),interpolationObject,interpolationAccelerator,time,reset=interpolationReset)
       call Interpolate_Done(interpolationObject,interpolationAccelerator,interpolationReset)
    end if
>>>>>>> 22fa3fb9
    ! Get the nonlinear power spectrum for the current wavenumber and time.
    powerSpectrum=Power_Spectrum_Nonlinear(waveNumberGlobal,time)
    ! Return the cross-correlation biased power spectrum multiplied by the volume element.
    LSS_Integrand=bias*sqrt(powerSpectrum)*cosmologyFunctions_%comovingVolumeElementTime(time)
    return
  end function LSS_Integrand

  function Bias_Integrand_I(logMass,parameterPointer) bind(c)
    !% Integral for bias.
    use, intrinsic :: ISO_C_Binding
    use Dark_Matter_Halo_Biases
    implicit none
    real(c_double)        :: Bias_Integrand_I
    real(c_double), value :: logMass
    type(c_ptr),    value :: parameterPointer
    double precision      :: mass

    mass=10.0d0**logMass
    Bias_Integrand_I=Mass_Function_Integrand_I(logMass,parameterPointer)*Dark_Matter_Halo_Bias(mass,time)
  return
  end function Bias_Integrand_I

  function Halo_Occupancy_Time_Integrand(timePrime,parameterPointer) bind(c)
    !% Integral for comoving volume.
    use, intrinsic :: ISO_C_Binding
    use Cosmology_Functions
    use FGSL
    use Numerical_Integration
    implicit none
    real(c_double                  )        :: Halo_Occupancy_Time_Integrand
    real(c_double                  ), value :: timePrime
    type(c_ptr                     ), value :: parameterPointer
    type(fgsl_function             )        :: integrandFunction
    type(fgsl_integration_workspace)        :: integrationWorkspace
    logical                                 :: integrationReset
    double precision                        :: massFunction

    time=timePrime
    integrationReset=.true.
    massFunction=Integrate(                          &
         &                 logMassLower            , &
         &                 logMassUpper            , &
         &                 Halo_Occupancy_Integrand, &
         &                 parameterPointer        , &
         &                 integrandFunction       , &
         &                 integrationWorkspace    , &
         &                 toleranceRelative=1.0d-3, &
         &                 reset=integrationReset    &
         &                )
    call Integrate_Done(integrandFunction,integrationWorkspace)
    Halo_Occupancy_Time_Integrand=massFunction*cosmologyFunctions_%comovingVolumeElementTime(time)
    return
  end function Halo_Occupancy_Time_Integrand

  function Halo_Occupancy_Integrand(logMass,parameterPointer) bind(c)
    !% Integral for mass function.
    use, intrinsic :: ISO_C_Binding
    use Halo_Mass_Function
    use Conditional_Mass_Functions
    implicit none
    real             (c_double                    )          :: Halo_Occupancy_Integrand
    real             (c_double                    ), value   :: logMass
    type             (c_ptr                       ), value   :: parameterPointer
    class            (conditionalMassFunctionClass), pointer :: conditionalMassFunction_
    double precision                                         :: mass
    
    conditionalMassFunction_ => conditionalMassFunction()
    mass=10.0d0**logMass
    Halo_Occupancy_Integrand= Halo_Mass_Function_Differential(time,mass)                        &
         &                   *                                     mass                         &
         &                   *log(10.0d0)                                                       &
         &                   *max(                                                              &
         &                        +conditionalMassFunction_%massFunction(mass,massBinMinimumI)  &
         &                        -conditionalMassFunction_%massFunction(mass,massBinMaximumI), &
         &                         0.0d0                                                        &
         &                       )                                                              &
         &                   *max(                                                              &
         &                        +conditionalMassFunction_%massFunction(mass,massBinMinimumJ)  &
         &                        -conditionalMassFunction_%massFunction(mass,massBinMaximumJ), &
         &                         0.0d0                                                        &
         &                       )
    return
  end function Halo_Occupancy_Integrand

  subroutine Compute_Volume_Normalizations(logMass,surveyGeometry_,redshiftMinimum,redshiftMaximum,timeMinimum,timeMaximum,volumeNormalization)
    !% Compute volume normalization factors for LSS covariance calculations.
    use, intrinsic :: ISO_C_Binding
    use FGSL
    use Numerical_Integration
    use Geometry_Surveys
    implicit none
    double precision                            , intent(in   )               :: logMass             , redshiftMinimum, &
         &                                                                       redshiftMaximum
    class           (surveyGeometryClass       ), intent(inout)               :: surveyGeometry_
    double precision                            , intent(  out), dimension(:) :: timeMinimum         , timeMaximum    , &
         &                                                                       volumeNormalization
    integer                                                                   :: iField
    type            (fgsl_function             )                              :: integrandFunction
    type            (fgsl_integration_workspace)                              :: integrationWorkspace
    type            (c_ptr                     )                              :: parameterPointer
    logical                                                                   :: integrationReset

    do iField=1,surveyGeometry_%fieldCount() 
       ! Find integration limits for this bin. We want the maximum of the volumes associated with the two bins.
       timeMaximum(iField)=    cosmologyFunctions_%cosmicTime            (cosmologyFunctions_%expansionFactorFromRedshift(redshiftMinimum       ))
       timeMinimum(iField)=min(                                                                                                                         &
            &                  max(                                                                                                                     &
            &                      cosmologyFunctions_%cosmicTime            (cosmologyFunctions_%expansionFactorFromRedshift(redshiftMaximum       )), &
            &                      cosmologyFunctions_%timeAtDistanceComoving(surveyGeometry_    %distanceMaximum            (10.0d0**logMass,iField))  &
            &                     )                                                                                                                   , &
            &                  timeMaximum(iField)                                                                                                      &
            &                 )
       ! Get the normalizing volume integral for bin i.
       integrationReset=.true.
       volumeNormalization(iField)= Integrate(                          &
            &                                 timeMinimum(iField)     , &
            &                                 timeMaximum(iField)     , &
            &                                 Volume_Integrand        , &
            &                                 parameterPointer        , &
            &                                 integrandFunction       , &
            &                                 integrationWorkspace    , &
            &                                 toleranceRelative=1.0d-3, &
            &                                 reset=integrationReset    &
            &                                )                          &
            &                      *surveyGeometry_%solidAngle(iField)
      call Integrate_Done(integrandFunction,integrationWorkspace)
    end do
    return
  end subroutine Compute_Volume_Normalizations

  subroutine Variance_LSS_Window_Function(massBinCount,redshiftMinimum,redshiftMaximum,varianceLSS)
    !% Compute variance due to large scale structure by directly summing over the Fourier transform
    !% of the survey selection function.
    use, intrinsic :: ISO_C_Binding
    use FGSL
    use Memory_Management
    use FFTW3
    use Numerical_Constants_Math
    use Galacticus_Display
    use Input_Parameters
    implicit none
    integer                                     , intent(in   )                   :: massBinCount
    double precision                            , intent(in   )                   :: redshiftMinimum,redshiftMaximum
    double precision                            , intent(  out), dimension(:,:  ) :: varianceLSS
    complex         (c_double_complex          ), allocatable  , dimension(:,:,:) :: windowFunctionI,windowFunctionJ
    logical                                     , save                            :: functionInitialized=.false.
    integer                                                                       :: i,j,u,w,v,taskCount,taskTotal,fieldCount,iField,massFunctionCovarianceFFTGridSize
    double precision                                                              :: waveNumberU,waveNumberV,waveNumberW, variance,powerSpectrumI,powerSpectrumJ,powerSpectrum,normalizationI,normalizationJ,multiplier,boxLength
    
    if (.not.functionInitialized) then
       ! Read controlling parameters.
       !@ <inputParameter>
       !@   <name>massFunctionCovarianceFFTGridSize</name>
       !@   <defaultValue>$64$</defaultValue>
       !@   <attachedTo>module</attachedTo>
       !@   <description>
       !@     The size of the FFT grid to use in computing window functions for mass function covariance matrices.
       !@   </description>
       !@   <type>boolean</type>
       !@   <cardinality>1</cardinality>
       !@   <group>output</group>
       !@ </inputParameter>
       call Get_Input_Parameter('massFunctionCovarianceFFTGridSize',massFunctionCovarianceFFTGridSize,defaultValue=64)
       functionInitialized=.true.
    end if
    ! Allocate arrays for times and volume normalizations.
    fieldCount=surveyGeometry_%fieldCount()
    ! Allocate arrays for survey window functions if these will be used.
    allocate(windowFunctionI(                                   &
         &                   massFunctionCovarianceFFTGridSize, &
         &                   massFunctionCovarianceFFTGridSize, &
         &                   massFunctionCovarianceFFTGridSize  &
         &                  )                                   &
         &  )
    allocate(windowFunctionJ(                                   &
         &                   massFunctionCovarianceFFTGridSize, &
         &                   massFunctionCovarianceFFTGridSize, &
         &                   massFunctionCovarianceFFTGridSize  &
         &                  )                                   &
         &  )
    taskTotal  =massBinCount*(massBinCount+1)/2
    taskCount  =0
    varianceLSS=0.0d0
    do i   =1,massBinCount
       binI=i
       massBinCenterI =10.0d0** logMassBinCenter(i)
       massBinMinimumI=10.0d0**(logMassBinCenter(i)-0.5d0*log10MassBinWidth(i))
       massBinMaximumI=10.0d0**(logMassBinCenter(i)+0.5d0*log10MassBinWidth(i))
       do j=i,massBinCount
          binJ=j
          massBinCenterJ =10.0d0** logMassBinCenter(j)
          massBinMinimumJ=10.0d0**(logMassBinCenter(j)-0.5d0*log10MassBinWidth(j))
          massBinMaximumJ=10.0d0**(logMassBinCenter(j)+0.5d0*log10MassBinWidth(j))
          ! Update progress.
          call Galacticus_Display_Counter(                                              &
               &                          int(100.0d0*dble(taskCount)/dble(taskTotal)), &
               &                          isNew=(taskCount==0)                          &
               &                         )
          taskCount=taskCount+1
          ! Compute window functions for this pair of cells.
          call surveyGeometry_%windowFunctions(                                   &
               &                               massBinCenterI                   , &
               &                               massBinCenterJ                   , &
               &                               massFunctionCovarianceFFTGridSize, &
               &                               boxLength                        , &
               &                               windowFunctionI                  , &
               &                               windowFunctionJ                    &
               &                              )
          ! Integrate the large-scale structure variance over the window functions. Note that
          ! FFTW3 works in terms of inverse wavelengths, not wavenumbers (as we want to use
          ! here). According to FFTW3 documentation
          ! (http://www.fftw.org/fftw3_doc/The-1d-Discrete-Fourier-Transform-_0028DFT_0029.html#The-1d-Discrete-Fourier-Transform-_0028DFT_0029)
          ! for a 1-D FFT, the k^th output corresponds to "frequency" k/T where T is the total
          ! period of the box. This then is the side length of each cell of the FFT in terms of
          ! inverse wavelengths, if we associated T with the total box length, L. In terms of
          ! wavenumber, that means that each cell of the FFT has side of length 2π/L.
          variance=0.0d0
          !$omp parallel private (u,v,w,waveNumberU,waveNumberV,waveNumberW,multiplier,normalizationI,normalizationJ,powerSpectrumI,powerSpectrumJ,powerSpectrum,iField)
          call Alloc_Array(volumeNormalizationI,[fieldCount])
          call Alloc_Array(volumeNormalizationJ,[fieldCount])
          call Alloc_Array(timeMinimumI        ,[fieldCount])
          call Alloc_Array(timeMinimumJ        ,[fieldCount])
          call Alloc_Array(timeMaximumI        ,[fieldCount])
          call Alloc_Array(timeMaximumJ        ,[fieldCount])
          call Compute_Volume_Normalizations(                         &
               &                             logMassBinCenter    (i), &
               &                             surveyGeometry_        , &
               &                             redshiftMinimum        , &
               &                             redshiftMaximum        , &
               &                             timeMinimumI           , &
               &                             timeMaximumI           , &
               &                             volumeNormalizationI     &
               &                            )   
          call Compute_Volume_Normalizations(                         &
               &                             logMassBinCenter    (j), &
               &                             surveyGeometry_        , &
               &                             redshiftMinimum        , &
               &                             redshiftMaximum        , &
               &                             timeMinimumJ           , &
               &                             timeMaximumJ           , &
               &                             volumeNormalizationJ     &
               &                            )
          !$omp do reduction(+:variance)
          do u      =1,massFunctionCovarianceFFTGridSize/2+1
             waveNumberU      =FFTW_Wavenumber(u,massFunctionCovarianceFFTGridSize)*2.0d0*Pi/boxLength
             do v   =1,massFunctionCovarianceFFTGridSize/2+1
                waveNumberV   =FFTW_Wavenumber(v,massFunctionCovarianceFFTGridSize)*2.0d0*Pi/boxLength
                do w=1,massFunctionCovarianceFFTGridSize/2+1
                   waveNumberW=FFTW_Wavenumber(w,massFunctionCovarianceFFTGridSize)*2.0d0*Pi/boxLength
                   ! Compute the wavenumber for this cell.
                   waveNumberGlobal=sqrt(waveNumberU**2+waveNumberV**2+waveNumberW**2)
                   ! Find the power spectrum for this wavenumber.
                   if (waveNumberGlobal > 0.0d0) then      
                      ! Integrate the power spectrum, weighted by the galaxy bias, over the
                      ! volume of interest. Then normalize by that volume.
                      normalizationI=0.0d0
                      normalizationJ=0.0d0
                      powerSpectrumI=0.0d0
                      powerSpectrumJ=0.0d0
                      do iField=1,fieldCount
                         powerSpectrumI  =                                                   &
                              &           +powerSpectrumI                                    &
                              &           +surveyGeometry_%solidAngle(             iField)   &
                              &           *Galaxy_Root_Power_Spectrum(                       &
                              &                                                    binI    , &
                              &                                       timeMinimumI(iField) , &
                              &                                       timeMaximumI(iField)   &
                              &                                      )
                         normalizationI  =                                                   &
                              &           +normalizationI                                    &
                              &           +volumeNormalizationI      (             iField)
                         powerSpectrumJ  =                                                   &
                              &           +powerSpectrumJ                                    &
                              &           +surveyGeometry_%solidAngle(             iField)   &
                              &           *Galaxy_Root_Power_Spectrum(                       &
                              &                                                    binJ    , &
                              &                                       timeMinimumJ(iField) , &
                              &                                       timeMaximumJ(iField)   &
                              &                                      )
                         normalizationJ  =                                                   &
                              &           +normalizationJ                                    &
                              &           +volumeNormalizationJ      (             iField)
                      end do
                      powerSpectrum=                &
                           &        +powerSpectrumI &
                           &        /normalizationI &
                           &        *powerSpectrumJ &
                           &        /normalizationJ
                   else
                      powerSpectrum=0.0d0
                   end if
                   ! Add the contribution from this cell to the total variance.
                   multiplier=2.0d0
                   if     (                                                &
                        &  u == massFunctionCovarianceFFTGridSize/2+1 .or. &
                        &  v == massFunctionCovarianceFFTGridSize/2+1 .or. &
                        &  w == massFunctionCovarianceFFTGridSize/2+1      &
                        & ) multiplier=1.0d0
                   variance=+variance                            &
                        &   +multiplier                          &
                        &   *powerSpectrum                       &
                        &   *real(                               &
                        &                windowFunctionI(u,v,w)  &
                        &         *conjg(windowFunctionJ(u,v,w)) &
                        &        )
                end do
             end do
          end do
          !$omp end do
          call Dealloc_Array(volumeNormalizationI)
          call Dealloc_Array(volumeNormalizationJ)
          call Dealloc_Array(timeMinimumI        )
          call Dealloc_Array(timeMinimumJ        )
          call Dealloc_Array(timeMaximumI        )
          call Dealloc_Array(timeMaximumJ        )
          !$omp end parallel
          ! Normalize the variance. We multiply by (2π/L)³ to account for the volume of each FFT
          ! cell, and divide by (2π)³ as defined in eqn. (66) of Smith (2012; MNRAS; 426; 531).
          varianceLSS(i,j)=dble(variance)/boxLength**3
       end do
    end do
    if (allocated(windowFunctionI)) deallocate(windowFunctionI)
    if (allocated(windowFunctionJ)) deallocate(windowFunctionJ)
    call Galacticus_Display_Counter_Clear()
    return
  end subroutine Variance_LSS_Window_Function

  subroutine Variance_LSS_Angular_Spectrum(massBinCount,redshiftMinimum,redshiftMaximum,varianceLSS)
    !% Compute variance due to large scale structure by integration over the angular power spectrum.
    use, intrinsic :: ISO_C_Binding
    use FGSL
    use Galacticus_Display
    use Numerical_Constants_Math
    use Numerical_Integration
    use Memory_Management
    implicit none
    integer                                     , intent(in   )                   :: massBinCount
    double precision                            , intent(in   )                   :: redshiftMinimum,redshiftMaximum
    double precision                            , intent(  out), dimension(:,:  ) :: varianceLSS
    ! Dimensionless factor controlling the highest wavenumber to be used when integrating over
    ! angular power spectra.
    double precision                            , parameter                       :: wavenumberMaximumFactor=1.0d0
    integer                                                                       :: i,j,fieldCount,iField,taskCount,taskTotal
    double precision                                                              :: wavenumberMinimum,wavenumberMaximum,distanceMaximum
    logical                                                                       :: integrationReset
    type            (fgsl_function             )                                  :: integrandFunction
    type            (fgsl_integration_workspace)                                  :: integrationWorkspace
    type            (c_ptr                     )                                  :: parameterPointer

    fieldCount=surveyGeometry_%fieldCount()
    call omp_set_nested(.true.)
    taskTotal  =massBinCount*(massBinCount+1)/2
    taskCount  =0
    !$omp parallel do private (i,j,wavenumberMinimum,wavenumberMaximum,integrationReset,integrandFunction,integrationWorkspace) schedule (dynamic)
    do i=1,massBinCount
       ! Allocate arrays for times and volume normalizations.
       if (.not.allocated(volumeNormalizationI)) then
          call Alloc_Array(volumeNormalizationI,[fieldCount])
          call Alloc_Array(volumeNormalizationJ,[fieldCount])
          call Alloc_Array(timeMinimumI        ,[fieldCount])
          call Alloc_Array(timeMinimumJ        ,[fieldCount])
          call Alloc_Array(timeMaximumI        ,[fieldCount])
          call Alloc_Array(timeMaximumJ        ,[fieldCount])
       end if
       binI=i
       call Compute_Volume_Normalizations(                        &
            &                             logMassBinCenter(binI), &
            &                             surveyGeometry_       , &
            &                             redshiftMinimum       , &
            &                             redshiftMaximum       , &
            &                             timeMinimumI          , &
            &                             timeMaximumI          , &
            &                             volumeNormalizationI    &
            &                            )
       do j=binI,massBinCount
          ! Update progress.
          call Galacticus_Display_Counter(                                              &
               &                          int(100.0d0*dble(taskCount)/dble(taskTotal)), &
               &                          isNew=(taskCount==0)                          &
               &                         )
          binJ=j
          call Compute_Volume_Normalizations(                        &
               &                             logMassBinCenter(binJ), &
               &                             surveyGeometry_       , &
               &                             redshiftMinimum       , &
               &                             redshiftMaximum       , &
               &                             timeMinimumJ          , &
               &                             timeMaximumJ          , &
               &                             volumeNormalizationJ    &
               &                            )
          distanceMaximum=1.0d30
          do iField=1,surveyGeometry_%fieldCount()
             distanceMaximum=min(distanceMaximum,surveyGeometry_%distanceMaximum(10.0d0**logMassBinCenter(binI),iField),surveyGeometry_%distanceMaximum(10.0d0**logMassBinCenter(binJ),iField))
          end do
          wavenumberMinimum=0.0d0
          wavenumberMaximum=wavenumberMaximumFactor                                               &
               &            *max(                                                                 &
               &                  1.0d0                                                        ,  &
               &                  surveyGeometry_%angularPowerMaximumDegree()                     &
               &                 /2.0d0                                                           &
               &                 /Pi                                                              &
               &                )                                                                 &
               &            /distanceMaximum
          integrationReset=.true.
          varianceLSS(binI,binJ)=                                               &
               &           +2.0d0                                               &
               &           /Pi                                                  &
               &           /sum(volumeNormalizationI)**2                        &
               &           /sum(volumeNormalizationJ)**2                        &
               &           *Integrate(                                          &
               &                      wavenumberMinimum                       , &
               &                      wavenumberMaximum                       , &
               &                      Angular_Power_Integrand                 , &
               &                      parameterPointer                        , &
               &                      integrandFunction                       , &
               &                      integrationWorkspace                    , &
               &                      toleranceRelative      =1.0d-2          , &
               &                      reset                  =integrationReset  &
               &                     )
          call Integrate_Done(integrandFunction,integrationWorkspace)
          !$omp atomic
          taskCount=taskCount+1
       end do
       ! Allocate arrays for times and volume normalizations.
       if (allocated(volumeNormalizationI)) then
          call Dealloc_Array(volumeNormalizationI)
          call Dealloc_Array(volumeNormalizationJ)
          call Dealloc_Array(timeMinimumI        )
          call Dealloc_Array(timeMinimumJ        )
          call Dealloc_Array(timeMaximumI        )
          call Dealloc_Array(timeMaximumJ        )
       end if
    end do
    !$omp end parallel do
    return
  end subroutine Variance_LSS_Angular_Spectrum

end module Statistics_Mass_Function_Covariance<|MERGE_RESOLUTION|>--- conflicted
+++ resolved
@@ -733,31 +733,14 @@
     type(fgsl_interp)                       :: interpolationObject
     type(fgsl_interp_accel)                 :: interpolationAccelerator
     logical                                 :: interpolationReset
-<<<<<<< HEAD
     double precision                        :: bias,powerSpectrum
-=======
-    double precision                        :: biasI,biasJ,powerSpectrum
->>>>>>> 22fa3fb9
 
     ! Copy the time to module scope.
     time=timePrime
     ! Get the bias-mass function product for the I bin.
     interpolationReset=.true.
-<<<<<<< HEAD
-    bias=Interpolate(timeBinCount,timeTable,biasTable(:,lssBin),interpolationObject,interpolationAccelerator,time,reset=interpolationReset)
+    bias=Interpolate(timeTable,biasTable(:,lssBin),interpolationObject,interpolationAccelerator,time,reset=interpolationReset)
     call Interpolate_Done(interpolationObject,interpolationAccelerator,interpolationReset)
-=======
-    biasI=Interpolate(timeTable,biasTable(:,binI),interpolationObject,interpolationAccelerator,time,reset=interpolationReset)
-    call Interpolate_Done(interpolationObject,interpolationAccelerator,interpolationReset)
-    ! Get the bias-mass function product for the J bin.
-    if (binJ == binI) then
-       biasJ=biasI
-    else
-       interpolationReset=.true.
-       biasJ=Interpolate(timeTable,biasTable(:,binJ),interpolationObject,interpolationAccelerator,time,reset=interpolationReset)
-       call Interpolate_Done(interpolationObject,interpolationAccelerator,interpolationReset)
-    end if
->>>>>>> 22fa3fb9
     ! Get the nonlinear power spectrum for the current wavenumber and time.
     powerSpectrum=Power_Spectrum_Nonlinear(waveNumberGlobal,time)
     ! Return the cross-correlation biased power spectrum multiplied by the volume element.
