!! Copyright 2009, 2010, 2011, 2012, 2013, 2014, 2015, 2016, 2017, 2018,
!!           2019
!!    Andrew Benson <abenson@carnegiescience.edu>
!!
!! This file is part of Galacticus.
!!
!!    Galacticus is free software: you can redistribute it and/or modify
!!    it under the terms of the GNU General Public License as published by
!!    the Free Software Foundation, either version 3 of the License, or
!!    (at your option) any later version.
!!
!!    Galacticus is distributed in the hope that it will be useful,
!!    but WITHOUT ANY WARRANTY; without even the implied warranty of
!!    MERCHANTABILITY or FITNESS FOR A PARTICULAR PURPOSE.  See the
!!    GNU General Public License for more details.
!!
!!    You should have received a copy of the GNU General Public License
!!    along with Galacticus.  If not, see <http://www.gnu.org/licenses/>.

  use :: Cosmological_Density_Field      , only : cosmologicalMassVarianceClass    , criticalOverdensityClass         , haloEnvironmentClass
  use :: Cosmology_Functions             , only : cosmologyFunctionsClass
  use :: Cosmology_Parameters            , only : cosmologyParametersClass
  use :: Dark_Matter_Halo_Biases         , only : darkMatterHaloBiasClass
  use :: Dark_Matter_Halo_Scales         , only : darkMatterHaloScaleClass
  use :: Dark_Matter_Profile_Scales      , only : darkMatterProfileScaleRadius     , darkMatterProfileScaleRadiusClass
  use :: Dark_Matter_Profiles_DMO        , only : darkMatterProfileDMOClass
  use :: Halo_Mass_Functions             , only : haloMassFunctionClass
  use :: Linear_Growth                   , only : linearGrowthClass
  use :: Output_Times                    , only : outputTimesClass
  use :: Transfer_Functions              , only : transferFunctionClass
  use :: Unevolved_Subhalo_Mass_Functions, only : unevolvedSubhaloMassFunctionClass
  use :: Virial_Density_Contrast         , only : virialDensityContrastClass

  !# <task name="taskHaloMassFunction">
  !#  <description>A task which computes and outputs the halo mass function and related quantities.</description>
  !# </task>
  type, extends(taskClass) :: taskHaloMassFunction
     !% Implementation of a task which computes and outputs the halo mass function and related quantities.
     private
<<<<<<< HEAD
     class           (cosmologyParametersClass         ), pointer :: cosmologyParameters_                => null()
     class           (cosmologyFunctionsClass          ), pointer :: cosmologyFunctions_                 => null()
     class           (virialDensityContrastClass       ), pointer :: virialDensityContrast_              => null()
     class           (darkMatterProfileDMOClass        ), pointer :: darkMatterProfileDMO_               => null()
     class           (criticalOverdensityClass         ), pointer :: criticalOverdensity_                => null()
     class           (linearGrowthClass                ), pointer :: linearGrowth_                       => null()
     class           (haloMassFunctionClass            ), pointer :: haloMassFunction_                   => null()
     class           (haloEnvironmentClass             ), pointer :: haloEnvironment_                    => null()
     class           (unevolvedSubhaloMassFunctionClass), pointer :: unevolvedSubhaloMassFunction_       => null()
     class           (darkMatterHaloScaleClass         ), pointer :: darkMatterHaloScale_                => null()
     class           (cosmologicalMassVarianceClass    ), pointer :: cosmologicalMassVariance_           => null()
     class           (darkMatterHaloBiasClass          ), pointer :: darkMatterHaloBias_                 => null()
     class           (transferFunctionClass            ), pointer :: transferFunction_                   => null()
     class           (outputTimesClass                 ), pointer :: outputTimes_                        => null()
     class           (darkMatterProfileScaleRadiusClass), pointer :: darkMatterProfileScaleRadius_       => null()
     double precision                                             :: haloMassMinimum                              , haloMassMaximum
=======
     class           (cosmologyParametersClass         ), pointer :: cosmologyParameters_          => null()
     class           (cosmologyFunctionsClass          ), pointer :: cosmologyFunctions_           => null()
     class           (virialDensityContrastClass       ), pointer :: virialDensityContrast_        => null()
     class           (darkMatterProfileDMOClass        ), pointer :: darkMatterProfileDMO_         => null()
     class           (criticalOverdensityClass         ), pointer :: criticalOverdensity_          => null()
     class           (linearGrowthClass                ), pointer :: linearGrowth_                 => null()
     class           (haloMassFunctionClass            ), pointer :: haloMassFunction_             => null()
     class           (haloEnvironmentClass             ), pointer :: haloEnvironment_              => null()
     class           (unevolvedSubhaloMassFunctionClass), pointer :: unevolvedSubhaloMassFunction_ => null()
     class           (darkMatterHaloScaleClass         ), pointer :: darkMatterHaloScale_          => null()
     class           (cosmologicalMassVarianceClass    ), pointer :: cosmologicalMassVariance_     => null()
     class           (darkMatterHaloBiasClass          ), pointer :: darkMatterHaloBias_           => null()
     class           (transferFunctionClass            ), pointer :: transferFunction_             => null()
     class           (outputTimesClass                 ), pointer :: outputTimes_                  => null()
     class           (darkMatterProfileScaleRadiusClass), pointer :: darkMatterProfileScaleRadius_ => null()
     double precision                                             :: haloMassMinimum                        , haloMassMaximum
>>>>>>> a25b3daf
     integer                                                      :: pointsPerDecade
     type            (varying_string                   )          :: outputGroup
     logical                                                      :: includeUnevolvedSubhaloMassFunction
   contains
     final     ::            haloMassFunctionDestructor
     procedure :: perform => haloMassFunctionPerform
  end type taskHaloMassFunction

  interface taskHaloMassFunction
     !% Constructors for the {\normalfont \ttfamily haloMassFunction} task.
     module procedure haloMassFunctionConstructorParameters
     module procedure haloMassFunctionConstructorInternal
  end interface taskHaloMassFunction

contains

  function haloMassFunctionConstructorParameters(parameters) result(self)
    !% Constructor for the {\normalfont \ttfamily haloMassFunction} task class which takes a parameter set as input.
    use :: Galacticus_Nodes, only : nodeClassHierarchyInitialize, treeNode
    use :: Input_Parameters, only : inputParameter              , inputParameters
    use :: Node_Components , only : Node_Components_Initialize  , Node_Components_Thread_Initialize
    implicit none
    type            (taskHaloMassFunction             )                :: self
    type            (inputParameters                  ), intent(inout) :: parameters
    class           (cosmologyParametersClass         ), pointer       :: cosmologyParameters_
    class           (cosmologyFunctionsClass          ), pointer       :: cosmologyFunctions_
    class           (virialDensityContrastClass       ), pointer       :: virialDensityContrast_
    class           (darkMatterProfileDMOClass        ), pointer       :: darkMatterProfileDMO_
    class           (criticalOverdensityClass         ), pointer       :: criticalOverdensity_
    class           (linearGrowthClass                ), pointer       :: linearGrowth_
    class           (haloMassFunctionClass            ), pointer       :: haloMassFunction_
    class           (haloEnvironmentClass             ), pointer       :: haloEnvironment_
    class           (unevolvedSubhaloMassFunctionClass), pointer       :: unevolvedSubhaloMassFunction_
    class           (darkMatterHaloScaleClass         ), pointer       :: darkMatterHaloScale_
    class           (cosmologicalMassVarianceClass    ), pointer       :: cosmologicalMassVariance_
    class           (darkMatterHaloBiasClass          ), pointer       :: darkMatterHaloBias_
    class           (transferFunctionClass            ), pointer       :: transferFunction_
    class           (outputTimesClass                 ), pointer       :: outputTimes_
    class           (darkMatterProfileScaleRadiusClass), pointer       :: darkMatterProfileScaleRadius_
    type            (inputParameters                  ), pointer       :: parametersRoot
    type            (varying_string                   )                :: outputGroup
    double precision                                                   :: haloMassMinimum                    , haloMassMaximum
    integer                                                            :: pointsPerDecade
    logical                                                            :: includeUnevolvedSubhaloMassFunction

    ! Ensure the nodes objects are initialized.
    if (associated(parameters%parent)) then
       parametersRoot => parameters%parent
       do while (associated(parametersRoot%parent))
          parametersRoot => parametersRoot%parent
       end do
       call nodeClassHierarchyInitialize     (parametersRoot)
       call Node_Components_Initialize       (parametersRoot)
       call Node_Components_Thread_Initialize(parametersRoot)
    else
       parametersRoot => null()
       call nodeClassHierarchyInitialize     (parameters    )
       call Node_Components_Initialize       (parameters    )
       call Node_Components_Thread_Initialize(parameters    )
    end if
    !# <inputParameter>
    !#   <name>haloMassMinimum</name>
    !#   <cardinality>1</cardinality>
    !#   <defaultValue>1.0d10</defaultValue>
    !#   <description>The minimum mass at which to tabulate halo mass functions.</description>
    !#   <source>parameters</source>
    !#   <type>real</type>
    !# </inputParameter>
    !# <inputParameter>
    !#   <name>haloMassMaximum</name>
    !#   <cardinality>1</cardinality>
    !#   <defaultValue>1.0d15</defaultValue>
    !#   <description>The maximum mass at which to tabulate halo mass functions.</description>
    !#   <source>parameters</source>
    !#   <type>real</type>
    !# </inputParameter>
    !# <inputParameter>
    !#   <name>pointsPerDecade</name>
    !#   <cardinality>1</cardinality>
    !#   <defaultValue>10</defaultValue>
    !#   <description>The number of points per decade of halo mass at which to tabulate halo mass functions.</description>
    !#   <source>parameters</source>
    !#   <type>integer</type>
    !# </inputParameter>
    !# <inputParameter>
    !#   <name>outputGroup</name>
    !#   <cardinality>1</cardinality>
    !#   <defaultValue>var_str('.')</defaultValue>
    !#   <description>The HDF5 output group within which to write mass function data.</description>
    !#   <source>parameters</source>
    !#   <type>integer</type>
<<<<<<< HEAD
    !# </inputParameter>    
    !# <inputParameter>
    !#   <name>includeUnevolvedSubhaloMassFunction</name>
    !#   <cardinality>1</cardinality>
    !#   <defaultValue>.false.</defaultValue>
    !#   <description>If true then also compute and output the unevolved subhalo mass function.</description>
    !#   <source>parameters</source>
    !#   <type>integer</type>
    !# </inputParameter>    
=======
    !# </inputParameter>
>>>>>>> a25b3daf
    !# <objectBuilder class="cosmologyParameters"          name="cosmologyParameters_"          source="parameters"/>
    !# <objectBuilder class="cosmologyFunctions"           name="cosmologyFunctions_"           source="parameters"/>
    !# <objectBuilder class="virialDensityContrast"        name="virialDensityContrast_"        source="parameters"/>
    !# <objectBuilder class="darkMatterProfileDMO"         name="darkMatterProfileDMO_"         source="parameters"/>
    !# <objectBuilder class="criticalOverdensity"          name="criticalOverdensity_"          source="parameters"/>
    !# <objectBuilder class="linearGrowth"                 name="linearGrowth_"                 source="parameters"/>
    !# <objectBuilder class="haloMassFunction"             name="haloMassFunction_"             source="parameters"/>
    !# <objectBuilder class="haloEnvironment"              name="haloEnvironment_"              source="parameters"/>
    !# <objectBuilder class="unevolvedSubhaloMassFunction" name="unevolvedSubhaloMassFunction_" source="parameters"/>
    !# <objectBuilder class="darkMatterHaloScale"          name="darkMatterHaloScale_"          source="parameters"/>
    !# <objectBuilder class="cosmologicalMassVariance"     name="cosmologicalMassVariance_"     source="parameters"/>
    !# <objectBuilder class="darkMatterHaloBias"           name="darkMatterHaloBias_"           source="parameters"/>
    !# <objectBuilder class="transferFunction"             name="transferFunction_"             source="parameters"/>
    !# <objectBuilder class="outputTimes"                  name="outputTimes_"                  source="parameters"/>
    !# <objectBuilder class="darkMatterProfileScaleRadius" name="darkMatterProfileScaleRadius_" source="parameters"/>
    self=taskHaloMassFunction(                                     &
         &                    haloMassMinimum                    , &
         &                    haloMassMaximum                    , &
         &                    pointsPerDecade                    , &
         &                    outputGroup                        , &
         &                    includeUnevolvedSubhaloMassFunction, &
         &                    cosmologyParameters_               , &
         &                    cosmologyFunctions_                , &
         &                    virialDensityContrast_             , &
         &                    darkMatterProfileDMO_              , &
         &                    criticalOverdensity_               , &
         &                    linearGrowth_                      , &
         &                    haloMassFunction_                  , &
         &                    haloEnvironment_                   , &
         &                    unevolvedSubhaloMassFunction_      , &
         &                    darkMatterHaloScale_               , &
         &                    darkMatterProfileScaleRadius_      , &
         &                    cosmologicalMassVariance_          , &
         &                    darkMatterHaloBias_                , &
         &                    transferFunction_                  , &
         &                    outputTimes_                         &
         &                   )
    !# <inputParametersValidate source="parameters"/>
    !# <objectDestructor name="cosmologyParameters_"         />
    !# <objectDestructor name="cosmologyFunctions_"          />
    !# <objectDestructor name="virialDensityContrast_"       />
    !# <objectDestructor name="darkMatterProfileDMO_"        />
    !# <objectDestructor name="criticalOverdensity_"         />
    !# <objectDestructor name="linearGrowth_"                />
    !# <objectDestructor name="haloMassFunction_"            />
    !# <objectDestructor name="haloEnvironment_"             />
    !# <objectDestructor name="unevolvedSubhaloMassFunction_"/>
    !# <objectDestructor name="darkMatterHaloScale_"         />
    !# <objectDestructor name="cosmologicalMassVariance_"    />
    !# <objectDestructor name="darkMatterHaloBias_"          />
    !# <objectDestructor name="transferFunction_"            />
    !# <objectDestructor name="outputTimes_"                 />
    !# <objectDestructor name="darkMatterProfileScaleRadius_"/>
    return
  end function haloMassFunctionConstructorParameters

  function haloMassFunctionConstructorInternal(                                     &
       &                                       haloMassMinimum                    , &
       &                                       haloMassMaximum                    , &
       &                                       pointsPerDecade                    , &
       &                                       outputGroup                        , &
       &                                       includeUnevolvedSubhaloMassFunction, &
       &                                       cosmologyParameters_               , &
       &                                       cosmologyFunctions_                , &
       &                                       virialDensityContrast_             , &
       &                                       darkMatterProfileDMO_              , &
       &                                       criticalOverdensity_               , &
       &                                       linearGrowth_                      , &
       &                                       haloMassFunction_                  , &
       &                                       haloEnvironment_                   , &
       &                                       unevolvedSubhaloMassFunction_      , &
       &                                       darkMatterHaloScale_               , &
       &                                       darkMatterProfileScaleRadius_      , &
       &                                       cosmologicalMassVariance_          , &
       &                                       darkMatterHaloBias_                , &
       &                                       transferFunction_                  , &
       &                                       outputTimes_                         &
       &                                      ) result(self)
    !% Constructor for the {\normalfont \ttfamily haloMassFunction} task class which takes a parameter set as input.
    implicit none
    type            (taskHaloMassFunction             )                        :: self
    class           (cosmologyParametersClass         ), intent(in   ), target :: cosmologyParameters_
    class           (cosmologyFunctionsClass          ), intent(in   ), target :: cosmologyFunctions_
    class           (virialDensityContrastClass       ), intent(in   ), target :: virialDensityContrast_
    class           (darkMatterProfileDMOClass        ), intent(in   ), target :: darkMatterProfileDMO_
    class           (criticalOverdensityClass         ), intent(in   ), target :: criticalOverdensity_
    class           (linearGrowthClass                ), intent(in   ), target :: linearGrowth_
    class           (haloMassFunctionClass            ), intent(in   ), target :: haloMassFunction_
    class           (haloEnvironmentClass             ), intent(in   ), target :: haloEnvironment_
    class           (unevolvedSubhaloMassFunctionClass), intent(in   ), target :: unevolvedSubhaloMassFunction_
    class           (darkMatterHaloScaleClass         ), intent(in   ), target :: darkMatterHaloScale_
    class           (darkMatterProfileScaleRadiusClass), intent(in   ), target :: darkMatterProfileScaleRadius_
    class           (cosmologicalMassVarianceClass    ), intent(in   ), target :: cosmologicalMassVariance_
    class           (darkMatterHaloBiasClass          ), intent(in   ), target :: darkMatterHaloBias_
    class           (transferFunctionClass            ), intent(in   ), target :: transferFunction_
    class           (outputTimesClass                 ), intent(in   ), target :: outputTimes_
    type            (varying_string                   ), intent(in   )         :: outputGroup
    double precision                                   , intent(in   )         :: haloMassMinimum                    , haloMassMaximum
    integer                                            , intent(in   )         :: pointsPerDecade
<<<<<<< HEAD
    logical                                            , intent(in   )         :: includeUnevolvedSubhaloMassFunction
    !# <constructorAssign variables="haloMassMinimum,haloMassMaximum,pointsPerDecade,outputGroup,includeUnevolvedSubhaloMassFunction,*cosmologyParameters_,*cosmologyFunctions_,*virialDensityContrast_,*darkMatterProfileDMO_,*criticalOverdensity_,*linearGrowth_,*haloMassFunction_,*haloEnvironment_,*unevolvedSubhaloMassFunction_,*darkMatterHaloScale_, *darkMatterProfileScaleRadius_, *cosmologicalMassVariance_,*darkMatterHaloBias_,*transferFunction_, *outputTimes_"/>
    
=======
    !# <constructorAssign variables="haloMassMinimum,haloMassMaximum,pointsPerDecade,outputGroup,*cosmologyParameters_,*cosmologyFunctions_,*virialDensityContrast_,*darkMatterProfileDMO_,*criticalOverdensity_,*linearGrowth_,*haloMassFunction_,*haloEnvironment_,*unevolvedSubhaloMassFunction_,*darkMatterHaloScale_, *darkMatterProfileScaleRadius_, *cosmologicalMassVariance_,*darkMatterHaloBias_,*transferFunction_, *outputTimes_"/>

>>>>>>> a25b3daf
    return
  end function haloMassFunctionConstructorInternal

  subroutine haloMassFunctionDestructor(self)
    !% Destructor for the {\normalfont \ttfamily haloMassFunction} task class.
    use :: Node_Components, only : Node_Components_Thread_Uninitialize, Node_Components_Uninitialize
    implicit none
    type(taskHaloMassFunction), intent(inout) :: self

    !# <objectDestructor name="self%cosmologyParameters_"         />
    !# <objectDestructor name="self%cosmologyFunctions_"          />
    !# <objectDestructor name="self%virialDensityContrast_"       />
    !# <objectDestructor name="self%darkMatterProfileDMO_"        />
    !# <objectDestructor name="self%criticalOverdensity_"         />
    !# <objectDestructor name="self%linearGrowth_"                />
    !# <objectDestructor name="self%haloMassFunction_"            />
    !# <objectDestructor name="self%haloEnvironment_"             />
    !# <objectDestructor name="self%unevolvedSubhaloMassFunction_"/>
    !# <objectDestructor name="self%darkMatterHaloScale_"         />
    !# <objectDestructor name="self%darkMatterProfileScaleRadius_"/>
    !# <objectDestructor name="self%cosmologicalMassVariance_"    />
    !# <objectDestructor name="self%darkMatterHaloBias_"          />
    !# <objectDestructor name="self%transferFunction_"            />
    !# <objectDestructor name="self%outputTimes_"                 />
    call Node_Components_Uninitialize       ()
    call Node_Components_Thread_Uninitialize()
    return
  end subroutine haloMassFunctionDestructor

  subroutine haloMassFunctionPerform(self,status)
    !% Compute and output the halo mass function.
    use            :: FGSL                            , only : FGSL_Integ_Gauss15           , fgsl_function              , fgsl_integration_workspace
    use            :: Galacticus_Calculations_Resets  , only : Galacticus_Calculations_Reset
    use            :: Galacticus_Display              , only : Galacticus_Display_Indent    , Galacticus_Display_Unindent
    use            :: Galacticus_Error                , only : errorStatusSuccess
    use            :: Galacticus_HDF5                 , only : galacticusOutputFile
    use            :: Galacticus_Nodes                , only : mergerTree                   , nodeComponentBasic         , nodeComponentDarkMatterProfile, treeNode
    use            :: IO_HDF5                         , only : hdf5Object
    use, intrinsic :: ISO_C_Binding
    use            :: Memory_Management               , only : allocateArray
    use            :: Numerical_Constants_Astronomical, only : massSolar                    , megaParsec
    use            :: Numerical_Constants_Prefixes    , only : kilo
    use            :: Numerical_Integration           , only : Integrate                    , Integrate_Done
    use            :: Numerical_Ranges                , only : Make_Range                   , rangeTypeLogarithmic
    use            :: String_Handling                 , only : operator(//)
    implicit none
    class           (taskHaloMassFunction          ), intent(inout), target         :: self
    integer                                         , intent(  out), optional       :: status
    double precision                                , allocatable  , dimension(:,:) :: massFunctionDifferentialLogarithmicBinAveraged       , biasHalo                     , &
         &                                                                             massFunctionCumulative                               , massFunctionDifferential     , &
         &                                                                             massFunctionDifferentialLogarithmic                  , massFunctionMassFraction     , &
         &                                                                             peakHeight                                           , densityFieldRootVariance     , &
         &                                                                             radiusVirial                                         , temperatureVirial            , &
         &                                                                             velocityVirial                                       , darkMatterProfileRadiusScale , &
         &                                                                             velocityMaximum                                      , peakHeightMassFunction       , &
         &                                                                             densityFieldRootVarianceGradientLogarithmic          , massFunctionCumulativeSubhalo
    double precision                                , allocatable  , dimension(:  ) :: outputCharacteristicMass                             , outputCriticalOverdensities  , &
         &                                                                             outputExpansionFactors                               , outputGrowthFactors          , &
         &                                                                             outputRedshifts                                      , outputTimes                  , &
         &                                                                             outputVirialDensityContrast                          , outputTurnAroundRadius       , &
         &                                                                             massHalo
    ! The upper limit to halo mass used when computing cumulative mass functions.
    double precision                                , parameter                     :: haloMassEffectiveInfinity                     =1.0d16
    ! Largest subhalo mass (in units of host mass) for which we expect significant unevolved subhalo mass function.
    double precision                                , parameter                     :: subhaloMassMaximum                            =1.0d02
    class           (nodeComponentBasic            ), pointer                       :: basic
    class           (nodeComponentDarkMatterProfile), pointer                       :: darkMatterProfileHalo
    type            (mergerTree                    ), target                        :: tree
    type            (fgsl_function                 )                                :: integrandFunction
    type            (fgsl_integration_workspace    )                                :: integrationWorkspace
    integer         (c_size_t                      )                                :: iOutput                                              , outputCount                  , &
         &                                                                             iMass                                                , massCount
    double precision                                                                :: massHaloBinMinimum                                   , massHaloBinMaximum           , &
         &                                                                             massHaloLogarithmicInterval                          , massHalfMode                 , &
         &                                                                             wavenumberComoving                                   , growthFactor
    type            (hdf5Object                    )                                :: outputsGroup                                         , outputGroup                  , &
         &                                                                             containerGroup                                       , powerSpectrumGroup           , &
         &                                                                             cosmologyGroup                                       , dataset
    integer                                                                         :: statusHalfModeMass
    type            (varying_string                )                                :: groupName                                            , commentText

    call Galacticus_Display_Indent('Begin task: halo mass function')
    ! Get the requested output redshifts.
    outputCount=self%outputTimes_%count()
    call allocateArray(outputTimes                                   ,[          outputCount])
    call allocateArray(outputRedshifts                               ,[          outputCount])
    call allocateArray(outputExpansionFactors                        ,[          outputCount])
    call allocateArray(outputGrowthFactors                           ,[          outputCount])
    call allocateArray(outputCriticalOverdensities                   ,[          outputCount])
    call allocateArray(outputVirialDensityContrast                   ,[          outputCount])
    call allocateArray(outputTurnaroundRadius                        ,[          outputCount])
    call allocateArray(outputCharacteristicMass                      ,[          outputCount])
    ! Compute number of tabulation points.
    massCount=int(log10(self%haloMassMaximum/self%haloMassMinimum)*dble(self%pointsPerDecade))+1
    call allocateArray(massHalo                                      ,[massCount            ])
    call allocateArray(massFunctionDifferential                      ,[massCount,outputCount])
    call allocateArray(massFunctionDifferentialLogarithmic           ,[massCount,outputCount])
    call allocateArray(massFunctionDifferentialLogarithmicBinAveraged,[massCount,outputCount])
    call allocateArray(massFunctionCumulative                        ,[massCount,outputCount])
    call allocateArray(massFunctionCumulativeSubhalo                 ,[massCount,outputCount])
    call allocateArray(massFunctionMassFraction                      ,[massCount,outputCount])
    call allocateArray(biasHalo                                      ,[massCount,outputCount])
    call allocateArray(densityFieldRootVariance                      ,[massCount,outputCount])
    call allocateArray(densityFieldRootVarianceGradientLogarithmic   ,[massCount,outputCount])
    call allocateArray(peakHeight                                    ,[massCount,outputCount])
    call allocateArray(peakHeightMassFunction                        ,[massCount,outputCount])
    call allocateArray(velocityVirial                                ,[massCount,outputCount])
    call allocateArray(temperatureVirial                             ,[massCount,outputCount])
    call allocateArray(radiusVirial                                  ,[massCount,outputCount])
    call allocateArray(darkMatterProfileRadiusScale                  ,[massCount,outputCount])
    call allocateArray(velocityMaximum                               ,[massCount,outputCount])
    ! Compute output time properties.
    do iOutput=1,outputCount
       outputTimes                   (iOutput)=self%outputTimes_%time                                 (                                                                       iOutput )
       outputExpansionFactors        (iOutput)=self%cosmologyFunctions_   %expansionFactor            (                                                outputTimes           (iOutput))
       outputRedshifts               (iOutput)=self%cosmologyFunctions_   %redshiftFromExpansionFactor(                                                outputExpansionFactors(iOutput))
       outputGrowthFactors           (iOutput)=self%linearGrowth_         %value                      (                                                outputTimes           (iOutput))
       outputCharacteristicMass      (iOutput)=self%criticalOverdensity_  %collapsingMass             (                                                outputTimes           (iOutput))
       if (outputCharacteristicMass(iOutput) > 0.0d0) then
          outputCriticalOverdensities(iOutput)=self%criticalOverdensity_  %value                      (mass=outputCharacteristicMass    (iOutput),time=outputTimes           (iOutput))
       else
          outputCriticalOverdensities(iOutput)=0.0d0
       end if
       outputVirialDensityContrast   (iOutput)=self%virialDensityContrast_%densityContrast            (mass=self%haloMassMinimum                 ,time=outputTimes           (iOutput))
       outputTurnaroundRadius        (iOutput)=self%virialDensityContrast_%turnAroundOverVirialRadii  (mass=self%haloMassMinimum                 ,time=outputTimes           (iOutput))
    end do
    ! Create a node object, assume zero environmental overdensity.
    tree%baseNode          => treeNode()
    tree%baseNode%hostTree => tree
    call tree%properties      %initialize          (                               )
    call self%haloEnvironment_%overdensityLinearSet(tree%baseNode,overdensity=0.0d0)
    ! Build a range of halo masses.
    massHalo                   =Make_Range(self%haloMassMinimum,self%haloMassMaximum,int(massCount),rangeTypeLogarithmic)
    massHaloLogarithmicInterval=log(self%haloMassMaximum/self%haloMassMinimum)/dble(massCount-1)
    ! Get the basic and dark matter profile components.
    basic                 => tree%baseNode%basic            (autoCreate=.true.)
    darkMatterProfileHalo => tree%baseNode%darkMatterProfile(autoCreate=.true.)
    ! Iterate over all output times.
    do iOutput=outputCount,1,-1
       ! Set the time in the node.
       call basic%timeSet(outputTimes(iOutput))
       ! Loop over all halo masses.
       do iMass=1,massCount
          ! Reset calculations.
          call Galacticus_Calculations_Reset(tree%baseNode)
          ! Set the mass in the node.
          call basic                %massSet (massHalo                                 (iMass        ))
          ! Set the node scale radius.
          call darkMatterProfileHalo%scaleSet(self%darkMatterProfileScaleRadius_%radius(tree%baseNode))
          ! Compute bin interval.
          massHaloBinMinimum=massHalo(iMass)*exp(-0.5*massHaloLogarithmicInterval)
          massHaloBinMaximum=massHalo(iMass)*exp(+0.5*massHaloLogarithmicInterval)
          ! Get the growth factor and this epoch and mass.
          wavenumberComoving=2.0d0*Pi/(3.0d0*massHalo(iMass)/4.0d0/Pi/self%cosmologyFunctions_%matterDensityEpochal(outputTimes(iOutput)))**(1.0d0/3.0d0)*self%cosmologyFunctions_%expansionFactor(outputTimes(iOutput))
          growthFactor      =self%linearGrowth_%value(outputTimes(iOutput),wavenumber=wavenumberComoving)
          ! Compute halo properties.
          densityFieldRootVariance                      (iMass,iOutput)=+self%cosmologicalMassVariance_    %rootVariance                   (mass   =massHalo          (iMass)                                   ,time=outputTimes(iOutput)                   )
          densityFieldRootVarianceGradientLogarithmic   (iMass,iOutput)=+self%cosmologicalMassVariance_    %rootVarianceLogarithmicGradient(mass   =massHalo          (iMass)                                   ,time=outputTimes(iOutput)                   )
          peakHeight                                    (iMass,iOutput)=+self%criticalOverdensity_         %value                          (mass   =massHalo          (iMass)                                   ,time=outputTimes(iOutput)                   )    &
               &                                                        /densityFieldRootVariance                                          (                           iMass                                    ,                 iOutput)
          massFunctionDifferentialLogarithmicBinAveraged(iMass,iOutput)=+self%haloMassFunction_            %integrated                     (massLow=massHaloBinMinimum       ,massHigh=massHaloBinMaximum       ,time=outputTimes(iOutput),node=tree%baseNode)    &
               &                                                        /massHaloLogarithmicInterval
          massFunctionDifferential                      (iMass,iOutput)=+self%haloMassFunction_            %differential                   (mass   =massHalo          (iMass)                                   ,time=outputTimes(iOutput),node=tree%baseNode)
          massFunctionCumulative                        (iMass,iOutput)=+self%haloMassFunction_            %integrated                     (massLow=massHalo          (iMass),massHigh=haloMassEffectiveInfinity,time=outputTimes(iOutput),node=tree%baseNode)
          massFunctionMassFraction                      (iMass,iOutput)=+self%haloMassFunction_            %massFraction                   (massLow=massHalo          (iMass),massHigh=haloMassEffectiveInfinity,time=outputTimes(iOutput),node=tree%baseNode)
          peakHeightMassFunction                        (iMass,iOutput)=+massHalo                                                          (                           iMass                                                                                 )**2 &
               &                                                        *massFunctionDifferential                                          (                           iMass                                ,                     iOutput                    )    &
               &                                                        /self%cosmologyParameters_         %densityCritical                (                                                                                                                 )    &
               &                                                        /self%cosmologyParameters_         %OmegaMatter                    (                                                                                                                 )    &
               &                                                        /abs(                                                                                                                                                                                     &
               &                                                             self%cosmologicalMassVariance_%rootVarianceLogarithmicGradient(mass   =massHalo          (iMass)                                   ,time=outputTimes(iOutput)                   )    &
               &                                                            )
          biasHalo                                      (iMass,iOutput)=self%darkMatterHaloBias_           %bias                           (                                                                                               node=tree%baseNode)
          velocityVirial                                (iMass,iOutput)=self%darkMatterHaloScale_          %virialVelocity                 (                                                                                               node=tree%baseNode)
          temperatureVirial                             (iMass,iOutput)=self%darkMatterHaloScale_          %virialTemperature              (                                                                                               node=tree%baseNode)
          radiusVirial                                  (iMass,iOutput)=self%darkMatterHaloScale_          %virialRadius                   (                                                                                               node=tree%baseNode)
          velocityMaximum                               (iMass,iOutput)=self%darkMatterProfileDMO_         %circularVelocityMaximum        (                                                                                               node=tree%baseNode)
          darkMatterProfileRadiusScale                  (iMass,iOutput)=darkMatterProfileHalo              %scale                          (                                                                                                                 )
          ! Integrate the unevolved subhalo mass function over the halo mass function to get the total subhalo mass function.
          if (self%includeUnevolvedSubhaloMassFunction) then
             massFunctionCumulativeSubhalo                 (iMass,iOutput)=Integrate(                                                              &
                  &                                                                                    log(massHalo(1)/subhaloMassMaximum       ), &
                  &                                                                                    log(            haloMassEffectiveInfinity), &
                  &                                                                                    subhaloMassFunctionIntegrand              , &
                  &                                                                                    integrandFunction                         , &
                  &                                                                                    integrationWorkspace                      , &
                  &                                                                  toleranceAbsolute=0.0d+0                                    , &
                  &                                                                  toleranceRelative=1.0d-3                                    , &
                  &                                                                  integrationRule  =FGSL_Integ_Gauss15                          &
                  &                                                                 )
             call Integrate_Done(integrandFunction,integrationWorkspace)
          end if
       end do
       massFunctionDifferentialLogarithmic(:,iOutput)=+massFunctionDifferential(:,iOutput) &
            &                                         *massHalo
    end do
    ! Open the group for output time information.
    if (self%outputGroup == ".") then
       outputsGroup  =galacticusOutputFile%openGroup(     'Outputs'        ,'Group containing datasets relating to output times.')
    else
       containerGroup=galacticusOutputFile%openGroup(char(self%outputGroup),'Group containing halo mass function data.'          )
       outputsGroup  =containerGroup      %openGroup(     'Outputs'        ,'Group containing datasets relating to output times.')
    end if
    ! Store half-mode mass if possible.
    massHalfMode=self%transferFunction_%halfModeMass(statusHalfModeMass)
    if (statusHalfModeMass == errorStatusSuccess) then
       if (self%outputGroup == ".") then
          powerSpectrumGroup=galacticusOutputFile%openGroup('powerSpectrum','Group containing data relating to the power spectrum.')
       else
          powerSpectrumGroup=containerGroup      %openGroup('powerSpectrum','Group containing data relating to the power spectrum.')
       end if
       call powerSpectrumGroup%writeAttribute(massHalfMode,'massHalfMode')
       call powerSpectrumGroup%close         (                           )
    end if
    ! Store other usual information.
    if (self%outputGroup == ".") then
       cosmologyGroup=galacticusOutputFile%openGroup('cosmology','Group containing data relating to cosmology.')
    else
       cosmologyGroup=containerGroup      %openGroup('cosmology','Group containing data relating to cosmology.')
    end if
    call cosmologyGroup%writeAttribute(self%cosmologyParameters_%densityCritical(),'densityCritical')
    call cosmologyGroup%close()
    ! Iterate over output times and output data.
    do iOutput=1,outputCount
       groupName  ='Output'
       commentText='Data for output number '
       groupName  =groupName  //iOutput
       commentText=commentText//iOutput
       outputGroup=outputsGroup%openGroup(char(groupName),char(commentText))
<<<<<<< HEAD
       call    outputGroup%writeAttribute(outputTimes                                   (  iOutput),'outputTime'                                                                                                                          )
       call    outputGroup%writeAttribute(outputRedshifts                               (  iOutput),'outputRedshift'                                                                                                                      )
       call    outputGroup%writeAttribute(outputExpansionFactors                        (  iOutput),'outputExpansionFactor'                                                                                                               )
       call    outputGroup%writeAttribute(outputGrowthFactors                           (  iOutput),'growthFactor'                                                                                                                        )
       call    outputGroup%writeAttribute(outputCriticalOverdensities                   (  iOutput),'criticalOverdensity'                                                                                                                 )
       call    outputGroup%writeAttribute(outputVirialDensityContrast                   (  iOutput),'virialDensityContrast'                                                                                                               )    
       call    outputGroup%writeAttribute(outputTurnaroundRadius                        (  iOutput),'turnaroundToVirialRadiusRatio'                                                                                                       )    
       call    outputGroup%writeAttribute(outputCharacteristicMass                      (  iOutput),'massHaloCharacteristic'                                                                                                              )
       call    outputGroup%writeDataset  (massHalo                                      (:        ),'haloMass'                      ,'The mass of the halo.'                                                      ,datasetReturned=dataset)
       call    dataset    %writeAttribute(massSolar                                                ,'unitsInSI'                                                                                                                           )
       call    dataset    %close         (                                                                                                                                                                                                )
       call    outputGroup%writeDataset  (massFunctionDifferential                      (:,iOutput),'haloMassFunctionM'             ,'The halo mass function (per unit halo mass).'                               ,datasetReturned=dataset)
       call    dataset    %writeAttribute(1.0d0/megaParsec**3/massSolar                            ,'unitsInSI'                                                                                                                           )
       call    dataset    %close         (                                                                                                                                                                                                )
       call    outputGroup%writeDataset  (massFunctionDifferentialLogarithmic           (:,iOutput),'haloMassFunctionLnM'           ,'The halo mass function (per logarithmic halo mass).'                        ,datasetReturned=dataset)
       call    dataset    %writeAttribute(1.0d0/megaParsec**3                                      ,'unitsInSI'                                                                                                                           )
       call    dataset    %close         (                                                                                                                                                                                                )
       call    outputGroup%writeDataset  (massFunctionDifferentialLogarithmicBinAveraged(:,iOutput),'haloMassFunctionLnMBinAveraged','The halo mass function (per logarithmic halo mass averaged across the bin).',datasetReturned=dataset)
       call    dataset    %writeAttribute(1.0d0/megaParsec**3                                      ,'unitsInSI'                                                                                                                           )
       call    dataset    %close         (                                                                                                                                                                                                )
       call    outputGroup%writeDataset  (massFunctionCumulative                        (:,iOutput),'haloMassFunctionCumulative'    ,'The halo cumulative mass function.'                                         ,datasetReturned=dataset)
       call    dataset    %writeAttribute(1.0d0/megaParsec**3                                      ,'unitsInSI'                                                                                                                           )
       call    dataset    %close         (                                                                                                                                                                                                )
       if (self%includeUnevolvedSubhaloMassFunction) then
          call outputGroup%writeDataset  (massFunctionCumulativeSubhalo                 (:,iOutput),'subhaloMassFunctionCumulative' ,'The subhalo cumulative mass function.'                                      ,datasetReturned=dataset)
          call dataset    %writeAttribute(1.0d0/megaParsec**3                                      ,'unitsInSI'                                                                                                                           )
          call dataset    %close         (                                                                                                                                                                                                )
       end if
       call    outputGroup%writeDataset  (velocityVirial                                (:,iOutput),'haloVirialVelocity'            ,'The virial velocity of halos.'                                              ,datasetReturned=dataset)
       call    dataset    %writeAttribute(kilo                                                     ,'unitsInSI'                                                                                                                           )
       call    dataset    %close         (                                                                                                                                                                                                )
       call    outputGroup%writeDataset  (temperatureVirial                             (:,iOutput),'haloVirialTemperature'         ,'The virial temperature of halos.'                                           ,datasetReturned=dataset)
       call    dataset    %writeAttribute(1.0d0                                                    ,'unitsInSI'                                                                                                                           )
       call    dataset    %close         (                                                                                                                                                                                                )
       call    outputGroup%writeDataset  (radiusVirial                                  (:,iOutput),'haloVirialRadius'              ,'The virial radius of halos.'                                                ,datasetReturned=dataset)
       call    dataset    %writeAttribute(megaParsec                                               ,'unitsInSI'                                                                                                                           )
       call    dataset    %close         (                                                                                                                                                                                                )
       call    outputGroup%writeDataset  (darkMatterProfileRadiusScale                  (:,iOutput),'haloScaleRadius'               ,'The scale radius of halos.'                                                 ,datasetReturned=dataset)
       call    dataset    %writeAttribute(megaParsec                                               ,'unitsInSI'                                                                                                                           )
       call    dataset    %close         (                                                                                                                                                                                                )
       call    outputGroup%writeDataset  (velocityMaximum                               (:,iOutput),'haloVelocityMaximum'           ,'The maximum circular velocity of halos.'                                    ,datasetReturned=dataset)
       call    dataset    %writeAttribute(kilo                                                     ,'unitsInSI'                                                                                                                           )
       call    dataset    %close         (                                                                                                                                                                                                )
       call    outputGroup%writeDataset  (biasHalo                                      (:,iOutput),'haloBias'                      ,'The large scale linear bias of halos.'                                                              )
       call    outputGroup%writeDataset  (densityFieldRootVariance                      (:,iOutput),'haloSigma'                     ,'The mass fluctuation on the scale of the halo.'                                                     )
       call    outputGroup%writeDataset  (densityFieldRootVarianceGradientLogarithmic   (:,iOutput),'haloAlpha'                     ,'dlog(σ)/dlog(m).'                                                                                   )
       call    outputGroup%writeDataset  (peakHeight                                    (:,iOutput),'haloPeakHeightNu'              ,'The peak height, ν, of the halo.'                                                                   )
       call    outputGroup%writeDataset  (massFunctionMassFraction                      (:,iOutput),'haloMassFractionCumulative'    ,'The halo cumulative mass fraction.'                                                                 )
       call    outputGroup%writeDataset  (peakHeightMassFunction                        (:,iOutput),'haloMassFunctionNuFNu'         ,'The halo mass fraction function as a function of the ν parameter, νF(ν).'                           )
       call    outputGroup%close         (                                                                                                                                                                                                )
=======
       call outputGroup%writeAttribute(outputTimes                                   (  iOutput),'outputTime'                                                                                                                          )
       call outputGroup%writeAttribute(outputRedshifts                               (  iOutput),'outputRedshift'                                                                                                                      )
       call outputGroup%writeAttribute(outputExpansionFactors                        (  iOutput),'outputExpansionFactor'                                                                                                               )
       call outputGroup%writeAttribute(outputGrowthFactors                           (  iOutput),'growthFactor'                                                                                                                        )
       call outputGroup%writeAttribute(outputCriticalOverdensities                   (  iOutput),'criticalOverdensity'                                                                                                                 )
       call outputGroup%writeAttribute(outputVirialDensityContrast                   (  iOutput),'virialDensityContrast'                                                                                                               )
       call outputGroup%writeAttribute(outputCharacteristicMass                      (  iOutput),'massHaloCharacteristic'                                                                                                              )
       call outputGroup%writeDataset  (massHalo                                      (:        ),'haloMass'                      ,'The mass of the halo.'                                                      ,datasetReturned=dataset)
       call dataset    %writeAttribute(massSolar                                                ,'unitsInSI'                                                                                                                           )
       call dataset    %close         (                                                                                                                                                                                                )
       call outputGroup%writeDataset  (massFunctionDifferential                      (:,iOutput),'haloMassFunctionM'             ,'The halo mass function (per unit halo mass).'                               ,datasetReturned=dataset)
       call dataset    %writeAttribute(1.0d0/megaParsec**3/massSolar                            ,'unitsInSI'                                                                                                                           )
       call dataset    %close         (                                                                                                                                                                                                )
       call outputGroup%writeDataset  (massFunctionDifferentialLogarithmic           (:,iOutput),'haloMassFunctionLnM'           ,'The halo mass function (per logarithmic halo mass).'                        ,datasetReturned=dataset)
       call dataset    %writeAttribute(1.0d0/megaParsec**3                                      ,'unitsInSI'                                                                                                                           )
       call dataset    %close         (                                                                                                                                                                                                )
       call outputGroup%writeDataset  (massFunctionDifferentialLogarithmicBinAveraged(:,iOutput),'haloMassFunctionLnMBinAveraged','The halo mass function (per logarithmic halo mass averaged across the bin).',datasetReturned=dataset)
       call dataset    %writeAttribute(1.0d0/megaParsec**3                                      ,'unitsInSI'                                                                                                                           )
       call dataset    %close         (                                                                                                                                                                                                )
       call outputGroup%writeDataset  (massFunctionCumulative                        (:,iOutput),'haloMassFunctionCumulative'    ,'The halo cumulative mass function.'                                         ,datasetReturned=dataset)
       call dataset    %writeAttribute(1.0d0/megaParsec**3                                      ,'unitsInSI'                                                                                                                           )
       call dataset    %close         (                                                                                                                                                                                                )
       call outputGroup%writeDataset  (massFunctionCumulativeSubhalo                 (:,iOutput),'subhaloMassFunctionCumulative' ,'The subhalo cumulative mass function.'                                      ,datasetReturned=dataset)
       call dataset    %writeAttribute(1.0d0/megaParsec**3                                      ,'unitsInSI'                                                                                                                           )
       call dataset    %close         (                                                                                                                                                                                                )
       call outputGroup%writeDataset  (velocityVirial                                (:,iOutput),'haloVirialVelocity'            ,'The virial velocity of halos.'                                              ,datasetReturned=dataset)
       call dataset    %writeAttribute(kilo                                                     ,'unitsInSI'                                                                                                                           )
       call dataset    %close         (                                                                                                                                                                                                )
       call outputGroup%writeDataset  (temperatureVirial                             (:,iOutput),'haloVirialTemperature'         ,'The virial temperature of halos.'                                           ,datasetReturned=dataset)
       call dataset    %writeAttribute(1.0d0                                                    ,'unitsInSI'                                                                                                                           )
       call dataset    %close         (                                                                                                                                                                                                )
       call outputGroup%writeDataset  (radiusVirial                                  (:,iOutput),'haloVirialRadius'              ,'The virial radius of halos.'                                                ,datasetReturned=dataset)
       call dataset    %writeAttribute(megaParsec                                               ,'unitsInSI'                                                                                                                           )
       call dataset    %close         (                                                                                                                                                                                                )
       call outputGroup%writeDataset  (darkMatterProfileRadiusScale                  (:,iOutput),'haloScaleRadius'               ,'The scale radius of halos.'                                                 ,datasetReturned=dataset)
       call dataset    %writeAttribute(megaParsec                                               ,'unitsInSI'                                                                                                                           )
       call dataset    %close         (                                                                                                                                                                                                )
       call outputGroup%writeDataset  (velocityMaximum                               (:,iOutput),'haloVelocityMaximum'           ,'The maximum circular velocity of halos.'                                    ,datasetReturned=dataset)
       call dataset    %writeAttribute(kilo                                                     ,'unitsInSI'                                                                                                                           )
       call dataset    %close         (                                                                                                                                                                                                )
       call outputGroup%writeDataset  (biasHalo                                      (:,iOutput),'haloBias'                      ,'The large scale linear bias of halos.'                                                              )
       call outputGroup%writeDataset  (densityFieldRootVariance                      (:,iOutput),'haloSigma'                     ,'The mass fluctuation on the scale of the halo.'                                                     )
       call outputGroup%writeDataset  (densityFieldRootVarianceGradientLogarithmic   (:,iOutput),'haloAlpha'                     ,'dlog(σ)/dlog(m).'                                                                                   )
       call outputGroup%writeDataset  (peakHeight                                    (:,iOutput),'haloPeakHeightNu'              ,'The peak height, ν, of the halo.'                                                                   )
       call outputGroup%writeDataset  (massFunctionMassFraction                      (:,iOutput),'haloMassFractionCumulative'    ,'The halo cumulative mass fraction.'                                                                 )
       call outputGroup%writeDataset  (peakHeightMassFunction                        (:,iOutput),'haloMassFunctionNuFNu'         ,'The halo mass fraction function as a function of the ν parameter, νF(ν).'                           )
       call outputGroup%close         (                                                                                                                                                                                                )
>>>>>>> a25b3daf
    end do
    call outputsGroup%close()
    if (containerGroup%isOpen()) call containerGroup%close()
    if (present(status)) status=errorStatusSuccess
    call Galacticus_Display_Unindent('Done task: halo mass function' )
    return

  contains

    double precision function subhaloMassFunctionIntegrand(logMass)
      !% Integrand function used to find the cumulative subhalo mass function.
      implicit none
      double precision, intent(in   ) :: logMass
      double precision                :: mass

      ! Extract integrand parameters.
      mass=exp(logMass)
      ! Return the differential halo mass function multiplied by the integrated unevolved subhalo mass function in such hosts.
      subhaloMassFunctionIntegrand=+                                                                                                               mass                     &
           &                       *self%haloMassFunction_            %differential(outputTimes(iOutput)                                          ,mass,node=tree%baseNode) &
           &                       *self%unevolvedSubhaloMassFunction_%integrated  (outputTimes(iOutput),massHalo(iMass),haloMassEffectiveInfinity,mass                   )
      return
    end function subhaloMassFunctionIntegrand

  end subroutine haloMassFunctionPerform<|MERGE_RESOLUTION|>--- conflicted
+++ resolved
@@ -37,7 +37,6 @@
   type, extends(taskClass) :: taskHaloMassFunction
      !% Implementation of a task which computes and outputs the halo mass function and related quantities.
      private
-<<<<<<< HEAD
      class           (cosmologyParametersClass         ), pointer :: cosmologyParameters_                => null()
      class           (cosmologyFunctionsClass          ), pointer :: cosmologyFunctions_                 => null()
      class           (virialDensityContrastClass       ), pointer :: virialDensityContrast_              => null()
@@ -54,24 +53,6 @@
      class           (outputTimesClass                 ), pointer :: outputTimes_                        => null()
      class           (darkMatterProfileScaleRadiusClass), pointer :: darkMatterProfileScaleRadius_       => null()
      double precision                                             :: haloMassMinimum                              , haloMassMaximum
-=======
-     class           (cosmologyParametersClass         ), pointer :: cosmologyParameters_          => null()
-     class           (cosmologyFunctionsClass          ), pointer :: cosmologyFunctions_           => null()
-     class           (virialDensityContrastClass       ), pointer :: virialDensityContrast_        => null()
-     class           (darkMatterProfileDMOClass        ), pointer :: darkMatterProfileDMO_         => null()
-     class           (criticalOverdensityClass         ), pointer :: criticalOverdensity_          => null()
-     class           (linearGrowthClass                ), pointer :: linearGrowth_                 => null()
-     class           (haloMassFunctionClass            ), pointer :: haloMassFunction_             => null()
-     class           (haloEnvironmentClass             ), pointer :: haloEnvironment_              => null()
-     class           (unevolvedSubhaloMassFunctionClass), pointer :: unevolvedSubhaloMassFunction_ => null()
-     class           (darkMatterHaloScaleClass         ), pointer :: darkMatterHaloScale_          => null()
-     class           (cosmologicalMassVarianceClass    ), pointer :: cosmologicalMassVariance_     => null()
-     class           (darkMatterHaloBiasClass          ), pointer :: darkMatterHaloBias_           => null()
-     class           (transferFunctionClass            ), pointer :: transferFunction_             => null()
-     class           (outputTimesClass                 ), pointer :: outputTimes_                  => null()
-     class           (darkMatterProfileScaleRadiusClass), pointer :: darkMatterProfileScaleRadius_ => null()
-     double precision                                             :: haloMassMinimum                        , haloMassMaximum
->>>>>>> a25b3daf
      integer                                                      :: pointsPerDecade
      type            (varying_string                   )          :: outputGroup
      logical                                                      :: includeUnevolvedSubhaloMassFunction
@@ -163,8 +144,7 @@
     !#   <description>The HDF5 output group within which to write mass function data.</description>
     !#   <source>parameters</source>
     !#   <type>integer</type>
-<<<<<<< HEAD
-    !# </inputParameter>    
+    !# </inputParameter>
     !# <inputParameter>
     !#   <name>includeUnevolvedSubhaloMassFunction</name>
     !#   <cardinality>1</cardinality>
@@ -172,10 +152,7 @@
     !#   <description>If true then also compute and output the unevolved subhalo mass function.</description>
     !#   <source>parameters</source>
     !#   <type>integer</type>
-    !# </inputParameter>    
-=======
     !# </inputParameter>
->>>>>>> a25b3daf
     !# <objectBuilder class="cosmologyParameters"          name="cosmologyParameters_"          source="parameters"/>
     !# <objectBuilder class="cosmologyFunctions"           name="cosmologyFunctions_"           source="parameters"/>
     !# <objectBuilder class="virialDensityContrast"        name="virialDensityContrast_"        source="parameters"/>
@@ -275,14 +252,9 @@
     type            (varying_string                   ), intent(in   )         :: outputGroup
     double precision                                   , intent(in   )         :: haloMassMinimum                    , haloMassMaximum
     integer                                            , intent(in   )         :: pointsPerDecade
-<<<<<<< HEAD
     logical                                            , intent(in   )         :: includeUnevolvedSubhaloMassFunction
     !# <constructorAssign variables="haloMassMinimum,haloMassMaximum,pointsPerDecade,outputGroup,includeUnevolvedSubhaloMassFunction,*cosmologyParameters_,*cosmologyFunctions_,*virialDensityContrast_,*darkMatterProfileDMO_,*criticalOverdensity_,*linearGrowth_,*haloMassFunction_,*haloEnvironment_,*unevolvedSubhaloMassFunction_,*darkMatterHaloScale_, *darkMatterProfileScaleRadius_, *cosmologicalMassVariance_,*darkMatterHaloBias_,*transferFunction_, *outputTimes_"/>
-    
-=======
-    !# <constructorAssign variables="haloMassMinimum,haloMassMaximum,pointsPerDecade,outputGroup,*cosmologyParameters_,*cosmologyFunctions_,*virialDensityContrast_,*darkMatterProfileDMO_,*criticalOverdensity_,*linearGrowth_,*haloMassFunction_,*haloEnvironment_,*unevolvedSubhaloMassFunction_,*darkMatterHaloScale_, *darkMatterProfileScaleRadius_, *cosmologicalMassVariance_,*darkMatterHaloBias_,*transferFunction_, *outputTimes_"/>
-
->>>>>>> a25b3daf
+
     return
   end function haloMassFunctionConstructorInternal
 
@@ -324,6 +296,7 @@
     use, intrinsic :: ISO_C_Binding
     use            :: Memory_Management               , only : allocateArray
     use            :: Numerical_Constants_Astronomical, only : massSolar                    , megaParsec
+    use            :: Numerical_Constants_Math        , only : Pi
     use            :: Numerical_Constants_Prefixes    , only : kilo
     use            :: Numerical_Integration           , only : Integrate                    , Integrate_Done
     use            :: Numerical_Ranges                , only : Make_Range                   , rangeTypeLogarithmic
@@ -512,14 +485,13 @@
        groupName  =groupName  //iOutput
        commentText=commentText//iOutput
        outputGroup=outputsGroup%openGroup(char(groupName),char(commentText))
-<<<<<<< HEAD
        call    outputGroup%writeAttribute(outputTimes                                   (  iOutput),'outputTime'                                                                                                                          )
        call    outputGroup%writeAttribute(outputRedshifts                               (  iOutput),'outputRedshift'                                                                                                                      )
        call    outputGroup%writeAttribute(outputExpansionFactors                        (  iOutput),'outputExpansionFactor'                                                                                                               )
        call    outputGroup%writeAttribute(outputGrowthFactors                           (  iOutput),'growthFactor'                                                                                                                        )
        call    outputGroup%writeAttribute(outputCriticalOverdensities                   (  iOutput),'criticalOverdensity'                                                                                                                 )
-       call    outputGroup%writeAttribute(outputVirialDensityContrast                   (  iOutput),'virialDensityContrast'                                                                                                               )    
-       call    outputGroup%writeAttribute(outputTurnaroundRadius                        (  iOutput),'turnaroundToVirialRadiusRatio'                                                                                                       )    
+       call    outputGroup%writeAttribute(outputVirialDensityContrast                   (  iOutput),'virialDensityContrast'                                                                                                               )
+       call    outputGroup%writeAttribute(outputTurnaroundRadius                        (  iOutput),'turnaroundToVirialRadiusRatio'                                                                                                       )
        call    outputGroup%writeAttribute(outputCharacteristicMass                      (  iOutput),'massHaloCharacteristic'                                                                                                              )
        call    outputGroup%writeDataset  (massHalo                                      (:        ),'haloMass'                      ,'The mass of the halo.'                                                      ,datasetReturned=dataset)
        call    dataset    %writeAttribute(massSolar                                                ,'unitsInSI'                                                                                                                           )
@@ -563,55 +535,6 @@
        call    outputGroup%writeDataset  (massFunctionMassFraction                      (:,iOutput),'haloMassFractionCumulative'    ,'The halo cumulative mass fraction.'                                                                 )
        call    outputGroup%writeDataset  (peakHeightMassFunction                        (:,iOutput),'haloMassFunctionNuFNu'         ,'The halo mass fraction function as a function of the ν parameter, νF(ν).'                           )
        call    outputGroup%close         (                                                                                                                                                                                                )
-=======
-       call outputGroup%writeAttribute(outputTimes                                   (  iOutput),'outputTime'                                                                                                                          )
-       call outputGroup%writeAttribute(outputRedshifts                               (  iOutput),'outputRedshift'                                                                                                                      )
-       call outputGroup%writeAttribute(outputExpansionFactors                        (  iOutput),'outputExpansionFactor'                                                                                                               )
-       call outputGroup%writeAttribute(outputGrowthFactors                           (  iOutput),'growthFactor'                                                                                                                        )
-       call outputGroup%writeAttribute(outputCriticalOverdensities                   (  iOutput),'criticalOverdensity'                                                                                                                 )
-       call outputGroup%writeAttribute(outputVirialDensityContrast                   (  iOutput),'virialDensityContrast'                                                                                                               )
-       call outputGroup%writeAttribute(outputCharacteristicMass                      (  iOutput),'massHaloCharacteristic'                                                                                                              )
-       call outputGroup%writeDataset  (massHalo                                      (:        ),'haloMass'                      ,'The mass of the halo.'                                                      ,datasetReturned=dataset)
-       call dataset    %writeAttribute(massSolar                                                ,'unitsInSI'                                                                                                                           )
-       call dataset    %close         (                                                                                                                                                                                                )
-       call outputGroup%writeDataset  (massFunctionDifferential                      (:,iOutput),'haloMassFunctionM'             ,'The halo mass function (per unit halo mass).'                               ,datasetReturned=dataset)
-       call dataset    %writeAttribute(1.0d0/megaParsec**3/massSolar                            ,'unitsInSI'                                                                                                                           )
-       call dataset    %close         (                                                                                                                                                                                                )
-       call outputGroup%writeDataset  (massFunctionDifferentialLogarithmic           (:,iOutput),'haloMassFunctionLnM'           ,'The halo mass function (per logarithmic halo mass).'                        ,datasetReturned=dataset)
-       call dataset    %writeAttribute(1.0d0/megaParsec**3                                      ,'unitsInSI'                                                                                                                           )
-       call dataset    %close         (                                                                                                                                                                                                )
-       call outputGroup%writeDataset  (massFunctionDifferentialLogarithmicBinAveraged(:,iOutput),'haloMassFunctionLnMBinAveraged','The halo mass function (per logarithmic halo mass averaged across the bin).',datasetReturned=dataset)
-       call dataset    %writeAttribute(1.0d0/megaParsec**3                                      ,'unitsInSI'                                                                                                                           )
-       call dataset    %close         (                                                                                                                                                                                                )
-       call outputGroup%writeDataset  (massFunctionCumulative                        (:,iOutput),'haloMassFunctionCumulative'    ,'The halo cumulative mass function.'                                         ,datasetReturned=dataset)
-       call dataset    %writeAttribute(1.0d0/megaParsec**3                                      ,'unitsInSI'                                                                                                                           )
-       call dataset    %close         (                                                                                                                                                                                                )
-       call outputGroup%writeDataset  (massFunctionCumulativeSubhalo                 (:,iOutput),'subhaloMassFunctionCumulative' ,'The subhalo cumulative mass function.'                                      ,datasetReturned=dataset)
-       call dataset    %writeAttribute(1.0d0/megaParsec**3                                      ,'unitsInSI'                                                                                                                           )
-       call dataset    %close         (                                                                                                                                                                                                )
-       call outputGroup%writeDataset  (velocityVirial                                (:,iOutput),'haloVirialVelocity'            ,'The virial velocity of halos.'                                              ,datasetReturned=dataset)
-       call dataset    %writeAttribute(kilo                                                     ,'unitsInSI'                                                                                                                           )
-       call dataset    %close         (                                                                                                                                                                                                )
-       call outputGroup%writeDataset  (temperatureVirial                             (:,iOutput),'haloVirialTemperature'         ,'The virial temperature of halos.'                                           ,datasetReturned=dataset)
-       call dataset    %writeAttribute(1.0d0                                                    ,'unitsInSI'                                                                                                                           )
-       call dataset    %close         (                                                                                                                                                                                                )
-       call outputGroup%writeDataset  (radiusVirial                                  (:,iOutput),'haloVirialRadius'              ,'The virial radius of halos.'                                                ,datasetReturned=dataset)
-       call dataset    %writeAttribute(megaParsec                                               ,'unitsInSI'                                                                                                                           )
-       call dataset    %close         (                                                                                                                                                                                                )
-       call outputGroup%writeDataset  (darkMatterProfileRadiusScale                  (:,iOutput),'haloScaleRadius'               ,'The scale radius of halos.'                                                 ,datasetReturned=dataset)
-       call dataset    %writeAttribute(megaParsec                                               ,'unitsInSI'                                                                                                                           )
-       call dataset    %close         (                                                                                                                                                                                                )
-       call outputGroup%writeDataset  (velocityMaximum                               (:,iOutput),'haloVelocityMaximum'           ,'The maximum circular velocity of halos.'                                    ,datasetReturned=dataset)
-       call dataset    %writeAttribute(kilo                                                     ,'unitsInSI'                                                                                                                           )
-       call dataset    %close         (                                                                                                                                                                                                )
-       call outputGroup%writeDataset  (biasHalo                                      (:,iOutput),'haloBias'                      ,'The large scale linear bias of halos.'                                                              )
-       call outputGroup%writeDataset  (densityFieldRootVariance                      (:,iOutput),'haloSigma'                     ,'The mass fluctuation on the scale of the halo.'                                                     )
-       call outputGroup%writeDataset  (densityFieldRootVarianceGradientLogarithmic   (:,iOutput),'haloAlpha'                     ,'dlog(σ)/dlog(m).'                                                                                   )
-       call outputGroup%writeDataset  (peakHeight                                    (:,iOutput),'haloPeakHeightNu'              ,'The peak height, ν, of the halo.'                                                                   )
-       call outputGroup%writeDataset  (massFunctionMassFraction                      (:,iOutput),'haloMassFractionCumulative'    ,'The halo cumulative mass fraction.'                                                                 )
-       call outputGroup%writeDataset  (peakHeightMassFunction                        (:,iOutput),'haloMassFunctionNuFNu'         ,'The halo mass fraction function as a function of the ν parameter, νF(ν).'                           )
-       call outputGroup%close         (                                                                                                                                                                                                )
->>>>>>> a25b3daf
     end do
     call outputsGroup%close()
     if (containerGroup%isOpen()) call containerGroup%close()
