--- conflicted
+++ resolved
@@ -18,24 +18,11 @@
 !% Contains a module which provides an object that implements concentrations of dark matter halo profiles.
 
 module Dark_Matter_Profiles_Concentration
-<<<<<<< HEAD
-  !% Provides an object that implements concentrations of dark matter halo profiles.
-  use, intrinsic :: ISO_C_Binding
-  use               ISO_Varying_String
-  use               Galacticus_Nodes
-  use               Virial_Density_Contrast
-  use               Dark_Matter_Profiles
-  use               FGSL
-  use               Tables
-  !# <include directive="darkMatterProfileConcentration" type="functionModules" >
-  include 'darkMatterProfileConcentration.functionModules.inc'
-  !# </include>
-=======
   !% Provides a class that implements concentrations of dark matter halo profiles.
   use Galacticus_Nodes
   use Virial_Density_Contrast
   use Dark_Matter_Profiles
->>>>>>> 28b6c64e
+  use               FGSL
   private
 
   !# <functionClass>
