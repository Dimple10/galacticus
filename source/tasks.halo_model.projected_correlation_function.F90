!! Copyright 2009, 2010, 2011, 2012, 2013, 2014, 2015, 2016, 2017, 2018,
!!           2019
!!    Andrew Benson <abenson@carnegiescience.edu>
!!
!! This file is part of Galacticus.
!!
!!    Galacticus is free software: you can redistribute it and/or modify
!!    it under the terms of the GNU General Public License as published by
!!    the Free Software Foundation, either version 3 of the License, or
!!    (at your option) any later version.
!!
!!    Galacticus is distributed in the hope that it will be useful,
!!    but WITHOUT ANY WARRANTY; without even the implied warranty of
!!    MERCHANTABILITY or FITNESS FOR A PARTICULAR PURPOSE.  See the
!!    GNU General Public License for more details.
!!
!!    You should have received a copy of the GNU General Public License
  !!    along with Galacticus.  If not, see <http://www.gnu.org/licenses/>.
<<<<<<< HEAD
  use Geometry_Surveys          , only : surveyGeometryClass              , surveyGeometry
  use Cosmology_Functions       , only : cosmologyFunctionsClass          , cosmologyFunctions
  use Dark_Matter_Halo_Scales   , only : darkMatterHaloScaleClass         , darkMatterHaloScale
  use Power_Spectra             , only : powerSpectrumClass               , powerSpectrum
  use Halo_Mass_Functions       , only : haloMassFunctionClass            , haloMassFunction
  use Dark_Matter_Profile_Scales, only : darkMatterProfileScaleRadiusClass, darkMatterProfileScaleRadius
  use Dark_Matter_Halo_Biases   , only : darkMatterHaloBiasClass          , darkMatterHaloBias
  use Dark_Matter_Profiles_DMO  , only : darkMatterProfileDMOClass        , darkMatterProfileDMO
  use Conditional_Mass_Functions, only : conditionalMassFunctionClass     , conditionalMassFunction
=======
  use :: Conditional_Mass_Functions, only : conditionalMassFunction     , conditionalMassFunctionClass
  use :: Cosmology_Functions       , only : cosmologyFunctions          , cosmologyFunctionsClass
  use :: Dark_Matter_Halo_Biases   , only : darkMatterHaloBias          , darkMatterHaloBiasClass
  use :: Dark_Matter_Halo_Scales   , only : darkMatterHaloScale         , darkMatterHaloScaleClass
  use :: Dark_Matter_Profile_Scales, only : darkMatterProfileScaleRadius, darkMatterProfileScaleRadiusClass
  use :: Dark_Matter_Profiles_DMO  , only : darkMatterProfileDMO        , darkMatterProfileDMOClass
  use :: Geometry_Surveys          , only : surveyGeometry              , surveyGeometryClass
  use :: Halo_Mass_Functions       , only : haloMassFunction            , haloMassFunctionClass
  use :: Linear_Growth             , only : linearGrowth                , linearGrowthClass
  use :: Power_Spectra             , only : powerSpectrum               , powerSpectrumClass
>>>>>>> a25b3daf

  !# <task name="taskHaloModelProjectedCorrelationFunction">
  !#  <description>A task which generates a mock catalog of galaxies based on a simple halo model approach.</description>
  !# </task>
  type, extends(taskClass) :: taskHaloModelProjectedCorrelationFunction
     !% Implementation of a task which generates a mock catalog of galaxies based on a simple halo model approach.
     private
     class           (conditionalMassFunctionClass     ), pointer                   :: conditionalMassFunction_      => null()
     class           (powerSpectrumClass               ), pointer                   :: powerSpectrum_                => null()
     class           (cosmologyFunctionsClass          ), pointer                   :: cosmologyFunctions_           => null()
     class           (surveyGeometryClass              ), pointer                   :: surveyGeometry_               => null()
     class           (darkMatterHaloScaleClass         ), pointer                   :: darkMatterHaloScale_          => null()
     class           (haloMassFunctionClass            ), pointer                   :: haloMassFunction_             => null()
     class           (darkMatterProfileDMOClass        ), pointer                   :: darkMatterProfileDMO_         => null()
     class           (darkMatterHaloBiasClass          ), pointer                   :: darkMatterHaloBias_           => null()
     class           (darkMatterProfileScaleRadiusClass), pointer                   :: darkMatterProfileScaleRadius_ => null()
      double precision                                  , allocatable, dimension(:) :: separationProjectedBinned              , correlationProjectedBinned
     double precision                                                               :: separationMinimum                      , separationMaximum         , &
          &                                                                            massMinimum                            , massMaximum               , &
          &                                                                            massHaloMinimum                        , massHaloMaximum           , &
          &                                                                            depthLineOfSight
     integer                                                                        :: countSeparations
     logical                                                                        :: halfIntegral
     type            (varying_string                   )                            :: outputGroup
   contains
     final     ::                       haloModelProjectedCorrelationFunctionDestructor
     procedure :: perform            => haloModelProjectedCorrelationFunctionPerform
     procedure :: requiresOutputFile => haloModelProjectedCorrelationFunctionRequiresOutputFile
  end type taskHaloModelProjectedCorrelationFunction

  interface taskHaloModelProjectedCorrelationFunction
     !% Constructors for the {\normalfont \ttfamily haloModelProjectedCorrelationFunction} task.
     module procedure haloModelProjectedCorrelationFunctionConstructorParameters
     module procedure haloModelProjectedCorrelationFunctionConstructorInternal
  end interface taskHaloModelProjectedCorrelationFunction

contains

  function haloModelProjectedCorrelationFunctionConstructorParameters(parameters) result(self)
    !% Constructor for the {\normalfont \ttfamily haloModelProjectedCorrelationFunction} task class which takes a parameter set as input.
    use :: Galacticus_Nodes, only : nodeClassHierarchyInitialize
    use :: Input_Parameters, only : inputParameter              , inputParameters
    use :: Node_Components , only : Node_Components_Initialize  , Node_Components_Thread_Initialize
    implicit none
    type            (taskHaloModelProjectedCorrelationFunction)                :: self
    type            (inputParameters                          ), intent(inout) :: parameters
    class           (conditionalMassFunctionClass             ), pointer       :: conditionalMassFunction_
    class           (powerSpectrumClass                       ), pointer       :: powerSpectrum_
    class           (cosmologyFunctionsClass                  ), pointer       :: cosmologyFunctions_
    class           (surveyGeometryClass                      ), pointer       :: surveyGeometry_
    class           (darkMatterHaloScaleClass                 ), pointer       :: darkMatterHaloScale_
    class           (haloMassFunctionClass                    ), pointer       :: haloMassFunction_
    class           (darkMatterProfileDMOClass                ), pointer       :: darkMatterProfileDMO_
    class           (darkMatterHaloBiasClass                  ), pointer       :: darkMatterHaloBias_
    class           (darkMatterProfileScaleRadiusClass        ), pointer       :: darkMatterProfileScaleRadius_
    type            (inputParameters                          ), pointer       :: parametersRoot
    double precision                                                           :: separationMinimum            , separationMaximum, &
         &                                                                        massMinimum                  , massMaximum      , &
         &                                                                        massHaloMinimum              , massHaloMaximum  , &
         &                                                                        depthLineOfSight
    integer                                                                    :: countSeparations
    logical                                                                    :: halfIntegral
    type            (varying_string                           )                :: outputGroup

    ! Ensure the nodes objects are initialized.
    if (associated(parameters%parent)) then
       parametersRoot => parameters%parent
       do while (associated(parametersRoot%parent))
          parametersRoot => parametersRoot%parent
       end do
       call nodeClassHierarchyInitialize     (parametersRoot)
       call Node_Components_Initialize       (parametersRoot)
       call Node_Components_Thread_Initialize(parametersRoot)
    else
       parametersRoot => null()
       call nodeClassHierarchyInitialize     (parameters    )
       call Node_Components_Initialize       (parameters    )
       call Node_Components_Thread_Initialize(parameters    )
    end if
    !# <inputParameter>
    !#   <name>separationMinimum</name>
    !#   <cardinality>1</cardinality>
    !#   <description>The minimum separation at which to compute the projected correlation function.</description>
    !#   <source>parameters</source>
    !#   <type>string</type>
    !# </inputParameter>
    !# <inputParameter>
    !#   <name>separationMaximum</name>
    !#   <cardinality>1</cardinality>
    !#   <description>The maximum separation at which to compute the projected correlation function.</description>
    !#   <source>parameters</source>
    !#   <type>string</type>
    !# </inputParameter>
    !# <inputParameter>
    !#   <name>countSeparations</name>
    !#   <cardinality>1</cardinality>
    !#   <description>The number of separations at which to compute the projected correlation function.</description>
    !#   <source>parameters</source>
    !#   <type>string</type>
    !# </inputParameter>
    !# <inputParameter>
    !#   <name>depthLineOfSight</name>
    !#   <cardinality>1</cardinality>
    !#   <description>The maximum line of sight depth to which to integrate when computing the projected correlation function.</description>
    !#   <source>parameters</source>
    !#   <type>string</type>
    !# </inputParameter>
    !# <inputParameter>
    !#   <name>halfIntegral</name>
    !#   <cardinality>1</cardinality>
    !#   <defaultValue>.false.</defaultValue>
    !#   <description>Set to {\normalfont \ttfamily true} if the projected correlation function is computed as $w_\mathrm{p}(r_\mathrm{p})=\int_0^{+\pi_\mathrm{max}} \xi(r_\mathrm{p},\pi) \mathrm{d} \pi$, instead of the usual $w_\mathrm{p}(r_\mathrm{p})=\int_{-\pi_\mathrm{max}}^{+\pi_\mathrm{max}} \xi(r_\mathrm{p},\pi) \mathrm{d} \pi$.</description>
    !#   <source>parameters</source>
    !#   <type>string</type>
    !# </inputParameter>
    !# <inputParameter>
    !#   <name>massMinimum</name>
    !#   <cardinality>1</cardinality>
    !#   <defaultValue>1.0d8</defaultValue>
    !#   <description>The minimum mass of galaxies to include in the projected correlation function calculation.</description>
    !#   <source>parameters</source>
    !#   <type>string</type>
    !# </inputParameter>
    !# <inputParameter>
    !#   <name>massMaximum</name>
    !#   <cardinality>1</cardinality>
    !#   <defaultValue>1.0d12</defaultValue>
    !#   <description>The maximum mass of galaxies to include in the projected correlation function calculation.</description>
    !#   <source>parameters</source>
    !#   <type>string</type>
    !# </inputParameter>
    !# <inputParameter>
    !#   <name>massHaloMinimum</name>
    !#   <cardinality>1</cardinality>
    !#   <defaultValue>1.0d6</defaultValue>
    !#   <description>The minimum halo mass to use when integrating over the halo mass function.</description>
    !#   <source>parameters</source>
    !#   <type>real</type>
    !# </inputParameter>
    !# <inputParameter>
    !#   <name>massHaloMaximum</name>
    !#   <cardinality>1</cardinality>
    !#   <defaultValue>1.0d16</defaultValue>
    !#   <description>The maximum halo mass to use when integrating over the halo mass function.</description>
    !#   <source>parameters</source>
    !#   <type>real</type>
    !# </inputParameter>
    !# <inputParameter>
    !#   <name>outputGroup</name>
    !#   <cardinality>1</cardinality>
    !#   <defaultValue>var_str('projectedCorrelationFunction')</defaultValue>
    !#   <description>The HDF5 output group within which to write the projected correlation function.</description>
    !#   <source>parameters</source>
    !#   <type>string</type>
    !# </inputParameter>
    !# <objectBuilder class="conditionalMassFunction"      name="conditionalMassFunction_"      source="parameters"/>
    !# <objectBuilder class="powerSpectrum"                name="powerSpectrum_"                source="parameters"/>
    !# <objectBuilder class="cosmologyFunctions"           name="cosmologyFunctions_"           source="parameters"/>
    !# <objectBuilder class="surveyGeometry"               name="surveyGeometry_"               source="parameters"/>
    !# <objectBuilder class="darkMatterHaloScale"          name="darkMatterHaloScale_"          source="parameters"/>
    !# <objectBuilder class="haloMassFunction"             name="haloMassFunction_"             source="parameters"/>
    !# <objectBuilder class="darkMatterProfileDMO"         name="darkMatterProfileDMO_"         source="parameters"/>
    !# <objectBuilder class="darkMatterHaloBias"           name="darkMatterHaloBias_"           source="parameters"/>
    !# <objectBuilder class="darkMatterProfileScaleRadius" name="darkMatterProfileScaleRadius_" source="parameters"/>
    self=taskHaloModelProjectedCorrelationFunction(separationMinimum,separationMaximum,countSeparations,massMinimum,massMaximum,massHaloMinimum,massHaloMaximum,depthLineOfSight,halfIntegral,outputGroup,conditionalMassFunction_,powerSpectrum_,cosmologyFunctions_,surveyGeometry_,darkMatterHaloScale_,haloMassFunction_,darkMatterProfileDMO_,darkMatterHaloBias_,darkMatterProfileScaleRadius_)
    !# <inputParametersValidate source="parameters"/>
    !# <objectDestructor name="conditionalMassFunction_"     />
    !# <objectDestructor name="powerSpectrum_"               />
    !# <objectDestructor name="cosmologyFunctions_"          />
    !# <objectDestructor name="surveyGeometry_"              />
    !# <objectDestructor name="darkMatterHaloScale_"         />
    !# <objectDestructor name="haloMassFunction_"            />
    !# <objectDestructor name="darkMatterProfileDMO_"        />
    !# <objectDestructor name="darkMatterHaloBias_"          />
    !# <objectDestructor name="darkMatterProfileScaleRadius_"/>
    return
  end function haloModelProjectedCorrelationFunctionConstructorParameters

  function haloModelProjectedCorrelationFunctionConstructorInternal(separationMinimum,separationMaximum,countSeparations,massMinimum,massMaximum,massHaloMinimum,massHaloMaximum,depthLineOfSight,halfIntegral,outputGroup,conditionalMassFunction_,powerSpectrum_,cosmologyFunctions_,surveyGeometry_,darkMatterHaloScale_,haloMassFunction_,darkMatterProfileDMO_,darkMatterHaloBias_,darkMatterProfileScaleRadius_) result(self)
    !% Constructor for the {\normalfont \ttfamily haloModelProjectedCorrelationFunction} task class which takes a parameter set as input.
    use :: Memory_Management, only : allocateArray
    use :: Numerical_Ranges , only : Make_Range   , rangeTypeLogarithmic
    implicit none
    type            (taskHaloModelProjectedCorrelationFunction)                        :: self
    double precision                                           , intent(in   )         :: separationMinimum       , separationMaximum, &
         &                                                                                massMinimum             , massMaximum      , &
         &                                                                                massHaloMinimum         , massHaloMaximum  , &
         &                                                                                depthLineOfSight
    integer                                                    , intent(in   )         :: countSeparations
    logical                                                    , intent(in   )         :: halfIntegral
    type            (varying_string                           ), intent(in   )         :: outputGroup
    class           (conditionalMassFunctionClass             ), intent(in   ), target :: conditionalMassFunction_
    class           (powerSpectrumClass                       ), intent(in   ), target :: powerSpectrum_
    class           (cosmologyFunctionsClass                  ), intent(in   ), target :: cosmologyFunctions_
    class           (surveyGeometryClass                      ), intent(in   ), target :: surveyGeometry_
    class           (darkMatterHaloScaleClass                 ), intent(in   ), target :: darkMatterHaloScale_
    class           (haloMassFunctionClass                    ), intent(in   ), target :: haloMassFunction_
    class           (darkMatterProfileDMOClass                ), intent(in   ), target :: darkMatterProfileDMO_
    class           (darkMatterHaloBiasClass                  ), intent(in   ), target :: darkMatterHaloBias_
    class           (darkMatterProfileScaleRadiusClass        ), intent(in   ), target :: darkMatterProfileScaleRadius_
     !# <constructorAssign variables="separationMinimum, separationMaximum, massMinimum, massMaximum, massHaloMinimum, massHaloMaximum, depthLineOfSight, countSeparations, halfIntegral, outputGroup, *conditionalMassFunction_, *powerSpectrum_, *cosmologyFunctions_, *surveyGeometry_, *darkMatterHaloScale_, *haloMassFunction_, *darkMatterProfileDMO_, *darkMatterHaloBias_, *darkMatterProfileScaleRadius_"/>

    call allocateArray(self%separationProjectedBinned ,[self%countSeparations])
    call allocateArray(self%correlationProjectedBinned,[self%countSeparations])
    self%separationProjectedBinned=Make_Range(self%separationMinimum,self%separationMaximum,self%countSeparations,rangeTypeLogarithmic)
    return
  end function haloModelProjectedCorrelationFunctionConstructorInternal

  subroutine haloModelProjectedCorrelationFunctionDestructor(self)
    !% Destructor for the {\normalfont \ttfamily haloModelProjectedCorrelationFunction} task class.
    use :: Node_Components, only : Node_Components_Thread_Uninitialize, Node_Components_Uninitialize
    implicit none
    type(taskHaloModelProjectedCorrelationFunction), intent(inout) :: self

    !# <objectDestructor name="self%conditionalMassFunction_"     />
    !# <objectDestructor name="self%powerSpectrum_"               />
    !# <objectDestructor name="self%cosmologyFunctions_"          />
    !# <objectDestructor name="self%surveyGeometry_"              />
    !# <objectDestructor name="self%darkMatterHaloScale_"         />
    !# <objectDestructor name="self%haloMassFunction_"            />
    !# <objectDestructor name="self%darkMatterProfileDMO_"        />
    !# <objectDestructor name="self%darkMatterHaloBias_"          />
    !# <objectDestructor name="self%darkMatterProfileScaleRadius_"/>
    call Node_Components_Uninitialize       ()
    call Node_Components_Thread_Uninitialize()
    return
  end subroutine haloModelProjectedCorrelationFunctionDestructor

  subroutine haloModelProjectedCorrelationFunctionPerform(self,status)
    !% Generate a mock galaxy catalog using a simple halo model approach.
    use :: Galacticus_Display               , only : Galacticus_Display_Indent       , Galacticus_Display_Unindent
    use :: Galacticus_Error                 , only : errorStatusSuccess
    use :: Galacticus_HDF5                  , only : galacticusOutputFile
    use :: Halo_Model_Projected_Correlations, only : Halo_Model_Projected_Correlation
    use :: IO_HDF5                          , only : hdf5Object
    implicit none
    class  (taskHaloModelProjectedCorrelationFunction), intent(inout), target   :: self
    integer                                           , intent(  out), optional :: status
    type   (hdf5Object                               )                          :: outputGroup

    call Galacticus_Display_Indent('Begin task: halo model projected correlation function')
    call Halo_Model_Projected_Correlation(                                    &
         &                                self%conditionalMassFunction_     , &
         &                                self%powerSpectrum_               , &
         &                                self%cosmologyFunctions_          , &
         &                                self%surveyGeometry_              , &
         &                                self%darkMatterHaloScale_         , &
         &                                self%haloMassFunction_            , &
         &                                self%darkMatterProfileDMO_        , &
         &                                self%darkMatterHaloBias_          , &
         &                                self%darkMatterProfileScaleRadius_, &
         &                                self%separationProjectedBinned    , &
         &                                self%massMinimum                  , &
         &                                self%massMaximum                  , &
         &                                self%massHaloMinimum              , &
         &                                self%massHaloMaximum              , &
         &                                self%depthLineOfSight             , &
         &                                self%halfIntegral                 , &
         &                                self%correlationProjectedBinned     &
         &                               )
    outputGroup=galacticusOutputFile%openGroup(char(self%outputGroup),'Group containing halo mass function data.'          )
    call outputGroup%writeDataset(self%separationProjectedBinned ,"separation"          ,commentText="Projected separation [Mpc]." )
    call outputGroup%writeDataset(self%correlationProjectedBinned,"projectedCorrelation",commentText="Projected correlation [Mpc].")
    call outputGroup%close       (                                                                                                 )
    if (present(status)) status=errorStatusSuccess
    call Galacticus_Display_Unindent('Done task: halo model projected correlation function' )
  end subroutine haloModelProjectedCorrelationFunctionPerform

  logical function haloModelProjectedCorrelationFunctionRequiresOutputFile(self)
    !% Specifies that this task does not requires the main output file.
    implicit none
    class(taskHaloModelProjectedCorrelationFunction), intent(inout) :: self
    !GCC$ attributes unused :: self

    haloModelProjectedCorrelationFunctionRequiresOutputFile=.true.
    return
  end function haloModelProjectedCorrelationFunctionRequiresOutputFile<|MERGE_RESOLUTION|>--- conflicted
+++ resolved
@@ -16,17 +16,6 @@
 !!
 !!    You should have received a copy of the GNU General Public License
   !!    along with Galacticus.  If not, see <http://www.gnu.org/licenses/>.
-<<<<<<< HEAD
-  use Geometry_Surveys          , only : surveyGeometryClass              , surveyGeometry
-  use Cosmology_Functions       , only : cosmologyFunctionsClass          , cosmologyFunctions
-  use Dark_Matter_Halo_Scales   , only : darkMatterHaloScaleClass         , darkMatterHaloScale
-  use Power_Spectra             , only : powerSpectrumClass               , powerSpectrum
-  use Halo_Mass_Functions       , only : haloMassFunctionClass            , haloMassFunction
-  use Dark_Matter_Profile_Scales, only : darkMatterProfileScaleRadiusClass, darkMatterProfileScaleRadius
-  use Dark_Matter_Halo_Biases   , only : darkMatterHaloBiasClass          , darkMatterHaloBias
-  use Dark_Matter_Profiles_DMO  , only : darkMatterProfileDMOClass        , darkMatterProfileDMO
-  use Conditional_Mass_Functions, only : conditionalMassFunctionClass     , conditionalMassFunction
-=======
   use :: Conditional_Mass_Functions, only : conditionalMassFunction     , conditionalMassFunctionClass
   use :: Cosmology_Functions       , only : cosmologyFunctions          , cosmologyFunctionsClass
   use :: Dark_Matter_Halo_Biases   , only : darkMatterHaloBias          , darkMatterHaloBiasClass
@@ -37,7 +26,6 @@
   use :: Halo_Mass_Functions       , only : haloMassFunction            , haloMassFunctionClass
   use :: Linear_Growth             , only : linearGrowth                , linearGrowthClass
   use :: Power_Spectra             , only : powerSpectrum               , powerSpectrumClass
->>>>>>> a25b3daf
 
   !# <task name="taskHaloModelProjectedCorrelationFunction">
   !#  <description>A task which generates a mock catalog of galaxies based on a simple halo model approach.</description>
