--- conflicted
+++ resolved
@@ -742,29 +742,8 @@
     implicit none
     class(virialDensityContrastClass              ), pointer       :: klypin2015DensityContrastDefinition
     class(darkMatterProfileConcentrationKlypin2015), intent(inout) :: self
-<<<<<<< HEAD
-    
-    if (.not.associated(self%virialDensityContrastDefinition_)) then
-       select case (self%virialDensityContrast)
-       case (klypin2015DensityContrastFixed)
-          allocate(virialDensityContrastFixed                         :: self%virialDensityContrastDefinition_)
-          select type (virialDensityContrastDefinition_ => self%virialDensityContrastDefinition_)
-          type is (virialDensityContrastFixed)
-             !# <referenceConstruct isResult="yes" object="virialDensityContrastDefinition_" constructor="virialDensityContrastFixed(200.0d0,fixedDensityTypeCritical,self%cosmologyParameters_,self%cosmologyFunctions_)"/>
-          end select
-       case (klypin2015DensityContrastVirial)
-          allocate(virialDensityContrastSphericalCollapseMatterLambda :: self%virialDensityContrastDefinition_)
-          select type (virialDensityContrastDefinition_ => self%virialDensityContrastDefinition_)
-          type is (virialDensityContrastSphericalCollapseMatterLambda)
-             !# <referenceConstruct isResult="yes" object="virialDensityContrastDefinition_" constructor="virialDensityContrastSphericalCollapseMatterLambda(self%cosmologyFunctions_)"/>
-          end select
-       end select
-    end if
-     klypin2015DensityContrastDefinition => self%virialDensityContrastDefinition_
-=======
 
     klypin2015DensityContrastDefinition => self%virialDensityContrastDefinition_
->>>>>>> b64b9cb5
     return
   end function klypin2015DensityContrastDefinition
 
