--- conflicted
+++ resolved
@@ -612,14 +612,9 @@
   end subroutine klypin2015Destructor
 
   double precision function klypin2015Concentration(self,node)
-<<<<<<< HEAD
-    !% Return the concentration of the dark matter halo profile of {\normalfont \ttfamily node} using the \cite{klypin_multidark_2014} algorithm.
-    use Cosmological_Mass_Variance
-=======
     !% Return the concentration of the dark matter halo profile of {\normalfont \ttfamily node} using the
     !% \cite{klypin_multidark_2014} algorithm.
-    use Power_Spectra
->>>>>>> 28b6c64e
+    use Cosmological_Mass_Variance
     use Cosmology_Parameters
     use Cosmology_Functions
     implicit none
