!! Copyright 2009, 2010, 2011, 2012, 2013, 2014, 2015, 2016, 2017, 2018,
!!           2019, 2020, 2021
!!    Andrew Benson <abenson@carnegiescience.edu>
!!
!! This file is part of Galacticus.
!!
!!    Galacticus is free software: you can redistribute it and/or modify
!!    it under the terms of the GNU General Public License as published by
!!    the Free Software Foundation, either version 3 of the License, or
!!    (at your option) any later version.
!!
!!    Galacticus is distributed in the hope that it will be useful,
!!    but WITHOUT ANY WARRANTY; without even the implied warranty of
!!    MERCHANTABILITY or FITNESS FOR A PARTICULAR PURPOSE.  See the
!!    GNU General Public License for more details.
!!
!!    You should have received a copy of the GNU General Public License
!!    along with Galacticus.  If not, see <http://www.gnu.org/licenses/>.

!!{
Contains a module which implements a fuzzy dark matter particle class.
!!}

  !![
  <darkMatterParticle name="darkMatterParticleFuzzyDarkMatter">
   <description>Provides a fuzzy dark matter particle.</description>
  </darkMatterParticle>
  !!]
  type, extends(darkMatterParticleClass) :: darkMatterParticleFuzzyDarkMatter
     !!{
     A fuzzy dark matter particle class.
     !!}
     private
     double precision :: massValue, densityFractionValue
   contains
     !# <methods>
     !#   <method description="Return the density fraction of the fuzzy dark matter with respect to the total dark matter density." method="densityFraction" />
     !# </methods>
     procedure :: mass            => fuzzyDMMass
     procedure :: densityFraction => fuzzyDMDensityFraction
  end type darkMatterParticleFuzzyDarkMatter

  interface darkMatterParticleFuzzyDarkMatter
     !!{
     Constructors for the ``{\normalfont \ttfamily fuzzyDarkMatter}'' dark matter particle class.
     !!}
     module procedure fuzzyDMConstructorParameters
     module procedure fuzzyDMConstructorInternal
  end interface darkMatterParticleFuzzyDarkMatter

contains

  function fuzzyDMConstructorParameters(parameters) result(self)
    !!{
    Constructor for the ``{\normalfont \ttfamily fuzzyDarkMatter}'' dark matter particle class which takes a parameter set as input.
    !!}
    use :: Input_Parameters, only : inputParameter, inputParameters
    implicit none
    type            (darkMatterParticleFuzzyDarkMatter)                :: self
    type            (inputParameters                  ), intent(inout) :: parameters
    double precision                                                   :: massValue , densityFractionValue

<<<<<<< HEAD
    !# <inputParameter>
    !#   <name>mass</name>
    !#   <source>parameters</source>
    !#   <variable>massValue</variable>
    !#   <defaultValue>1.0d0</defaultValue>
    !#   <description>The mass (in units of $10^{-22}$~eV) of the fuzzy dark matter particle.</description>
    !# </inputParameter>
    !# <inputParameter>
    !#   <name>densityFraction</name>
    !#   <source>parameters</source>
    !#   <variable>densityFractionValue</variable>
    !#   <defaultValue>1.0d0</defaultValue>
    !#   <description>The density fraction of the fuzzy dark matter with respect to the total dark matter density.</description>
    !# </inputParameter>
    self=darkMatterParticleFuzzyDarkMatter(massValue,densityFractionValue)
    !# <inputParametersValidate source="parameters"/>
    return
  end function fuzzyDMConstructorParameters

  function fuzzyDMConstructorInternal(mass,densityFraction) result(self)
    !% Internal constructor for the ``{\normalfont \ttfamily fuzzyDarkMatter}'' dark matter particle class.
=======
    !![
    <inputParameter>
      <name>mass</name>
      <source>parameters</source>
      <variable>massValue</variable>
      <defaultValue>1.0d0</defaultValue>
      <description>The mass (in units of $10^{-22}$~eV) of the fuzzy dark matter particle.</description>
    </inputParameter>
    !!]
    self=darkMatterParticleFuzzyDarkMatter(massValue)
    !![
    <inputParametersValidate source="parameters"/>
    !!]
    return
  end function fuzzyDMConstructorParameters

  function fuzzyDMConstructorInternal(mass) result(self)
    !!{
    Internal constructor for the ``{\normalfont \ttfamily fuzzyDarkMatter}'' dark matter particle class.
    !!}
>>>>>>> 7dfb41b4
    use :: Numerical_Constants_Prefixes, only : kilo
    implicit none
    type            (darkMatterParticleFuzzyDarkMatter)                   :: self
    double precision                                   , intent   (in   ) :: mass                         , densityFraction
    double precision                                   , parameter        :: massUnitsFuzzyDM=1.0d-22/kilo

    self%massValue           =+mass             &
         &                    *massUnitsFuzzyDM
    self%densityFractionValue= densityFraction
    return
  end function fuzzyDMConstructorInternal

  double precision function fuzzyDMMass(self)
    !!{
    Return the mass, in units of keV, of a fuzzy dark matter particle.
    !!}
    implicit none
    class(darkMatterParticleFuzzyDarkMatter), intent(inout) :: self

    fuzzyDMMass=self%massValue
    return
  end function fuzzyDMMass

  double precision function fuzzyDMDensityFraction(self)
    !% Return the density fraction of the fuzzy dark matter with respect to the total dark matter density.
    implicit none
    class(darkMatterParticleFuzzyDarkMatter), intent(inout) :: self

    fuzzyDMDensityFraction=self%densityFractionValue
    return
  end function fuzzyDMDensityFraction<|MERGE_RESOLUTION|>--- conflicted
+++ resolved
@@ -33,9 +33,11 @@
      private
      double precision :: massValue, densityFractionValue
    contains
-     !# <methods>
-     !#   <method description="Return the density fraction of the fuzzy dark matter with respect to the total dark matter density." method="densityFraction" />
-     !# </methods>
+     !![
+     <methods>
+       <method description="Return the density fraction of the fuzzy dark matter with respect to the total dark matter density." method="densityFraction" />
+     </methods>
+     !!]
      procedure :: mass            => fuzzyDMMass
      procedure :: densityFraction => fuzzyDMDensityFraction
   end type darkMatterParticleFuzzyDarkMatter
@@ -60,29 +62,6 @@
     type            (inputParameters                  ), intent(inout) :: parameters
     double precision                                                   :: massValue , densityFractionValue
 
-<<<<<<< HEAD
-    !# <inputParameter>
-    !#   <name>mass</name>
-    !#   <source>parameters</source>
-    !#   <variable>massValue</variable>
-    !#   <defaultValue>1.0d0</defaultValue>
-    !#   <description>The mass (in units of $10^{-22}$~eV) of the fuzzy dark matter particle.</description>
-    !# </inputParameter>
-    !# <inputParameter>
-    !#   <name>densityFraction</name>
-    !#   <source>parameters</source>
-    !#   <variable>densityFractionValue</variable>
-    !#   <defaultValue>1.0d0</defaultValue>
-    !#   <description>The density fraction of the fuzzy dark matter with respect to the total dark matter density.</description>
-    !# </inputParameter>
-    self=darkMatterParticleFuzzyDarkMatter(massValue,densityFractionValue)
-    !# <inputParametersValidate source="parameters"/>
-    return
-  end function fuzzyDMConstructorParameters
-
-  function fuzzyDMConstructorInternal(mass,densityFraction) result(self)
-    !% Internal constructor for the ``{\normalfont \ttfamily fuzzyDarkMatter}'' dark matter particle class.
-=======
     !![
     <inputParameter>
       <name>mass</name>
@@ -91,19 +70,25 @@
       <defaultValue>1.0d0</defaultValue>
       <description>The mass (in units of $10^{-22}$~eV) of the fuzzy dark matter particle.</description>
     </inputParameter>
+    <inputParameter>
+      <name>densityFraction</name>
+      <source>parameters</source>
+      <variable>densityFractionValue</variable>
+      <defaultValue>1.0d0</defaultValue>
+      <description>The density fraction of the fuzzy dark matter with respect to the total dark matter density.</description>
+    </inputParameter>
     !!]
-    self=darkMatterParticleFuzzyDarkMatter(massValue)
+    self=darkMatterParticleFuzzyDarkMatter(massValue,densityFractionValue)
     !![
     <inputParametersValidate source="parameters"/>
     !!]
     return
   end function fuzzyDMConstructorParameters
 
-  function fuzzyDMConstructorInternal(mass) result(self)
+  function fuzzyDMConstructorInternal(mass,densityFraction) result(self)
     !!{
     Internal constructor for the ``{\normalfont \ttfamily fuzzyDarkMatter}'' dark matter particle class.
     !!}
->>>>>>> 7dfb41b4
     use :: Numerical_Constants_Prefixes, only : kilo
     implicit none
     type            (darkMatterParticleFuzzyDarkMatter)                   :: self
@@ -128,7 +113,9 @@
   end function fuzzyDMMass
 
   double precision function fuzzyDMDensityFraction(self)
-    !% Return the density fraction of the fuzzy dark matter with respect to the total dark matter density.
+    !!{
+    Return the density fraction of the fuzzy dark matter with respect to the total dark matter density.
+    !!}
     implicit none
     class(darkMatterParticleFuzzyDarkMatter), intent(inout) :: self
 
