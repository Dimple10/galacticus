--- conflicted
+++ resolved
@@ -481,15 +481,9 @@
                &  )
        end if
     end if
-<<<<<<< HEAD
     if (.not.self%isDimensionless())          &
          & betaProfilePotential=              &
          &   betaProfilePotential             &
-=======
-    if (.not.self%isDimensionless()) &
-         & betaProfilePotential=     &
-         &   betaProfilePotential    &
->>>>>>> 2126b138
          &   *gravitationalConstantGalacticus
     return
   end function betaProfilePotential
@@ -575,23 +569,6 @@
                &                         /Gamma_Function((             +3.0d0*self%beta)/2.0d0) &
                &                         /               (+1.0d0+moment                ) 
        end if
-<<<<<<< HEAD
-=======
-    end if
-    if (present(radiusMinimum)) then
-       fractionalRadiusMinimum=radiusMinimum/self%coreRadius
-    else
-       fractionalRadiusMinimum=0.0d0
-       if (moment <= -1.0d0) then
-          betaProfileDensityRadialMoment=0.0d0
-          if (present(isInfinite)) then
-             isInfinite=.true.
-             return
-          else
-             call Error_Report('radial moment is infinite at r=0 for m ≤ -1'//{introspection:location})
-          end if
-       end if
->>>>>>> 2126b138
     end if
     if (haveRadiusMinimum) then
        fractionalRadiusMinimum=radiusMinimum_/self%coreRadius
