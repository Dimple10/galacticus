--- conflicted
+++ resolved
@@ -216,10 +216,6 @@
 
        ! Generate a randomly sampled set of halo masses.
        treeCount=max(2,int(log10(mergerTreeBuildHaloMassMaximum/mergerTreeBuildHaloMassMinimum)*mergerTreeBuildTreesPerDecade))
-<<<<<<< HEAD
-       call Alloc_Array(treeHaloMass,[treeCount])
-=======
->>>>>>> c5d3f24b
 
        ! Determine how to compute the tree root masses.
        computeTreeWeights=.true.
