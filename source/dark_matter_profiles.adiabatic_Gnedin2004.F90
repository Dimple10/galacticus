!! Copyright 2009, 2010, 2011, 2012, 2013, 2014, 2015, 2016, 2017, 2018,
!!           2019
!!    Andrew Benson <abenson@carnegiescience.edu>
!!
!! This file is part of Galacticus.
!!
!!    Galacticus is free software: you can redistribute it and/or modify
!!    it under the terms of the GNU General Public License as published by
!!    the Free Software Foundation, either version 3 of the License, or
!!    (at your option) any later version.
!!
!!    Galacticus is distributed in the hope that it will be useful,
!!    but WITHOUT ANY WARRANTY; without even the implied warranty of
!!    MERCHANTABILITY or FITNESS FOR A PARTICULAR PURPOSE.  See the
!!    GNU General Public License for more details.
!!
!!    You should have received a copy of the GNU General Public License
!!    along with Galacticus.  If not, see <http://www.gnu.org/licenses/>.

  !% An implementation of adiabaticGnedin2004 dark matter halo profiles.

  use Galactic_Structure_Options  , only : componentTypeAll                   , massTypeBaryonic                    , weightByMass                 , weightIndexNull, &
       &                                   radiusLarge
  use Math_Exponentiation         , only : fastExponentiator
  use Cosmology_Parameters        , only : cosmologyParameters                , cosmologyParametersClass
  use Dark_Matter_Profiles_DMO    , only : darkMatterProfileDMO               , darkMatterProfileDMOClass
  use Dark_Matter_Halo_Scales     , only : darkMatterHaloScale                , darkMatterHaloScaleClass
  use Dark_Matter_Profiles_Generic, only : enumerationNonAnalyticSolversEncode, enumerationNonAnalyticSolversIsValid, nonAnalyticSolversFallThrough

  ! Number of previous radius solutions to store.
  integer, parameter :: adiabaticGnedin2004StoreCount=10

  !# <darkMatterProfile name="darkMatterProfileAdiabaticGnedin2004">
  !#  <description>AdiabaticGnedin2004 dark matter halo profiles.</description>
  !# </darkMatterProfile>
  type, extends(darkMatterProfileClass) :: darkMatterProfileAdiabaticGnedin2004
     !% A dark matter halo profile class implementing adiabaticGnedin2004 dark matter halos.
     private
     class           (cosmologyParametersClass ), pointer                                  :: cosmologyParameters_            => null()
     class           (darkMatterProfileDMOClass), pointer                                  :: darkMatterProfileDMO_           => null()
     integer                                                                               :: nonAnalyticSolver
     ! Parameters of the adiabatic contraction algorithm.
     double precision                                                                      :: A                                        , omega
     ! Stored solutions for reuse.
     integer         (kind=kind_int8           )                                           :: lastUniqueID
     integer                                                                               :: radiusPreviousIndex                      , radiusPreviousIndexMaximum
     double precision                           , dimension(adiabaticGnedin2004StoreCount) :: radiusPrevious                           , radiusInitialPrevious
     type            (fastExponentiator        )                                           :: radiusExponentiator
     ! Quantities used in solving the initial radius root function.
     double precision                                                                      :: baryonicFinalTerm                        , baryonicFinalTermDerivative, &
          &                                                                                   darkMatterDistributedFraction            , initialMassFraction        , &
          &                                                                                   radiusFinal                              , radiusFinalMean            , &
          &                                                                                   radiusFinalMeanSelfDerivative            , radiusInitial_             , &
          &                                                                                   radiusInitialMeanSelfDerivative          , radiusShared               , &
          &                                                                                   radiusVirial                             , darkMatterFraction
     logical                                                                               :: massesComputed
   contains
     !@ <objectMethods>
     !@   <object>darkMatterProfileAdiabaticGnedin2004</object>
     !@   <objectMethod>
     !@     <method>calculationReset</method>
     !@     <type>\void</type>
     !@     <arguments>\textcolor{red}{\textless type(table)\textgreater} node\arginout</arguments>
     !@     <description>Reset memoized calculations.</description>
     !@   </objectMethod>
     !@   <objectMethod>
     !@     <method>computeFactors</method>
     !@     <description>Compute factors needed for solving adiabatic contraction.</description>
     !@     <type>\void</type>
     !@     <arguments>\textcolor{red}{\textless type(treeNode)\textgreater} node\arginout, \doublezero\ radius\argin, \logicalzero\ [computeGradientFactors]\argin</arguments>
     !@   </objectMethod>
     !@   <objectMethod>
     !@     <method>radiusOrbitalMean</method>
     !@     <description>Compute the orbit-averaged radius for dark matter.</description>
     !@     <type>\doublezero</type>
     !@     <arguments>\doublezero\ radius\argin</arguments>
     !@   </objectMethod>
     !@   <objectMethod>
     !@     <method>radiusOrbitalMeanDerivative</method>
     !@     <description>Compute the derivative of the orbit-averaged radius for dark matter.</description>
     !@     <type>\doublezero</type>
     !@     <arguments>\doublezero\ radius\argin</arguments>
     !@   </objectMethod>
     !@   <objectMethod>
     !@     <method>radiusInitial</method>
     !@     <description>Compute the initial radius in the dark matter profile.</description>
     !@     <type>\doublezero</type>
     !@     <arguments>\textcolor{red}{\textless type(treeNode)\textgreater} node\arginout, \doublezero\ radius\argin</arguments>
     !@   </objectMethod>
     !@   <objectMethod>
     !@     <method>radiusInitialDerivative</method>
     !@     <description>Compute the derivative of the initial radius in the dark matter profile.</description>
     !@     <type>\doublezero</type>
     !@     <arguments>\textcolor{red}{\textless type(treeNode)\textgreater} node\arginout, \doublezero\ radius\argin</arguments>
     !@   </objectMethod>
     !@ </objectMethods>
     final                                             adiabaticGnedin2004Destructor
     procedure :: autoHook                          => adiabaticGnedin2004AutoHook
     procedure :: calculationReset                  => adiabaticGnedin2004CalculationReset
     procedure :: density                           => adiabaticGnedin2004Density
     procedure :: densityLogSlope                   => adiabaticGnedin2004DensityLogSlope
     procedure :: radiusEnclosingDensity            => adiabaticGnedin2004RadiusEnclosingDensity
     procedure :: radiusEnclosingMass               => adiabaticGnedin2004RadiusEnclosingMass
     procedure :: radialMoment                      => adiabaticGnedin2004RadialMoment
     procedure :: enclosedMass                      => adiabaticGnedin2004EnclosedMass
     procedure :: potential                         => adiabaticGnedin2004Potential
     procedure :: circularVelocity                  => adiabaticGnedin2004CircularVelocity
     procedure :: circularVelocityMaximum           => adiabaticGnedin2004CircularVelocityMaximum
     procedure :: radiusFromSpecificAngularMomentum => adiabaticGnedin2004RadiusFromSpecificAngularMomentum
     procedure :: rotationNormalization             => adiabaticGnedin2004RotationNormalization
     procedure :: energy                            => adiabaticGnedin2004Energy
     procedure :: energyGrowthRate                  => adiabaticGnedin2004EnergyGrowthRate
     procedure :: kSpace                            => adiabaticGnedin2004KSpace
     procedure :: freefallRadius                    => adiabaticGnedin2004FreefallRadius
     procedure :: freefallRadiusIncreaseRate        => adiabaticGnedin2004FreefallRadiusIncreaseRate
     procedure :: radiusInitial                     => adiabaticGnedin2004RadiusInitial
     procedure :: radiusInitialDerivative           => adiabaticGnedin2004RadiusInitialDerivative
     procedure :: computeFactors                    => adiabaticGnedin2004ComputeFactors
     procedure :: radiusOrbitalMean                 => adiabaticGnedin2004RadiusOrbitalMean
     procedure :: radiusOrbitalMeanDerivative       => adiabaticGnedin2004RadiusOrbitalMeanDerivative
  end type darkMatterProfileAdiabaticGnedin2004

  interface darkMatterProfileAdiabaticGnedin2004
     !% Constructors for the {\normalfont \ttfamily adiabaticGnedin2004} dark matter halo profile class.
     module procedure adiabaticGnedin2004ConstructorParameters
     module procedure adiabaticGnedin2004ConstructorInternal
  end interface darkMatterProfileAdiabaticGnedin2004

  ! Module-scope quantities used in solving the initial radius root function.
  integer                                               , parameter :: adiabaticGnedin2004ComponentType=componentTypeAll, adiabaticGnedin2004MassType   =massTypeBaryonic, &
       &                                                               adiabaticGnedin2004WeightBy     =weightByMass    , adiabaticGnedin2004WeightIndex=weightIndexNull
  type            (treeNode                            ), pointer   :: adiabaticGnedin2004Node
  class           (darkMatterProfileAdiabaticGnedin2004), pointer   :: adiabaticGnedin2004Self
  !$omp threadprivate(adiabaticGnedin2004Self,adiabaticGnedin2004Node)

contains

  function adiabaticGnedin2004ConstructorParameters(parameters) result(self)
    !% Default constructor for the {\normalfont \ttfamily adiabaticGnedin2004} dark matter halo profile class.
    use Input_Parameters
    implicit none
    type            (darkMatterProfileAdiabaticGnedin2004)                :: self    
    type            (inputParameters                     ), intent(inout) :: parameters
    class           (cosmologyParametersClass            ), pointer       :: cosmologyParameters_
    class           (darkMatterHaloScaleClass            ), pointer       :: darkMatterHaloScale_
    class           (darkMatterProfileDMOClass           ), pointer       :: darkMatterProfileDMO_
    type            (varying_string                      )                :: nonAnalyticSolver
    double precision                                                      :: A                    , omega

    !# <inputParameter>
    !#   <name>A</name>
    !#   <cardinality>1</cardinality>
    !#   <defaultSource>(\citealt{gustafsson_baryonic_2006}; from their Fig. 9, strong feedback case)</defaultSource>
    !#   <defaultValue>0.80d0</defaultValue>
    !#   <description>The parameter $A$ appearing in the \cite{gnedin_response_2004} adiabatic contraction algorithm.</description>
    !#   <source>parameters</source>
    !#   <type>real</type>
    !# </inputParameter>
    !# <inputParameter>
    !#   <name>omega</name>
    !#   <cardinality>1</cardinality>
    !#   <defaultSource>(\citealt{gustafsson_baryonic_2006}; from their Fig. 9, strong feedback case)</defaultSource>
    !#   <defaultValue>0.77d0</defaultValue>
    !#   <description>The parameter $\omega$ appearing in the \cite{gnedin_response_2004} adiabatic contraction algorithm.</description>
    !#   <source>parameters</source>
    !#   <type>real</type>
    !# </inputParameter>
    !# <inputParameter>
    !#   <name>nonAnalyticSolver</name>
    !#   <defaultValue>var_str('fallThrough')</defaultValue>
    !#   <source>parameters</source>
    !#   <description>Selects how solutions are computed when no analytic solution is available. If set to ``{\normalfont \ttfamily fallThrough}'' then the solution ignoring adiabatic contraction by baryons is used, while if set to ``{\normalfont \ttfamily numerical}'' then numerical solvers are used to find solutions.</description>
    !#   <type>string</type>
    !#   <cardinality>1</cardinality>
    !# </inputParameter>
    !# <objectBuilder class="cosmologyParameters"  name="cosmologyParameters_"  source="parameters"/>
    !# <objectBuilder class="darkMatterHaloScale"  name="darkMatterHaloScale_"  source="parameters"/>
    !# <objectBuilder class="darkMatterProfileDMO" name="darkMatterProfileDMO_" source="parameters"/>
    self=darkMatterProfileAdiabaticGnedin2004(A,omega,enumerationNonAnalyticSolversEncode(char(nonAnalyticSolver),includesPrefix=.false.),cosmologyParameters_,darkMatterHaloScale_,darkMatterProfileDMO_)
    !# <inputParametersValidate source="parameters"/>
    !# <objectDestructor name="cosmologyParameters_" />
    !# <objectDestructor name="darkMatterHaloScale_" />
    !# <objectDestructor name="darkMatterProfileDMO_"/>
    return
  end function adiabaticGnedin2004ConstructorParameters

  function adiabaticGnedin2004ConstructorInternal(A,omega,nonAnalyticSolver,cosmologyParameters_,darkMatterHaloScale_,darkMatterProfileDMO_) result(self)
    !% Generic constructor for the {\normalfont \ttfamily adiabaticGnedin2004} dark matter profile class.
    use Galacticus_Error, only : Galacticus_Error_Report
    implicit none
    type            (darkMatterProfileAdiabaticGnedin2004)                        :: self
    double precision                                      , intent(in   )         :: A                   , omega
    class           (cosmologyParametersClass            ), intent(in   ), target :: cosmologyParameters_
    class           (darkMatterProfileDMOClass           ), intent(in   ), target :: darkMatterProfileDMO_
    class           (darkMatterHaloScaleClass            ), intent(in   ), target :: darkMatterHaloScale_
    integer                                               , intent(in   )         :: nonAnalyticSolver
    !# <constructorAssign variables="A, omega, nonAnalyticSolver, *cosmologyParameters_, *darkMatterHaloScale_, *darkMatterProfileDMO_"/>

    ! Validate.
    if (.not.enumerationNonAnalyticSolversIsValid(nonAnalyticSolver)) call Galacticus_Error_Report('invalid non-analytic solver type'//{introspection:location})
    ! Construct the object.
    self%lastUniqueID       =-1_kind_int8
    self%massesComputed     =.false.
    self%radiusExponentiator=fastExponentiator(1.0d-3,1.0d0,omega,1.0d4,.false.)
    ! Evaluate the dark matter fraction.
    self%darkMatterFraction=+1.0d0                                   &
         &                  -self%cosmologyParameters_%OmegaBaryon() &
         &                  /self%cosmologyParameters_%OmegaMatter()
    return
  end function adiabaticGnedin2004ConstructorInternal

  subroutine adiabaticGnedin2004AutoHook(self)
    !% Attach to the calculation reset event.
<<<<<<< HEAD
    use Events_Hooks, only : calculationResetEvent
    implicit none
    class(darkMatterProfileAdiabaticGnedin2004), intent(inout) :: self

    call calculationResetEvent%attach(self,adiabaticGnedin2004CalculationReset,bindToOpenMPThread=.true.)
=======
    use Events_Hooks, only : calculationResetEvent, openMPThreadBindingAllLevels
    implicit none
    class(darkMatterProfileAdiabaticGnedin2004), intent(inout) :: self

    call calculationResetEvent%attach(self,adiabaticGnedin2004CalculationReset,openMPThreadBindingAllLevels)
>>>>>>> b64b9cb5
    return
  end subroutine adiabaticGnedin2004AutoHook
  
  subroutine adiabaticGnedin2004Destructor(self)
    !% Destructor for the {\normalfont \ttfamily adiabaticGnedin2004} dark matter halo profile class.
    use Events_Hooks, only : calculationResetEvent
    implicit none
    type(darkMatterProfileAdiabaticGnedin2004), intent(inout) :: self

    !# <objectDestructor name="self%cosmologyParameters_" />
    !# <objectDestructor name="self%darkMatterHaloScale_" />
    !# <objectDestructor name="self%darkMatterProfileDMO_"/>
    call calculationResetEvent%detach(self,adiabaticGnedin2004CalculationReset)
    return
  end subroutine adiabaticGnedin2004Destructor
  
  subroutine adiabaticGnedin2004CalculationReset(self,node)
    !% Reset the dark matter profile calculation.
    implicit none
    class(darkMatterProfileAdiabaticGnedin2004), intent(inout) :: self
    type (treeNode                            ), intent(inout) :: node

    ! Reset calculations for this profile.
    self%lastUniqueID              =node%uniqueID()
    self%radiusPreviousIndex       = 0
    self%radiusPreviousIndexMaximum= 0
    self%radiusPrevious            =-1.0d0
    self%massesComputed            =.false.
    return
  end subroutine adiabaticGnedin2004CalculationReset

  double precision function adiabaticGnedin2004EnclosedMass(self,node,radius)
    !% Returns the enclosed mass (in $M_\odot$) in the dark matter profile of {\normalfont \ttfamily node} at the given {\normalfont \ttfamily radius} (given in
    !% units of Mpc).
    implicit none
    class           (darkMatterProfileAdiabaticGnedin2004), intent(inout) :: self
    type            (treeNode                            ), intent(inout) :: node
    double precision                                      , intent(in   ) :: radius

    adiabaticGnedin2004EnclosedMass=+self%darkMatterFraction                                                       &
         &                          *self%darkMatterProfileDMO_%enclosedMass(node,self%radiusInitial(node,radius))
    return
  end function adiabaticGnedin2004EnclosedMass

  double precision function adiabaticGnedin2004Density(self,node,radius)
    !% Returns the density (in $M_\odot$ Mpc$^{-3}$) in the dark matter profile of {\normalfont \ttfamily node} at the given
    !% {\normalfont \ttfamily radius} (given in units of Mpc).
    implicit none
    class           (darkMatterProfileAdiabaticGnedin2004), intent(inout) :: self
    type            (treeNode                            ), intent(inout) :: node
    double precision                                      , intent(in   ) :: radius
    double precision                                                      :: radiusInitial , radiusInitialDerivative, &
         &                                                                   densityInitial

    radiusInitial =self                      %radiusInitial(node,radius       )
    densityInitial=self%darkMatterProfileDMO_%density      (node,radiusInitial)
    if (radius == radiusInitial) then
       adiabaticGnedin2004Density=+self%darkMatterFraction &
            &                     *densityInitial
    else
       radiusInitialDerivative   = self%radiusInitialDerivative(node,radius)
       adiabaticGnedin2004Density=+self%darkMatterFraction    &
            &                     *densityInitial             &
            &                     *(                          &
            &                       +radiusInitial            &
            &                       /radius                   &
            &                      )                      **2 &
            &                     *radiusInitialDerivative
    end if
    return
  end function adiabaticGnedin2004Density

  double precision function adiabaticGnedin2004DensityLogSlope(self,node,radius)
    !% Returns the logarithmic slope of the density in the dark matter profile of {\normalfont \ttfamily node} at the given
    !% {\normalfont \ttfamily radius} (given in units of Mpc).
    implicit none
    class           (darkMatterProfileAdiabaticGnedin2004), intent(inout) :: self
    type            (treeNode                            ), intent(inout) :: node
    double precision                                      , intent(in   ) :: radius
    double precision                                                      :: radiusInitial

    radiusInitial=self%radiusInitial(node,radius)
    if (radius == radiusInitial .or. self%nonAnalyticSolver == nonAnalyticSolversFallThrough) then
       adiabaticGnedin2004DensityLogSlope=self%darkMatterProfileDMO_%densityLogSlope         (node,radius)
    else
       adiabaticGnedin2004DensityLogSlope=self                      %densityLogSlopeNumerical(node,radius)
    end if
    return
  end function adiabaticGnedin2004DensityLogSlope

  double precision function adiabaticGnedin2004RadiusEnclosingDensity(self,node,density)
    !% Returns the radius (in Mpc) in the dark matter profile of {\normalfont \ttfamily node} which encloses the given
    !% {\normalfont \ttfamily density} (given in units of $M_\odot/$Mpc$^{-3}$).
    implicit none
    class           (darkMatterProfileAdiabaticGnedin2004), intent(inout), target :: self
    type            (treeNode                            ), intent(inout), target :: node
    double precision                                      , intent(in   )         :: density

    if (self%nonAnalyticSolver == nonAnalyticSolversFallThrough) then
       adiabaticGnedin2004RadiusEnclosingDensity=self%darkMatterProfileDMO_%radiusEnclosingDensity         (node,density)
    else
       adiabaticGnedin2004RadiusEnclosingDensity=self                      %radiusEnclosingDensityNumerical(node,density)
    end if
    return
  end function adiabaticGnedin2004RadiusEnclosingDensity

  double precision function adiabaticGnedin2004RadiusEnclosingMass(self,node,mass)
    !% Returns the radius (in Mpc) in the dark matter profile of {\normalfont \ttfamily node} which encloses the given
    !% {\normalfont \ttfamily mass} (given in units of $M_\odot$).
    implicit none
    class           (darkMatterProfileAdiabaticGnedin2004), intent(inout), target :: self
    type            (treeNode                            ), intent(inout), target :: node
    double precision                                      , intent(in   )         :: mass

    if (self%nonAnalyticSolver == nonAnalyticSolversFallThrough) then
       adiabaticGnedin2004RadiusEnclosingMass=self%darkMatterProfileDMO_%radiusEnclosingMass         (node,mass)
    else
       adiabaticGnedin2004RadiusEnclosingMass=self                      %radiusEnclosingMassNumerical(node,mass)
    end if
    return
  end function adiabaticGnedin2004RadiusEnclosingMass

  double precision function adiabaticGnedin2004RadialMoment(self,node,moment,radiusMinimum,radiusMaximum)
    !% Returns the radial moment of the density in the dark matter profile of {\normalfont \ttfamily node} between the given
    !% {\normalfont \ttfamily radiusMinimum} and {\normalfont \ttfamily radiusMaximum} (given in units of Mpc).
    implicit none
    class           (darkMatterProfileAdiabaticGnedin2004), intent(inout)           :: self
    type            (treeNode                            ), intent(inout)           :: node
    double precision                                      , intent(in   )           :: moment
    double precision                                      , intent(in   ), optional :: radiusMinimum, radiusMaximum

    if (self%nonAnalyticSolver == nonAnalyticSolversFallThrough) then
       adiabaticGnedin2004RadialMoment=self%darkMatterProfileDMO_%radialMoment         (node,moment,radiusMinimum,radiusMaximum)
    else
       adiabaticGnedin2004RadialMoment=self                      %radialMomentNumerical(node,moment,radiusMinimum,radiusMaximum)
    end if
    return 
  end function adiabaticGnedin2004RadialMoment

  double precision function adiabaticGnedin2004Potential(self,node,radius,status)
    !% Returns the potential (in (km/s)$^2$) in the dark matter profile of {\normalfont \ttfamily node} at the given {\normalfont
    !% \ttfamily radius} (given in units of Mpc).
    implicit none
    class           (darkMatterProfileAdiabaticGnedin2004), intent(inout), target   :: self
    type            (treeNode                            ), intent(inout), pointer  :: node
    double precision                                      , intent(in   )           :: radius
    integer                                               , intent(  out), optional :: status
    double precision                                                                :: radiusInitial

    radiusInitial=self%radiusInitial(node,radius)
    if (radius == radiusInitial .or. self%nonAnalyticSolver == nonAnalyticSolversFallThrough) then
       ! No adiabatic contraction - use the dark-matter-only result.
       adiabaticGnedin2004Potential=+self%darkMatterFraction                                           &
            &                       *self%darkMatterProfileDMO_%potential         (node,radius,status)
    else
       ! Adiabatic contraction is present - fall back to using a numerical calculation.
       adiabaticGnedin2004Potential=+self                      %potentialNumerical(node,radius,status)
    end if
    return
  end function adiabaticGnedin2004Potential

  double precision function adiabaticGnedin2004CircularVelocity(self,node,radius)
    !% Returns the circular velocity (in km/s) in the dark matter profile of {\normalfont \ttfamily node} at the given
    !% {\normalfont \ttfamily radius} (given in units of Mpc).
    implicit none
    class           (darkMatterProfileAdiabaticGnedin2004), intent(inout) :: self
    type            (treeNode                            ), intent(inout) :: node
    double precision                                      , intent(in   ) :: radius

    if (self%nonAnalyticSolver == nonAnalyticSolversFallThrough) then
       adiabaticGnedin2004CircularVelocity=self%darkMatterProfileDMO_%circularVelocity         (node,radius)
    else
       adiabaticGnedin2004CircularVelocity=self                      %circularVelocityNumerical(node,radius)
    end if
    return
  end function adiabaticGnedin2004CircularVelocity

  double precision function adiabaticGnedin2004CircularVelocityMaximum(self,node)
    !% Returns the maximum circular velocity (in km/s) in the dark matter profile of {\normalfont \ttfamily node}.
    implicit none
    class(darkMatterProfileAdiabaticGnedin2004), intent(inout) :: self
    type (treeNode                            ), intent(inout) :: node

    if (self%nonAnalyticSolver == nonAnalyticSolversFallThrough) then
       adiabaticGnedin2004CircularVelocityMaximum=self%darkMatterProfileDMO_%circularVelocityMaximum         (node)
    else
       adiabaticGnedin2004CircularVelocityMaximum=self                      %circularVelocityMaximumNumerical(node)
    end if
    return
  end function adiabaticGnedin2004CircularVelocityMaximum

  double precision function adiabaticGnedin2004RadiusFromSpecificAngularMomentum(self,node,specificAngularMomentum)
    !% Returns the radius (in Mpc) in {\normalfont \ttfamily node} at which a circular orbit has the given {\normalfont \ttfamily specificAngularMomentum} (given
    !% in units of km s$^{-1}$ Mpc).
    implicit none
    class           (darkMatterProfileAdiabaticGnedin2004), intent(inout), target  :: self
    type            (treeNode                            ), intent(inout), pointer :: node
    double precision                                      , intent(in   )          :: specificAngularMomentum

    if (self%nonAnalyticSolver == nonAnalyticSolversFallThrough) then
       adiabaticGnedin2004RadiusFromSpecificAngularMomentum=self%darkMatterProfileDMO_%radiusFromSpecificAngularMomentum         (node,specificAngularMomentum)
    else
       adiabaticGnedin2004RadiusFromSpecificAngularMomentum=self                      %radiusFromSpecificAngularMomentumNumerical(node,specificAngularMomentum)
    end if
    return
  end function adiabaticGnedin2004RadiusFromSpecificAngularMomentum

  double precision function adiabaticGnedin2004RotationNormalization(self,node)
    !% Return the normalization of the rotation velocity vs. specific angular momentum relation.
    implicit none
    class(darkMatterProfileAdiabaticGnedin2004), intent(inout) :: self
    type (treeNode                            ), intent(inout) :: node

    if (self%nonAnalyticSolver == nonAnalyticSolversFallThrough) then
       adiabaticGnedin2004RotationNormalization=self%darkMatterProfileDMO_%rotationNormalization         (node)
    else
       adiabaticGnedin2004RotationNormalization=self                      %rotationNormalizationNumerical(node)
    end if
    return
  end function adiabaticGnedin2004RotationNormalization

  double precision function adiabaticGnedin2004Energy(self,node)
    !% Return the energy of a adiabaticGnedin2004 halo density profile.
    implicit none
    class(darkMatterProfileAdiabaticGnedin2004), intent(inout) :: self
    type (treeNode                            ), intent(inout) :: node

    if (self%nonAnalyticSolver == nonAnalyticSolversFallThrough) then
       adiabaticGnedin2004Energy=self%darkMatterProfileDMO_%energy         (node)
    else
       adiabaticGnedin2004Energy=self                      %energyNumerical(node)
    end if
    return
  end function adiabaticGnedin2004Energy

  double precision function adiabaticGnedin2004EnergyGrowthRate(self,node)
    !% Return the rate of change of the energy of a adiabaticGnedin2004 halo density profile.
    implicit none
    class(darkMatterProfileAdiabaticGnedin2004), intent(inout) :: self
    type (treeNode                            ), intent(inout) :: node

    if (self%nonAnalyticSolver == nonAnalyticSolversFallThrough) then
       adiabaticGnedin2004EnergyGrowthRate=self%darkMatterProfileDMO_%energyGrowthRate         (node)
    else
       adiabaticGnedin2004EnergyGrowthRate=self                      %energyGrowthRateNumerical(node)
    end if
    return
  end function adiabaticGnedin2004EnergyGrowthRate

  double precision function adiabaticGnedin2004KSpace(self,node,waveNumber)
    !% Returns the Fourier transform of the adiabaticGnedin2004 density profile at the specified {\normalfont \ttfamily waveNumber}
    !% (given in Mpc$^{-1}$), using the expression given in \citeauthor{cooray_halo_2002}~(\citeyear{cooray_halo_2002}; eqn.~81).
    implicit none
    class           (darkMatterProfileAdiabaticGnedin2004), intent(inout)         :: self
    type            (treeNode                            ), intent(inout), target :: node
    double precision                                      , intent(in   )         :: waveNumber
    
    if (self%nonAnalyticSolver == nonAnalyticSolversFallThrough) then
       adiabaticGnedin2004KSpace=self%darkMatterProfileDMO_%kSpace         (node,waveNumber)
    else
       adiabaticGnedin2004KSpace=self                      %kSpaceNumerical(node,waveNumber)
    end if
    return
  end function adiabaticGnedin2004KSpace

  double precision function adiabaticGnedin2004FreefallRadius(self,node,time)
    !% Returns the freefall radius in the adiabaticGnedin2004 density profile at the specified {\normalfont \ttfamily time} (given in
    !% Gyr).
    implicit none
    class           (darkMatterProfileAdiabaticGnedin2004), intent(inout) :: self
    type            (treeNode                            ), intent(inout) :: node
    double precision                                      , intent(in   ) :: time

    if (self%nonAnalyticSolver == nonAnalyticSolversFallThrough) then
       adiabaticGnedin2004FreefallRadius=self%darkMatterProfileDMO_%freefallRadius         (node,time)
    else
       adiabaticGnedin2004FreefallRadius=self                      %freefallRadiusNumerical(node,time)
    end if
    return
  end function adiabaticGnedin2004FreefallRadius

  double precision function adiabaticGnedin2004FreefallRadiusIncreaseRate(self,node,time)
    !% Returns the rate of increase of the freefall radius in the adiabaticGnedin2004 density profile at the specified
    !% {\normalfont \ttfamily time} (given in Gyr).
    implicit none
    class           (darkMatterProfileAdiabaticGnedin2004), intent(inout) :: self
    type            (treeNode                            ), intent(inout) :: node
    double precision                                      , intent(in   ) :: time

    if (self%nonAnalyticSolver == nonAnalyticSolversFallThrough) then
       adiabaticGnedin2004FreefallRadiusIncreaseRate=self%darkMatterProfileDMO_%freefallRadiusIncreaseRate         (node,time)
    else
       adiabaticGnedin2004FreefallRadiusIncreaseRate=self                      %freefallRadiusIncreaseRateNumerical(node,time)
    end if
    return
  end function adiabaticGnedin2004FreefallRadiusIncreaseRate

  double precision function adiabaticGnedin2004RadiusInitial(self,node,radius)
    !% Compute the initial radius in the dark matter halo using the adiabatic contraction algorithm of
    !% \cite{gnedin_response_2004}.
    use Root_Finder
    implicit none
    class           (darkMatterProfileAdiabaticGnedin2004), intent(inout) :: self
    type            (treeNode                            ), intent(inout) :: node
    double precision                                      , intent(in   ) :: radius
    double precision                                      , parameter     :: toleranceAbsolute=0.0d0, toleranceRelative=1.0d-2
    type            (rootFinder                          ), save          :: finder
    !$omp threadprivate(finder)
    integer                                                               :: i                      , j                       , &
         &                                                                   iMod
    double precision                                                      :: radiusUpperBound
    
    ! Reset stored solutions if the node has changed.
    if (node%uniqueID() /= self%lastUniqueID) call self%calculationReset(node)
    ! Check for a previously computed solution.
    if (self%radiusPreviousIndexMaximum > 0 .and. any(self%radiusPrevious(1:self%radiusPreviousIndexMaximum) == radius)) then
       adiabaticGnedin2004RadiusInitial=0.0d0
       do i=1,self%radiusPreviousIndexMaximum
          if (self%radiusPrevious(i) == radius) then
             adiabaticGnedin2004RadiusInitial=self%radiusInitialPrevious(i)
             exit
          end if
       end do
       return
    end if
    ! Get the virial radius of the node.
    self%radiusVirial=self%darkMatterHaloScale_%virialRadius(node)
    ! Return radius unchanged if larger than the virial radius.
    if (radius >= self%radiusVirial) then
       adiabaticGnedin2004RadiusInitial=radius
       return
    end if
    ! Compute the various factors needed by this calculation.
    call self%computeFactors(node,radius,computeGradientFactors=.false.)
    ! If no baryons present at this radius, so initial radius is unchanged.
    if (self%baryonicFinalTerm <= 0.0d0) then
       adiabaticGnedin2004RadiusInitial=radius
       return
    end if
    ! Check that solution is within bounds.
    if (adiabaticGnedin2004Solver(self%radiusVirial) < 0.0d0) then
       adiabaticGnedin2004RadiusInitial=self%radiusVirial
       return
    end if
    j=-1
    if (self%radiusPreviousIndexMaximum > 0) then
       ! No exact match exists, look for approximate matches.
       do i=1,self%radiusPreviousIndexMaximum
          iMod=modulo(self%radiusPreviousIndex-i,adiabaticGnedin2004StoreCount)+1
          if (abs(radius-self%radiusPrevious(iMod))/self%radiusPrevious(iMod) < toleranceRelative) then
             j=iMod
             exit
          end if
       end do
    end if
    ! Initialize our root finder.
    if (.not.finder%isInitialized()) then
       call finder%rootFunction(adiabaticGnedin2004Solver                   )
       call finder%tolerance   (toleranceAbsolute,toleranceRelative)
    end if
    ! Find the solution for initial radius.
    if (j == -1) then
       ! No previous solution to use as an initial guess. Instead, we make an estimate of the initial radius under the
       ! assumption that the mass of dark matter (in the initial profile) enclosed within the mean initial radius is the
       ! same as enclosed within the mean final radius. Since the initial and final radii are typically not too
       ! different, and since the mean radius is a weak (ѡ<1) function of the radius this is a useful
       ! approximation. Furthermore, since it will underestimate the actual mass within the initial mean radius it gives
       ! an overestimate of the initial radius. This means that we have a bracketing of the initial radius which we can
       ! use in the solver.
       radiusUpperBound   =  +(                                                                                        &
            &                  +self%baryonicFinalTerm                                                                 &
            &                  /self%darkMatterProfileDMO_%enclosedMass(node,self%radiusOrbitalMean(self%radiusFinal)) &
            &                  +self%darkMatterDistributedFraction                                                     &
            &                  *self%radiusFinal                                                                       &
            &                 )                                                                                        &
            &                /  self%initialMassFraction
       if (radiusUpperBound < radius) radiusUpperBound=radius
       call finder%rangeExpand(                                                             &
            &                  rangeExpandUpward            =1.1d0                        , &
            &                  rangeExpandDownward          =0.9d0                        , &
            &                  rangeExpandUpwardSignExpect  =rangeExpandSignExpectPositive, &
            &                  rangeExpandDownwardSignExpect=rangeExpandSignExpectNegative, &
            &                  rangeExpandType              =rangeExpandMultiplicative      &
            &                 )
       adiabaticGnedin2004RadiusInitial=finder%find(rootRange=[radius,radiusUpperBound])
    else
       ! Use previous solution as an initial guess.
       call finder%rangeExpand(                                                                   &
            &                  rangeExpandDownward          =1.0d0/sqrt(1.0d0+toleranceRelative), &
            &                  rangeExpandUpward            =1.0d0*sqrt(1.0d0+toleranceRelative), &
            &                  rangeExpandDownwardSignExpect=rangeExpandSignExpectNegative      , &
            &                  rangeExpandUpwardSignExpect  =rangeExpandSignExpectPositive      , &
            &                  rangeExpandType              =rangeExpandMultiplicative            &
            &                 )
       adiabaticGnedin2004RadiusInitial=finder%find(                                                                        &
            &                                       rootRange=[                                                             &
            &                                                  self%radiusInitialPrevious(j)/sqrt(1.0d0+toleranceRelative), &
            &                                                  self%radiusInitialPrevious(j)*sqrt(1.0d0+toleranceRelative)  &
            &                                                 ]                                                             &
            &                                      )
    end if
    ! Store this solution.       
    self%radiusPreviousIndex                                 =modulo(self%radiusPreviousIndex         ,adiabaticGnedin2004StoreCount)+1
    self%radiusPreviousIndexMaximum                          =min   (self%radiusPreviousIndexMaximum+1,adiabaticGnedin2004StoreCount)
    self%radiusPrevious            (self%radiusPreviousIndex)=radius
    self%radiusInitialPrevious     (self%radiusPreviousIndex)=adiabaticGnedin2004RadiusInitial
    return
  end function adiabaticGnedin2004RadiusInitial

  double precision function adiabaticGnedin2004RadiusInitialDerivative(self,node,radius)
    !% Compute the derivative of the initial radius in the dark matter halo using the adiabatic contraction algorithm of
    !% \cite{gnedin_response_2004}.
    use Root_Finder
    implicit none
    class           (darkMatterProfileAdiabaticGnedin2004), intent(inout) :: self
    type            (treeNode                            ), intent(inout) :: node
    double precision                                      , intent(in   ) :: radius
    double precision                                      , parameter     :: toleranceAbsolute=0.0d0, toleranceRelative=1.0d-3
    type            (rootFinder                          ), save          :: finder
    !$omp threadprivate(finder)
    
    ! Initialize our root finder.
    if (.not.finder%isInitialized()) then
       call finder%rangeExpand (                                                             &
            &                   rangeExpandDownward          =0.5d0                        , &
            &                   rangeExpandUpward            =2.0d0                        , &
            &                   rangeDownwardLimit           =0.0d0                        , &
            &                   rangeExpandDownwardSignExpect=rangeExpandSignExpectNegative, &
            &                   rangeExpandUpwardSignExpect  =rangeExpandSignExpectPositive, &
            &                   rangeExpandType              =rangeExpandMultiplicative      &
            &                  )
       call finder%rootFunction(adiabaticGnedin2004DerivativeSolver                  )
       call finder%tolerance   (toleranceAbsolute                  ,toleranceRelative)
    end if
    ! Reset stored solutions if the node has changed.
    if (node%uniqueID() /= self%lastUniqueID) call self%calculationReset(node)
    ! Compute the various factors needed by this calculation.
    call self%computeFactors(node,radius,computeGradientFactors=.true.)
    ! Return unit derivative if radius is larger than the virial radius.
    if (radius >= self%radiusVirial) then
       adiabaticGnedin2004RadiusInitialDerivative=1.0d0
       return
    end if
    ! Compute initial radius, and derivatives of initial and final mean radii.
    self%radiusFinal                    =                                           radius
    self%radiusInitial_                 =self%radiusInitial              (node,     radius        )
    self%radiusInitialMeanSelfDerivative=self%radiusOrbitalMeanDerivative(     self%radiusInitial_)
    self%radiusFinalMeanSelfDerivative  =self%radiusOrbitalMeanDerivative(          radius        )
    ! Find the solution for initial radius.
    adiabaticGnedin2004RadiusInitialDerivative=finder%find(rootGuess=1.0d0)
    return
  end function adiabaticGnedin2004RadiusInitialDerivative

  subroutine adiabaticGnedin2004ComputeFactors(self,node,radius,computeGradientFactors)
    !% Compute various factors needed when solving for the initial radius in the dark matter halo using the adiabatic contraction
    !% algorithm of \cite{gnedin_response_2004}.
    use Numerical_Constants_Physical
    use Galacticus_Nodes            , only : treeNode          , nodeComponentBasic               , optimizeForRotationCurveGradientSummation, optimizeForEnclosedMassSummation, &
         &                                   reductionSummation, optimizeForRotationCurveSummation
    !# <include directive="rotationCurveTask" name="radiusSolverRotationCurveTask" type="moduleUse">
    !# <exclude>Dark_Matter_Profile_Structure_Tasks</exclude>
    include 'dark_matter_profiles.nonDMO.adiabatic_Gnedin2004.rotation_curve.tasks.modules.inc'
    !# </include>
    !# <include directive="rotationCurveGradientTask" name="radiusSolverRotationCurveGradientTask" type="moduleUse">
    !# <exclude>Dark_Matter_Profile_Structure_Tasks</exclude>
    include 'dark_matter_profiles.nonDMO.adiabatic_Gnedin2004.rotation_curve_gradient.tasks.modules.inc'
    !# </include>
    !# <include directive="enclosedMassTask" name="radiusSolverEnclosedMassTask" type="moduleUse">
    !# <exclude>Dark_Matter_Profile_Structure_Tasks</exclude>
    include 'dark_matter_profiles.nonDMO.adiabatic_Gnedin2004.enclosed_mass.tasks.modules.inc'
    !# </include>
    implicit none
    class           (darkMatterProfileAdiabaticGnedin2004), intent(inout), target  :: self
    type            (treeNode                            ), intent(inout), target  :: node
    double precision                                      , intent(in   )          :: radius
    logical                                               , intent(in   )          :: computeGradientFactors
    type            (treeNode                            )               , pointer :: nodeCurrent                           , nodeHost
    class           (nodeComponentBasic                  )               , pointer :: basic
    double precision                                      , parameter              :: toleranceAbsolute               =0.0d0, toleranceRelative   =1.0d-3
    procedure       (adiabaticGnedin2004MassEnclosed     )               , pointer :: mapFunction
    double precision                                                               :: massBaryonicSelfTotal                 , massBaryonicTotal          , &
         &                                                                            massComponent                         , velocityComponent          , &
         &                                                                            velocityComponentSquaredGradient      , velocityCircularSquared    , &
         &                                                                            velocityCircularSquaredGradient
    
    ! Set module-scope pointers to node and self.
    adiabaticGnedin2004Node => node
    adiabaticGnedin2004Self => self
    ! Store the final radius and its orbit-averaged mean.
    self%radiusFinal    =                       radius
    self%radiusFinalMean=self%radiusOrbitalMean(radius)
    self%radiusShared   =self%radiusFinalMean
    ! Compute the baryonic contribution to the rotation curve.
    mapFunction             => adiabaticGnedin2004VelocityCircularSquared
    velocityCircularSquared =  node%mapDouble0(mapFunction,reductionSummation,optimizeFor=optimizeForRotationCurveSummation)
    !# <include directive="rotationCurveTask" name="radiusSolverRotationCurveTask" type="functionCall" functionType="function" returnParameter="velocityComponent">
    !#  <exclude>Dark_Matter_Profile_Rotation_Curve_Task</exclude>
    !#  <functionArgs>node,self%radiusFinalMean,adiabaticGnedin2004ComponentType,adiabaticGnedin2004MassType</functionArgs>
    !#  <onReturn>velocityCircularSquared=velocityCircularSquared+velocityComponent**2</onReturn>
    include 'dark_matter_profiles.nonDMO.adiabatic_Gnedin2004.rotation_curve.tasks.inc'
    !# </include>
    self%baryonicFinalTerm=velocityCircularSquared*self%radiusFinalMean*self%radiusFinal/gravitationalConstantGalacticus
    ! Compute the baryonic contribution to the rotation curve.
    if (computeGradientFactors) then
       mapFunction                     => adiabaticGnedin2004VelocityCircularSquaredGradient
       velocityCircularSquaredGradient =  node%mapDouble0(mapFunction,reductionSummation,optimizeFor=optimizeForRotationCurveGradientSummation)
       !# <include directive="rotationCurveGradientTask" name="radiusSolverRotationCurveGradientTask" type="functionCall" functionType="function" returnParameter="velocityComponentSquaredGradient">
       !#  <exclude>Dark_Matter_Profile_Rotation_Curve_Gradient_Task</exclude>
       !#  <functionArgs>node,self%radiusFinalMean,adiabaticGnedin2004ComponentType,adiabaticGnedin2004MassType</functionArgs>
       !#  <onReturn>velocityCircularSquaredGradient=velocityCircularSquaredGradient+velocityComponentSquaredGradient</onReturn>
       include 'dark_matter_profiles.nonDMO.adiabatic_Gnedin2004.rotation_curve_gradient.tasks.inc'
       !# </include>
       self%baryonicFinalTermDerivative=velocityCircularSquaredGradient*self%radiusOrbitalMeanDerivative(self%radiusFinal)*self%radiusFinalMean*self%radiusFinal/gravitationalConstantGalacticus
    end if
    ! Compute the initial baryonic contribution from this halo, and any satellites.
    if (.not.self%massesComputed) then
       massBaryonicTotal     =  0.0d0
       massBaryonicSelfTotal =  0.0d0
       nodeCurrent           => node
       nodeHost              => node
       do while (associated(nodeCurrent))
          mapFunction       => adiabaticGnedin2004MassEnclosed
          massBaryonicTotal =  massBaryonicTotal+nodeCurrent%mapDouble0(mapFunction,reductionSummation,optimizeFor=optimizeForEnclosedMassSummation)
          !# <include directive="enclosedMassTask" name="radiusSolverEnclosedMassTask" type="functionCall" functionType="function" returnParameter="massComponent">
          !#  <exclude>Dark_Matter_Profile_Enclosed_Mass_Task</exclude>
          !#  <functionArgs>nodeCurrent,radiusLarge,adiabaticGnedin2004ComponentType,adiabaticGnedin2004MassType,adiabaticGnedin2004WeightBy,adiabaticGnedin2004WeightIndex</functionArgs>
          !#  <onReturn>massBaryonicTotal=massBaryonicTotal+massComponent</onReturn>
          include 'dark_matter_profiles.nonDMO.adiabatic_Gnedin2004.enclosed_mass.tasks.inc'
          !# </include>
          if (associated(nodeCurrent,nodeHost)) then
             massBaryonicSelfTotal=massBaryonicTotal
             do while (associated(nodeCurrent%firstSatellite))
                nodeCurrent => nodeCurrent%firstSatellite
             end do
             if (associated(nodeCurrent,nodeHost)) nodeCurrent => null()
          else
             if (associated(nodeCurrent%sibling)) then
                nodeCurrent => nodeCurrent%sibling
                do while (associated(nodeCurrent%firstSatellite))
                   nodeCurrent => nodeCurrent%firstSatellite
                end do
             else
                nodeCurrent => nodeCurrent%parent
                if (associated(nodeCurrent,node)) nodeCurrent => null()
             end if
          end if
       end do
       ! Limit masses to physical values.
       massBaryonicSelfTotal=max(massBaryonicSelfTotal,0.0d0)
       massBaryonicTotal    =max(massBaryonicTotal    ,0.0d0)
       ! Compute the fraction of matter assumed to be distributed like the dark matter.
       basic                              => node%basic()
       self%darkMatterDistributedFraction =min((self%cosmologyParameters_%OmegaMatter()-self%cosmologyParameters_%OmegaBaryon())/self%cosmologyParameters_%OmegaMatter()+(massBaryonicTotal-massBaryonicSelfTotal)/basic%mass(),1.0d0)
       ! Compute the initial mass fraction.
       self%initialMassFraction           =min((self%cosmologyParameters_%OmegaMatter()-self%cosmologyParameters_%OmegaBaryon())/self%cosmologyParameters_%OmegaMatter()+ massBaryonicTotal                       /basic%mass(),1.0d0)
       ! Record that masses (and mass fractions) have been computed.
       self%massesComputed=.true.
    end if
    return
  end subroutine adiabaticGnedin2004ComputeFactors

  double precision function adiabaticGnedin2004RadiusOrbitalMean(self,radius)
    !% Returns the orbit averaged radius for dark matter corresponding the given {\normalfont \ttfamily radius} using the model of
    !% \cite{gnedin_response_2004}.
    implicit none
    class           (darkMatterProfileAdiabaticGnedin2004), intent(inout) :: self
    double precision                                      , intent(in   ) :: radius

    adiabaticGnedin2004RadiusOrbitalMean=+self%A                                                          &
         &                               *self%radiusVirial                                               &
         &                               *self%radiusExponentiator%exponentiate(radius/self%radiusVirial)
    return
  end function adiabaticGnedin2004RadiusOrbitalMean

  double precision function adiabaticGnedin2004RadiusOrbitalMeanDerivative(self,radius)
    !% Returns the derivative of the orbit averaged radius for dark matter corresponding the given {\normalfont \ttfamily radius} using the model of
    !% \cite{gnedin_response_2004}.
    implicit none
    class           (darkMatterProfileAdiabaticGnedin2004), intent(inout) :: self
    double precision                                      , intent(in   ) :: radius

    adiabaticGnedin2004RadiusOrbitalMeanDerivative=+self%A                &
         &                                         *(                     &
         &                                           +     radius         &
         &                                           /self%radiusVirial   &
         &                                          )**(self%omega-1.0d0)
    return
  end function adiabaticGnedin2004RadiusOrbitalMeanDerivative

  double precision function adiabaticGnedin2004MassEnclosed(component)
    !% Unary function returning the enclosed mass in a component. Suitable for mapping over components. Ignores the dark matter
    !% profile.
    use Galacticus_Nodes, only : nodeComponent, nodeComponentDarkMatterProfile
    implicit none
    class(nodeComponent), intent(inout) :: component

    select type (component)
    class is (nodeComponentDarkMatterProfile)
       adiabaticGnedin2004MassEnclosed=0.0d0
    class default
       adiabaticGnedin2004MassEnclosed=component%enclosedMass(radiusLarge,adiabaticGnedin2004ComponentType,adiabaticGnedin2004MassType,adiabaticGnedin2004WeightBy,adiabaticGnedin2004WeightIndex)
    end select
    return
  end function adiabaticGnedin2004MassEnclosed

  double precision function adiabaticGnedin2004VelocityCircularSquared(component)
    !% Unary function returning the squared rotation curve in a component. Suitable for mapping over components.
    use Galacticus_Nodes, only : nodeComponent, nodeComponentDarkMatterProfile
    implicit none
    class(nodeComponent), intent(inout) :: component

    select type (component)
    class is (nodeComponentDarkMatterProfile)
       adiabaticGnedin2004VelocityCircularSquared=0.0d0
    class default
       adiabaticGnedin2004VelocityCircularSquared=component%rotationCurve(adiabaticGnedin2004Self%radiusShared,adiabaticGnedin2004ComponentType,adiabaticGnedin2004MassType)**2
    end select
    return
  end function adiabaticGnedin2004VelocityCircularSquared

  double precision function adiabaticGnedin2004VelocityCircularSquaredGradient(component)
    !% Unary function returning the squared rotation curve gradient in a component. Suitable for mapping over components.
    use Galacticus_Nodes, only : nodeComponent, nodeComponentDarkMatterProfile
    implicit none
    class(nodeComponent), intent(inout) :: component

    select type (component)
    class is (nodeComponentDarkMatterProfile)
       adiabaticGnedin2004VelocityCircularSquaredGradient=0.0d0
    class default
       adiabaticGnedin2004VelocityCircularSquaredGradient=component%rotationCurveGradient(adiabaticGnedin2004Self%radiusShared,adiabaticGnedin2004ComponentType,adiabaticGnedin2004MassType)
    end select
    return
  end function adiabaticGnedin2004VelocityCircularSquaredGradient

  double precision function adiabaticGnedin2004Solver(radiusInitial)
    !% Root function used in finding the initial radius in the dark matter halo when solving for adiabatic contraction.
    implicit none
    double precision, intent(in   ) :: radiusInitial
    double precision                :: massDarkMatterInitial, radiusInitialMean

    ! Find the initial mean orbital radius.
    radiusInitialMean    =adiabaticGnedin2004Self                      %radiusOrbitalMean(                        radiusInitial    )
    ! Get the mass of dark matter inside the initial radius.
    massDarkMatterInitial=adiabaticGnedin2004Self%darkMatterProfileDMO_%enclosedMass     (adiabaticGnedin2004Node,radiusInitialMean)
    ! Compute the root function.
    adiabaticGnedin2004Solver=+massDarkMatterInitial                                                                          &
         &                    *(                                                                                              &
         &                      +adiabaticGnedin2004Self%initialMassFraction*                                   radiusInitial &
         &                      -adiabaticGnedin2004Self%darkMatterDistributedFraction *adiabaticGnedin2004Self%radiusFinal   &
         &                     )                                                                                              &
         &                    -adiabaticGnedin2004Self%baryonicFinalTerm
    return
  end function adiabaticGnedin2004Solver

  double precision function adiabaticGnedin2004DerivativeSolver(radiusInitialDerivative)
    !% Root function used in finding the derivative of the initial radius in the dark matter halo when solving for adiabatic
    !% contraction.
    use Numerical_Constants_Math, only : Pi
    implicit none
    double precision, intent(in   ) :: radiusInitialDerivative
    double precision                :: densityDarkMatterInitial, massDarkMatterInitial, &
         &                             radiusInitialMean

    ! Find the initial mean orbital radius.
    radiusInitialMean       =adiabaticGnedin2004Self                      %radiusOrbitalMean(                        adiabaticGnedin2004Self%radiusInitial_   )
    ! Get the mass of dark matter inside the initial radius.
    massDarkMatterInitial   =adiabaticGnedin2004Self%darkMatterProfileDMO_%enclosedMass     (adiabaticGnedin2004Node,                        radiusInitialMean)
    ! Get the mass of dark matter inside the initial radius.
    densityDarkMatterInitial=adiabaticGnedin2004Self%darkMatterProfileDMO_%density          (adiabaticGnedin2004Node,                        radiusInitialMean)
    ! Compute the root function.
    adiabaticGnedin2004DerivativeSolver=+massDarkMatterInitial                                                                                   &
         &                              *(                                                                                                       &
         &                                +adiabaticGnedin2004Self%initialMassFraction*                                  radiusInitialDerivative &
         &                                -adiabaticGnedin2004Self%darkMatterDistributedFraction                                                 &
         &                               )                                                                                                       &
         &                              +(                                                                                                       &
         &                                +adiabaticGnedin2004Self%initialMassFraction          *adiabaticGnedin2004Self%radiusInitial_          &
         &                                -adiabaticGnedin2004Self%darkMatterDistributedFraction*adiabaticGnedin2004Self%radiusFinal             &
         &                               )                                                                                                       &
         &                              *4.0d0                                                                                                   &
         &                              *Pi                                                                                                      &
         &                              *radiusInitialMean**2                                                                                    &
         &                              *densityDarkMatterInitial                                                                                &
         &                              *adiabaticGnedin2004Self%radiusInitialMeanSelfDerivative                                                 &
         &                              *               radiusInitialDerivative                                                                  &
         &                              -adiabaticGnedin2004Self%baryonicFinalTerm                                                               &
         &                              *(                                                                                                       &
         &                                +1.0d0                                                /adiabaticGnedin2004Self%radiusFinal             &
         &                                +adiabaticGnedin2004Self%radiusFinalMeanSelfDerivative/adiabaticGnedin2004Self%radiusFinalMean         &
         &                               )                                                                                                       &
         &                              -adiabaticGnedin2004Self%baryonicFinalTermDerivative
    return
  end function adiabaticGnedin2004DerivativeSolver<|MERGE_RESOLUTION|>--- conflicted
+++ resolved
@@ -211,19 +211,11 @@
 
   subroutine adiabaticGnedin2004AutoHook(self)
     !% Attach to the calculation reset event.
-<<<<<<< HEAD
-    use Events_Hooks, only : calculationResetEvent
+    use Events_Hooks, only : calculationResetEvent, openMPThreadBindingAllLevels
     implicit none
     class(darkMatterProfileAdiabaticGnedin2004), intent(inout) :: self
 
-    call calculationResetEvent%attach(self,adiabaticGnedin2004CalculationReset,bindToOpenMPThread=.true.)
-=======
-    use Events_Hooks, only : calculationResetEvent, openMPThreadBindingAllLevels
-    implicit none
-    class(darkMatterProfileAdiabaticGnedin2004), intent(inout) :: self
-
     call calculationResetEvent%attach(self,adiabaticGnedin2004CalculationReset,openMPThreadBindingAllLevels)
->>>>>>> b64b9cb5
     return
   end subroutine adiabaticGnedin2004AutoHook
   
