--- conflicted
+++ resolved
@@ -181,14 +181,7 @@
          &                    +self%criticalOverdensity_%value(time=time,mass=mass,node=node) &
          &                    /massVariance                                                   &
          &                   )**2
-<<<<<<< HEAD
-    if (nu <= 0.0d0) then
-       bhattacharya2011Differential=0.0d0
-       return
-    end if
-=======
     if (nu           <=    0.0d0) return
->>>>>>> a6b432a7
     nuPrime                =+self%a(time,mass)                                                &
          &                  *nu
     if (nuPrime      >  1500.0d0) return ! Exponential term will be zero beyond this point.
