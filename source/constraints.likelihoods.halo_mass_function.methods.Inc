--- conflicted
+++ resolved
@@ -160,25 +160,6 @@
   use Cosmological_Mass_Variance
   use Statistics_NBody_Halo_Mass_Errors
   implicit none
-<<<<<<< HEAD
-  class           (likelihoodHaloMassFunction   ), intent(inout)               :: self
-  class           (state                        ), intent(in   )               :: simulationState
-  type            (mappingList                  ), intent(in   ), dimension(:) :: parameterMappings
-  class           (convergence                  ), intent(inout)               :: simulationConvergence
-  double precision                               , intent(in   )               :: temperature              , logLikelihoodCurrent, &
-       &                                                                          logPriorCurrent          , logPriorProposed
-  real                                           , intent(inout)               :: timeEvaluate
-  double precision                               , intent(  out), optional     :: logLikelihoodVariance
-  double precision                               , allocatable  , dimension(:) :: stateVector              , massFunction
-  class           (cosmologyParametersClass     ), pointer                     :: cosmologyParameters_
-  class           (cosmologicalMassVarianceClass), pointer                     :: cosmologicalMassVariance_
-  class           (criticalOverdensityClass     ), pointer                     :: criticalOverdensity_
-  type            (haloMassFunctionShethTormen  )                              :: haloMassFunction_
-  type            (vector                       )                              :: difference
-  integer                                                                      :: i
-  !GCC$ attributes unused :: simulationConvergence, temperature, timeEvaluate, logLikelihoodCurrent, logPriorCurrent
-  
-=======
   class           (likelihoodHaloMassFunction    ), intent(inout)               :: self
   class           (state                         ), intent(in   )               :: simulationState
   type            (mappingList                   ), intent(in   ), dimension(:) :: parameterMappings
@@ -200,8 +181,8 @@
   type            (haloMassFunctionErrorConvolved), target                      :: haloMassFunctionConvolved_
   type            (vector                        )                              :: difference
   integer                                                                       :: i
-
->>>>>>> 4818ff79
+  !GCC$ attributes unused :: simulationConvergence, temperature, timeEvaluate, logLikelihoodCurrent, logPriorCurrent
+  
   ! There is no variance in our likelihood estimate.
   if (present(logLikelihoodVariance)) logLikelihoodVariance=0.0d0
   ! Do not evaluate if the proposed prior is impossible.
@@ -343,11 +324,7 @@
   !% Respond to possible changes in the likelihood function.
   implicit none
   class(likelihoodHaloMassFunction), intent(inout) :: self
-<<<<<<< HEAD
   !GCC$ attributes unused :: self
-  
-=======
-
->>>>>>> 4818ff79
+
   return
 end subroutine likelihoodHaloMassFunctionFunctionChanged