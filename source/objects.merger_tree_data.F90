!! Copyright 2009, 2010, 2011, 2012, 2013, 2014, 2015, 2016, 2017, 2018,
!!           2019, 2020, 2021, 2022, 2023
!!    Andrew Benson <abenson@carnegiescience.edu>
!!
!! This file is part of Galacticus.
!!
!!    Galacticus is free software: you can redistribute it and/or modify
!!    it under the terms of the GNU General Public License as published by
!!    the Free Software Foundation, either version 3 of the License, or
!!    (at your option) any later version.
!!
!!    Galacticus is distributed in the hope that it will be useful,
!!    but WITHOUT ANY WARRANTY; without even the implied warranty of
!!    MERCHANTABILITY or FITNESS FOR A PARTICULAR PURPOSE.  See the
!!    GNU General Public License for more details.
!!
!!    You should have received a copy of the GNU General Public License
!!    along with Galacticus.  If not, see <http://www.gnu.org/licenses/>.

!+ Contributions to this file made by: Stephanie Dörschner.

!!{
Contains a module which implements an object to store merger tree data for processing into \glc's preferred file format.
!!}

module Merger_Tree_Data_Structure
  !!{
  Implements an object to store merger tree data for processing into \glc's preferred file format.
  !!}
  use, intrinsic :: ISO_C_Binding     , only : c_size_t
  use            :: ISO_Varying_String, only : varying_string
  use            :: Kind_Numbers      , only : kind_int8
  implicit none
  private
  public :: mergerTreeData

  ! Output formats.
  !![
  <enumeration>
   <name>mergerTreeFormat</name>
   <description>Used to specify which output format to use for merger tree data.</description>
   <visibility>public</visibility>
   <validator>yes</validator>
   <encodeFunction>yes</encodeFunction>
   <entry label="galacticus" />
   <entry label="irate"      />
  </enumeration>
  !!]

  ! Property labels.
  !![
  <enumeration>
   <name>propertyType</name>
   <description>Used to specify properties in a {\normalfont \ttfamily mergerTreeData} structure.</description>
   <visibility>public</visibility>
   <validator>yes</validator>
   <encodeFunction>yes</encodeFunction>
   <decodeFunction>yes</decodeFunction>
   <entry label="null"                    />
   <entry label="treeIndex"               />
   <entry label="nodeIndex"               />
   <entry label="descendantIndex"         />
   <entry label="hostIndex"               />
   <entry label="redshift"                />
   <entry label="scaleFactor"             />
   <entry label="nodeMass"                />
   <entry label="nodeMass200Mean"         />
   <entry label="nodeMass200Crit"         />
   <entry label="particleCount"           />
   <entry label="positionX"               />
   <entry label="positionY"               />
   <entry label="positionZ"               />
   <entry label="velocityX"               />
   <entry label="velocityY"               />
   <entry label="velocityZ"               />
   <entry label="spinX"                   />
   <entry label="spinY"                   />
   <entry label="spinZ"                   />
   <entry label="spin"                    />
   <entry label="angularMomentumX"        />
   <entry label="angularMomentumY"        />
   <entry label="angularMomentumZ"        />
   <entry label="angularMomentum"         />
   <entry label="specificAngularMomentumX"/>
   <entry label="specificAngularMomentumY"/>
   <entry label="specificAngularMomentumZ"/>
   <entry label="specificAngularMomentum" />
   <entry label="halfMassRadius"          />
   <entry label="scaleRadius"             />
   <entry label="particleIndex"           />
   <entry label="mostBoundParticleIndex"  />
   <entry label="snapshot"                />
   <entry label="treeWeight"              />
   <entry label="velocityMaximum"         />
   <entry label="velocityDispersion"      />
  </enumeration>
  !!]

  ! Names of 3-D datasets (i.e. those which give properties in 3-D space).
  character(len=*), parameter :: propertyNames3D(5)=[ &
       & 'position               ',                   &
       & 'velocity               ',                   &
       & 'spin                   ',                   &
       & 'angularMomentum        ',                   &
       & 'specificAngularMomentum'                    &
       &                                            ]

  ! Units labels.
  !![
  <enumeration>
   <name>units</name>
   <description>Used to specify the type of units being stored in a {\normalfont \ttfamily mergerTreeData} structure.</description>
   <visibility>public</visibility>
   <validator>yes</validator>
   <entry label="mass"     />
   <entry label="length"   />
   <entry label="time"     />
   <entry label="velocity" />
  </enumeration>
  !!]

  type unitsMetaData
     !!{
     A structure that holds metadata on units used.
     !!}
     double precision                              :: unitsInSI
     integer                                       :: hubbleExponent, scaleFactorExponent
     type            (varying_string), allocatable :: name
  end type unitsMetaData

  ! Metadata labels.
  !![
  <enumeration>
   <name>metaDataType</name>
   <description>Used to specify the type of metadata being stored in a {\normalfont \ttfamily mergerTreeData} structure.</description>
   <visibility>public</visibility>
   <validator>yes</validator>
   <encodeFunction>yes</encodeFunction>
   <decodeFunction>yes</decodeFunction>
   <entry label="generic"     />
   <entry label="cosmology"   />
   <entry label="simulation"  />
   <entry label="groupFinder" />
   <entry label="treeBuilder" />
   <entry label="provenance"  />
  </enumeration>
  !!]

  ! Data types for metadata.
  !![
  <enumeration>
   <name>dataType</name>
   <description>Used to specify the type of data being stored in a {\normalfont \ttfamily mergerTreeData} structure metadata entry.</description>
   <visibility>public</visibility>
   <entry label="null"    />
   <entry label="integer" />
   <entry label="double"  />
   <entry label="text"    />
  </enumeration>
  !!]

  type treeMetaData
     !!{
     Structure that holds metadata for the trees.
     !!}
     type            (enumerationMetaDataTypeType) :: metadataType
     type            (varying_string             ) :: label
     type            (enumerationDataTypeType    ) :: dataType
     integer                                       :: integerAttribute
     double precision                              :: doubleAttribute
     type            (varying_string             ) :: textAttribute
  end type treeMetaData

  type mergerTreeData
     !!{
     A structure that holds raw merger tree data.
     !!}
     private
     integer                                                                                                :: dummyHostId                        , nodeCount                        , &
          &                                                                                                    particlesCount                     , forestCount
     double precision                                                                                       :: particleMass               =0.0d0
     type            (enumerationPropertyTypeType), allocatable, dimension(:                              ) :: columnProperties                   , particleColumnProperties 
     integer                                      , allocatable, dimension(:                              ) :: treeBeginsAt                       , treeNodeCount
     integer         (kind=kind_int8             ), allocatable, dimension(:                              ) :: descendantIndex                    , hostIndex                        , &
          &                                                                                                    mostBoundParticleIndex             , nodeIndex                        , &
          &                                                                                                    particleIndex                      , forestID                         , &
          &                                                                                                    forestIndex
     integer         (c_size_t                   ), allocatable, dimension(:                              ) :: particleCount                      , snapshot                         , &
          &                                                                                                    particleReferenceCount             , particleReferenceStart           , &
          &                                                                                                    particleSnapshot
     double precision                             , allocatable, dimension(:                              ) :: angularMomentumMagnitude           , halfMassRadius                   , &
          &                                                                                                    nodeMass                           , particleRedshift                 , &
          &                                                                                                    redshift                           , scaleFactor                      , &
          &                                                                                                    scaleRadius                        , spinMagnitude                    , &
          &                                                                                                    treeWeight                         , forestWeightNode                 , &
          &                                                                                                    specificAngularMomentumMagnitude   , velocityMaximum                  , &
          &                                                                                                    velocityDispersion                 , nodeMass200Mean                  , &
          &                                                                                                    nodeMass200Crit
     double precision                             , allocatable, dimension(:,:                            ) :: angularMomentum                    , particlePosition                 , &
          &                                                                                                    particleVelocity                   , position                         , &
          &                                                                                                    spin                               , velocity                         , &
          &                                                                                                    specificAngularMomentum
     double precision                                          , dimension(propertyTypeMin:propertyTypeMax) :: convertProperty            =1.0d0
     logical                                                                                                :: hasAngularMomentumMagnitude        , hasAngularMomentumX              , &
          &                                                                                                    hasAngularMomentumY                , hasAngularMomentumZ              , &
          &                                                                                                    hasSpecificAngularMomentumMagnitude, hasSpecificAngularMomentumX      , &
          &                                                                                                    hasSpecificAngularMomentumY        , hasSpecificAngularMomentumZ      , &
          &                                                                                                    hasDescendantIndex                 , hasDummyHostId                   , &
          &                                                                                                    hasHalfMassRadius                                                     , &
          &                                                                                                    hasHostIndex                       , hasMostBoundParticleIndex        , &
          &                                                                                                    hasNodeIndex                       , hasNodeMass                      , &
          &                                                                                                    hasNodeMass200Mean                 , hasNodeMass200Crit               , &
          &                                                                                                    hasParticleCount                   , hasParticleIndex                 , &
          &                                                                                                    hasParticlePositionX               , hasParticlePositionY             , &
          &                                                                                                    hasParticlePositionZ               , hasParticleRedshift              , &
          &                                                                                                    hasParticleSnapshot                , hasParticleVelocityX             , &
          &                                                                                                    hasParticleVelocityY               , hasParticleVelocityZ             , &
          &                                                                                                    hasParticles               =.false., hasPositionX                     , &
          &                                                                                                    hasPositionY                       , hasPositionZ                     , &
          &                                                                                                    hasRedshift                        , hasScaleFactor                   , &
          &                                                                                                    hasScaleRadius                     , hasSnapshot                      , &
          &                                                                                                    hasSpinMagnitude                   , hasSpinX                         , &
          &                                                                                                    hasSpinY                           , hasSpinZ                         , &
          &                                                                                                    hasForestIndex                     , hasVelocityX                     , &
          &                                                                                                    hasVelocityY                       , hasVelocityZ                     , &
          &                                                                                                    hasVelocityMaximum                 , hasVelocityDispersion            , &
          &                                                                                                    hasForestWeight                                                       , &
          &                                                                                                    hasBoxSize
     logical                                                                                                :: areSelfContained           =.true. , doMakeReferences         =.true. , &
          &                                                                                                    includesHubbleFlow         =.false., includesSubhaloMasses    =.false., &
          &                                                                                                    isPeriodic                 =.false.
     type            (unitsMetaData              )             , dimension(unitsMin       :unitsMax       ) :: units
     logical                                                   , dimension(unitsMin       :unitsMax       ) :: unitsSet                   =.false.
     integer                                                                                                :: metaDataCount              =0
     type            (treeMetaData               ), allocatable, dimension(               :               ) :: metaData
   contains
     !![
     <methods>
       <method description="Reset the data structure." method="reset" />
       <method description="Set the total number of forests in the data structure." method="forestCountSet" />
       <method description="Set the total number of nodes in the data structure." method="nodeCountSet" />
       <method description="Set the total number of particles in the data structure." method="particleCountSet" />
       <method description="Read node data from an ASCII file into the data structure." method="readASCII" />
       <method description="Read particle data from an ASCII file into the data structure" method="readParticlesASCII" />
       <method description="Set a node property in the data structure." method="setProperty" />
       <method description="Set the column in an ASCII data file corresponding to a given node property." method="setPropertyColumn" />
       <method description="Set the column in an ASCII data file corresponding to a given particle property." method="setParticlePropertyColumn" />
       <method description="Set the mass of an N-body particle in the simulation from which the trees were derived." method="setParticleMass" />
       <method description="Specify if trees are self-contained (i.e. contain no cross-links to other trees)." method="setSelfContained" />
       <method description="Specify if velocities include the Hubble flow." method="setIncludesHubbleFlow" />
       <method description="Set if positions are periodic." method="setPositionsArePeriodic" />
       <method description="Set whether halo masses include the masses of the subhalos." method="setIncludesSubhaloMasses" />
       <method description="Set host ID for self-hosting halos if host ID is not node ID." method="setDummyHostId" />
       <method description="Set property type and conversion factor to adjust inconsistent units." method="setConversionFactor" />
       <method description="Set the units used." method="setUnits" />
       <method description="Add a metadatum to the tree data structure." method="addMetadata" />
       <method description="Specify whether or not merger tree dataset references should be made." method="makeReferences" />
       <method description="Export the tree data to an output file." method="export" />
     </methods>
     !!]
     procedure :: reset                                           =>Merger_Tree_Data_Structure_Reset
     procedure :: forestCountSet                                  =>Merger_Tree_Data_Structure_Set_Forest_Count
     procedure :: nodeCountSet                                    =>Merger_Tree_Data_Structure_Set_Node_Count
     procedure :: particleCountSet                                =>Merger_Tree_Data_Structure_Set_Particle_Count
     procedure :: readASCII                                       =>Merger_Tree_Data_Structure_Read_ASCII
     procedure :: readParticlesASCII                              =>Merger_Tree_Data_Structure_Read_Particles_ASCII
     procedure :: Merger_Tree_Data_Structure_Set_Property_Integer8
     procedure :: Merger_Tree_Data_Structure_Set_Property_Double
     generic                                              :: setProperty               => Merger_Tree_Data_Structure_Set_Property_Integer8, &
          &                                                                               Merger_Tree_Data_Structure_Set_Property_Double
     procedure :: setPropertyColumn                              =>Merger_Tree_Data_Structure_Set_Property_Column
     procedure :: setParticlePropertyColumn                      =>Merger_Tree_Data_Structure_Set_Particle_Property_Column
     procedure :: setParticleMass                                =>Merger_Tree_Data_Structure_Set_Particle_Mass
     procedure :: setSelfContained                               =>Merger_Tree_Data_Structure_Set_Self_Contained
     procedure :: setIncludesHubbleFlow                          =>Merger_Tree_Data_Structure_Set_Includes_Hubble_Flow
     procedure :: setPositionsArePeriodic                        =>Merger_Tree_Data_Structure_Set_Is_Periodic
     procedure :: setIncludesSubhaloMasses                       =>Merger_Tree_Data_Structure_Set_Includes_Subhalo_Masses
     procedure :: setDummyHostId                                 =>Merger_Tree_Data_Structure_Set_Self_Hosting_Halo_Id
     procedure :: setConversionFactor                            =>Merger_Tree_Data_Structure_Set_Conversion_Factor
     procedure :: setUnits                                       =>Merger_Tree_Data_Structure_Set_Units
     procedure :: Merger_Tree_Data_Structure_Add_Metadata_Double
     procedure :: Merger_Tree_Data_Structure_Add_Metadata_Integer
     procedure :: Merger_Tree_Data_Structure_Add_Metadata_Text
     generic                                              :: addMetadata               => Merger_Tree_Data_Structure_Add_Metadata_Double , &
          &                                                                               Merger_Tree_Data_Structure_Add_Metadata_Integer, &
          &                                                                               Merger_Tree_Data_Structure_Add_Metadata_Text
     procedure :: makeReferences=>Merger_Tree_Data_Structure_Make_References
     procedure :: export        =>Merger_Tree_Data_Structure_Export
  end type mergerTreeData

contains

  subroutine Merger_Tree_Data_Structure_Reset(mergerTrees)
    !!{
    Reset a merger tree data object.
    !!}
    implicit none
    class  (mergerTreeData), intent(inout) :: mergerTrees
    integer                                :: i

    ! No properties.
    mergerTrees%hasForestIndex                     =.false.
    mergerTrees%hasForestWeight                    =.false.
    mergerTrees%hasBoxSize                         =.false.
    mergerTrees%hasNodeIndex                       =.false.
    mergerTrees%hasDescendantIndex                 =.false.
    mergerTrees%hasHostIndex                       =.false.
    mergerTrees%hasDummyHostID                     =.false.    
    mergerTrees%hasRedshift                        =.false.
    mergerTrees%hasScaleFactor                     =.false.
    mergerTrees%hasNodeMass                        =.false.
    mergerTrees%hasNodeMass200Mean                 =.false.
    mergerTrees%hasNodeMass200Crit                 =.false.
    mergerTrees%hasParticleCount                   =.false.
    mergerTrees%hasPositionX                       =.false.
    mergerTrees%hasPositionY                       =.false.
    mergerTrees%hasPositionZ                       =.false.
    mergerTrees%hasVelocityX                       =.false.
    mergerTrees%hasVelocityY                       =.false.
    mergerTrees%hasVelocityZ                       =.false.
    mergerTrees%hasSpinX                           =.false.
    mergerTrees%hasSpinY                           =.false.
    mergerTrees%hasSpinZ                           =.false.
    mergerTrees%hasSpinMagnitude                   =.false.
    mergerTrees%hasAngularMomentumX                =.false.
    mergerTrees%hasAngularMomentumY                =.false.
    mergerTrees%hasAngularMomentumZ                =.false.
    mergerTrees%hasAngularMomentumMagnitude        =.false.
    mergerTrees%hasSpecificAngularMomentumX        =.false.
    mergerTrees%hasSpecificAngularMomentumY        =.false.
    mergerTrees%hasSpecificAngularMomentumZ        =.false.
    mergerTrees%hasSpecificAngularMomentumMagnitude=.false.
    mergerTrees%hasHalfMassRadius                  =.false.
    mergerTrees%hasScaleRadius                     =.false.
    mergerTrees%hasMostBoundParticleIndex          =.false.
    mergerTrees%hasVelocityMaximum                 =.false.
    mergerTrees%hasVelocityDispersion              =.false.

    ! Deallocate any previous data.
    if (allocated(mergerTrees%treeBeginsAt          )) deallocate(mergerTrees%treeBeginsAt          )
    if (allocated(mergerTrees%treeNodeCount         )) deallocate(mergerTrees%treeNodeCount         )
    if (allocated(mergerTrees%forestID              )) deallocate(mergerTrees%forestID              )
    if (allocated(mergerTrees%treeWeight            )) deallocate(mergerTrees%treeWeight            )
    if (allocated(mergerTrees%forestWeightNode      )) deallocate(mergerTrees%forestWeightNode      )
    if (allocated(mergerTrees%forestIndex           )) deallocate(mergerTrees%forestIndex           )
    if (allocated(mergerTrees%nodeIndex             )) deallocate(mergerTrees%nodeIndex             )
    if (allocated(mergerTrees%mostBoundParticleIndex)) deallocate(mergerTrees%mostBoundParticleIndex)
    if (allocated(mergerTrees%descendantIndex       )) deallocate(mergerTrees%descendantIndex       )
    if (allocated(mergerTrees%hostIndex             )) deallocate(mergerTrees%hostIndex             )
    if (allocated(mergerTrees%redshift              )) deallocate(mergerTrees%redshift              )
    if (allocated(mergerTrees%scaleFactor           )) deallocate(mergerTrees%scaleFactor           )
    if (allocated(mergerTrees%nodeMass              )) deallocate(mergerTrees%nodeMass              )
    if (allocated(mergerTrees%nodeMass200Mean       )) deallocate(mergerTrees%nodeMass200Mean       )
    if (allocated(mergerTrees%nodeMass200Crit       )) deallocate(mergerTrees%nodeMass200Crit       )
    if (allocated(mergerTrees%particleCount         )) deallocate(mergerTrees%particleCount         )
    if (allocated(mergerTrees%position              )) deallocate(mergerTrees%position              )
    if (allocated(mergerTrees%velocity              )) deallocate(mergerTrees%velocity              )
    if (allocated(mergerTrees%spin                  )) deallocate(mergerTrees%spin                  )
    if (allocated(mergerTrees%halfMassRadius        )) deallocate(mergerTrees%halfMassRadius        )
    if (allocated(mergerTrees%scaleRadius           )) deallocate(mergerTrees%scaleRadius           )
    if (allocated(mergerTrees%velocityMaximum       )) deallocate(mergerTrees%velocityMaximum       )
    if (allocated(mergerTrees%velocityDispersion    )) deallocate(mergerTrees%velocityDispersion    )
    do i=unitsMin,unitsMax
       if (allocated(mergerTrees%units(i)%name)) deallocate(mergerTrees%units(i)%name)
    end do
    return
  end subroutine Merger_Tree_Data_Structure_Reset

  subroutine Merger_Tree_Data_Structure_Make_References(mergerTrees,makeReferences)
    !!{
    Specify whether or not to make merger tree dataset references.
    !!}
    implicit none
    class  (mergerTreeData), intent(inout) :: mergerTrees
    logical                , intent(in   ) :: makeReferences

    mergerTrees%doMakeReferences=makeReferences
    return
  end subroutine Merger_Tree_Data_Structure_Make_References

  subroutine Merger_Tree_Data_Structure_Add_Metadata_Double(mergerTrees,metadataType,label,doubleValue)
    !!{
    Add a double metadatum.
    !!}
    implicit none
    class           (mergerTreeData             ), intent(inout) :: mergerTrees
    type            (enumerationMetaDataTypeType), intent(in   ) :: metadataType
    character       (len=*                      ), intent(in   ) :: label
    double precision                             , intent(in   ) :: doubleValue

    call Merger_Tree_Data_Structure_Add_Metadata(mergerTrees,metadataType,label,doubleValue=doubleValue)
    ! Check if this is box size.
    if (metadataType == metaDataTypeSimulation .and. trim(label) == "boxSize") mergerTrees%hasBoxSize=.true.
    return
  end subroutine Merger_Tree_Data_Structure_Add_Metadata_Double

  subroutine Merger_Tree_Data_Structure_Add_Metadata_Integer(mergerTrees,metadataType,label,integerValue)
    !!{
    Add an integer metadatum.
    !!}
    implicit none
    class    (mergerTreeData             ), intent(inout) :: mergerTrees
    type     (enumerationMetaDataTypeType), intent(in   ) :: metadataType
    character(len=*                      ), intent(in   ) :: label
    integer                               , intent(in   ) :: integerValue

    call Merger_Tree_Data_Structure_Add_Metadata(mergerTrees,metadataType,label,integerValue=integerValue)
    return
  end subroutine Merger_Tree_Data_Structure_Add_Metadata_Integer

  subroutine Merger_Tree_Data_Structure_Add_Metadata_Text(mergerTrees,metadataType,label,textValue)
    !!{
    Add a double metadatum.
    !!}
    implicit none
    class    (mergerTreeData             ), intent(inout) :: mergerTrees
    type     (enumerationMetaDataTypeType), intent(in   ) :: metadataType
    character(len=*                      ), intent(in   ) :: label
    character(len=*                      ), intent(in   ) :: textValue

    call Merger_Tree_Data_Structure_Add_Metadata(mergerTrees,metadataType,label,textValue=textValue)
    return
  end subroutine Merger_Tree_Data_Structure_Add_Metadata_Text

  subroutine Merger_Tree_Data_Structure_Add_Metadata(mergerTrees,metadataType,label,integerValue,doubleValue,textValue)
    !!{
    Add a metadatum.
    !!}
    use :: Error             , only : Error_Report
    use :: ISO_Varying_String, only : assignment(=)
    implicit none
    class           (mergerTreeData             ), intent(inout)               :: mergerTrees
    type            (enumerationMetaDataTypeType), intent(in   )               :: metadataType
    character       (len=*                      ), intent(in   )               :: label
    integer                                      , intent(in   ), optional     :: integerValue
    double precision                             , intent(in   ), optional     :: doubleValue
    character       (len=*                      ), intent(in   ), optional     :: textValue
    integer                                      , parameter                   :: metadataBlockSize=100
    type            (treeMetaData               ), allocatable  , dimension(:) :: metaDataTemporary

    ! Validate the metadata type.
    if (.not.enumerationMetadataTypeIsValid(metadataType)) call Error_Report('invalid metadata type'//{introspection:location})

    ! Ensure we have enough space in the metadata properties array.
    if (mergerTrees%metaDataCount == 0) then
       allocate(mergerTrees%metaData(metadataBlockSize))
    else if (mergerTrees%metaDataCount == mergerTrees%metaDataCount) then
       call Move_Alloc(mergerTrees%metaData,metaDataTemporary)
       allocate(mergerTrees%metaData(size(metaDataTemporary)+metadataBlockSize))
       mergerTrees%metaData(1:size(metaDataTemporary))=metaDataTemporary
       deallocate(metaDataTemporary)
    end if

    ! Increment number of metadata.
    mergerTrees%metaDataCount=mergerTrees%metaDataCount+1

    ! Store the type.
    mergerTrees%metaData(mergerTrees%metaDataCount)%metadataType=metadataType

    ! Store the label.
    mergerTrees%metaData(mergerTrees%metaDataCount)%label       =label

    ! Store the data.
    mergerTrees%metaData(mergerTrees%metaDataCount)%dataType=dataTypeNull
    if (present(integerValue)) then
       if (mergerTrees%metaData(mergerTrees%metaDataCount)%dataType /= dataTypeNull) call Error_Report('only one data type can be specified'//{introspection:location})
       mergerTrees%metaData(mergerTrees%metaDataCount)%integerAttribute=integerValue
       mergerTrees%metaData(mergerTrees%metaDataCount)%dataType        =dataTypeInteger
    end if
    if (present(doubleValue)) then
       if (mergerTrees%metaData(mergerTrees%metaDataCount)%dataType /= dataTypeNull) call Error_Report('only one data type can be specified'//{introspection:location})
       mergerTrees%metaData(mergerTrees%metaDataCount)%doubleAttribute =doubleValue
       mergerTrees%metaData(mergerTrees%metaDataCount)%dataType        =dataTypeDouble
    end if
    if (present(textValue)) then
       if (mergerTrees%metaData(mergerTrees%metaDataCount)%dataType /= dataTypeNull) call Error_Report('only one data type can be specified'//{introspection:location})
       mergerTrees%metaData(mergerTrees%metaDataCount)%textAttribute   =textValue
       mergerTrees%metaData(mergerTrees%metaDataCount)%dataType        =dataTypeText
    else
       mergerTrees%metaData(mergerTrees%metaDataCount)%textAttribute   =""
    end if
    if (mergerTrees%metaData(mergerTrees%metaDataCount)%dataType == dataTypeNull) call Error_Report('no data was given'//{introspection:location})
    return
  end subroutine Merger_Tree_Data_Structure_Add_Metadata

  subroutine Merger_Tree_Data_Structure_Set_Forest_Count(mergerTrees,forestCount)
    !!{
    Set the total number of trees in merger trees.
    !!}
    implicit none
    class  (mergerTreeData), intent(inout) :: mergerTrees
    integer                , intent(in   ) :: forestCount

    ! Set the number of trees.
    mergerTrees%forestCount=forestCount

    return
  end subroutine Merger_Tree_Data_Structure_Set_Forest_Count

  subroutine Merger_Tree_Data_Structure_Set_Node_Count(mergerTrees,nodeCount)
    !!{
    Set the total number of nodes in merger trees.
    !!}
    implicit none
    class  (mergerTreeData), intent(inout) :: mergerTrees
    integer                , intent(in   ) :: nodeCount

    ! Set the number of nodes.
    mergerTrees%nodeCount=nodeCount

    return
  end subroutine Merger_Tree_Data_Structure_Set_Node_Count

  subroutine Merger_Tree_Data_Structure_Set_Particle_Count(mergerTrees,particleCount)
    !!{
    Set the total number of particles in merger trees.
    !!}
    implicit none
    class  (mergerTreeData), intent(inout) :: mergerTrees
    integer                , intent(in   ) :: particleCount

    ! Set the number of nodes.
    mergerTrees%particlesCount=particleCount

    return
  end subroutine Merger_Tree_Data_Structure_Set_Particle_Count

  subroutine Merger_Tree_Data_Structure_Set_Particle_Mass(mergerTrees,particleMass)
    !!{
    Set the particle mass used in the trees.
    !!}
    implicit none
    class           (mergerTreeData), intent(inout) :: mergerTrees
    double precision                , intent(in   ) :: particleMass

    ! Set the particle mass.
    mergerTrees%particleMass=particleMass

    return
  end subroutine Merger_Tree_Data_Structure_Set_Particle_Mass

  subroutine Merger_Tree_Data_Structure_Set_Self_Contained(mergerTrees,areSelfContained)
    !!{
    Set the particle mass used in the trees.
    !!}
    implicit none
    class  (mergerTreeData), intent(inout) :: mergerTrees
    logical                , intent(in   ) :: areSelfContained

    ! Set whether trees are self-contained.
    mergerTrees%areSelfContained=areSelfContained

    return
  end subroutine Merger_Tree_Data_Structure_Set_Self_Contained

  subroutine Merger_Tree_Data_Structure_Set_Includes_Hubble_Flow(mergerTrees,includesHubbleFlow)
    !!{
    Set the particle mass used in the trees.
    !!}
    implicit none
    class  (mergerTreeData), intent(inout) :: mergerTrees
    logical                , intent(in   ) :: includesHubbleFlow

    ! Set whether velocities include the Hubble flow.
    mergerTrees%includesHubbleFlow=includesHubbleFlow

    return
  end subroutine Merger_Tree_Data_Structure_Set_Includes_Hubble_Flow

  subroutine Merger_Tree_Data_Structure_Set_Is_Periodic(mergerTrees,isPeriodic)
    !!{
    Set whether or not positions are periodic.
    !!}
    implicit none
    class  (mergerTreeData), intent(inout) :: mergerTrees
    logical                , intent(in   ) :: isPeriodic

    ! Set whether positions are periodic.
    mergerTrees%isPeriodic=isPeriodic

    return
  end subroutine Merger_Tree_Data_Structure_Set_Is_Periodic

  subroutine Merger_Tree_Data_Structure_Set_Includes_Subhalo_Masses(mergerTrees,includesSubhaloMasses)
    !!{
    Set the particle mass used in the trees.
    !!}
    implicit none
    class  (mergerTreeData), intent(inout) :: mergerTrees
    logical                , intent(in   ) :: includesSubhaloMasses

    ! Set whether halo masses include subhalo contributions.
    mergerTrees%includesSubhaloMasses=includesSubhaloMasses

    return
  end subroutine Merger_Tree_Data_Structure_Set_Includes_Subhalo_Masses

  subroutine Merger_Tree_Data_Structure_Set_Self_Hosting_Halo_Id(mergerTrees,dummyHostId)
    !!{
    Set the host ID in case of self-hosting halos. Default is host ID = node ID.
    !!}
    implicit none
    class  (mergerTreeData), intent(inout) :: mergerTrees
    integer                , intent(in   ) :: dummyHostId

    ! Set the value of the dummy-variable for self hosting halos.
    mergerTrees%dummyHostId   =dummyHostId
    mergerTrees%hasDummyHostId=.true.
    return
  end subroutine Merger_Tree_Data_Structure_Set_Self_Hosting_Halo_Id

  subroutine Merger_Tree_Data_Structure_Set_Conversion_Factor(mergerTrees,propertyType,conversionFactor)
    !!{
    Set Conversion factor for property type with inconsistent unit.
    !!}
    use :: Error, only : Error_Report
    implicit none
    class           (mergerTreeData             ), intent(inout) :: mergerTrees
    type            (enumerationPropertyTypeType), intent(in   ) :: propertyType
    double precision                             , intent(in   ) :: conversionFactor

    ! Ensure the property type is valid.
    if (.not.enumerationPropertyTypeIsValid(propertyType)) call Error_Report('invalid property type'//{introspection:location})

    ! Store conversion factor into array.
    mergerTrees%convertProperty(propertyType%ID)=conversionFactor
    return
  end subroutine Merger_Tree_Data_Structure_Set_Conversion_Factor

  subroutine Merger_Tree_Data_Structure_Set_Units(mergerTrees,unitType,unitsInSI,hubbleExponent,scaleFactorExponent,name)
    !!{
    Set the units system.
    !!}
    use :: Error             , only : Error_Report
    use :: ISO_Varying_String, only : assignment(=)
    implicit none
    class           (mergerTreeData      ), intent(inout)           :: mergerTrees
    type            (enumerationUnitsType), intent(in   )           :: unitType
    double precision                      , intent(in   )           :: unitsInSI
    integer                               , intent(in   ), optional :: hubbleExponent, scaleFactorExponent
    character       (len=*               ), intent(in   ), optional :: name

    ! Ensure the unit type is valid.
    if (.not.enumerationUnitsIsValid(unitType)) call Error_Report('invalid unit type'//{introspection:location})

    ! Flag the units as set.
    mergerTrees%unitsSet(unitType%ID)=.true.

    ! Store the units in the SI system.
    mergerTrees%units(unitType%ID)%unitsInSI=unitsInSI

    ! Store Hubble parameter exponent if given.
    if (present(hubbleExponent)) then
       mergerTrees%units(unitType%ID)%hubbleExponent=hubbleExponent
    else
       ! No Hubble parameter exponent provided - assume no dependence.
       mergerTrees%units(unitType%ID)%hubbleExponent=0
    end if

    ! Store scale factor exponent if given.
    if (present(scaleFactorExponent)) then
       mergerTrees%units(unitType%ID)%scaleFactorExponent=scaleFactorExponent
    else
       ! No scale factor parameter exponent provided - assume no dependence.
       mergerTrees%units(unitType%ID)%scaleFactorExponent=0
    end if

    ! Store the name if given.
    allocate(mergerTrees%units(unitType%ID)%name)
    if (present(name)) then
       mergerTrees%units(unitType%ID)%name=name
    else
       mergerTrees%units(unitType%ID)%name=""
    end if
    return
  end subroutine Merger_Tree_Data_Structure_Set_Units

  subroutine Merger_Tree_Data_Structure_Set_Particle_Property_Column(mergerTrees,propertyType,columnNumber)
    !!{
    Set column mapping from the input file.
    !!}
    implicit none
    class  (mergerTreeData             ), intent(inout)               :: mergerTrees
    integer                             , intent(in   )               :: columnNumber
    type   (enumerationPropertyTypeType), intent(in   )               :: propertyType
    type   (enumerationPropertyTypeType), allocatable  , dimension(:) :: columnPropertiesTemp

    ! Ensure the storage array is large enough.
    if (allocated(mergerTrees%particleColumnProperties)) then
       if (columnNumber > size(mergerTrees%particleColumnProperties)) then
          call Move_Alloc(mergerTrees%particleColumnProperties,columnPropertiesTemp)
          allocate(mergerTrees%particleColumnProperties(columnNumber))
          mergerTrees%particleColumnProperties(1                           :size(columnPropertiesTemp))=columnPropertiesTemp
          mergerTrees%particleColumnProperties(1+size(columnPropertiesTemp):columnNumber              )=propertyTypeNull
          deallocate(columnPropertiesTemp)
       end if
    else
       allocate(mergerTrees%particleColumnProperties(columnNumber))
       mergerTrees%particleColumnProperties=propertyTypeNull
    end if
    ! Store the property type.
    mergerTrees%particleColumnProperties(columnNumber)=propertyType
    return
  end subroutine Merger_Tree_Data_Structure_Set_Particle_Property_Column

  subroutine Merger_Tree_Data_Structure_Set_Property_Column(mergerTrees,propertyType,columnNumber)
    !!{
    Set column mapping from the input file.
    !!}
    implicit none
    class  (mergerTreeData             ), intent(inout)               :: mergerTrees
    type   (enumerationPropertyTypeType), intent(in   )               :: propertyType
    integer                             , intent(in   )               :: columnNumber
    type   (enumerationPropertyTypeType), allocatable  , dimension(:) :: columnPropertiesTemp

    ! Ensure the storage array is large enough.
    if (allocated(mergerTrees%columnProperties)) then
       if (columnNumber > size(mergerTrees%columnProperties)) then
          call Move_Alloc(mergerTrees%columnProperties,columnPropertiesTemp)
          allocate(mergerTrees%columnProperties(columnNumber))
          mergerTrees%columnProperties(1                           :size(columnPropertiesTemp))=columnPropertiesTemp
          mergerTrees%columnProperties(1+size(columnPropertiesTemp):columnNumber              )=propertyTypeNull
          deallocate(columnPropertiesTemp)
       end if
    else
       allocate(mergerTrees%columnProperties(columnNumber))
       mergerTrees%columnProperties=propertyTypeNull
    end if
    ! Store the property type.
    mergerTrees%columnProperties(columnNumber)=propertyType
    return
  end subroutine Merger_Tree_Data_Structure_Set_Property_Column

  subroutine Merger_Tree_Data_Structure_Set_Property_Integer8(mergerTrees,propertyType,property)
    !!{
    Set a property in the merger trees.
    !!}
    use :: Error            , only : Error_Report
    implicit none
    class  (mergerTreeData             )              , intent(inout) :: mergerTrees
    type   (enumerationPropertyTypeType)              , intent(in   ) :: propertyType
    integer(kind=kind_int8             ), dimension(:), intent(in   ) :: property

    ! Check the supplied arrays is of the correct size.
    if (size(property) /= mergerTrees%nodeCount) call Error_Report('property array size is incorrect'//{introspection:location})

    ! Assign to the relevant property.
    select case (propertyType%ID)
    case (propertyTypeTreeIndex      %ID)
       mergerTrees%hasForestIndex    =.true.
       if (allocated(mergerTrees%forestIndex    )) deallocate(mergerTrees%forestIndex    )
       allocate(mergerTrees%forestIndex    (size(property)))
       mergerTrees%forestIndex    =property
       call Merger_Tree_Data_Structure_Set_Tree_Indices(mergerTrees)
    case (propertyTypeNodeIndex      %ID)
       mergerTrees%hasNodeIndex      =.true.
       if (allocated(mergerTrees%nodeIndex      )) deallocate(mergerTrees%nodeIndex      )
       allocate(mergerTrees%nodeIndex      (size(property)))
       mergerTrees%nodeIndex      =property
    case (propertyTypeHostIndex      %ID)
       mergerTrees%hasHostIndex      =.true.
       if (allocated(mergerTrees%hostIndex      )) deallocate(mergerTrees%hostIndex      )
       allocate(mergerTrees%hostIndex      (size(property)))
       mergerTrees%hostIndex      =property
    case (propertyTypeDescendantIndex%ID)
       mergerTrees%hasDescendantIndex=.true.
       if (allocated(mergerTrees%descendantIndex)) deallocate(mergerTrees%descendantIndex)
       allocate(mergerTrees%descendantIndex(size(property)))
       mergerTrees%descendantIndex=property
    case (propertyTypeSnapshot       %ID)
       mergerTrees%hasSnapshot       =.true.
       if (allocated(mergerTrees%snapshot       )) deallocate(mergerTrees%snapshot       )
       allocate(mergerTrees%snapshot       (size(property)))
       mergerTrees%snapshot=property
    case default
       call Error_Report('unrecognized integer property'//{introspection:location})
    end select
    return
  end subroutine Merger_Tree_Data_Structure_Set_Property_Integer8

  subroutine Merger_Tree_Data_Structure_Set_Property_Double(mergerTrees,propertyType,property)
    !!{
    Set a property in the merger trees.
    !!}
    use :: Error            , only : Error_Report
    implicit none
    class           (mergerTreeData             )              , intent(inout) :: mergerTrees
    type            (enumerationPropertyTypeType)              , intent(in   ) :: propertyType
    double precision                             , dimension(:), intent(in   ) :: property

    ! Check the supplied arrays is of the correct size.
    if (size(property) /= mergerTrees%nodeCount) call Error_Report('property array size is incorrect'//{introspection:location})

    ! Assign to the relevant property.
    select case (propertyType%ID)
    case (propertyTypeTreeWeight     %ID)
       mergerTrees%hasForestWeight  =.true.
       if (allocated(mergerTrees%forestWeightNode)) deallocate(mergerTrees%forestWeightNode)
       allocate(mergerTrees%forestWeightNode (size(property)))
       mergerTrees%forestWeightNode =property
    case (propertyTypeRedshift       %ID)
       mergerTrees%hasRedshift       =.true.
       if (allocated(mergerTrees%redshift        )) deallocate(mergerTrees%redshift        )
       allocate(mergerTrees%redshift       (size(property)))
       mergerTrees%redshift       =property
    case (propertyTypeNodeMass       %ID)
       mergerTrees%hasNodeMass       =.true.
       if (allocated(mergerTrees%nodeMass        )) deallocate(mergerTrees%nodeMass        )
       allocate(mergerTrees%nodeMass       (size(property)))
       mergerTrees%nodeMass       =property
    case (propertyTypeNodeMass200Mean%ID)
       mergerTrees%hasNodeMass200Mean=.true.
       if (allocated(mergerTrees%nodeMass200Mean )) deallocate(mergerTrees%nodeMass200Mean )
       allocate(mergerTrees%nodeMass200Mean(size(property)))
       mergerTrees%nodeMass200Mean=property
    case (propertyTypeNodeMass200Crit%ID)
       mergerTrees%hasNodeMass200Crit=.true.
       if (allocated(mergerTrees%nodeMass200Crit )) deallocate(mergerTrees%nodeMass200Crit )
       allocate(mergerTrees%nodeMass200Crit(size(property)))
       mergerTrees%nodeMass200Crit=property
    case (propertyTypePositionX      %ID)
       if (                                             &
            & allocated(mergerTrees%position)           &
            & .and..not.mergerTrees%hasPositionX        &
            & .and..not.mergerTrees%hasPositionY        &
            & .and..not.mergerTrees%hasPositionZ        &
            &) deallocate(mergerTrees%position)
       mergerTrees%hasPositionX=.true.
       if (.not.allocated(mergerTrees%position)) allocate(mergerTrees%position(3,size(property)))
       mergerTrees%position(1,:)=property
    case (propertyTypePositionY      %ID)
       if (                                             &
            & allocated(mergerTrees%position)           &
            & .and..not.mergerTrees%hasPositionX        &
            & .and..not.mergerTrees%hasPositionY        &
            & .and..not.mergerTrees%hasPositionZ        &
            &) deallocate(mergerTrees%position)
       mergerTrees%hasPositionY=.true.
       if (.not.allocated(mergerTrees%position)) allocate(mergerTrees%position(3,size(property)))
       mergerTrees%position(2,:)=property
    case (propertyTypePositionZ      %ID)
       if (                                             &
            & allocated(mergerTrees%position)           &
            & .and..not.mergerTrees%hasPositionX        &
            & .and..not.mergerTrees%hasPositionY        &
            & .and..not.mergerTrees%hasPositionZ        &
            &) deallocate(mergerTrees%position)
       mergerTrees%hasPositionZ=.true.
       if (.not.allocated(mergerTrees%position)) allocate(mergerTrees%position(3,size(property)))
       mergerTrees%position(3,:)=property
    case (propertyTypeVelocityX      %ID)
       if (                                             &
            & allocated(mergerTrees%velocity)           &
            & .and..not.mergerTrees%hasVelocityX        &
            & .and..not.mergerTrees%hasVelocityY        &
            & .and..not.mergerTrees%hasVelocityZ        &
            &) deallocate(mergerTrees%velocity)
       mergerTrees%hasVelocityX=.true.
       if (.not.allocated(mergerTrees%velocity)) allocate(mergerTrees%velocity(3,size(property)))
       mergerTrees%velocity(1,:)=property
    case (propertyTypeVelocityY      %ID)
       if (                                             &
            & allocated(mergerTrees%velocity)           &
            & .and..not.mergerTrees%hasVelocityX        &
            & .and..not.mergerTrees%hasVelocityY        &
            & .and..not.mergerTrees%hasVelocityZ        &
            &) deallocate(mergerTrees%velocity)
       mergerTrees%hasVelocityY=.true.
       if (.not.allocated(mergerTrees%velocity)) allocate(mergerTrees%velocity(3,size(property)))
       mergerTrees%velocity(2,:)=property
    case (propertyTypeVelocityZ      %ID)
       if (                                             &
            & allocated(mergerTrees%velocity)           &
            & .and..not.mergerTrees%hasVelocityX        &
            & .and..not.mergerTrees%hasVelocityY        &
            & .and..not.mergerTrees%hasVelocityZ        &
            &) deallocate(mergerTrees%velocity)
       mergerTrees%hasVelocityZ=.true.
       if (.not.allocated(mergerTrees%velocity)) allocate(mergerTrees%velocity(3,size(property)))
       mergerTrees%velocity(3,:)=property
    case default
       call Error_Report('unrecognized double property'//{introspection:location})
    end select
    return
  end subroutine Merger_Tree_Data_Structure_Set_Property_Double

  subroutine Merger_Tree_Data_Structure_Read_ASCII(mergerTrees,inputFile,columnHeaders,commentCharacter,separator,maximumRedshift)
    !!{
    Read in merger tree data from an ASCII file.
    !!}
    use :: Display           , only : displayMessage
    use :: File_Utilities    , only : Count_Lines_In_File
    use :: Error             , only : Error_Report
    use :: ISO_Varying_String, only : assignment(=)      , operator(//)
    use :: String_Handling   , only : String_Count_Words , String_Split_Words, operator(//)
    implicit none
    class    (mergerTreeData), intent(inout)               :: mergerTrees
    character(len=*         ), intent(in   )               :: inputFile
    character(len=*         ), intent(in   ), optional     :: separator
    character(len=1         ), intent(in   ), optional     :: commentCharacter
    double precision         , intent(in   ), optional     :: maximumRedshift
    logical                  , intent(in   ), optional     :: columnHeaders
    character(len=32        ), allocatable  , dimension(:) :: inputColumns
    double precision         , parameter                   :: maximumRedshiftDefault=800.0d0
    integer                                                :: columnsCount                  , fileUnit           , &
         &                                                    iColumn                       , iNode              , &
         &                                                    i                             , nodeCount
    double precision                                       :: maximumRedshiftActual
    logical                                                :: gotFirstDataLine              , gotColumnHeaderLine
    character(len=1024      )                              :: inputLine
    type     (varying_string)                              :: message

    ! Determine number of nodes.
    nodeCount=Count_Lines_In_File(inputFile,commentCharacter)
    if (present(columnHeaders).and.columnHeaders) nodeCount=nodeCount-1
    call mergerTrees%nodeCountSet(nodeCount)

    ! Specify what properties these trees have.
    mergerTrees%hasForestIndex                     =any(mergerTrees%columnProperties == propertyTypeTreeIndex               )
    mergerTrees%hasForestWeight                    =any(mergerTrees%columnProperties == propertyTypeTreeWeight              )
    mergerTrees%hasNodeIndex                       =any(mergerTrees%columnProperties == propertyTypeNodeIndex               )
    mergerTrees%hasDescendantIndex                 =any(mergerTrees%columnProperties == propertyTypeDescendantIndex         )
    mergerTrees%hasHostIndex                       =any(mergerTrees%columnProperties == propertyTypeHostIndex               )
    mergerTrees%hasRedshift                        =any(mergerTrees%columnProperties == propertyTypeRedshift                )
    mergerTrees%hasScaleFactor                     =any(mergerTrees%columnProperties == propertyTypeScaleFactor             )
    mergerTrees%hasNodeMass                        =any(mergerTrees%columnProperties == propertyTypeNodeMass                )
    mergerTrees%hasNodeMass200Mean                 =any(mergerTrees%columnProperties == propertyTypeNodeMass200Mean         )
    mergerTrees%hasNodeMass200Crit                 =any(mergerTrees%columnProperties == propertyTypeNodeMass200Crit         )
    mergerTrees%hasParticleCount                   =any(mergerTrees%columnProperties == propertyTypeParticleCount           )
    mergerTrees%hasPositionX                       =any(mergerTrees%columnProperties == propertyTypePositionX               )
    mergerTrees%hasPositionY                       =any(mergerTrees%columnProperties == propertyTypePositionY               )
    mergerTrees%hasPositionZ                       =any(mergerTrees%columnProperties == propertyTypePositionZ               )
    mergerTrees%hasVelocityX                       =any(mergerTrees%columnProperties == propertyTypeVelocityX               )
    mergerTrees%hasVelocityY                       =any(mergerTrees%columnProperties == propertyTypeVelocityY               )
    mergerTrees%hasVelocityZ                       =any(mergerTrees%columnProperties == propertyTypeVelocityZ               )
    mergerTrees%hasSpinX                           =any(mergerTrees%columnProperties == propertyTypeSpinX                   )
    mergerTrees%hasSpinY                           =any(mergerTrees%columnProperties == propertyTypeSpinY                   )
    mergerTrees%hasSpinZ                           =any(mergerTrees%columnProperties == propertyTypeSpinZ                   )
    mergerTrees%hasSpinMagnitude                   =any(mergerTrees%columnProperties == propertyTypeSpin                    )
    mergerTrees%hasAngularMomentumX                =any(mergerTrees%columnProperties == propertyTypeAngularMomentumX        )
    mergerTrees%hasAngularMomentumY                =any(mergerTrees%columnProperties == propertyTypeAngularMomentumY        )
    mergerTrees%hasAngularMomentumZ                =any(mergerTrees%columnProperties == propertyTypeAngularMomentumZ        )
    mergerTrees%hasAngularMomentumMagnitude        =any(mergerTrees%columnProperties == propertyTypeAngularMomentum         )
    mergerTrees%hasSpecificAngularMomentumX        =any(mergerTrees%columnProperties == propertyTypeSpecificAngularMomentumX)
    mergerTrees%hasSpecificAngularMomentumY        =any(mergerTrees%columnProperties == propertyTypeSpecificAngularMomentumY)
    mergerTrees%hasSpecificAngularMomentumZ        =any(mergerTrees%columnProperties == propertyTypeSpecificAngularMomentumZ)
    mergerTrees%hasSpecificAngularMomentumMagnitude=any(mergerTrees%columnProperties == propertyTypeSpecificAngularMomentum )
    mergerTrees%hasHalfMassRadius                  =any(mergerTrees%columnProperties == propertyTypeHalfMassRadius          )
    mergerTrees%hasScaleRadius                     =any(mergerTrees%columnProperties == propertyTypeScaleRadius             )
    mergerTrees%hasMostBoundParticleIndex          =any(mergerTrees%columnProperties == propertyTypeMostBoundParticleIndex  )
    mergerTrees%hasSnapshot                        =any(mergerTrees%columnProperties == propertyTypeSnapshot                )
    mergerTrees%hasVelocityMaximum                 =any(mergerTrees%columnProperties == propertyTypeVelocityMaximum         )
    mergerTrees%hasVelocityDispersion              =any(mergerTrees%columnProperties == propertyTypeVelocityDispersion      )

    ! Validate 3-D datasets.
    if     (.not.((     mergerTrees%hasPositionX       .and.     mergerTrees%hasPositionY       .and.     mergerTrees%hasPositionZ       ) &
         &        .or.                                                                                                &
         &        (.not.mergerTrees%hasPositionX       .and..not.mergerTrees%hasPositionY       .and..not.mergerTrees%hasPositionZ       ) &
         &        )                                                                                                   &
         & ) call Error_Report("all three axes or none must be supplied for position"        //{introspection:location})
    if     (.not.((     mergerTrees%hasVelocityX       .and.     mergerTrees%hasVelocityY       .and.     mergerTrees%hasVelocityZ       ) &
         &        .or.                                                                                                &
         &        (.not.mergerTrees%hasVelocityX       .and..not.mergerTrees%hasVelocityY       .and..not.mergerTrees%hasVelocityZ       ) &
         &        )                                                                                                   &
         & ) call Error_Report("all three axes or none must be supplied for velocity"        //{introspection:location})
    if     (.not.((     mergerTrees%hasSpinX           .and.     mergerTrees%hasSpinY           .and.     mergerTrees%hasSpinZ           ) &
         &        .or.                                                                                                &
         &        (.not.mergerTrees%hasSpinX           .and..not.mergerTrees%hasSpinY           .and..not.mergerTrees%hasSpinZ           ) &
         &        )                                                                                                   &
         & ) call Error_Report("all three axes or none must be supplied for spin"            //{introspection:location})
    if     (.not.((     mergerTrees%hasAngularMomentumX        .and.     mergerTrees%hasAngularMomentumY        .and.     mergerTrees%hasAngularMomentumZ        ) &
         &        .or.                                                                                                &
         &        (.not.mergerTrees%hasAngularMomentumX        .and..not.mergerTrees%hasAngularMomentumY        .and..not.mergerTrees%hasAngularMomentumZ        ) &
         &        )                                                                                                   &
         & ) call Error_Report("all three axes or none must be supplied for angular momentum"         //{introspection:location})
    if     (.not.((     mergerTrees%hasSpecificAngularMomentumX.and.     mergerTrees%hasSpecificAngularMomentumY.and.     mergerTrees%hasSpecificAngularMomentumZ) &
         &        .or.                                                                                                                                             &
         &        (.not.mergerTrees%hasSpecificAngularMomentumX.and..not.mergerTrees%hasSpecificAngularMomentumY.and..not.mergerTrees%hasSpecificAngularMomentumZ) &
         &        )                                                                                                                                                &
         & ) call Error_Report("all three axes or none must be supplied for specific angular momentum"//{introspection:location})
    if (mergerTrees%hasSpinX                   .and.mergerTrees%hasSpinMagnitude                   ) &
         & call Error_Report("can not specify both 3-D and scalar spin"                     //{introspection:location})
    if (mergerTrees%hasAngularMomentumX        .and.mergerTrees%hasAngularMomentumMagnitude        ) &
         & call Error_Report("can not specify both 3-D and scalar angular momentum"         //{introspection:location})
    if (mergerTrees%hasSpecificAngularMomentumX.and.mergerTrees%hasSpecificAngularMomentumMagnitude) &
         & call Error_Report("can not specify both 3-D and scalar specific angular momentum"//{introspection:location})

    ! Validate that either redshift or scale factor is given.
    if (.not.(mergerTrees%hasRedshift .or. mergerTrees%hasScaleFactor)) &
         & call Error_Report("either redshift or scale factor has to be given"//{introspection:location})

    ! Deallocate internal arrays.
    if (allocated(mergerTrees%forestIndex           )) deallocate(mergerTrees%forestIndex           )
    if (allocated(mergerTrees%forestWeightNode      )) deallocate(mergerTrees%forestWeightNode      )
    if (allocated(mergerTrees%nodeIndex             )) deallocate(mergerTrees%nodeIndex             )
    if (allocated(mergerTrees%mostBoundParticleIndex)) deallocate(mergerTrees%mostBoundParticleIndex)
    if (allocated(mergerTrees%snapshot              )) deallocate(mergerTrees%snapshot              )
    if (allocated(mergerTrees%descendantIndex       )) deallocate(mergerTrees%descendantIndex       )
    if (allocated(mergerTrees%hostIndex             )) deallocate(mergerTrees%hostIndex             )
    if (allocated(mergerTrees%redshift              )) deallocate(mergerTrees%redshift              )
    if (allocated(mergerTrees%scaleFactor           )) deallocate(mergerTrees%scaleFactor           )
    if (allocated(mergerTrees%nodeMass              )) deallocate(mergerTrees%nodeMass              )
    if (allocated(mergerTrees%nodeMass200Mean       )) deallocate(mergerTrees%nodeMass200Mean       )
    if (allocated(mergerTrees%nodeMass200Crit       )) deallocate(mergerTrees%nodeMass200Crit       )
    if (allocated(mergerTrees%particleCount         )) deallocate(mergerTrees%particleCount         )
    if (allocated(mergerTrees%position              )) deallocate(mergerTrees%position              )
    if (allocated(mergerTrees%velocity              )) deallocate(mergerTrees%velocity              )
    if (allocated(mergerTrees%spin                  )) deallocate(mergerTrees%spin                  )
    if (allocated(mergerTrees%halfMassRadius        )) deallocate(mergerTrees%halfMassRadius        )
    if (allocated(mergerTrees%scaleRadius           )) deallocate(mergerTrees%scaleRadius           )
    if (allocated(mergerTrees%velocityMaximum       )) deallocate(mergerTrees%velocityMaximum       )
    if (allocated(mergerTrees%velocityDispersion    )) deallocate(mergerTrees%velocityDispersion    )

    ! Allocate internal arrays to correct size as needed.
    if (mergerTrees%hasForestIndex                     ) allocate(mergerTrees%forestIndex                     (mergerTrees%nodeCount))
    if (mergerTrees%hasForestWeight                    ) allocate(mergerTrees%forestWeightNode                (mergerTrees%nodeCount))
    if (mergerTrees%hasNodeIndex                       ) allocate(mergerTrees%nodeIndex                       (mergerTrees%nodeCount))
    if (mergerTrees%hasMostBoundParticleIndex          ) allocate(mergerTrees%mostBoundParticleIndex          (mergerTrees%nodeCount))
    if (mergerTrees%hasSnapshot                        ) allocate(mergerTrees%snapshot                        (mergerTrees%nodeCount))
    if (mergerTrees%hasDescendantIndex                 ) allocate(mergerTrees%descendantIndex                 (mergerTrees%nodeCount))
    if (mergerTrees%hasHostIndex                       ) allocate(mergerTrees%hostIndex                       (mergerTrees%nodeCount))
    if (mergerTrees%hasRedshift                        ) allocate(mergerTrees%redshift                        (mergerTrees%nodeCount))
    if (mergerTrees%hasScaleFactor                     ) allocate(mergerTrees%scaleFactor                     (mergerTrees%nodeCount))
    if (mergerTrees%hasNodeMass                        ) allocate(mergerTrees%nodeMass                        (mergerTrees%nodeCount))
    if (mergerTrees%hasNodeMass200Mean                 ) allocate(mergerTrees%nodeMass200Mean                 (mergerTrees%nodeCount))
    if (mergerTrees%hasNodeMass200Crit                 ) allocate(mergerTrees%nodeMass200Crit                 (mergerTrees%nodeCount))
    if (mergerTrees%hasParticleCount                   ) allocate(mergerTrees%particleCount                   (mergerTrees%nodeCount))
    if (mergerTrees%hasPositionX                       ) allocate(mergerTrees%position                        (3,mergerTrees%nodeCount))
    if (mergerTrees%hasVelocityX                       ) allocate(mergerTrees%velocity                        (3,mergerTrees%nodeCount))
    if (mergerTrees%hasSpinX                           ) allocate(mergerTrees%spin                            (3,mergerTrees%nodeCount))
    if (mergerTrees%hasAngularMomentumX                ) allocate(mergerTrees%angularMomentum                 (3,mergerTrees%nodeCount))
    if (mergerTrees%hasSpecificAngularMomentumX        ) allocate(mergerTrees%specificAngularMomentum         (3,mergerTrees%nodeCount))
    if (mergerTrees%hasSpinMagnitude                   ) allocate(mergerTrees%spinMagnitude                   (mergerTrees%nodeCount))
    if (mergerTrees%hasAngularMomentumMagnitude        ) allocate(mergerTrees%angularMomentumMagnitude        (mergerTrees%nodeCount))
    if (mergerTrees%hasSpecificAngularMomentumMagnitude) allocate(mergerTrees%specificAngularMomentumMagnitude(mergerTrees%nodeCount))
    if (mergerTrees%hasHalfMassRadius                  ) allocate(mergerTrees%halfMassRadius                  (mergerTrees%nodeCount))
    if (mergerTrees%hasScaleRadius                     ) allocate(mergerTrees%scaleRadius                     (mergerTrees%nodeCount))
    if (mergerTrees%hasVelocityMaximum                 ) allocate(mergerTrees%velocityMaximum                 (mergerTrees%nodeCount))
    if (mergerTrees%hasVelocityDispersion              ) allocate(mergerTrees%velocityDispersion              (mergerTrees%nodeCount))

    ! Open the file and read lines.
    open(newunit=fileUnit,file=inputFile,status='old',form='formatted')
    iNode              =0
    columnsCount       =0
    gotFirstDataLine   =.false.
    gotColumnHeaderLine=.not.present(columnHeaders).or..not.columnHeaders
    do while (iNode < nodeCount)
       ! Get the line.
       read (fileUnit,'(a)') inputLine
       ! Check if this is a data line.
       if (.not.present(commentCharacter) .or. inputLine(1:1) /= commentCharacter) then
          ! Skip header line.
          if (.not.gotColumnHeaderLine) then
             gotColumnHeaderLine=.true.
             cycle
          end if
          ! If this is the first data line, determine how many columns are present and allocate array to store them.
          if (.not.gotFirstDataLine) then
             columnsCount=String_Count_Words(inputLine,separator)
             allocate(inputColumns(columnsCount))
             gotFirstDataLine=.true.
          end if
          ! Count nodes.
          iNode=iNode+1
          call String_Split_Words(inputColumns,inputLine,separator)
          do iColumn=1,min(columnsCount,size(mergerTrees%columnProperties))
             select case (mergerTrees%columnProperties(iColumn)%ID)
             case (propertyTypeNull                  %ID)
                ! Ignore this column.
             case (propertyTypeTreeIndex             %ID)
                ! Column is a tree index.
                read (inputColumns(iColumn),*) mergerTrees%forestIndex(iNode)
                if (iNode > 1) then
                   if (mergerTrees%forestIndex(iNode) < mergerTrees%forestIndex(iNode-1)) &
                        & call Error_Report('tree indices must be in ascending order'//{introspection:location})
                   if (mergerTrees%forestIndex(iNode) /= mergerTrees%forestIndex(iNode-1)) mergerTrees%forestCount=mergerTrees%forestCount+1
                else
                   mergerTrees%forestCount=1
                end if
             case (propertyTypeTreeWeight              %ID)
                ! Column is a tree weight.
                read (inputColumns(iColumn),*) mergerTrees%forestWeightNode                (  iNode)
             case (propertyTypeNodeIndex               %ID)
                ! Column is a node index.
                read (inputColumns(iColumn),*) mergerTrees%nodeIndex                       (  iNode)
             case (propertyTypeDescendantIndex         %ID)
                ! Column is a descendant node index.
                read (inputColumns(iColumn),*) mergerTrees%descendantIndex                 (  iNode)
             case (propertyTypeHostIndex               %ID)
                ! Column is a host index.
                read (inputColumns(iColumn),*) mergerTrees%hostIndex                       (  iNode)
             case (propertyTypeRedshift                %ID)
                ! Column is redshift.
                read (inputColumns(iColumn),*) mergerTrees%redshift                        (  iNode)
              case (propertyTypeScaleFactor            %ID)
                ! Column is scale factor.
                read (inputColumns(iColumn),*) mergerTrees%scaleFactor                     (  iNode)
             case (propertyTypeNodeMass                %ID)
                ! Column is mass.
                read (inputColumns(iColumn),*) mergerTrees%nodeMass                        (  iNode)
             case (propertyTypeNodeMass200Mean         %ID)
                ! Column is mass.
                read (inputColumns(iColumn),*) mergerTrees%nodeMass200Mean                 (  iNode)
             case (propertyTypeNodeMass200Crit         %ID)
                ! Column is mass.
                read (inputColumns(iColumn),*) mergerTrees%nodeMass200Crit                 (  iNode)
             case (propertyTypeParticleCount           %ID)
                ! Column is particle count.
                read (inputColumns(iColumn),*) mergerTrees%particleCount                   (  iNode)
             case (propertyTypePositionX               %ID)
                ! Column is x position.
                read (inputColumns(iColumn),*) mergerTrees%position                        (1,iNode)
             case (propertyTypePositionY               %ID)
                ! Column is y position.
                read (inputColumns(iColumn),*) mergerTrees%position                        (2,iNode)
             case (propertyTypePositionZ               %ID)
                ! Column is z position.
                read (inputColumns(iColumn),*) mergerTrees%position                        (3,iNode)
             case (propertyTypeVelocityX               %ID)
                ! Column is x velocity.
                read (inputColumns(iColumn),*) mergerTrees%velocity                        (1,iNode)
             case (propertyTypeVelocityY               %ID)
                ! Column is y velocity.
                read (inputColumns(iColumn),*) mergerTrees%velocity                        (2,iNode)
             case (propertyTypeVelocityZ               %ID)
                ! Column is z velocity.
                read (inputColumns(iColumn),*) mergerTrees%velocity                        (3,iNode)
             case (propertyTypeSpinX                   %ID)
                ! Column is x spin.
                read (inputColumns(iColumn),*) mergerTrees%spin                            (1,iNode)
             case (propertyTypeSpinY                   %ID)
                ! Column is y spin.
                read (inputColumns(iColumn),*) mergerTrees%spin                            (2,iNode)
             case (propertyTypeSpinZ                   %ID)
                ! Column is z spin.
                read (inputColumns(iColumn),*) mergerTrees%spin                            (3,iNode)
             case (propertyTypeSpin                    %ID)
                ! Column is scalar spin.
                read (inputColumns(iColumn),*) mergerTrees%spinMagnitude                   (  iNode)
             case (propertyTypeAngularMomentumX        %ID)
                ! Column is x angular momentum.
                read (inputColumns(iColumn),*) mergerTrees%angularMomentum                 (1,iNode)
             case (propertyTypeAngularMomentumY        %ID)
                ! Column is y angular momentum.
                read (inputColumns(iColumn),*) mergerTrees%angularMomentum                 (2,iNode)
             case (propertyTypeAngularMomentumZ        %ID)
                ! Column is z angular momentum.
                read (inputColumns(iColumn),*) mergerTrees%angularMomentum                 (3,iNode)
             case (propertyTypeAngularMomentum         %ID)
                ! Column is scalar angular momentum.
                read (inputColumns(iColumn),*) mergerTrees%angularMomentumMagnitude        (  iNode)
             case (propertyTypeSpecificAngularMomentumX%ID)
                ! Column is x specific angular momentum.
                read (inputColumns(iColumn),*) mergerTrees%specificAngularMomentum         (1,iNode)
             case (propertyTypeSpecificAngularMomentumY%ID)
                ! Column is y specific angular momentum.
                read (inputColumns(iColumn),*) mergerTrees%specificAngularMomentum         (2,iNode)
             case (propertyTypeSpecificAngularMomentumZ%ID)
                ! Column is z specific angular momentum.
                read (inputColumns(iColumn),*) mergerTrees%specificAngularMomentum         (3,iNode)
             case (propertyTypeSpecificAngularMomentum %ID)
                ! Column is scalar specific angular momentum.
                read (inputColumns(iColumn),*) mergerTrees%specificAngularMomentumMagnitude(  iNode)
             case (propertyTypeHalfMassRadius          %ID)
                ! Column is half mass radius.
                read (inputColumns(iColumn),*) mergerTrees%halfMassRadius                  (  iNode)
             case (propertyTypeScaleRadius             %ID)
                ! Column is scale radius.
                read (inputColumns(iColumn),*) mergerTrees%scaleRadius                     (  iNode)
             case (propertyTypeMostBoundParticleIndex  %ID)
                ! Column is a most bound particle index.
                read (inputColumns(iColumn),*) mergerTrees%mostBoundParticleIndex          (  iNode)
             case (propertyTypeSnapshot                %ID)
                ! Column is a snapshot index.
                read (inputColumns(iColumn),*) mergerTrees%snapshot                        (  iNode)
             case (propertyTypeVelocityMaximum         %ID)
                ! Column is a maximum velocity.
                read (inputColumns(iColumn),*) mergerTrees%velocityMaximum                 (  iNode)
             case (propertyTypeVelocityDispersion      %ID)
                ! Column is a velocity dispersion.
                read (inputColumns(iColumn),*) mergerTrees%velocityDispersion              (  iNode)
             case default
                call Error_Report('unknown column type'//{introspection:location})
             end select
          end do
       end if
    end do
    close(fileUnit)

    ! Report number of forests found.
    message='Found '
    message=message//mergerTrees%forestCount//' forests'
    call displayMessage(message)

    ! Deallocate workspace.
    if (allocated(inputColumns)) deallocate(inputColumns)

    ! If we have the particle mass, set the masses of any subhalos (which have zero mass by default) based on particle count.
    call Merger_Tree_Data_Set_Subhalo_Masses(mergerTrees)

    ! Convert specific angular momenta as needed.
    if (mergerTrees%hasSpecificAngularMomentumMagnitude.and..not.mergerTrees%hasAngularMomentumMagnitude) then
       allocate(mergerTrees%angularMomentumMagnitude        (mergerTrees%nodeCount))
       mergerTrees%angularMomentumMagnitude=mergerTrees%specificAngularMomentumMagnitude*mergerTrees%nodeMass
       deallocate(mergerTrees%specificAngularMomentumMagnitude                          )
       mergerTrees%hasSpecificAngularMomentumMagnitude=.false.
       mergerTrees%hasAngularMomentumMagnitude        =.true.
    end if
    if (mergerTrees%hasSpecificAngularMomentumX.and..not.mergerTrees%hasAngularMomentumX) then
       allocate(mergerTrees%angularMomentum        (3,mergerTrees%nodeCount))
       forall(i=1:3)
          mergerTrees%angularMomentum(i,:)=mergerTrees%specificAngularMomentum(i,:)*mergerTrees%nodeMass
       end forall
       deallocate(mergerTrees%specificAngularMomentum                          )
       mergerTrees%hasSpecificAngularMomentumX=.false.
       mergerTrees%hasSpecificAngularMomentumY=.false.
       mergerTrees%hasSpecificAngularMomentumZ=.false.
       mergerTrees%hasAngularMomentumX        =.true.
       mergerTrees%hasAngularMomentumY        =.true.
       mergerTrees%hasAngularMomentumZ        =.true.
    end if
    
    ! If needed convert host IDs of self-hosting halos.
    if (mergerTrees%hasHostIndex .and. mergerTrees%hasDummyHostId) then
       where (mergerTrees%hostIndex == mergerTrees%dummyHostId)
          mergerTrees%hostIndex=mergerTrees%nodeIndex
       end where
    end if

    ! If no redshift is given convert scale factor to redshift.
    if(mergerTrees%hasScaleFactor.and..not.mergerTrees%hasRedshift) then
        allocate(mergerTrees%redshift(mergerTrees%nodeCount))
        if(present(maximumRedshift)) then
           maximumRedshiftActual=maximumRedshift
        else
           maximumRedshiftActual=maximumRedshiftDefault
        end if
        do iNode=1,mergerTrees%nodeCount
           if (mergerTrees%scaleFactor(iNode) > 0.0d0) then
              mergerTrees%redshift(iNode)=min((1.0d0/mergerTrees%scaleFactor(iNode))-1.0d0,maximumRedshiftActual)
           else
              mergerTrees%redshift(iNode)=                                                 maximumRedshiftActual
           end if
        end do
        deallocate(mergerTrees%scaleFactor)
        mergerTrees%hasScaleFactor=.false.
        mergerTrees%hasRedshift   =.true.
    end if

    ! Convert properties with inconsistent units.
    do i=propertyTypeMin,propertyTypeMax
       if (mergerTrees%convertProperty(i) /= 1.0d0) then
           call Merger_Tree_Data_Structure_Convert_Property_Units(mergerTrees,i,mergerTrees%convertProperty(i))
       end if
    end do

    ! Set tree indices.
    call Merger_Tree_Data_Structure_Set_Tree_Indices(mergerTrees)
    return
  end subroutine Merger_Tree_Data_Structure_Read_ASCII

  subroutine Merger_Tree_Data_Structure_Convert_Property_Units(mergerTrees,propertyType,conversionFactor)
    !!{
    Convert the property with inconsistent units.
    !!}
    use :: Error, only : Error_Report
    implicit none
    class           (mergerTreeData), intent(inout) :: mergerTrees
    integer                         , intent(in   ) :: propertyType
    double precision                , intent(in   ) :: conversionFactor
    integer                                         :: j

    select case (propertyType)
    case (propertyTypeNodeMass          %ID)
       ! Property is mass.
       mergerTrees%nodeMass                    =mergerTrees%nodeMass                     *conversionFactor
    case (propertyTypeNodeMass200Mean   %ID)
       ! Property is mass.
       mergerTrees%nodeMass200Mean             =mergerTrees%nodeMass200Mean              *conversionFactor
    case (propertyTypeNodeMass200Crit   %ID)
       ! Property is mass.
       mergerTrees%nodeMass200Crit             =mergerTrees%nodeMass200Crit              *conversionFactor
    case (propertyTypePositionX         %ID)
       ! Property is position.
       forall(j=1:3)
          mergerTrees%position            (j,:)=mergerTrees%position                (j,:)*conversionFactor
       end forall
    case (propertyTypeVelocityX         %ID)
       ! Property is velocity.
       forall(j=1:3)
          mergerTrees%velocity            (j,:)=mergerTrees%velocity                (j,:)*conversionFactor
       end forall
    case (propertyTypeAngularMomentumX  %ID)
       ! Property is angular momentum vector.
       forall(j=1:3)
          mergerTrees%angularMomentum     (j,:)=mergerTrees%angularMomentum         (j,:)*conversionFactor
       end forall
    case (propertyTypeAngularMomentum   %ID)
       ! Property is scalar angular momentum.
       mergerTrees%angularMomentumMagnitude    =mergerTrees%angularMomentumMagnitude     *conversionFactor
    case (propertyTypeHalfMassRadius    %ID)
       ! Property is half mass radius.
       mergerTrees%halfMassRadius              =mergerTrees%halfMassRadius               *conversionFactor
    case (propertyTypeScaleRadius       %ID)
       ! Property is scale radius.
       mergerTrees%scaleRadius                 =mergerTrees%scaleRadius                  *conversionFactor
    case (propertyTypeVelocityMaximum   %ID)
       ! Property is maximum velocity.
       mergerTrees%velocityMaximum             =mergerTrees%velocityMaximum              *conversionFactor
    case (propertyTypeVelocityDispersion%ID)
       ! Property is velocity dispersion.
       mergerTrees%velocityDispersion          =mergerTrees%velocityDispersion           *conversionFactor
    case default
       ! Property has no units.
       call Error_Report('property has no units to convert.'//{introspection:location})
    end select
    return
  end subroutine Merger_Tree_Data_Structure_Convert_Property_Units

  subroutine Merger_Tree_Data_Structure_Set_Tree_Indices(mergerTrees)
    !!{
    Set the merger tree index arrays.
    !!}
    implicit none
    class  (mergerTreeData), intent(inout) :: mergerTrees
    integer                                :: iNode      , iTree

    ! Allocate arrays for tree start and stop indices and reference ID.
    if (allocated(mergerTrees%treeBeginsAt )) deallocate(mergerTrees%treeBeginsAt )
    if (allocated(mergerTrees%treeNodeCount)) deallocate(mergerTrees%treeNodeCount)
    if (allocated(mergerTrees%forestID     )) deallocate(mergerTrees%forestID     )
    if (allocated(mergerTrees%treeWeight   )) deallocate(mergerTrees%treeWeight   )
    allocate(mergerTrees%treeBeginsAt (mergerTrees%forestCount))
    allocate(mergerTrees%treeNodeCount(mergerTrees%forestCount))
    allocate(mergerTrees%forestID     (mergerTrees%forestCount))
    allocate(mergerTrees%treeWeight   (mergerTrees%forestCount))

    ! Determine index in arrays where each tree begins.
    mergerTrees%treeBeginsAt (1)=0
    mergerTrees%forestID     (1)=mergerTrees%forestIndex     (1)
    if (mergerTrees%hasForestWeight) then
       mergerTrees%treeWeight(1)=mergerTrees%forestWeightNode(1)
    else
       mergerTrees%treeWeight(1)=1.0d0
    end if
    iTree                      =1
    do iNode=2,mergerTrees%nodeCount
       if (mergerTrees%forestIndex(iNode) /= mergerTrees%forestIndex(iNode-1)) then
          iTree=iTree+1
          mergerTrees%treeBeginsAt (iTree  )=iNode-1
          mergerTrees%treeNodeCount(iTree-1)=mergerTrees%treeBeginsAt    (iTree)-mergerTrees%treeBeginsAt(iTree-1)
          mergerTrees%forestID     (iTree  )=mergerTrees%forestIndex     (iNode)
          if (mergerTrees%hasForestWeight) then
             mergerTrees%treeWeight(iTree  )=mergerTrees%forestWeightNode(iNode)
          else
             mergerTrees%treeWeight(iTree  )=1.0d0
          end if
       end if
    end do
    mergerTrees%treeNodeCount(mergerTrees%forestCount)=mergerTrees%nodeCount-mergerTrees%treeBeginsAt(mergerTrees%forestCount)
    return
  end subroutine Merger_Tree_Data_Structure_Set_Tree_Indices

  subroutine Merger_Tree_Data_Structure_Read_Particles_ASCII(mergerTrees,inputFile,columnHeaders,commentCharacter,separator)
    !!{
    Read in particle data from an ASCII file.
    !!}
    use :: File_Utilities   , only : Count_Lines_In_File
    use :: Error            , only : Error_Report
    use :: String_Handling  , only : String_Count_Words , String_Split_Words
    implicit none
    class    (mergerTreeData), intent(inout)               :: mergerTrees
    character(len=*         ), intent(in   )               :: inputFile
    character(len=1         ), intent(in   ), optional     :: commentCharacter
    character(len=*         ), intent(in   ), optional     :: separator
    logical                  , intent(in   ), optional     :: columnHeaders
    character(len=32        ), allocatable  , dimension(:) :: inputColumns
    integer                                                :: columnsCount    , fileUnit           , &
         &                                                    iNode           , nodeCount          , &
         &                                                    iColumn
    logical                                                :: gotFirstDataLine, gotColumnHeaderLine
    character(len=1024      )                              :: inputLine

    ! Flag that these trees have particles.
    mergerTrees%hasParticles=.true.

    ! Determine number of particles.
    nodeCount=Count_Lines_In_File(inputFile,commentCharacter)
    if (present(columnHeaders).and.columnHeaders) nodeCount=nodeCount-1
    call mergerTrees%particleCountSet(nodeCount)

    ! Specify what properties these particles have.
    mergerTrees%hasParticleIndex    =any(mergerTrees%particleColumnProperties == propertyTypeParticleIndex)
    mergerTrees%hasParticleRedshift =any(mergerTrees%particleColumnProperties == propertyTypeRedshift     )
    mergerTrees%hasParticlePositionX=any(mergerTrees%particleColumnProperties == propertyTypePositionX    )
    mergerTrees%hasParticlePositionY=any(mergerTrees%particleColumnProperties == propertyTypePositionY    )
    mergerTrees%hasParticlePositionZ=any(mergerTrees%particleColumnProperties == propertyTypePositionZ    )
    mergerTrees%hasParticleVelocityX=any(mergerTrees%particleColumnProperties == propertyTypeVelocityX    )
    mergerTrees%hasParticleVelocityY=any(mergerTrees%particleColumnProperties == propertyTypeVelocityY    )
    mergerTrees%hasParticleVelocityZ=any(mergerTrees%particleColumnProperties == propertyTypeVelocityZ    )
    mergerTrees%hasParticleSnapshot =any(mergerTrees%particleColumnProperties == propertyTypeSnapshot     )

    ! Validate 3-D datasets.
    if     (.not.((     mergerTrees%hasParticlePositionX.and.     mergerTrees%hasParticlePositionY.and.     mergerTrees%hasParticlePositionZ) &
         &        .or.                                                                                                &
         &        (.not.mergerTrees%hasParticlePositionX.and..not.mergerTrees%hasParticlePositionY.and..not.mergerTrees%hasParticlePositionZ) &
         &        )                                                                                                   &
         & ) call Error_Report("all three axes or none must be supplied for particle position"//{introspection:location})
    if     (.not.((     mergerTrees%hasParticleVelocityX.and.     mergerTrees%hasParticleVelocityY.and.     mergerTrees%hasParticleVelocityZ) &
         &        .or.                                                                                                &
         &        (.not.mergerTrees%hasParticleVelocityX.and..not.mergerTrees%hasParticleVelocityY.and..not.mergerTrees%hasParticleVelocityZ) &
         &        )                                                                                                   &
         & ) call Error_Report("all three axes or none must be supplied for particle velocity"//{introspection:location})

    ! Ensure we have a redshift.
    if (.not.mergerTrees%hasParticleRedshift) call Error_Report("particle redshift must be supplied"//{introspection:location})

    ! Deallocate internal arrays.
    if (allocated(mergerTrees%particleIndex   )) deallocate(mergerTrees%particleIndex   )
    if (allocated(mergerTrees%particleRedshift)) deallocate(mergerTrees%particleRedshift)
    if (allocated(mergerTrees%particlePosition)) deallocate(mergerTrees%particlePosition)
    if (allocated(mergerTrees%particleVelocity)) deallocate(mergerTrees%particleVelocity)
    if (allocated(mergerTrees%particleSnapshot)) deallocate(mergerTrees%particleSnapshot)

    ! Allocate internal arrays to correct size as needed.
    if (mergerTrees%hasParticleIndex    ) allocate(mergerTrees%particleIndex   (mergerTrees%particlesCount))
    if (mergerTrees%hasParticleRedshift ) allocate(mergerTrees%particleRedshift(mergerTrees%particlesCount))
    if (mergerTrees%hasParticlePositionX) allocate(mergerTrees%particlePosition(3,mergerTrees%particlesCount))
    if (mergerTrees%hasParticleVelocityX) allocate(mergerTrees%particleVelocity(3,mergerTrees%particlesCount))
    if (mergerTrees%hasParticleSnapshot ) allocate(mergerTrees%particleSnapshot(mergerTrees%particlesCount))

    ! Open the file and read lines.
    open(newunit=fileUnit,file=inputFile,status='old',form='formatted')
    iNode              =0
    columnsCount       =0
    gotFirstDataLine   =.false.
    gotColumnHeaderLine=.not.present(columnHeaders).or..not.columnHeaders
    do while (iNode < nodeCount)
       ! Get the line.
       read (fileUnit,'(a)') inputLine
       ! Check if this is a data line.
       if (.not.present(commentCharacter) .or. inputLine(1:1) /= commentCharacter) then
          ! Skip header line.
          if (.not.gotColumnHeaderLine) then
             gotColumnHeaderLine=.true.
             cycle
          end if
          ! If this is the first data line, determine how many columns are present and allocate array to store them.
          if (.not.gotFirstDataLine) then
             columnsCount=String_Count_Words(inputLine,separator)
             allocate(inputColumns(columnsCount))
             gotFirstDataLine=.true.
          end if
          ! Count nodes.
          iNode=iNode+1
          call String_Split_Words(inputColumns,inputLine,separator)
          do iColumn=1,min(columnsCount,size(mergerTrees%particleColumnProperties))
             select case (mergerTrees%particleColumnProperties(iColumn)%ID)
             case (propertyTypeNull         %ID)
                ! Ignore this column.
             case (propertyTypeParticleIndex%ID)
                ! Column is particle index.
                read (inputColumns(iColumn),*) mergerTrees%particleIndex   (  iNode)
             case (propertyTypeRedshift     %ID)
                ! Column is redshift.
                read (inputColumns(iColumn),*) mergerTrees%particleRedshift(  iNode)
             case (propertyTypeSnapshot     %ID)
                ! Column is snapshot.
                read (inputColumns(iColumn),*) mergerTrees%particleSnapshot(  iNode)
             case (propertyTypePositionX    %ID)
                ! Column is x position.
                read (inputColumns(iColumn),*) mergerTrees%particlePosition(1,iNode)
             case (propertyTypePositionY    %ID)
                ! Column is y position.
                read (inputColumns(iColumn),*) mergerTrees%particlePosition(2,iNode)
             case (propertyTypePositionZ    %ID)
                ! Column is z position.
                read (inputColumns(iColumn),*) mergerTrees%particlePosition(3,iNode)
             case (propertyTypeVelocityX    %ID)
                ! Column is x velocity.
                read (inputColumns(iColumn),*) mergerTrees%particleVelocity(1,iNode)
             case (propertyTypeVelocityY    %ID)
                ! Column is y velocity.
                read (inputColumns(iColumn),*) mergerTrees%particleVelocity(2,iNode)
             case (propertyTypeVelocityZ    %ID)
                ! Column is z velocity.
                read (inputColumns(iColumn),*) mergerTrees%particleVelocity(3,iNode)
             case default
                call Error_Report('unknown column type'//{introspection:location})
             end select
          end do
       end if
    end do
    close(fileUnit)

    ! Deallocate workspace.
    if (allocated(inputColumns)) deallocate(inputColumns)

    return
  end subroutine Merger_Tree_Data_Structure_Read_Particles_ASCII

  subroutine Merger_Tree_Data_Structure_Export(mergerTrees,outputFileName,outputFormat,hdfChunkSize,hdfCompressionLevel,append)
    !!{
    Output a set of merger trees to an HDF5 file.
    !!}
    use :: Error, only : Error_Report
    use :: HDF5 , only : hsize_t
    implicit none
    integer  (kind=hsize_t                   ), intent(in   )           :: hdfChunkSize
    integer                                   , intent(in   )           :: hdfCompressionLevel
    type     (enumerationMergerTreeFormatType), intent(in   )           :: outputFormat
    class    (mergerTreeData                 ), intent(inout)           :: mergerTrees
    character(len=*                          ), intent(in   )           :: outputFileName
    logical                                   , intent(in   ), optional :: append

    ! Validate the merger tree.
    call Merger_Tree_Data_Validate_Trees            (mergerTrees)

    ! If we have most-bound particle indices and particle data has been read, construct arrays giving position of particle data for each node.
    call Merger_Tree_Data_Construct_Particle_Indices(mergerTrees)

    select case (outputFormat%ID)
    case (mergerTreeFormatGalacticus%ID)
       call Merger_Tree_Data_Structure_Export_Galacticus(mergerTrees,outputFileName,hdfChunkSize,hdfCompressionLevel,append)
    case (mergerTreeFormatIrate     %ID)
       call Merger_Tree_Data_Structure_Export_IRATE     (mergerTrees,outputFileName,hdfChunkSize,hdfCompressionLevel,append)
    case default
       call Error_Report('output format is not recognized'//{introspection:location})
    end select
    return
  end subroutine Merger_Tree_Data_Structure_Export

  subroutine Merger_Tree_Data_Structure_Export_Galacticus(mergerTrees,outputFileName,hdfChunkSize,hdfCompressionLevel,append)
    !!{
    Output a set of merger trees to a Galacticus-format HDF5 file.
    !!}
    use :: File_Utilities    , only : File_Exists
    use :: Error             , only : Error_Report
    use :: HDF5              , only : HSIZE_T        , hsize_t
    use :: HDF5_Access       , only : hdf5Access
    use :: IO_HDF5           , only : hdf5Object
    use :: ISO_Varying_String, only : assignment(=)  , char
    use :: String_Handling   , only : operator(//)
    implicit none
    integer  (kind=hsize_t )                            , intent(in   ) :: hdfChunkSize
    integer                                             , intent(in   ) :: hdfCompressionLevel
    class    (mergerTreeData)                           , intent(inout) :: mergerTrees
    character(len=*         )                           , intent(in   ) :: outputFileName
    logical                               , optional    , intent(in   ) :: append
    integer  (kind=HSIZE_T  )             , dimension(2)                :: hyperslabCount        , hyperslabStart
    type     (hdf5Object    ), pointer                                  :: attributeGroup
    type     (hdf5Object    ), target                                   :: cosmologyGroup        , genericGroup       , groupFinderGroup, &
         &                                                                 forestHalos           , outputFile         , particlesGroup  , &
         &                                                                 provenanceGroup       , simulationGroup    , treeBuilderGroup, &
         &                                                                 treeDataset           , treeGroup          , forestIndexGroup, &
         &                                                                 forestsGroup          , unitsGroup
    integer                  , allocatable, dimension(:)                :: firstNode             , numberOfNodes
    integer                                                             :: iAttribute            , iProperty          , iTree           , &
         &                                                                 integerAttribute      , completeCount
    type     (varying_string)                                           :: groupName
    logical                                                             :: appendActual          , fileExists

    ! Determine if we are to append to an existing file.
    appendActual=.false.
    if (present(append)) appendActual=append

    ! Determine if file exists.
    fileExists=appendActual.and.File_Exists(outputFileName)

    ! Open the output file.
    !$ call hdf5Access%set()
    outputFile=hdf5Object(outputFileName,overWrite=.not.appendActual,objectsOverwritable=.true.,chunkSize=hdfChunkSize,compressionLevel=hdfCompressionLevel)

    ! Write a format version attribute.
    if (.not.fileExists) call outputFile%writeAttribute(2,"formatVersion")

    ! Create a group for the datasets.
    forestHalos=outputFile%openGroup("forestHalos","Stores all data for merger trees.")

    ! Write the data.
    if (mergerTrees%hasNodeIndex               ) call forestHalos%writeDataset(mergerTrees%nodeIndex               ,"nodeIndex"          ,"The index of each node."                            ,appendTo=appendActual                  )
    if (mergerTrees%hasDescendantIndex         ) call forestHalos%writeDataset(mergerTrees%descendantIndex         ,"descendantIndex"    ,"The index of each descendant node."                 ,appendTo=appendActual                  )
    if (mergerTrees%hasHostIndex               ) call forestHalos%writeDataset(mergerTrees%hostIndex               ,"hostIndex"          ,"The index of each host node."                       ,appendTo=appendActual                  )
    if (mergerTrees%hasNodeMass                ) call forestHalos%writeDataset(mergerTrees%nodeMass                ,"nodeMass"           ,"The mass of each node."                             ,appendTo=appendActual                  )
    if (mergerTrees%hasRedshift                ) call forestHalos%writeDataset(mergerTrees%redshift                ,"redshift"           ,"The redshift of each node."                         ,appendTo=appendActual                  )
    if (mergerTrees%hasNodeMass200Mean         ) call forestHalos%writeDataset(mergerTrees%nodeMass200Mean         ,"nodeMass200Mean"    ,"The M200 mass of each node (200 * mean density)."   ,appendTo=appendActual                  )
    if (mergerTrees%hasNodeMass200Crit         ) call forestHalos%writeDataset(mergerTrees%nodeMass200Crit         ,"nodeMass200Crit"    ,"The M200 mass of each node (200 * crit density(."   ,appendTo=appendActual                  )
    if (mergerTrees%hasScaleFactor             ) call forestHalos%writeDataset(mergerTrees%scaleFactor             ,"scaleFactor"        ,"The scale factor of each node."                     ,appendTo=appendActual                  )
    if (mergerTrees%hasPositionX               ) call forestHalos%writeDataset(mergerTrees%position                ,"position"           ,"The position of each node."                         ,appendTo=appendActual,appendDimension=2)
    if (mergerTrees%hasVelocityX               ) call forestHalos%writeDataset(mergerTrees%velocity                ,"velocity"           ,"The velocity of each node."                         ,appendTo=appendActual,appendDimension=2)
    if (mergerTrees%hasSpinX                   ) call forestHalos%writeDataset(mergerTrees%spin                    ,"spin"               ,"The spin of each node."                             ,appendTo=appendActual                  )
    if (mergerTrees%hasAngularMomentumX        ) call forestHalos%writeDataset(mergerTrees%angularMomentum         ,"angularMomentum"    ,"The angular momentum spin of each node."            ,appendTo=appendActual                  )
    if (mergerTrees%hasSpinMagnitude           ) call forestHalos%writeDataset(mergerTrees%spinMagnitude           ,"spin"               ,"The spin of each node."                             ,appendTo=appendActual                  )
    if (mergerTrees%hasAngularMomentumMagnitude) call forestHalos%writeDataset(mergerTrees%angularMomentumMagnitude,"angularMomentum"    ,"The angular momentum spin of each node."            ,appendTo=appendActual                  )
    if (mergerTrees%hasHalfMassRadius          ) call forestHalos%writeDataset(mergerTrees%halfMassRadius          ,"halfMassRadius"     ,"The half mass radius of each node."                 ,appendTo=appendActual                  )
    if (mergerTrees%hasScaleRadius             ) call forestHalos%writeDataset(mergerTrees%scaleRadius             ,"scaleRadius"        ,"The scale radius of each node."                     ,appendTo=appendActual                  )
    if (mergerTrees%hasVelocityMaximum         ) call forestHalos%writeDataset(mergerTrees%velocityMaximum         ,"velocityMaximum"    ,"The maximum velocity of each node's rotation curve.",appendTo=appendActual                  )
    if (mergerTrees%hasVelocityDispersion      ) call forestHalos%writeDataset(mergerTrees%velocityDispersion      ,"velocityDispersion" ,"The velocity dispersion of each node."              ,appendTo=appendActual                  )
    if (mergerTrees%hasParticleCount           ) call forestHalos%writeDataset(mergerTrees%particleCount           ,"particleCount"      ,"The number of particles in each node."              ,appendTo=appendActual                  )
    if (mergerTrees%hasMostBoundParticleIndex) then
       call forestHalos%writeDataset(mergerTrees%particleReferenceStart,"particleIndexStart","The starting index of particle data for each node.",appendTo=appendActual)
       call forestHalos%writeDataset(mergerTrees%particleReferenceCount,"particleIndexCount","The number of particle data for each node."        ,appendTo=appendActual)
    end if

    ! Begin creating individual merger tree datasets if requested.
    if (mergerTrees%doMakeReferences) then

       ! Create a containing group for individual trees.
       forestsGroup=outputFile%openGroup("forests","Data for individual forests.")

       ! Create groups for trees and dataset references.
       do iTree=1,mergerTrees%forestCount
          groupName="forest"
          groupName=groupName//iTree
          treeGroup=forestsGroup%openGroup(char(groupName),"Data for a forest.")

          ! Standard datasets.
          hyperslabStart(1)=mergerTrees%treeBeginsAt (iTree)
          hyperslabCount(1)=mergerTrees%treeNodeCount(iTree)
          do iProperty=propertyTypeMin,propertyTypeMax
             ! Skip null and tree index cases.
             if     (                                       &
                  &   iProperty == propertyTypeNull     %ID &
                  &  .or.                                   &
                  &   iProperty == propertyTypeTreeIndex%ID &
                  & ) cycle
             ! Skip cases where we have the corresponding 3-D dataset.
             if (iProperty == propertyTypeSpin           %ID .and. .not.mergerTrees%hasSpinMagnitude           ) cycle
             if (iProperty == propertyTypeAngularMomentum%ID .and. .not.mergerTrees%hasAngularMomentumMagnitude) cycle
             if (forestHalos%hasDataset(char(enumerationPropertyTypeDecode(iProperty)))) then
                treeDataset=forestHalos%openDataset(char(enumerationPropertyTypeDecode(iProperty)))
                call treeGroup%createReference1D(treeDataset,char(enumerationPropertyTypeDecode(iProperty)),hyperslabStart,hyperslabCount)
             end if
          end do

          ! Datasets for properties defined in 3-D spaces.
          hyperslabStart(2)=hyperslabStart(1)
          hyperslabCount(2)=hyperslabCount(1)
          hyperslabStart(1)=int(1,kind=HSIZE_T)
          hyperslabCount(1)=int(3,kind=HSIZE_T)
          do iProperty=1,size(propertyNames3D)
             if (forestHalos%hasDataset(trim(propertyNames3D(iProperty)))) then
                treeDataset=forestHalos%openDataset(propertyNames3D(iProperty))
                call treeGroup%createReference2D(treeDataset,trim(propertyNames3D(iProperty)),hyperslabStart,hyperslabCount)
             end if
          end do
       end do
       ! Finished making individual merger tree datasets
    end if

    ! Write particle data if necessary.
    if (mergerTrees%hasParticles) then
       ! Open the particles group.
       particlesGroup=outputFile%openGroup("particles","Data for a particles.")

       ! Write datasets.
       if (mergerTrees%hasParticleIndex    ) call particlesGroup%writeDataset(mergerTrees%particleIndex   ,"particleID","The ID of each particle."      ,appendTo=appendActual)
       if (mergerTrees%hasParticleRedshift ) call particlesGroup%writeDataset(mergerTrees%particleRedshift,"redshift"  ,"The redshift of each particle.",appendTo=appendActual)
       if (mergerTrees%hasParticlePositionX) call particlesGroup%writeDataset(mergerTrees%particlePosition,"position"  ,"The position of each particle.",appendTo=appendActual)
       if (mergerTrees%hasParticleVelocityX) call particlesGroup%writeDataset(mergerTrees%particleVelocity,"velocity"  ,"The velocity of each particle.",appendTo=appendActual)
    end if

    ! Create datasets giving positions of merger trees within the node arrays.
    forestIndexGroup=outputFile%openGroup("forestIndex","Locations of forests within the halo data arrays.")
    if (fileExists) then
       call forestIndexGroup%readDataset("firstNode"    ,firstNode    )
       call forestIndexGroup%readDataset("numberOfNodes",numberOfNodes)
       mergerTrees%treeBeginsAt=mergerTrees%treeBeginsAt+firstNode(size(firstNode))+numberOfNodes(size(numberOfNodes))
       deallocate(firstNode    )
       deallocate(numberOfNodes)
    end if
    call        forestIndexGroup%writeDataset(mergerTrees%treeBeginsAt ,"firstNode"    ,"Position of the first node in each forest in the halo data arrays.",appendTo=appendActual)
    call        forestIndexGroup%writeDataset(mergerTrees%treeNodeCount,"numberOfNodes","Number of nodes in each forest."                                   ,appendTo=appendActual)
    call        forestIndexGroup%writeDataset(mergerTrees%forestID     ,"forestIndex"  ,"Unique index of forest."                                           ,appendTo=appendActual)
    if (mergerTrees%hasForestWeight.or..not.mergerTrees%hasBoxSize)                                                                                                               &
         & call forestIndexGroup%writeDataset(mergerTrees%treeWeight   ,"forestWeight" ,"Weight of forest."                                                 ,appendTo=appendActual)

    ! Only write remaining data if we are not appending to an existing file.
    if (.not.fileExists) then

       ! Set tree metadata.
       ! Determine if trees have subhalos.
       if (mergerTrees%hasHostIndex) then
          ! A host index is included, so potentially there could be subhalos. (A given tree may not actually
          ! have any subhalos, but we take the presence of the host index to indicate that there could be
          ! subhalos, in principle.)
          integerAttribute=1
       else
          ! No host index is included - assume no nodes are subhalos.
          integerAttribute=0
       end if
       call forestHalos%writeAttribute(integerAttribute,"treesHaveSubhalos")
       ! Determine if trees are self-contained.
       if (mergerTrees%areSelfContained) then
          integerAttribute=1
       else
          integerAttribute=0
       end if
       call forestHalos%writeAttribute(integerAttribute,"forestsAreSelfContained")
       ! Determine if velocities include the Hubble flow.
       if (mergerTrees%includesHubbleFlow) then
          integerAttribute=1
       else
          integerAttribute=0
       end if
       call forestHalos%writeAttribute(integerAttribute,"velocitiesIncludeHubbleFlow")
       ! Determine if positions are periodic.
       if (mergerTrees%isPeriodic) then
          integerAttribute=1
       else
          integerAttribute=0
       end if
       call forestHalos%writeAttribute(integerAttribute,"positionsArePeriodic")
       ! Determine if halo masses include subhalo contributions.
       if (mergerTrees%includesSubhaloMasses) then
          integerAttribute=1
       else
          integerAttribute=0
       end if
       call forestHalos%writeAttribute(integerAttribute,"haloMassesIncludeSubhalos")

       ! Store units.
       unitsGroup=outputFile%openGroup("units","The units system used.")
       if (mergerTrees%unitsSet(unitsMass    %ID)) call Store_Unit_Attributes_Galacticus(unitsMass    ,"mass"    ,mergerTrees,unitsGroup)
       if (mergerTrees%unitsSet(unitsLength  %ID)) call Store_Unit_Attributes_Galacticus(unitsLength  ,"length"  ,mergerTrees,unitsGroup)
       if (mergerTrees%unitsSet(unitsTime    %ID)) call Store_Unit_Attributes_Galacticus(unitsTime    ,"time"    ,mergerTrees,unitsGroup)
       if (mergerTrees%unitsSet(unitsVelocity%ID)) call Store_Unit_Attributes_Galacticus(unitsVelocity,"velocity",mergerTrees,unitsGroup)

       ! Create groups for attributes.
       if (any(mergerTrees%metaData(1:mergerTrees%metaDataCount)%metadataType == metaDataTypeGeneric    )) genericGroup    =outputFile%openGroup("metaData"   ,"Generic metadata."                  )
       if (any(mergerTrees%metaData(1:mergerTrees%metaDataCount)%metadataType == metaDataTypeCosmology  )) cosmologyGroup  =outputFile%openGroup("cosmology"  ,"Cosmological parameters."           )
       if (any(mergerTrees%metaData(1:mergerTrees%metaDataCount)%metadataType == metaDataTypeSimulation )) simulationGroup =outputFile%openGroup("simulation" ,"Simulation parameters."             )
       if (any(mergerTrees%metaData(1:mergerTrees%metaDataCount)%metadataType == metaDataTypeGroupFinder)) groupFinderGroup=outputFile%openGroup("groupFinder","Group finder parameters."           )
       if (any(mergerTrees%metaData(1:mergerTrees%metaDataCount)%metadataType == metaDataTypeTreeBuilder)) treeBuilderGroup=outputFile%openGroup("treeBuilder","Tree building algorithm parameters.")
       if (any(mergerTrees%metaData(1:mergerTrees%metaDataCount)%metadataType == metaDataTypeProvenance )) provenanceGroup =outputFile%openGroup("provenance" ,"Data provenance."                   )

       ! Write attributes.
       do iAttribute=1,mergerTrees%metaDataCount

          ! Determine which group to write to.
          select case (mergerTrees%metaData(iAttribute)%metadataType%ID)
          case (metaDataTypeGeneric    %ID)
             attributeGroup => genericGroup
          case (metaDataTypeCosmology  %ID)
             attributeGroup => cosmologyGroup
          case (metaDataTypeSimulation %ID)
             attributeGroup => simulationGroup
          case (metaDataTypeGroupFinder%ID)
             attributeGroup => groupFinderGroup
          case (metaDataTypeTreeBuilder%ID)
             attributeGroup => treeBuilderGroup
          case (metaDataTypeProvenance %ID)
             attributeGroup => provenanceGroup
          case default
             attributeGroup => null()
             call Error_Report('unknown meta-data group'//{introspection:location})
          end select

          ! Determine what data type to write.
          select case (mergerTrees%metaData(iAttribute)%dataType%ID)
          case (dataTypeInteger%ID)
             call attributeGroup%writeAttribute(mergerTrees%metaData(iAttribute)%integerAttribute,char(mergerTrees%metaData(iAttribute)%label))
          case (dataTypeDouble %ID)
             call attributeGroup%writeAttribute(mergerTrees%metaData(iAttribute)%doubleAttribute ,char(mergerTrees%metaData(iAttribute)%label))
          case (dataTypeText   %ID)
             call attributeGroup%writeAttribute(mergerTrees%metaData(iAttribute)%textAttribute   ,char(mergerTrees%metaData(iAttribute)%label))
          end select
       end do
    end if

    ! Add a flag to indicate successfully completed writing merger tree information.
    if (fileExists) then
       call outputFile%readAttribute('fileCompleteFlag',completeCount)
       completeCount=completeCount+1
    else
       completeCount=             +1
    end if
    call outputFile%writeAttribute(completeCount,"fileCompleteFlag")
    !$ call hdf5Access%unset()

    return
  end subroutine Merger_Tree_Data_Structure_Export_Galacticus

  subroutine Merger_Tree_Data_Structure_Export_IRATE(mergerTrees,outputFileName,hdfChunkSize,hdfCompressionLevel,append)
    !!{
    Output a set of merger trees to an IRATE-format HDF5 file.
    !!}
    use :: Array_Utilities   , only : Array_Index  , Array_Which
    use :: File_Utilities    , only : File_Exists
    use :: Error             , only : Error_Report
    use :: HDF5              , only : hsize_t
    use :: HDF5_Access       , only : hdf5Access
    use :: IO_HDF5           , only : hdf5Object
    use :: ISO_Varying_String, only : assignment(=), char
    implicit none
    integer         (kind=hsize_t  )                           , intent(in   ) ::        hdfChunkSize
    integer                                                    , intent(in   ) ::        hdfCompressionLevel
    class           (mergerTreeData)                           , intent(inout) ::        mergerTrees
    character       (len=*         )                           , intent(in   ) ::        outputFileName
    logical                                                    , intent(in   ) , optional::                      append
    type            (hdf5Object    ), pointer                                  ::        attributeGroup
    type            (hdf5Object    ), target                                   ::        cosmologyGroup                , darkParticlesGroup  , &
         &                                                                               haloTrees                     , mergerTreesGroup    , &
         &                                                                               outputFile                    , particlesGroup      , &
         &                                                                               simulationGroup               , snapshotGroup       , &
         &                                                                               dataset
    integer                         , allocatable, dimension(:)                ::        nodeSnapshotIndices           , snapshotIndices
    integer         (c_size_t      ), allocatable, dimension(:)                ::        descendantSnapshot
    double precision                , allocatable, dimension(:)                ::        particleMass
    integer                                                                    ::        iAttribute                    , nodesOnSnapshotCount, &
         &                                                                               particlesOnSnapshotCount
    integer         (c_size_t      )                                           ::        iDescendant                   , iNode               , &
         &                                                                               iSnapshot                     , snapshotMaximum     , &
         &                                                                               snapshotMinimum
    character       (len=14        )                                           ::        snapshotGroupName
    logical                                                                    ::        appendActual                  , fileExists

    ! Determine if we are to append to an existing file.
    appendActual=.false.
    if (present(append)) appendActual=append

    ! Determine if file exists.
    fileExists=appendActual.and.File_Exists(outputFileName)

    ! IRATE-specific validation.
    if (.not.mergerTrees%hasSnapshot       ) call Error_Report('snapshot indices are required for this format'  //{introspection:location})
    if (.not.mergerTrees%hasPositionX      ) call Error_Report('halo positions are required for this format'    //{introspection:location})
    if (.not.mergerTrees%hasNodeIndex      ) call Error_Report('halo indices are required for this format'      //{introspection:location})
    if (.not.mergerTrees%hasDescendantIndex) call Error_Report('descendant indices are required for this format'//{introspection:location})

    ! Open the output file.
    !$ call hdf5Access%set()
    outputFile=hdf5Object(outputFileName,overWrite=.not.appendActual,chunkSize=hdfChunkSize,compressionLevel=hdfCompressionLevel)

    ! Write the IRATE version.
    if (.not.fileExists) call outputFile%writeAttribute(0,"IRATEVersion")

    ! Find the highest and lowest snapshot numbers in the trees.
    snapshotMinimum=minval(mergerTrees%snapshot)
    snapshotMaximum=maxval(mergerTrees%snapshot)

    ! Loop over snapshots to output.
    do iSnapshot=snapshotMinimum,snapshotMaximum

       ! Create a snapshot group.
       write (snapshotGroupName,'("Snapshot",i5.5)') iSnapshot
       snapshotGroup=outputFile%openGroup(trim(snapshotGroupName),"Stores all data for a snapshot.")

       ! Create a group for halo catalogs.
       haloTrees=snapshotGroup%openGroup("HaloCatalog","Stores all data for halo catalogs.")

       ! Find those nodes which exist at this snapshot.
       nodesOnSnapshotCount=count(mergerTrees%snapshot == iSnapshot)
       allocate(snapshotIndices(nodesOnSnapshotCount))
       call Array_Which(mergerTrees%snapshot == iSnapshot,snapshotIndices)

       ! Write redshift attribute.
       if (.not.fileExists) call snapshotGroup%writeAttribute(mergerTrees%redshift(snapshotIndices(1)),"Redshift")

       ! Write the data.
       if (mergerTrees%hasNodeIndex               ) then
          call haloTrees%writeDataset(Array_Index(mergerTrees%nodeIndex               ,snapshotIndices),"Index"          ,"The index of each halo."                                                     ,appendTo=appendActual                  )
       end if
       if (mergerTrees%hasNodeMass                ) then
          call haloTrees%writeDataset(Array_Index(mergerTrees%nodeMass                ,snapshotIndices),"Mass"           ,"The mass of each halo."                          ,datasetReturned=dataset,appendTo=appendActual                  )
          if (.not.appendActual) call Store_Unit_Attributes_IRATE([unitsMass                          ],mergerTrees,dataset)
       end if
       if (mergerTrees%hasNodeMass200Mean         ) then
          call haloTrees%writeDataset(Array_Index(mergerTrees%nodeMass200Mean         ,snapshotIndices),"Mass200Mean"    ,"The M200 mass of each halo (200 * mean density).",datasetReturned=dataset,appendTo=appendActual                  )
          if (.not.appendActual) call Store_Unit_Attributes_IRATE([unitsMass                          ],mergerTrees,dataset)
       end if
       if (mergerTrees%hasNodeMass200Crit         ) then
          call haloTrees%writeDataset(Array_Index(mergerTrees%nodeMass200Crit         ,snapshotIndices),"Mass200Crit"    ,"The M200 mass of each halo (200 * mean density).",datasetReturned=dataset,appendTo=appendActual                  )
          if (.not.appendActual) call Store_Unit_Attributes_IRATE([unitsMass                          ],mergerTrees,dataset)
       end if
       if (mergerTrees%hasPositionX               ) then
          call haloTrees%writeDataset(Array_Index(mergerTrees%position    ,snapshotIndices,indexOn=2),"Center"         ,"The position of each halo center."                 ,datasetReturned=dataset,appendTo=appendActual,appendDimension=2)
          if (.not.appendActual) call Store_Unit_Attributes_IRATE([          unitsLength              ],mergerTrees,dataset)
       end if
       if (mergerTrees%hasVelocityX               ) then
          call haloTrees%writeDataset(Array_Index(mergerTrees%velocity   ,snapshotIndices,indexOn=2),"Velocity"       ,"The velocity of each halo."                         ,datasetReturned=dataset,appendTo=appendActual,appendDimension=2)
          if (.not.appendActual) call Store_Unit_Attributes_IRATE([unitsVelocity                      ],mergerTrees,dataset)
       end if
       if (mergerTrees%hasSpinX                   ) then
          call haloTrees%writeDataset(Array_Index(mergerTrees%spin                    ,snapshotIndices),"Spin"           ,"The spin of each halo."                                                      ,appendTo=appendActual                  )
       end if
       if (mergerTrees%hasAngularMomentumX        ) then
          call haloTrees%writeDataset(Array_Index(mergerTrees%angularMomentum         ,snapshotIndices),"AngularMomentum","The angular momentum spin of each halo."         ,datasetReturned=dataset,appendTo=appendActual,appendDimension=2)
          if (.not.appendActual) call Store_Unit_Attributes_IRATE([unitsMass,unitsLength,unitsVelocity],mergerTrees,dataset)
       end if
       if (mergerTrees%hasSpinMagnitude           ) then
          call haloTrees%writeDataset(Array_Index(mergerTrees%spinMagnitude           ,snapshotIndices),"Spin"           ,"The spin of each halo."                                                      ,appendTo=appendActual                  )
       end if
       if (mergerTrees%hasAngularMomentumMagnitude) then
          call haloTrees%writeDataset(Array_Index(mergerTrees%angularMomentumMagnitude,snapshotIndices),"AngularMomentum","The angular momentum spin of each halo."         ,datasetReturned=dataset,appendTo=appendActual                  )
          if (.not.appendActual) call Store_Unit_Attributes_IRATE([unitsMass,unitsLength,unitsVelocity],mergerTrees,dataset)
       end if
       if (mergerTrees%hasHalfMassRadius          ) then
          call haloTrees%writeDataset(Array_Index(mergerTrees%halfMassRadius          ,snapshotIndices),"HalfMassRadius" ,"The half mass radius of each halo."              ,datasetReturned=dataset,appendTo=appendActual                  )
          if (.not.appendActual) call Store_Unit_Attributes_IRATE([unitsMass                          ],mergerTrees,dataset)
       end if
       ! Destroy snapshot indices.
       deallocate(snapshotIndices)
    end do

    ! Create a group for merger trees.
    mergerTreesGroup=outputFile%openGroup("MergerTrees","Stores all data for merger trees.")

    ! Specify the name of the halo catalog group.
    if (.not.fileExists) call mergerTreesGroup%writeAttribute("HaloCatalog","HaloCatalogName")

    ! Build snapshot numbers for descendants.
    allocate(descendantSnapshot(size(mergerTrees%nodeIndex)))
    descendantSnapshot=-1
    do iDescendant=1,size(mergerTrees%nodeIndex)
       if (mergerTrees%descendantIndex(iDescendant) >= 0) then
          iNode=0
          do while (iNode < size(mergerTrees%nodeIndex) .and. descendantSnapshot(iDescendant) < 0)
             iNode=iNode+1
             if (mergerTrees%nodeIndex(iNode) == mergerTrees%descendantIndex(iDescendant))&
                  & descendantSnapshot(iDescendant)=mergerTrees%snapshot(iNode)
          end do
       end if
    end do

    ! Output merger tree datasets.
    call                               mergerTreesGroup%writeDataset(mergerTrees%snapshot          ,"HaloSnapshot"      ,"The snapshot of each halo."           ,appendTo=appendActual)
    call                               mergerTreesGroup%writeDataset(mergerTrees%nodeIndex         ,"HaloID"            ,"The index of each halo."              ,appendTo=appendActual)
    call                               mergerTreesGroup%writeDataset(mergerTrees%descendantIndex   ,"DescendantID"      ,"The index of each descendant halo."   ,appendTo=appendActual)
    call                               mergerTreesGroup%writeDataset(            descendantSnapshot,"DescendantSnapshot","The snapshot of each descendant halo.",appendTo=appendActual)
    if (mergerTrees%hasHostIndex) call mergerTreesGroup%writeDataset(mergerTrees%hostIndex         ,"HostID"            ,"The index of each host halo."         ,appendTo=appendActual)
    call                               mergerTreesGroup%writeDataset(mergerTrees%treeNodeCount     ,"HalosPerTree"      ,"Number of halos in each tree."        ,appendTo=appendActual)
    call                               mergerTreesGroup%writeDataset(mergerTrees%forestID          ,"TreeID"            ,"Unique index of tree."                ,appendTo=appendActual)
<<<<<<< HEAD
    deallocate(descendentSnapshot)
=======
    deallocate(descendantSnapshot)
    call mergerTreesGroup%close()
>>>>>>> aa4d91a1

    if (mergerTrees%hasMostBoundParticleIndex) then
       ! Find the highest and lowest snapshot numbers in the particles.
       if (.not.mergerTrees%hasParticleSnapshot) call Error_Report('particle snapshot numbers must be available for IRATE format export'//{introspection:location})
       snapshotMinimum=minval(mergerTrees%particleSnapshot)
       snapshotMaximum=maxval(mergerTrees%particleSnapshot)

       ! Loop over snapshots to output.
       do iSnapshot=snapshotMinimum,snapshotMaximum

          ! Find those particles which exist at this snapshot.
          particlesOnSnapshotCount=count(mergerTrees%particleSnapshot == iSnapshot)
          allocate(snapshotIndices(particlesOnSnapshotCount))
          call Array_Which(mergerTrees%particleSnapshot == iSnapshot,snapshotIndices)

          ! Find those nodes which exist at this snapshot.
          nodesOnSnapshotCount=count(mergerTrees%snapshot == iSnapshot)
          allocate(nodeSnapshotIndices(nodesOnSnapshotCount))
          call Array_Which(mergerTrees%snapshot == iSnapshot,nodeSnapshotIndices)

          ! Create a snapshot group.
          write (snapshotGroupName,'("Snapshot",i5.5)') iSnapshot
          snapshotGroup=outputFile%openGroup(trim(snapshotGroupName),"Stores all data for a snapshot.")

          ! Create a group for halo catalogs.
          haloTrees=snapshotGroup%openGroup("HaloCatalog","Stores all data for halo catalogs.")

          ! Write the particle indices.
          call haloTrees%writeDataset(Array_Index(mergerTrees%mostBoundParticleIndex,nodeSnapshotIndices),"MostBoundParticleID","The index of each particle.",appendTo=appendActual)

          ! Create a group for particles.
          particlesGroup=snapshotGroup%openGroup("ParticleData","Stores all data for particles.")

          ! Make a group for dark matter particles.
          darkParticlesGroup=particlesGroup%openGroup("Dark","Stores all data for dark matter particles.")

          ! Write redshift attribute.
          if (.not.snapshotGroup%hasAttribute("Redshift")) call snapshotGroup%writeAttribute(mergerTrees%particleRedshift(snapshotIndices(1)),"Redshift")

          ! Write the data.
          allocate(particleMass(particlesOnSnapshotCount))
          particleMass=mergerTrees%particleMass
          call darkParticlesGroup%writeDataset(particleMass,"Mass","The mass of each particle.",datasetReturned=dataset,appendTo=appendActual)
          if (.not.fileExists) call Store_Unit_Attributes_IRATE([unitsMass],mergerTrees,dataset)
          deallocate(particleMass)
          if (mergerTrees%hasParticleIndex    ) then
             call darkParticlesGroup%writeDataset(Array_Index(mergerTrees%particleIndex   ,snapshotIndices),"ID"      ,"The index of each particle."                               ,appendTo=appendActual)
          end if
          if (mergerTrees%hasParticlePositionX) then
             call darkParticlesGroup%writeDataset(Array_Index(mergerTrees%particlePosition,snapshotIndices),"Position","The position of each particle.",datasetReturned=dataset,appendTo=appendActual)
             if (.not.appendActual) call Store_Unit_Attributes_IRATE([unitsLength  ],mergerTrees,dataset)
          end if
          if (mergerTrees%hasParticleVelocityX) then
             call darkParticlesGroup%writeDataset(Array_Index(mergerTrees%particleVelocity,snapshotIndices),"Velocity","The velocity of each particle.",datasetReturned=dataset,appendTo=appendActual)
             if (.not.appendActual) call Store_Unit_Attributes_IRATE([unitsVelocity],mergerTrees,dataset)
          end if
          ! Destroy the snapshot indices.
          deallocate(snapshotIndices    )
          deallocate(nodeSnapshotIndices)
       end do

    end if

    ! Create groups for attributes.
    if (.not.fileExists) then
       cosmologyGroup  =outputFile%openGroup("Cosmology"            ,"Cosmological parameters."           )
       simulationGroup =outputFile%openGroup("SimulationProperties" ,"Simulation parameters."             )

       ! Write attributes.
       do iAttribute=1,mergerTrees%metaDataCount

          ! Determine which group to write to.
          attributeGroup => null()
          select case (mergerTrees%metaData(iAttribute)%metadataType%ID)
          case (metaDataTypeCosmology %ID)
             attributeGroup => cosmologyGroup
          case (metaDataTypeSimulation%ID)
             attributeGroup => simulationGroup
          end select

          ! Check if the group was recognized.
          if (associated(attributeGroup)) then

             ! Perform dictionary mapping from our internal names (which follow Galacticus format) to IRATE names.
             select case (mergerTrees%metaData(iAttribute)%metadataType%ID)
             case (metaDataTypeCosmology%ID)
                select case (char(mergerTrees%metaData(iAttribute)%label))
                case ("powerSpectrumIndex")
                   mergerTrees%metaData(iAttribute)%label="PowerSpectrumIndex"
                end select
             end select

             ! Determine what data type to write.
             select case (mergerTrees%metaData(iAttribute)%dataType%ID)
             case (dataTypeInteger%ID)
                call attributeGroup%writeAttribute(mergerTrees%metaData(iAttribute)%integerAttribute,char(mergerTrees%metaData(iAttribute)%label))
             case (dataTypeDouble %ID)
                call attributeGroup%writeAttribute(mergerTrees%metaData(iAttribute)%doubleAttribute ,char(mergerTrees%metaData(iAttribute)%label))
             case (dataTypeText   %ID)
                call attributeGroup%writeAttribute(mergerTrees%metaData(iAttribute)%textAttribute   ,char(mergerTrees%metaData(iAttribute)%label))
             end select

          end if

       end do
    end if
    !$ call hdf5Access%unset()
    return
  end subroutine Merger_Tree_Data_Structure_Export_IRATE

  subroutine Store_Unit_Attributes_Galacticus(unitType,unitLabel,mergerTrees,unitsGroup)
    !!{
    Store attributes describing the unit system.
    !!}
    use :: IO_HDF5, only : hdf5Object
    implicit none
    type     (enumerationUnitsType), intent(in   ) :: unitType
    character(len=*               ), intent(in   ) :: unitLabel
    class    (mergerTreeData      ), intent(in   ) :: mergerTrees
    type     (hdf5Object          ), intent(inout) :: unitsGroup

    call unitsGroup%writeAttribute(mergerTrees%units(unitType%ID)%unitsInSI          ,unitLabel//"UnitsInSI"          )
    call unitsGroup%writeAttribute(mergerTrees%units(unitType%ID)%hubbleExponent     ,unitLabel//"HubbleExponent"     )
    call unitsGroup%writeAttribute(mergerTrees%units(unitType%ID)%scaleFactorExponent,unitLabel//"ScaleFactorExponent")
    return
  end subroutine Store_Unit_Attributes_Galacticus

  subroutine Store_Unit_Attributes_IRATE(unitType,mergerTrees,dataset)
    !!{
    Store unit attributes in IRATE format files.
    !!}
    use :: IO_HDF5                     , only : hdf5Object
    use :: ISO_Varying_String          , only : assignment(=), operator(//)
    use :: Numerical_Constants_Prefixes, only : hecto        , kilo
    implicit none
    type            (enumerationUnitsType), dimension(:), intent(in   ) :: unitType
    class           (mergerTreeData      )              , intent(in   ) :: mergerTrees
    type            (hdf5Object          )              , intent(inout) :: dataset
    integer                                                             :: iUnit
    double precision                                                    :: cgsUnits   , hubbleExponent, scaleFactorExponent
    type            (varying_string      )                              :: unitName

    ! Get conversion factor to cgs units.
    cgsUnits           =1.0d0
    hubbleExponent     =0.0d0
    scaleFactorExponent=0.0d0
    unitName           =""
    do iUnit=1,size(unitType)
       cgsUnits=cgsUnits*mergerTrees%units(unitType(iUnit)%ID)%unitsInSI
       select case (unitType(iUnit)%ID)
       case (unitsMass    %ID)
          cgsUnits=cgsUnits*kilo
       case (unitsLength  %ID)
          cgsUnits=cgsUnits*hecto
       case (unitsTime    %ID)
          cgsUnits=cgsUnits*1.0d0
       case (unitsVelocity%ID)
          cgsUnits=cgsUnits*hecto
       end select
       hubbleExponent     =hubbleExponent     +dble(mergerTrees%units(unitType(iUnit)%ID)%hubbleExponent     )
       scaleFactorExponent=scaleFactorExponent+dble(mergerTrees%units(unitType(iUnit)%ID)%scaleFactorExponent)
       if (iUnit > 1) unitName=unitName//" * "
       unitName=unitName//mergerTrees%units(unitType(iUnit)%ID)%name
    end do

    ! Write the attributes.
    call dataset%writeAttribute(                      &
         &                      [                     &
         &                       cgsUnits           , &
         &                       hubbleExponent     , &
         &                       scaleFactorExponent  &
         &                      ],                    &
         &                      "unitscgs"            &
         &                     )
    call dataset%writeAttribute(                      &
         &                       unitName,            &
         &                      "unitname"            &
         &                     )
    return
  end subroutine Store_Unit_Attributes_IRATE

  subroutine Merger_Tree_Data_Validate_Trees(mergerTrees)
    !!{
    Validate the merger trees.
    !!}
    use :: Error, only : Error_Report
    class(mergerTreeData), intent(in   ) :: mergerTrees

    if (.not.mergerTrees%hasForestIndex    ) call Error_Report("merger trees do not have required property 'forestIndex'"    //{introspection:location})
    if (.not.mergerTrees%hasNodeIndex      ) call Error_Report("merger trees do not have required property 'nodeIndex'"      //{introspection:location})
    if (.not.mergerTrees%hasDescendantIndex) call Error_Report("merger trees do not have required property 'descendantIndex'"//{introspection:location})
    if (.not.mergerTrees%hasRedshift       ) call Error_Report("merger trees do not have required property 'redshift'"       //{introspection:location})
    if (.not.mergerTrees%hasNodeMass       ) call Error_Report("merger trees do not have required property 'nodeMass'"       //{introspection:location})
    return
  end subroutine Merger_Tree_Data_Validate_Trees

  subroutine Merger_Tree_Data_Set_Subhalo_Masses(mergerTrees)
    !!{
    Set the masses of any subhalos (which have zero mass by default) based on particle count.
    !!}
    use :: Display, only : displayMagenta, displayReset
    use :: Error  , only : Warn
    class(mergerTreeData), intent(inout) :: mergerTrees

    if (mergerTrees%hasParticleCount) then
       where (mergerTrees%nodeMass <= 0.0d0)
          mergerTrees%nodeMass=dble(mergerTrees%particleCount)*mergerTrees%particleMass
       end where
    end if
    if (any(mergerTrees%nodeMass <= 0.0d0)) call Warn(displayMagenta()//"WARNING:"//displayReset()//" some nodes have non-positive mass"//{introspection:location})
    return
  end subroutine Merger_Tree_Data_Set_Subhalo_Masses

  subroutine Merger_Tree_Data_Construct_Particle_Indices(mergerTrees)
    !!{
    If we have most-bound particle indices and particle data has been read, construct arrays giving position of particle data for each node.
    !!}
    use :: Error            , only : Error_Report
    class  (mergerTreeData), intent(inout) :: mergerTrees
    logical                                :: foundParticleData
    integer                                :: iNode            , iParticle

    if (mergerTrees%hasMostBoundParticleIndex) then
       ! Insist on having particle data.
       if (.not.mergerTrees%hasParticles) call Error_Report("most bound particle IDs provided, but no particle data was read"//{introspection:location})
       ! Allocate arrays for storing indices.
       if (allocated(mergerTrees%particleReferenceStart)) deallocate(mergerTrees%particleReferenceStart)
       if (allocated(mergerTrees%particleReferenceCount)) deallocate(mergerTrees%particleReferenceCount)
       allocate(mergerTrees%particleReferenceStart(mergerTrees%nodeCount))
       allocate(mergerTrees%particleReferenceCount(mergerTrees%nodeCount))
       mergerTrees%particleReferenceStart=-1
       mergerTrees%particleReferenceCount=-1
       ! Loop over nodes.
       do iNode=1,mergerTrees%nodeCount
          ! Flag that particle data has not yet been found.
          foundParticleData=.false.

          ! Loop over all particles.
          do iParticle=1,mergerTrees%particlesCount
             ! Check if this particle has the ID of the node's most bound particle.
             if     (     mergerTrees%particleIndex   (iParticle) == mergerTrees%mostBoundParticleIndex(iNode) &
                  & .and. mergerTrees%particleRedshift(iParticle) <  mergerTrees%redshift(iNode)               &
                  & ) then
                ! It does, so store the position at which the particle data starts (offset by -1 due to HDF5 array convention) if we haven't already done so.
                if (.not.foundParticleData) mergerTrees%particleReferenceStart(iNode)=iParticle-1
                ! Flag that data has been found for this particle.
                foundParticleData=.true.
             else
                ! Particle ID does not match. Have we already found data for this particle? If so, exit.
                if (foundParticleData) exit
             end if
          end do
          if (foundParticleData) mergerTrees%particleReferenceCount(iNode)=min(iParticle-1,mergerTrees%particlesCount)&
               &-mergerTrees%particleReferenceStart(iNode)
       end do
    end if
    return
  end subroutine Merger_Tree_Data_Construct_Particle_Indices

end module Merger_Tree_Data_Structure<|MERGE_RESOLUTION|>--- conflicted
+++ resolved
@@ -1931,12 +1931,7 @@
     if (mergerTrees%hasHostIndex) call mergerTreesGroup%writeDataset(mergerTrees%hostIndex         ,"HostID"            ,"The index of each host halo."         ,appendTo=appendActual)
     call                               mergerTreesGroup%writeDataset(mergerTrees%treeNodeCount     ,"HalosPerTree"      ,"Number of halos in each tree."        ,appendTo=appendActual)
     call                               mergerTreesGroup%writeDataset(mergerTrees%forestID          ,"TreeID"            ,"Unique index of tree."                ,appendTo=appendActual)
-<<<<<<< HEAD
-    deallocate(descendentSnapshot)
-=======
     deallocate(descendantSnapshot)
-    call mergerTreesGroup%close()
->>>>>>> aa4d91a1
 
     if (mergerTrees%hasMostBoundParticleIndex) then
        ! Find the highest and lowest snapshot numbers in the particles.
