!! Copyright 2009, 2010, 2011, 2012, 2013, 2014, 2015, 2016
!!    Andrew Benson <abenson@carnegiescience.edu>
!!
!! This file is part of Galacticus.
!!
!!    Galacticus is free software: you can redistribute it and/or modify
!!    it under the terms of the GNU General Public License as published by
!!    the Free Software Foundation, either version 3 of the License, or
!!    (at your option) any later version.
!!
!!    Galacticus is distributed in the hope that it will be useful,
!!    but WITHOUT ANY WARRANTY; without even the implied warranty of
!!    MERCHANTABILITY or FITNESS FOR A PARTICULAR PURPOSE.  See the
!!    GNU General Public License for more details.
!!
!!    You should have received a copy of the GNU General Public License
!!    along with Galacticus.  If not, see <http://www.gnu.org/licenses/>.

!% Contains a module which implements a dark matter profile method that provides a scale radius.

module Node_Component_Dark_Matter_Profile_Scale
  !% Implements a dark matter profile method that provides a scale radius.
  use Galacticus_Nodes
  implicit none
  private
  public :: Node_Component_Dark_Matter_Profile_Scale_Rate_Compute, Node_Component_Dark_Matter_Profile_Scale_Tree_Initialize, &
       &    Node_Component_Dark_Matter_Profile_Scale_Promote     , Node_Component_Dark_Matter_Profile_Scale_Scale_Set      , &
       &    Node_Component_Dark_Matter_Profile_Scale_Tree_Output , Node_Component_Dark_Matter_Profile_Scale_Plausibility   , &
       &    Node_Component_Dark_Matter_Profile_Scale_Initialize

  !# <component>
  !#  <class>darkMatterProfile</class>
  !#  <name>scale</name>
  !#  <isDefault>yes</isDefault>
  !#  <properties>
  !#   <property>
  !#     <name>scale</name>
  !#     <type>double</type>
  !#     <rank>0</rank>
  !#     <attributes isSettable="true" isGettable="true" isEvolvable="true" isDeferred="get" />
  !#     <output unitsInSI="megaParsec" comment="Scale radius of the dark matter profile [Mpc]."/>
  !#     <classDefault>-1.0d0</classDefault>
  !#   </property>
  !#   <property>
  !#     <name>scaleGrowthRate</name>
  !#     <type>double</type>
  !#     <rank>0</rank>
  !#     <attributes isSettable="true" isGettable="true" isEvolvable="false" />
  !#   </property>
  !#  </properties>
  !# </component>

  ! Parameters of the method.
  double precision                                      :: darkMatterProfileMaximumConcentration                  , darkMatterProfileMinimumConcentration

  ! Flag indicating whether scale radius data should be output when full merger trees are output.
  logical                                               :: mergerTreeStructureOutputDarkMatterProfileScale

  ! Record of whether the module has been initialized.
  logical                                               :: moduleInitialized                              =.false.

  ! Queriable dark matter profile object.
  type            (nodeComponentDarkMatterProfileScale) :: darkMatterProfile

contains

  !# <nodeComponentInitializationTask>
  !#  <unitName>Node_Component_Dark_Matter_Profile_Scale_Initialize</unitName>
  !# </nodeComponentInitializationTask>
  subroutine Node_Component_Dark_Matter_Profile_Scale_Initialize()
    !% Initializes the ``scale'' implementation of the dark matter halo profile component.
    use Input_Parameters
    implicit none

    ! Check if this implementation is selected.
    !$omp critical (Node_Component_Dark_Matter_Profile_Scale_Initialize)
    if (.not.moduleInitialized) then
       ! Get parameters.
       !@ <inputParameter>
       !@   <name>darkMatterProfileMinimumConcentration</name>
       !@   <defaultValue>4</defaultValue>
       !@   <attachedTo>module</attachedTo>
       !@   <description>
       !@     The minimum concentration allowed for dark matter profiles.
       !@   </description>
       !@   <type>double</type>
       !@   <cardinality>1</cardinality>
       !@ </inputParameter>
       call Get_Input_Parameter('darkMatterProfileMinimumConcentration',darkMatterProfileMinimumConcentration,defaultValue=4.0d0)
       !@ <inputParameter>
       !@   <name>darkMatterProfileMaximumConcentration</name>
       !@   <defaultValue>100</defaultValue>
       !@   <attachedTo>module</attachedTo>
       !@   <description>
       !@     The maximum concentration allowed for dark matter profiles.
       !@   </description>
       !@   <type>double</type>
       !@   <cardinality>1</cardinality>
       !@ </inputParameter>
       call Get_Input_Parameter('darkMatterProfileMaximumConcentration',darkMatterProfileMaximumConcentration,defaultValue=100.0d0)
       !@ <inputParameter>
       !@   <name>mergerTreeStructureOutputDarkMatterProfileScale</name>
       !@   <defaultValue>false</defaultValue>
       !@   <attachedTo>module</attachedTo>
       !@   <description>
       !@     Determines whether or not dark matter halo scale radius is included in outputs of merger trees.
       !@   </description>
       !@   <type>boolean</type>
       !@   <cardinality>1</cardinality>
       !@   <group>output</group>
       !@ </inputParameter>
       call Get_Input_Parameter('mergerTreeStructureOutputDarkMatterProfileScale',mergerTreeStructureOutputDarkMatterProfileScale,defaultValue=.false.)
       ! Bind the scale get function.
       call darkMatterProfile%scaleFunction(Node_Component_Dark_Matter_Profile_Scale_Scale)
       ! Record that the module is now initialize.
       moduleInitialized=.true.
    end if
    !$omp end critical (Node_Component_Dark_Matter_Profile_Scale_Initialize)
    return
  end subroutine Node_Component_Dark_Matter_Profile_Scale_Initialize

  double precision function Node_Component_Dark_Matter_Profile_Scale_Scale(self)
    !% Return the scale radius in the dark matter halo profile.
    use Dark_Matter_Halo_Scales
    use Dark_Matter_Profile_Scales
    implicit none
    class           (nodeComponentDarkMatterProfileScale), intent(inout) :: self
    type            (treeNode                           ), pointer       :: selfNode
    class           (darkMatterHaloScaleClass           ), pointer       :: darkMatterHaloScale_
    double precision                                                     :: scaleLengthMaximum  , scaleLengthMinimum

    ! Set the scale if it isn't already set.
    selfNode             => self%host          ()
    darkMatterHaloScale_ => darkMatterHaloScale()
    scaleLengthMaximum=darkMatterHaloScale_%virialRadius(selfNode)/darkMatterProfileMinimumConcentration
    scaleLengthMinimum=darkMatterHaloScale_%virialRadius(selfNode)/darkMatterProfileMaximumConcentration
    if (self%scaleValue() < 0.0d0) call self%scaleSet(Dark_Matter_Profile_Scale(selfNode))
    Node_Component_Dark_Matter_Profile_Scale_Scale= &
         & min(                                     &
         &     scaleLengthMaximum    ,              &
         &     max(                                 &
         &         scaleLengthMinimum,              &
         &         self%scaleValue()                &
         &        )                                 &
         &    )
    return
  end function Node_Component_Dark_Matter_Profile_Scale_Scale

  !# <rateComputeTask>
  !#  <unitName>Node_Component_Dark_Matter_Profile_Scale_Rate_Compute</unitName>
  !# </rateComputeTask>
  subroutine Node_Component_Dark_Matter_Profile_Scale_Rate_Compute(thisNode,interrupt,interruptProcedure)
    !% Compute the rate of change of the scale radius.
    use Dark_Matter_Halo_Scales
    implicit none
    type            (treeNode                      ), intent(inout), pointer :: thisNode
    logical                                         , intent(inout)          :: interrupt
    procedure       (                              ), intent(inout), pointer :: interruptProcedure
    class           (nodeComponentDarkMatterProfile)               , pointer :: thisDarkMatterProfileComponent
    class           (darkMatterHaloScaleClass      )               , pointer :: darkMatterHaloScale_
    double precision                                                         :: concentration                 , growthRate

    ! Get the dark matter profile component.
    thisDarkMatterProfileComponent => thisNode%darkMatterProfile()
    ! Ensure that it is of the scale class.
    select type (thisDarkMatterProfileComponent)
    class is (nodeComponentDarkMatterProfileScale)
       ! Find the concentration of this halo.
       darkMatterHaloScale_ => darkMatterHaloScale()
       concentration=darkMatterHaloScale_%virialRadius(thisNode)/thisDarkMatterProfileComponent%scale()
       ! Find the growth rate and limit to ensure minimum and maximum concentrations are not exceeded.
       growthRate=thisDarkMatterProfileComponent%scaleGrowthRate()
       if (concentration <= darkMatterProfileMinimumConcentration) growthRate=min(growthRate,darkMatterHaloScale_%virialRadiusGrowthRate(thisNode)/darkMatterProfileMinimumConcentration)
       if (concentration >= darkMatterProfileMaximumConcentration) growthRate=max(growthRate,darkMatterHaloScale_%virialRadiusGrowthRate(thisNode)/darkMatterProfileMaximumConcentration)
       call thisDarkMatterProfileComponent%scaleRate(growthRate)
    end select
    return
  end subroutine Node_Component_Dark_Matter_Profile_Scale_Rate_Compute

  !# <radiusSolverPlausibility>
  !#  <unitName>Node_Component_Dark_Matter_Profile_Scale_Plausibility</unitName>
  !# </radiusSolverPlausibility>
  subroutine Node_Component_Dark_Matter_Profile_Scale_Plausibility(thisNode,galaxyIsPhysicallyPlausible)
    !% Determines whether the dark matter profile is physically plausible for radius solving tasks.
    implicit none
    type   (treeNode                      ), intent(inout), pointer :: thisNode
    logical                                , intent(inout)          :: galaxyIsPhysicallyPlausible
    class  (nodeComponentDarkMatterProfile)               , pointer :: thisDarkMatterProfileComponent

    ! Get the dark matter profile component.
    thisDarkMatterProfileComponent => thisNode%darkMatterProfile()
    ! Ensure that it is of the scale class.
    select type (thisDarkMatterProfileComponent)
       class is (nodeComponentDarkMatterProfileScale)
       if (thisDarkMatterProfileComponent%scale() <= 0.0d0) galaxyIsPhysicallyPlausible=.false.
    end select
    return
  end subroutine Node_Component_Dark_Matter_Profile_Scale_Plausibility

  !# <mergerTreeInitializeTask>
  !#  <unitName>Node_Component_Dark_Matter_Profile_Scale_Tree_Initialize</unitName>
  !#  <sortName>darkMatterProfile</sortName>
  !# </mergerTreeInitializeTask>
  subroutine Node_Component_Dark_Matter_Profile_Scale_Tree_Initialize(thisNode)
    !% Initialize the scale radius of {\normalfont \ttfamily thisNode}.
    implicit none
    type            (treeNode                      ), intent(inout), pointer :: thisNode
    class           (nodeComponentDarkMatterProfile)               , pointer :: parentDarkMatterProfileComponent, thisDarkMatterProfileComponent
    class           (nodeComponentBasic            )               , pointer :: parentBasicComponent            , thisBasicComponent
    double precision                                                         :: deltaTime                       , radiusScale

    if (defaultDarkMatterProfileComponent%scaleIsActive()) then
<<<<<<< HEAD
       ! Get the dark matter profile component.
       thisDarkMatterProfileComponent => thisNode%darkMatterProfile()
=======
       ! Get the dark matter profile component - creating if if necessary.
       thisDarkMatterProfileComponent => thisNode%darkMatterProfile(autoCreate=.true.)
       ! Get the scale radius - this will initialize the radius if necessary.
       radiusScale=thisDarkMatterProfileComponent%scale()
>>>>>>> 6c949ae7
       ! Check if this node is the primary progenitor.
       if (thisNode%isPrimaryProgenitor()) then
          ! It is, so compute the scale radius growth rate.
          ! Now compute the growth rate.
          thisBasicComponent   => thisNode       %basic()
          parentBasicComponent => thisNode%parent%basic()
          deltaTime=parentBasicComponent%time()-thisBasicComponent%time()
          if (deltaTime > 0.0d0) then
             parentDarkMatterProfileComponent => thisNode%parent%darkMatterProfile(autoCreate=.true.)
             call thisDarkMatterProfileComponent%scaleGrowthRateSet(                                           &
                  &                                                 (                                          &
                  &                                                   parentDarkMatterProfileComponent%scale() &
                  &                                                  -thisDarkMatterProfileComponent  %scale() &
                  &                                                 )                                          &
                  &                                                 /deltaTime                                 &
                  &                                                )
          else
             call thisDarkMatterProfileComponent%scaleGrowthRateSet(0.0d0)
          end if
       else
          ! It is not, so set scale radius growth rate to zero.
          call    thisDarkMatterProfileComponent%scaleGrowthRateSet(0.0d0)
       end if
    end if
    return
  end subroutine Node_Component_Dark_Matter_Profile_Scale_Tree_Initialize

  !# <nodePromotionTask>
  !#  <unitName>Node_Component_Dark_Matter_Profile_Scale_Promote</unitName>
  !# </nodePromotionTask>
  subroutine Node_Component_Dark_Matter_Profile_Scale_Promote(thisNode)
    !% Ensure that {\normalfont \ttfamily thisNode} is ready for promotion to its parent. In this case, we simply update the growth rate of {\normalfont \ttfamily thisNode}
    !% to be that of its parent.
    use Galacticus_Error
    implicit none
    type (treeNode                      ), intent(inout), pointer :: thisNode
    class(nodeComponentDarkMatterProfile)               , pointer :: parentDarkMatterProfileComponent, thisDarkMatterProfileComponent
    class(nodeComponentBasic            )               , pointer :: parentBasicComponent            , thisBasicComponent

    ! Get the dark matter profile component.
    thisDarkMatterProfileComponent => thisNode%darkMatterProfile()
    ! Ensure it is of the scale class.
    select type (thisDarkMatterProfileComponent)
       class is (nodeComponentDarkMatterProfileScale)
       parentDarkMatterProfileComponent => thisNode%parent%darkMatterProfile()
       thisBasicComponent               => thisNode       %basic            ()
       parentBasicComponent             => thisNode%parent%basic            ()
       if (thisBasicComponent%time() /= parentBasicComponent%time()) call Galacticus_Error_Report('Node_Component_Dark_Matter_Profile_Scale_Promote','thisNode&
            & has not been evolved to its parent')
       ! Adjust the scale radius to that of the parent node.
       call thisDarkMatterProfileComponent%scaleSet          (parentDarkMatterProfileComponent%scale          ())
       ! Adjust the growth rate to that of the parent node.
       call thisDarkMatterProfileComponent%scaleGrowthRateSet(parentDarkMatterProfileComponent%scaleGrowthRate())
    end select
    return
  end subroutine Node_Component_Dark_Matter_Profile_Scale_Promote

  !# <scaleSetTask>
  !#  <unitName>Node_Component_Dark_Matter_Profile_Scale_Scale_Set</unitName>
  !# </scaleSetTask>
  subroutine Node_Component_Dark_Matter_Profile_Scale_Scale_Set(thisNode)
    !% Set scales for properties of {\normalfont \ttfamily thisNode}.
    implicit none
    type (treeNode                      ), intent(inout), pointer :: thisNode
    class(nodeComponentDarkMatterProfile)               , pointer :: thisDarkMatterProfileComponent

    ! Get the dark matter profile component.
    thisDarkMatterProfileComponent => thisNode%darkMatterProfile()
    ! Ensure it is of the scale class.
    select type (thisDarkMatterProfileComponent)
       class is (nodeComponentDarkMatterProfileScale)
       ! Set scale for the scale radius.
       call thisDarkMatterProfileComponent%scaleScale(thisDarkMatterProfileComponent%scale())
    end select
    return
  end subroutine Node_Component_Dark_Matter_Profile_Scale_Scale_Set

  !# <mergerTreeStructureOutputTask>
  !#  <unitName>Node_Component_Dark_Matter_Profile_Scale_Tree_Output</unitName>
  !# </mergerTreeStructureOutputTask>
  subroutine Node_Component_Dark_Matter_Profile_Scale_Tree_Output(baseNode,nodeProperty,treeGroup)
    !% Write the scale radius property to a full merger tree output.
    use IO_HDF5
    use Numerical_Constants_Astronomical
    implicit none
    type            (treeNode                      )              , intent(in   ), pointer :: baseNode
    double precision                                , dimension(:), intent(inout)          :: nodeProperty
    type            (hdf5Object                    )              , intent(inout)          :: treeGroup
    type            (treeNode                      )                             , pointer :: thisNode
    integer                                                                                :: nodeCount
    class           (nodeComponentDarkMatterProfile)                             , pointer :: baseDarkMatterProfileComponent, thisDarkMatterProfileComponent
    type            (hdf5Object                    )                                       :: nodeDataset

    ! Check if scale radius is to be included in merger tree outputs.
    if (mergerTreeStructureOutputDarkMatterProfileScale) then
       ! Get the dark matter profile component.
       baseDarkMatterProfileComponent => baseNode%darkMatterProfile()
       ! Ensure it is of the scale class.
       select type (baseDarkMatterProfileComponent)
       class is (nodeComponentDarkMatterProfileScale)
          ! Extract node scale radius and output to file.
          nodeCount=0
          thisNode => baseNode
          do while (associated(thisNode))
             thisDarkMatterProfileComponent => thisNode%darkMatterProfile()
             nodeCount=nodeCount+1
             nodeProperty(nodeCount)=thisDarkMatterProfileComponent%scale()
             thisNode => thisNode%walkTree()
          end do
          call treeGroup  %writeDataset  (nodeProperty,'darkMatterScaleRadius','Scale radius of the dark matter profile [Mpc].',datasetReturned=nodeDataset)
          call nodeDataset%writeAttribute(megaParsec,"unitsInSI")
          call nodeDataset%close         ()
       end select
    end if
    return
  end subroutine Node_Component_Dark_Matter_Profile_Scale_Tree_Output

end module Node_Component_Dark_Matter_Profile_Scale<|MERGE_RESOLUTION|>--- conflicted
+++ resolved
@@ -210,15 +210,10 @@
     double precision                                                         :: deltaTime                       , radiusScale
 
     if (defaultDarkMatterProfileComponent%scaleIsActive()) then
-<<<<<<< HEAD
-       ! Get the dark matter profile component.
-       thisDarkMatterProfileComponent => thisNode%darkMatterProfile()
-=======
        ! Get the dark matter profile component - creating if if necessary.
        thisDarkMatterProfileComponent => thisNode%darkMatterProfile(autoCreate=.true.)
        ! Get the scale radius - this will initialize the radius if necessary.
        radiusScale=thisDarkMatterProfileComponent%scale()
->>>>>>> 6c949ae7
        ! Check if this node is the primary progenitor.
        if (thisNode%isPrimaryProgenitor()) then
           ! It is, so compute the scale radius growth rate.
