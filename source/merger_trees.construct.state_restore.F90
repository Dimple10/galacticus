--- conflicted
+++ resolved
@@ -167,10 +167,7 @@
                & Node_Array_Position(thisNode%siblingMergee %uniqueID(),nodeIndices), &
                & Node_Array_Position(thisNode%formationNode %uniqueID(),nodeIndices)
           ! Store the node.
-<<<<<<< HEAD
           call thisNode%serializeRaw(fileUnit)
-=======
-          call thisNode%dumpRaw(fileUnit)
           ! Store any events attached to the node.
           eventCount =  0
           event      => thisNode%event
@@ -181,7 +178,7 @@
           write (fileUnit) eventCount
           event => thisNode%event
           do while (associated(event))
-             call event%dumpRaw(fileUnit)
+             call event%serializeRaw(fileUnit)
              if (associated(event%node)) then
                 write (fileUnit) Node_Array_Position(event%node%uniqueID(),nodeIndices)
              else
@@ -189,7 +186,6 @@
              end if
              event => event%next
           end do
->>>>>>> 46dd38aa
           ! Move to the next node in the tree.
           call Merger_Tree_State_Walk_Tree(thisNode,currentNodeInTree)
        end do
@@ -393,11 +389,7 @@
        nodes(iNode)%node%siblingMergee  => Pointed_At_Node(siblingMergeeIndex ,nodes)
        nodes(iNode)%node%formationNode  => Pointed_At_Node(formationNodeIndex ,nodes)
        ! Read the node.
-<<<<<<< HEAD
        call nodes(iNode)%node%deserializeRaw(treeDataUnit)
-=======
-       call nodes(iNode)%node%readRaw(unit)
->>>>>>> 46dd38aa
        ! Find the highest uniqueID.
        nodeUniqueIDMaximum=max(nodeUniqueIDMaximum,nodeUniqueID)
        ! Read any events attached to the node.
