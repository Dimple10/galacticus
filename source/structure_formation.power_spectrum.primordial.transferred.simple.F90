--- conflicted
+++ resolved
@@ -19,16 +19,10 @@
 
   !% A simple transferred primordial power spectrum class.
 
-<<<<<<< HEAD
-  use Power_Spectra_Primordial, only : powerSpectrumPrimordial, powerSpectrumPrimordialClass
-  use Transfer_Functions      , only : transferFunction       , transferFunctionClass
-  use Linear_Growth           , only : linearGrowth           , linearGrowthClass
-  
-=======
   use :: Power_Spectra_Primordial, only : powerSpectrumPrimordialClass
-  use :: Transfer_Functions      , only : transferFunction            , transferFunctionClass
+  use :: Transfer_Functions      , only : transferFunctionClass
+  use :: Linear_Growth           , only : linearGrowthClass
 
->>>>>>> a25b3daf
   !# <powerSpectrumPrimordialTransferred name="powerSpectrumPrimordialTransferredSimple">
   !#  <description>Implements a simple transferred primordial power spectrum.</description>
   !# </powerSpectrumPrimordialTransferred>
@@ -62,12 +56,8 @@
     type (powerSpectrumPrimordialTransferredSimple)                :: self
     type (inputParameters                         ), intent(inout) :: parameters
     class(transferFunctionClass                   ), pointer       :: transferFunction_
-<<<<<<< HEAD
-    class(powerSpectrumPrimordialClass            ), pointer       :: powerSpectrumPrimordial_ 
+    class(powerSpectrumPrimordialClass            ), pointer       :: powerSpectrumPrimordial_
     class(linearGrowthClass                       ), pointer       :: linearGrowth_
-=======
-    class(powerSpectrumPrimordialClass            ), pointer       :: powerSpectrumPrimordial_
->>>>>>> a25b3daf
 
     !# <objectBuilder class="powerSpectrumPrimordial" name="powerSpectrumPrimordial_" source="parameters"/>
     !# <objectBuilder class="transferFunction"        name="transferFunction_"        source="parameters"/>
