--- conflicted
+++ resolved
@@ -911,11 +911,7 @@
   double precision function nfwRadiusEnclosingDensity(self,node,density)
     !% Returns the radius (in units of the scale radius) in an NFW dark matter profile with given {\normalfont \ttfamily
     !% concentration} which encloses a given density (in units of the virial mass per cubic scale radius).
-<<<<<<< HEAD
-    use Galacticus_Nodes        , only : nodeComponentDarkMatterProfile, nodeComponentBasic
-=======
     use Galacticus_Nodes, only : nodeComponentDarkMatterProfile, nodeComponentBasic
->>>>>>> a7d47f76
     implicit none
     class           (darkMatterProfileDMONFW       ), intent(inout), target :: self
     type            (treeNode                      ), intent(inout), target :: node
