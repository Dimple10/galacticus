!! Copyright 2009, 2010, 2011, 2012, 2013, 2014, 2015, 2016, 2017, 2018,
!!           2019
!!    Andrew Benson <abenson@carnegiescience.edu>
!!
!! This file is part of Galacticus.
!!
!!    Galacticus is free software: you can redistribute it and/or modify
!!    it under the terms of the GNU General Public License as published by
!!    the Free Software Foundation, either version 3 of the License, or
!!    (at your option) any later version.
!!
!!    Galacticus is distributed in the hope that it will be useful,
!!    but WITHOUT ANY WARRANTY; without even the implied warranty of
!!    MERCHANTABILITY or FITNESS FOR A PARTICULAR PURPOSE.  See the
!!    GNU General Public License for more details.
!!
!!    You should have received a copy of the GNU General Public License
!!    along with Galacticus.  If not, see <http://www.gnu.org/licenses/>.

  !% An implementation of \cite{navarro_universal_1997} dark matter halo profiles.

  use Tables
  use Kind_Numbers

  !# <darkMatterProfileDMO name="darkMatterProfileDMONFW">
  !#  <description>\cite{navarro_universal_1997} dark matter halo profiles</description>
  !# </darkMatterProfileDMO>
  type, extends(darkMatterProfileDMOClass) :: darkMatterProfileDMONFW
     !% A dark matter halo profile class implementing \cite{navarro_universal_1997} dark matter halos.
     private
     ! Minimum and maximum concentrations to tabulate.
     double precision                                        :: concentrationMinimum                   , concentrationMaximum
     ! Minimum and maximum radii to tabulate.
     double precision                                        :: freefallRadiusMinimum                  , radiusMinimum
     double precision                                        :: freefallRadiusMaximum                  , radiusMaximum
     double precision                                        :: freefallTimeMinimum                    , specificAngularMomentumMinimum
     double precision                                        :: freefallTimeMaximum                    , specificAngularMomentumMaximum
     double precision                                        :: enclosedDensityRadiusMinimum           , enclosedDensityRadiusMaximum
     double precision                                        :: enclosedDensityMinimum                 , enclosedDensityMaximum
     ! Tables of NFW properties.
     logical                                                 :: nfwFreefallTableInitialized            , nfwInverseTableInitialized         , &
          &                                                     nfwTableInitialized                    , nfwEnclosedDensityTableInitialized
     integer                                                 :: nfwFreefallTableNumberPoints           , nfwInverseTableNumberPoints        , &
          &                                                     nfwTableNumberPoints                   , nfwEnclosedDensityTableNumberPoints
     type            (table1DLogarithmicLinear)              :: nfwConcentrationTable
     ! Tables.
     type            (table1DLogarithmicLinear)              :: nfwFreeFall                            , nfwSpecificAngularMomentum         , &
          &                                                     nfwEnclosedDensity
     class           (table1D                 ), allocatable :: nfwFreefallInverse                     , nfwSpecificAngularMomentumInverse  , &
          &                                                     nfwEnclosedDensityInverse
     ! Module variables used in integrations.
     double precision                                        :: concentrationParameter                 , radiusStart
     ! Record of unique ID of node which we last computed results for.
     integer         (kind=kind_int8          )              :: lastUniqueID
     ! Record of whether or not quantities have been computed.
     logical                                                 :: specificAngularMomentumScalingsComputed, maximumVelocityComputed
     ! Stored values of computed quantities.
     double precision                                        :: specificAngularMomentumLengthScale     , specificAngularMomentumScale       , &
          &                                                     concentrationPrevious                  , nfwNormalizationFactorPrevious     , &
          &                                                     maximumVelocityPrevious                , enclosedDensityPrevious            , &
          &                                                     enclosingDensityRadiusPrevious         , densityScalePrevious               , &
          &                                                     enclosedMassPrevious                   , enclosingMassRadiusPrevious        , &
          &                                                     massScalePrevious                      , circularVelocityPrevious           , &
          &                                                     circularVelocityRadiusPrevious
   contains
     !@ <objectMethods>
     !@   <object>darkMatterProfileDMONFW</object>
     !@   <objectMethod>
     !@     <method>calculationReset</method>
     !@     <type>\void</type>
     !@     <arguments>\textcolor{red}{\textless type(table)\textgreater} node\arginout</arguments>
     !@     <description>Reset memoized calculations.</description>
     !@   </objectMethod>
     !@   <objectMethod>
     !@     <method>densityScaleFree</method>
     !@     <type>\doublezero</type>
     !@     <arguments>\doublezero\ radius\argin, \doublezero\ concentration\argin</arguments>
     !@     <description>Returns the density (in units such that the virial mass and scale length are unity) in an NFW dark matter profile with given {\normalfont \ttfamily concentration} and {\normalfont \ttfamily alpha} at the given {\normalfont \ttfamily radius} (given in units of the scale radius).</description>
     !@   </objectMethod>
     !@   <objectMethod>
     !@     <method>densityScaleFree</method>
     !@     <type>\doublezero</type>
     !@     <arguments>\doublezero\ radius\argin, \doublezero\ concentration\argin</arguments>
     !@     <description>Returns the density (in units such that the virial mass and scale length are unity) in an NFW dark matter profile with given {\normalfont \ttfamily concentration} and {\normalfont \ttfamily alpha} at the given {\normalfont \ttfamily radius} (given in units of the scale radius).</description>
     !@   </objectMethod>
     !@   <objectMethod>
     !@     <method>enclosedMassScaleFree</method>
     !@     <type>\doublezero</type>
     !@     <arguments>\doublezero\ radius\argin, \doublezero\ concentration\argin</arguments>
     !@     <description>Returns the enclosed mass (in units of the virial mass) in an NFW dark matter profile with given {\normalfont \ttfamily concentration} at the given {\normalfont \ttfamily radius} (given in units of the scale radius).</description>
     !@   </objectMethod>
     !@   <objectMethod>
     !@     <method>densityEnclosedByRadiusScaleFree</method>
     !@     <type>\doublezero</type>
     !@     <arguments>\doublezero\ radius\argin, \doublezero\ concentration\argin</arguments>
     !@     <description>Returns the density (in units of the virial mass per cubic scale radius) in an NFW dark matter profile with given {\normalfont \ttfamily concentration} which is enclosed a given radius (in units of the scale radius).</description>
     !@   </objectMethod>
     !@   <objectMethod>
     !@     <method>freefallTabulate</method>
     !@     <type>\void</type>
     !@     <arguments>\doublezero\ freefallTimeScaleFree\argin</arguments>
     !@     <description>Tabulates the freefall time vs. freefall radius for NFW halos.</description>
     !@   </objectMethod>
     !@   <objectMethod>
     !@     <method>freefallTimeScaleFree</method>
     !@     <type>\doublezero</type>
     !@     <arguments>\doublezero\ radius\argin</arguments>
     !@     <description>Compute the freefall time in a scale-free NFW halo.</description>
     !@   </objectMethod>
     !@   <objectMethod>
     !@     <method>angularMomentumScaleFree</method>
     !@     <type>\doublezero</type>
     !@     <arguments>\doublezero\ concentration\argin</arguments>
     !@     <description>Returns the total angular momentum in an NFW dark matter profile with given {\normalfont \ttfamily concentration}.</description>
     !@   </objectMethod>
     !@   <objectMethod>
     !@     <method>inverseAngularMomentum</method>
     !@     <type>\void</type>
     !@     <arguments>\doublezero\ specificAngularMomentum\argin</arguments>
     !@     <description>Tabulates the specific angular momentum vs. radius in an NFW profile for rapid inversion.</description>
     !@   </objectMethod>
     !@   <objectMethod>
     !@     <method>profileEnergy</method>
     !@     <type>\doublezero</type>
     !@     <arguments>\doublezero\ concentration\argin</arguments>
     !@     <description>Computes the total energy of an NFW profile halo of given {\normalfont \ttfamily concentration}.</description>
     !@   </objectMethod>
     !@   <objectMethod>
     !@     <method>specificAngularMomentumScaleFree</method>
     !@     <type>\doublezero</type>
     !@     <arguments>\doublezero\ radius\argin</arguments>
     !@     <description>Returns the specific angular momentum, normalized to unit scale length and unit velocity at the scale radius, at position {\normalfont \ttfamily radius} (in units of the scale radius) in an NFW profile.</description>
     !@   </objectMethod>
     !@   <objectMethod>
     !@     <method>tabulate</method>
     !@     <type>\void</type>
     !@     <arguments>\doublezero\ concentration\argin</arguments>
     !@     <description>Tabulate properties of the NFW halo profile which must be computed numerically.</description>
     !@   </objectMethod>
     !@   <objectMethod>
     !@     <method>enclosedDensityTabulate</method>
     !@     <type>\void</type>
     !@     <arguments>\doublezero\ enclosedDensityScaleFree\argin</arguments>
     !@     <description>Tabulate the density enclosed within a given radius for the NFW profile.</description>
     !@   </objectMethod>
     !@ </objectMethods>
     final                                             nfwDestructor
     procedure :: autoHook                          => nfwAutoHook
     procedure :: calculationReset                  => nfwCalculationReset
     procedure :: density                           => nfwDensity
     procedure :: densityLogSlope                   => nfwDensityLogSlope
     procedure :: radialMoment                      => nfwRadialMoment
     procedure :: enclosedMass                      => nfwEnclosedMass
     procedure :: radiusEnclosingDensity            => nfwRadiusEnclosingDensity
     procedure :: radiusEnclosingMass               => nfwRadiusEnclosingMass
     procedure :: potential                         => nfwPotential
     procedure :: circularVelocity                  => nfwCircularVelocity
     procedure :: circularVelocityMaximum           => nfwCircularVelocityMaximum
     procedure :: radiusFromSpecificAngularMomentum => nfwRadiusFromSpecificAngularMomentum
     procedure :: rotationNormalization             => nfwRotationNormalization
     procedure :: energy                            => nfwEnergy
     procedure :: energyGrowthRate                  => nfwEnergyGrowthRate
     procedure :: kSpace                            => nfwKSpace
     procedure :: freefallRadius                    => nfwFreefallRadius
     procedure :: freefallRadiusIncreaseRate        => nfwFreefallRadiusIncreaseRate
     procedure :: profileEnergy                     => nfwProfileEnergy
     procedure :: specificAngularMomentumScaleFree  => nfwSpecificAngularMomentumScaleFree
     procedure :: angularMomentumScaleFree          => nfwAngularMomentumScaleFree
     procedure :: enclosedMassScaleFree             => nfwEnclosedMassScaleFree
     procedure :: densityEnclosedByRadiusScaleFree  => nfwDensityEnclosedByRadiusScaleFree
     procedure :: densityScaleFree                  => nfwDensityScaleFree
     procedure :: tabulate                          => nfwTabulate
     procedure :: inverseAngularMomentum            => nfwInverseAngularMomentum
     procedure :: freefallTabulate                  => nfwFreefallTabulate
     procedure :: freefallTimeScaleFree             => nfwFreefallTimeScaleFree
     procedure :: enclosedDensityTabulate           => nfwEnclosedDensityTabulate
  end type darkMatterProfileDMONFW

  interface darkMatterProfileDMONFW
     !% Constructors for the {\normalfont \ttfamily nfw} dark matter halo profile class.
     module procedure nfwConstructorParameters
     module procedure nfwConstructorInternal
  end interface darkMatterProfileDMONFW

  ! Number of points per decade of concentration in NFW tabulations.
  integer, parameter   :: nfwTablePointsPerDecade               =100
  integer, parameter   :: nfwInverseTablePointsPerDecade        =100
  integer, parameter   :: nfwFreefallTablePointsPerDecade       =300
  integer, parameter   :: nfwEnclosedDensityTablePointsPerDecade=100
  ! Indices for tabulated quantities.
  integer, parameter   :: nfwConcentrationEnergyIndex           =  1, nfwConcentrationRotationNormalizationIndex=2

contains

  function nfwConstructorParameters(parameters) result(self)
    !% Constructor for the {\normalfont \ttfamily nfw} dark matter halo profile class which takes a parameter set as input.
    use Input_Parameters
    implicit none
    type (darkMatterProfileDMONFW )                :: self
    type (inputParameters         ), intent(inout) :: parameters
    class(darkMatterHaloScaleClass), pointer       :: darkMatterHaloScale_

    !# <objectBuilder class="darkMatterHaloScale" name="darkMatterHaloScale_" source="parameters"/>
    self=darkMatterProfileDMONFW(darkMatterHaloScale_)
    !# <inputParametersValidate source="parameters"/>
    !# <objectDestructor name="darkMatterHaloScale_"/>
    return
  end function nfwConstructorParameters

  function nfwConstructorInternal(darkMatterHaloScale_) result(self)
    !% Generic constructor for the {\normalfont \ttfamily nfw} dark matter halo profile class.
    use Galacticus_Error
    use Galacticus_Nodes, only : defaultDarkMatterProfileComponent
    implicit none
    type (darkMatterProfileDMONFW )                        :: self
    class(darkMatterHaloScaleClass), intent(in   ), target :: darkMatterHaloScale_
    !# <constructorAssign variables="*darkMatterHaloScale_"/>
    
    self%concentrationPrevious             =-1.0d+0
    self%concentrationMinimum              = 1.0d+0
    self%concentrationMaximum              =20.0d+0
    self%freefallRadiusMinimum             = 1.0d-3 
    self%freefallRadiusMaximum             = 1.0d+2  
    self%radiusMinimum                     = 1.0d-3
    self%radiusMaximum                     = 1.0d+2
    self%enclosedDensityRadiusMinimum      = 1.0d-3
    self%enclosedDensityRadiusMaximum      = 1.0d+2
    self%nfwEnclosedDensityTableInitialized=.false.
    self%nfwFreefallTableInitialized       =.false.
    self%nfwInverseTableInitialized        =.false.
    self%nfwTableInitialized               =.false.
    self%lastUniqueID                      =-1
    ! Ensure that the dark matter profile component supports a "scale" property.
    if (.not.defaultDarkMatterProfileComponent%scaleIsGettable())                                                          &
         & call Galacticus_Error_Report                                                                                    &
         &      (                                                                                                          &
         &       'NFW dark matter profile requires a dark matter profile component with a gettable "scale" property.'  //  &
         &       Galacticus_Component_List(                                                                                &
         &                                 'darkMatterProfile'                                                          ,  &
         &                                 defaultDarkMatterProfileComponent%scaleAttributeMatch(requireGettable=.true.)   &
         &                                )                                                                             // &
         &      {introspection:location}                                                                                   &
         &      )
    ! Initialize the tabulations.
    call self%tabulate              ()
    call self%inverseAngularMomentum()
    return
  end function nfwConstructorInternal
  
  subroutine nfwAutoHook(self)
    !% Attach to the calculation reset event.
<<<<<<< HEAD
    use Events_Hooks, only : calculationResetEvent
    implicit none
    class(darkMatterProfileDMONFW), intent(inout) :: self

    call calculationResetEvent%attach(self,nfwCalculationReset,bindToOpenMPThread=.true.)
=======
    use Events_Hooks, only : calculationResetEvent, openMPThreadBindingAllLevels
    implicit none
    class(darkMatterProfileDMONFW), intent(inout) :: self

    call calculationResetEvent%attach(self,nfwCalculationReset,openMPThreadBindingAllLevels)
>>>>>>> b64b9cb5
    return
  end subroutine nfwAutoHook
  
  subroutine nfwDestructor(self)
    !% Destructor for the {\normalfont \ttfamily nfw} dark matter halo profile class.
    use Events_Hooks, only : calculationResetEvent
    implicit none
    type(darkMatterProfileDMONFW), intent(inout) :: self

    if (self%nfwFreefallTableInitialized) then
       call self%nfwFreeFall                      %destroy()
       call self%nfwFreeFallInverse               %destroy()
       deallocate(self%nfwFreefallInverse               )
    end if
    if (self%nfwEnclosedDensityTableInitialized) then
       call self%nfwEnclosedDensity               %destroy()
       call self%nfwEnclosedDensityInverse        %destroy()
       deallocate(self%nfwEnclosedDensityInverse        )
    end if
   if (self%nfwInverseTableInitialized ) then
       call self%nfwSpecificAngularMomentum       %destroy()
       call self%nfwSpecificAngularMomentumInverse%destroy()
       deallocate(self%nfwSpecificAngularMomentumInverse)
    end if
    if (self%nfwTableInitialized        ) then
       call self%nfwConcentrationTable            %destroy()
    end if
    !# <objectDestructor name="self%darkMatterHaloScale_" />
    call calculationResetEvent%detach(self,nfwCalculationReset)
    return
  end subroutine nfwDestructor
  
  subroutine nfwCalculationReset(self,node)
    !% Reset the dark matter profile calculation.
    implicit none
    class(darkMatterProfileDMONFW), intent(inout) :: self
    type (treeNode               ), intent(inout) :: node

    self%specificAngularMomentumScalingsComputed=.false.
    self%maximumVelocityComputed                =.false.
    self%enclosedDensityPrevious                =-1.0d0
    self%densityScalePrevious                   =-1.0d0
    self%enclosedMassPrevious                   =-1.0d0
    self%massScalePrevious                      =-1.0d0
    self%circularVelocityRadiusPrevious         =-1.0d0
    self%lastUniqueID                           =node%uniqueID()
    return
  end subroutine nfwCalculationReset

  subroutine nfwTabulate(self,concentration)
    !% Tabulate properties of the NFW halo profile which must be computed numerically.
    implicit none
    class           (darkMatterProfileDMONFW), intent(inout)           :: self
    double precision                         , intent(in   ), optional :: concentration
    integer                                                            :: iConcentration
    logical                                                            :: retabulate
    double precision                                                   :: tableConcentration

    retabulate=.not.self%nfwTableInitialized
    if (present(concentration)) then
       if (concentration < self%concentrationMinimum) then
          self%concentrationMinimum=0.5d0*concentration
          retabulate=.true.
       end if
       if (concentration > self%concentrationMaximum) then
          self%concentrationMaximum=2.0d0*concentration
          retabulate=.true.
       end if
    end if
    if (retabulate) then
       ! Decide how many points to tabulate and allocate table arrays.
       self%nfwTableNumberPoints=int(log10(self%concentrationMaximum/self%concentrationMinimum)*dble(nfwTablePointsPerDecade))+1
       call self%nfwConcentrationTable%destroy()
       call self%nfwConcentrationTable%create(self%concentrationMinimum,self%concentrationMaximum,self%nfwTableNumberPoints,2)
       ! Loop over concentrations and populate tables.
       do iConcentration=1,self%nfwTableNumberPoints
          tableConcentration=self%nfwConcentrationTable%x(iConcentration)
          call self%nfwConcentrationTable%populate(                   self%profileEnergy           (tableConcentration),iConcentration,table=nfwConcentrationEnergyIndex              )
          call self%nfwConcentrationTable%populate(tableConcentration/self%angularMomentumScaleFree(tableConcentration),iConcentration,table=nfwConcentrationRotationNormalizationIndex)
       end do
       ! Specify that tabulation has been made.
       self%nfwTableInitialized=.true.
    end if
    return
  end subroutine nfwTabulate

  subroutine nfwInverseAngularMomentum(self,specificAngularMomentum)
    !% Tabulates the specific angular momentum vs. radius in an NFW profile for rapid inversion.
    implicit none
    class           (darkMatterProfileDMONFW), intent(inout)           :: self
    double precision                      , intent(in   ), optional :: specificAngularMomentum
    integer                                                         :: iRadius
    logical                                                         :: retabulate

    retabulate=.not.self%nfwInverseTableInitialized
    ! If the table has not yet been made, compute and store the specific angular momenta corresponding to the minimum and maximum
    ! radii that will be tabulated by default.
    if (retabulate) then
       self%specificAngularMomentumMinimum=self%specificAngularMomentumScaleFree(self%radiusMinimum)
       self%specificAngularMomentumMaximum=self%specificAngularMomentumScaleFree(self%radiusMaximum)
    end if
    if (present(specificAngularMomentum)) then
       do while (specificAngularMomentum < self%specificAngularMomentumMinimum)
          self%radiusMinimum                 =0.5d0*self%radiusMinimum
          self%specificAngularMomentumMinimum=self%specificAngularMomentumScaleFree(self%radiusMinimum)
          retabulate=.true.
       end do
       do while (specificAngularMomentum > self%specificAngularMomentumMaximum)
          self%radiusMaximum                 =2.0d0*self%radiusMaximum
          self%specificAngularMomentumMaximum=self%specificAngularMomentumScaleFree(self%radiusMaximum)
          retabulate=.true.
       end do
    end if
    if (retabulate) then
       ! Decide how many points to tabulate and allocate table arrays.
       self%nfwInverseTableNumberPoints=int(log10(self%radiusMaximum/self%radiusMinimum)*dble(nfwInverseTablePointsPerDecade))+1       
       ! Create a range of radii.
       call self%nfwSpecificAngularMomentum%destroy(                                                                      )
       call self%nfwSpecificAngularMomentum%create (self%radiusMinimum,self%radiusMaximum,self%nfwInverseTableNumberPoints)
       ! Loop over radii and populate tables.
       do iRadius=1,self%nfwInverseTableNumberPoints
          call self%nfwSpecificAngularMomentum%populate(                                                                                   &
               &                                        self%specificAngularMomentumScaleFree(self%nfwSpecificAngularMomentum%x(iRadius)), &
               &                                        iRadius                                                                            &
               &                                       )
       end do
       call self%nfwSpecificAngularMomentum%reverse(self%nfwSpecificAngularMomentumInverse)       
       ! Specify that tabulation has been made.
       self%nfwInverseTableInitialized=.true.
    end if
    return
  end subroutine nfwInverseAngularMomentum

  double precision function nfwDensity(self,node,radius)
    !% Returns the density (in $M_\odot$ Mpc$^{-3}$) in the dark matter profile of {\normalfont \ttfamily node} at the given {\normalfont \ttfamily radius} (given
    !% in units of Mpc).
    use Galacticus_Nodes, only : nodeComponentBasic, nodeComponentDarkMatterProfile
    implicit none
    class           (darkMatterProfileDMONFW          ), intent(inout) :: self
    type            (treeNode                      ), intent(inout) :: node
    double precision                                , intent(in   ) :: radius
    class           (nodeComponentBasic            ), pointer       :: basic
    class           (nodeComponentDarkMatterProfile), pointer       :: darkMatterProfile
    double precision                                                :: radiusOverScaleRadius         , scaleRadius, &
         &                                                             virialRadiusOverScaleRadius

    basic             => node%basic            (                 )
    darkMatterProfile => node%darkMatterProfile(autoCreate=.true.)
    scaleRadius                    =darkMatterProfile%scale()
    radiusOverScaleRadius          =radius                       /scaleRadius
    virialRadiusOverScaleRadius    =self%darkMatterHaloScale_%virialRadius(node)/scaleRadius
    nfwDensity=self%densityScaleFree(radiusOverScaleRadius,virialRadiusOverScaleRadius)&
         &*basic%mass()/scaleRadius**3
    return
  end function nfwDensity

  double precision function nfwDensityLogSlope(self,node,radius)
    !% Returns the logarithmic slope of the density in the dark matter profile of {\normalfont \ttfamily node} at the given
    !% {\normalfont \ttfamily radius} (given in units of Mpc).
    use Galacticus_Nodes, only : nodeComponentBasic, nodeComponentDarkMatterProfile
    implicit none
    class           (darkMatterProfileDMONFW          ), intent(inout) :: self
    type            (treeNode                      ), intent(inout) :: node
    double precision                                , intent(in   ) :: radius
    class           (nodeComponentBasic            ), pointer       :: basic
    class           (nodeComponentDarkMatterProfile), pointer       :: darkMatterProfile
    double precision                                                :: radiusOverScaleRadius, scaleRadius
    !GCC$ attributes unused :: self
    
    basic                 => node%basic            (                 )
    darkMatterProfile     => node%darkMatterProfile(autoCreate=.true.)
    scaleRadius           =  darkMatterProfile%scale()
    radiusOverScaleRadius =  radius/scaleRadius
    nfwDensityLogSlope    = -(1.0d0+3.0d0*radiusOverScaleRadius) &
         &                  /(1.0d0+      radiusOverScaleRadius)
    return
  end function nfwDensityLogSlope

  double precision function nfwRadialMoment(self,node,moment,radiusMinimum,radiusMaximum)
    !% Returns the density (in $M_\odot$ Mpc$^{-3}$) in the dark matter profile of {\normalfont \ttfamily node} at the given {\normalfont \ttfamily radius} (given
    !% in units of Mpc).
    use Galacticus_Nodes        , only : nodeComponentBasic, nodeComponentDarkMatterProfile
    use Numerical_Constants_Math
    use Numerical_Comparison
    implicit none
    class           (darkMatterProfileDMONFW      ), intent(inout)           :: self
    type            (treeNode                     ), intent(inout)           :: node
    double precision                               , intent(in   )           :: moment
    double precision                               , intent(in   ), optional :: radiusMinimum                 , radiusMaximum
    class           (nodeComponentBasic            )              , pointer  :: basic
    class           (nodeComponentDarkMatterProfile)              , pointer  :: darkMatterProfile
    double precision                                                         :: scaleRadius                   , virialRadiusOverScaleRadius, &
         &                                                                      radiusMinimumActual           , radiusMaximumActual

    radiusMinimumActual=0.0d0
    radiusMaximumActual=self%darkMatterHaloScale_%virialRadius(node)
    if (present(radiusMinimum)) radiusMinimumActual=radiusMinimum
    if (present(radiusMaximum)) radiusMaximumActual=radiusMaximum
    basic             => node%basic            (                 )
    darkMatterProfile => node%darkMatterProfile(autoCreate=.true.)
    scaleRadius                    =darkMatterProfile%scale()
    virialRadiusOverScaleRadius    =self%darkMatterHaloScale_%virialRadius(node)/scaleRadius
    nfwRadialMoment                =+basic%mass()                                                &
         &                          *scaleRadius**(moment-2.0d0)                                 &
         &                          /(                                                           &
         &                            +log(1.0d0+virialRadiusOverScaleRadius)                    &
         &                            -          virialRadiusOverScaleRadius                     &
         &                            /   (1.0d0+virialRadiusOverScaleRadius)                    &
         &                          )                                                            &
         &                          /4.0d0                                                       &
         &                          /Pi                                                          &
         &                          *(                                                           &
         &                            +nfwRadialMomentScaleFree(radiusMaximumActual/scaleRadius) &
         &                            -nfwRadialMomentScaleFree(radiusMinimumActual/scaleRadius) &
         &                           )
    return
    
  contains

    double precision function nfwRadialMomentScaleFree(radius)
      !% Provides the scale-free part of the radial moment of the NFW density profile.
      use Hypergeometric_Functions
      implicit none
      double precision, intent(in   ) :: radius

      if (Values_Agree(moment,0.0d0,absTol=1.0d-6)) then
         nfwRadialMomentScaleFree=+1.0d0/     (1.0d0+      radius) &
              &                   -2.0d0*atanh(1.0d0+2.0d0*radius)
      else if (Values_Agree(moment,1.0d0,absTol=1.0d-6)) then
         nfwRadialMomentScaleFree=-1.0d0/     (1.0d0      +radius)
      else if (Values_Agree(moment,2.0d0,absTol=1.0d-6)) then
         nfwRadialMomentScaleFree=+1.0d0/     (1.0d0      +radius) &
              &                   +      log  (1.0d0      +radius)
      else if (Values_Agree(moment,3.0d0,absTol=1.0d-6)) then
         nfwRadialMomentScaleFree=+                        radius  &
              &                   -1.0d0/     (1.0d0      +radius) &
              &                   -2.0d0*log  (1.0d0      +radius)
      else
         nfwRadialMomentScaleFree=+(1.0d0+radius)**(moment-1.0d0)                                                     &
              &                   /moment                                                                             &
              &                   /                (moment-1.0d0)                                                     &
              &                   *(                                                                                  &
              &                     - moment                                                                          &
              &                     *  Hypergeometric_2F1([1.0d0-moment,-moment],[2.0d0-moment],1.0d0/(1.0d0+radius)) &
              &                     +(1.0d0+radius)                                                                   &
              &                     *(moment-1.0d0)                                                                   &
              &                     *(                                                                                &
              &                       +(radius/(1.0d0+radius))**moment                                                &
              &                       -Hypergeometric_2F1([     -moment,-moment],[1.0d0-moment],1.0d0/(1.0d0+radius)) &
              &                     )                                                                                 &
              &                    )
      end if
      return
    end function nfwRadialMomentScaleFree

  end function nfwRadialMoment

  double precision function nfwEnclosedMass(self,node,radius)
    !% Returns the enclosed mass (in $M_\odot$) in the dark matter profile of {\normalfont \ttfamily node} at the given {\normalfont \ttfamily radius} (given in
    !% units of Mpc).
    use Galacticus_Nodes, only : nodeComponentBasic, nodeComponentDarkMatterProfile
    implicit none
    class           (darkMatterProfileDMONFW       ), intent(inout) :: self
    type            (treeNode                      ), intent(inout) :: node
    double precision                                , intent(in   ) :: radius
    class           (nodeComponentBasic            ), pointer       :: basic
    class           (nodeComponentDarkMatterProfile), pointer       :: darkMatterProfile
    double precision                                                :: radiusOverScaleRadius      , scaleRadius, &
         &                                                             virialRadiusOverScaleRadius

    basic                       => node%basic            (                 )
    darkMatterProfile           => node%darkMatterProfile(autoCreate=.true.)
    scaleRadius                 =  darkMatterProfile%scale()
    radiusOverScaleRadius       =  radius                       /scaleRadius
    virialRadiusOverScaleRadius =  self%darkMatterHaloScale_%virialRadius(node)/scaleRadius
    nfwEnclosedMass             =  self%enclosedMassScaleFree(radiusOverScaleRadius,virialRadiusOverScaleRadius) &
         &*basic%mass()
    return
  end function nfwEnclosedMass

  double precision function nfwPotential(self,node,radius,status)
    !% Returns the potential (in (km/s)$^2$) in the dark matter profile of {\normalfont \ttfamily node} at the given {\normalfont \ttfamily radius} (given in
    !% units of Mpc).
    use Galacticus_Nodes          , only : nodeComponentDarkMatterProfile
    use Galactic_Structure_Options
    implicit none
    class           (darkMatterProfileDMONFW          ), intent(inout)           :: self
    type            (treeNode                      ), intent(inout), pointer  :: node
    double precision                                , intent(in   )           :: radius
    integer                                         , intent(  out), optional :: status
    class           (nodeComponentDarkMatterProfile)               , pointer  :: darkMatterProfile
    double precision                                , parameter               :: radiusSmall                =1.0d-10
    double precision                                                          :: radiusOverScaleRadius              , radiusTerm, &
         &                                                                       virialRadiusOverScaleRadius

    if (present(status)) status=structureErrorCodeSuccess
    darkMatterProfile           => node%darkMatterProfile(autoCreate=.true.)
    radiusOverScaleRadius       =  radius                                      /darkMatterProfile%scale()
    virialRadiusOverScaleRadius =  self%darkMatterHaloScale_%virialRadius(node)/darkMatterProfile%scale()
    if (radiusOverScaleRadius < radiusSmall) then
       ! Use a series solution for very small radii.
       radiusTerm=1.0d0-0.5d0*radiusOverScaleRadius
    else
       ! Use the full expression for larger radii.
       radiusTerm=log(1.0d0+radiusOverScaleRadius)/radiusOverScaleRadius
    end if
    nfwPotential=-virialRadiusOverScaleRadius              &
         &       *radiusTerm                               &
         &       /(                                        &
         &         +log(1.0d0+virialRadiusOverScaleRadius) &
         &         -          virialRadiusOverScaleRadius  &
         &         /   (1.0d0+virialRadiusOverScaleRadius) &
         &        )                                        &
         &       *self%darkMatterHaloScale_%virialVelocity(node)**2
    return
  end function nfwPotential

  double precision function nfwCircularVelocity(self,node,radius)
    !% Returns the circular velocity (in km/s) in the dark matter profile of {\normalfont \ttfamily node} at the given {\normalfont \ttfamily radius} (given in
    !% units of Mpc).
    use Numerical_Constants_Physical
    implicit none
    class           (darkMatterProfileDMONFW), intent(inout) :: self
    type            (treeNode            ), intent(inout) :: node
    double precision                      , intent(in   ) :: radius

    if (radius > 0.0d0) then
       ! Check if node differs from previous one for which we performed calculations.
       if (node%uniqueID() /= self%lastUniqueID) call self%calculationReset(node)
       ! Compute the circular velocity if the radius has changed.
       if (radius /= self%circularVelocityRadiusPrevious) then
          self%circularVelocityPrevious      =sqrt(gravitationalConstantGalacticus*self%enclosedMass(node,radius)/radius)
          self%circularVelocityRadiusPrevious=radius
       end if
       nfwCircularVelocity=self%circularVelocityPrevious       
    else
       nfwCircularVelocity=0.0d0
    end if
    return
  end function nfwCircularVelocity

  double precision function nfwCircularVelocityMaximum(self,node)
    !% Returns the maximum circular velocity (in km/s) in the dark matter profile of {\normalfont \ttfamily node}.
    use Numerical_Constants_Physical
    use Galacticus_Nodes            , only : nodeComponentBasic, nodeComponentDarkMatterProfile
    implicit none
    class           (darkMatterProfileDMONFW          ), intent(inout) :: self
    type            (treeNode                      ), intent(inout) :: node
    class           (nodeComponentDarkMatterProfile), pointer       :: darkMatterProfile
    class           (nodeComponentBasic            ), pointer       :: basic
    ! The circular velocity (in scale-free units) at the peak of the NFW rotation curve. Numerical value found using Mathematica.
    double precision                                , parameter     :: circularVelocityMaximumScaleFree=0.4649909628174221d0
    double precision                                                :: scaleRadius

    ! Check if node differs from previous one for which we performed calculations.
    if (node%uniqueID() /= self%lastUniqueID) call self%calculationReset(node)
    ! Check if maximum velocity is already computed. Compute and store if not.
    if (.not.self%maximumVelocityComputed) then
       basic             => node             %basic            (                 )
       darkMatterProfile => node             %darkMatterProfile(autoCreate=.true.)
       scaleRadius       =  darkMatterProfile%scale            (                 )
       ! Ensure mass profile normalization factor has been computed.
       call nfwMassNormalizationFactor(self,self%darkMatterHaloScale_%virialRadius(node)/scaleRadius)
       ! Evaluate the circular velocity at the peak of the rotation curve.
       self%maximumVelocityPrevious=+circularVelocityMaximumScaleFree                                       &
            &                       *sqrt(                                                                  &
            &                             +gravitationalConstantGalacticus                                  &
            &                             *basic                          %mass                          () &
            &                             *self                           %nfwNormalizationFactorPrevious   &
            &                             /scaleRadius                                                      &
            &                            )
       self%maximumVelocityComputed= .true.
    end if
    nfwCircularVelocityMaximum=self%maximumVelocityPrevious
    return
  end function nfwCircularVelocityMaximum

  double precision function nfwRadiusFromSpecificAngularMomentum(self,node,specificAngularMomentum)
    !% Returns the radius (in Mpc) in {\normalfont \ttfamily node} at which a circular orbit has the given {\normalfont \ttfamily specificAngularMomentum} (given
    !% in units of km s$^{-1}$ Mpc).
    use Galacticus_Nodes, only : nodeComponentDarkMatterProfile
    implicit none
    class           (darkMatterProfileDMONFW          ), intent(inout)          :: self
    type            (treeNode                      ), intent(inout), pointer :: node
    double precision                                , intent(in   )          :: specificAngularMomentum
    class           (nodeComponentDarkMatterProfile)               , pointer :: darkMatterProfile
    double precision                                                         :: specificAngularMomentumScaleFree

    ! Return immediately with zero radius for non-positive specific angular momenta.
    if (specificAngularMomentum <= 0.0d0) then
       nfwRadiusFromSpecificAngularMomentum=0.0d0
       return
    end if
    ! Check if node differs from previous one for which we performed calculations.
    if (node%uniqueID() /= self%lastUniqueID) call self%calculationReset(node)
    ! Check if scalings are already computed. Compute and store if not.
    if (.not.self%specificAngularMomentumScalingsComputed) then
       ! Flag that scale quantities are now computed.
       self%specificAngularMomentumScalingsComputed=.true.

       ! Get the dark matter profile.
       darkMatterProfile => node%darkMatterProfile(autoCreate=.true.)

       ! Get the scale radius.
       self%specificAngularMomentumLengthScale=darkMatterProfile%scale()

       ! Get the specific angular momentum scale.
       self%specificAngularMomentumScale=self%specificAngularMomentumLengthScale*self%circularVelocity(node&
            &,self%specificAngularMomentumLengthScale)
    end if

    ! Compute the specific angular momentum in scale free units (using the scale length for distances the sqrt(G M(r_scale) /
    ! r_scale) for velocities).
    specificAngularMomentumScaleFree=specificAngularMomentum/self%specificAngularMomentumScale
    ! Ensure that the interpolations exist and extend sufficiently far.
    call self%inverseAngularMomentum(specificAngularMomentumScaleFree)

    ! Interpolate to get the dimensionless radius at which this specific angular momentum is found.
    nfwRadiusFromSpecificAngularMomentum=self%nfwSpecificAngularMomentumInverse%interpolate(specificAngularMomentumScaleFree)

    ! Convert to a physical radius.
    nfwRadiusFromSpecificAngularMomentum=nfwRadiusFromSpecificAngularMomentum*self%specificAngularMomentumLengthScale
    return
  end function nfwRadiusFromSpecificAngularMomentum

  double precision function nfwRotationNormalization(self,node)
    !% Return the normalization of the rotation velocity vs. specific angular momentum relation.
    use Galacticus_Nodes, only : nodeComponentDarkMatterProfile
    implicit none
    class           (darkMatterProfileDMONFW       ), intent(inout) :: self
    type            (treeNode                      ), intent(inout) :: node
    class           (nodeComponentDarkMatterProfile), pointer       :: darkMatterProfile
    double precision                                                :: concentration

    ! Get components.
    darkMatterProfile => node%darkMatterProfile(autoCreate=.true.)

    ! Find the concentration parameter of this halo.
    concentration=self%darkMatterHaloScale_%virialRadius(node)/darkMatterProfile%scale()

    ! Ensure that the interpolations exist and extend sufficiently far.
    call self%tabulate(concentration)

    ! Find the rotation normalization by interpolation.
    nfwRotationNormalization=self%nfwConcentrationTable%interpolate(concentration,table&
         &=nfwConcentrationRotationNormalizationIndex)/self%darkMatterHaloScale_%virialRadius(node)
    return
  end function nfwRotationNormalization

  double precision function nfwEnergy(self,node)
    !% Return the energy of an NFW halo density profile.
    use Galacticus_Nodes, only : nodeComponentDarkMatterProfile, nodeComponentBasic
    implicit none
    class           (darkMatterProfileDMONFW       ), intent(inout) :: self
    type            (treeNode                      ), intent(inout) :: node
    class           (nodeComponentDarkMatterProfile), pointer       :: darkMatterProfile
    class           (nodeComponentBasic            ), pointer       :: basic
    double precision                                                :: concentration

    ! Get components.
    basic             => node%basic            (                 )
    darkMatterProfile => node%darkMatterProfile(autoCreate=.true.)

    ! Find the concentration parameter of this halo.
    concentration=self%darkMatterHaloScale_%virialRadius(node)/darkMatterProfile%scale()

    ! Ensure that the interpolations exist and extend sufficiently far.
    call self%tabulate(concentration)

    ! Find the energy by interpolation.
    nfwEnergy=+self %nfwConcentrationTable%interpolate   (concentration,table=nfwConcentrationEnergyIndex)    &
         &    *self %darkMatterHaloScale_ %virialVelocity(node                                           )**2 &
         &    *basic                      %mass          (                                               )
    return
  end function nfwEnergy

  double precision function nfwEnergyGrowthRate(self,node)
    !% Return the rate of change of the energy of an NFW halo density profile.
    use Galacticus_Nodes, only : nodeComponentDarkMatterProfile, nodeComponentBasic
    implicit none
    class           (darkMatterProfileDMONFW          ), intent(inout)          :: self
    type            (treeNode                      ), intent(inout), target  :: node
    class           (nodeComponentDarkMatterProfile)               , pointer :: darkMatterProfile
    class           (nodeComponentBasic            )               , pointer :: basic
    double precision                                                         :: concentration    , energy, &
         &                                                                      energyGradient

    ! Get components.
    basic             => node%basic            (                 )
    darkMatterProfile => node%darkMatterProfile(autoCreate=.true.)

    ! Find the concentration parameter of this halo.
    concentration=self%darkMatterHaloScale_%virialRadius(node)/darkMatterProfile%scale()

    ! Ensure that the interpolations exist and extend sufficiently far.
    call self%tabulate(concentration)

    ! Find the energy gradient by interpolation.
    energy             =+self%nfwConcentrationTable%interpolate        (concentration,table=nfwConcentrationEnergyIndex)
    energyGradient     =+self%nfwConcentrationTable%interpolateGradient(concentration,table=nfwConcentrationEnergyIndex)

    nfwEnergyGrowthRate=+    self                     %energy                   (node)&
         &              *(                                                            &
         &                +       basic               %accretionRate           (    ) &
         &                /       basic               %mass                    (    ) &
         &                +2.0d0                                                      &
         &                *  self%darkMatterHaloScale_%virialVelocityGrowthRate(node) &
         &                /  self%darkMatterHaloScale_%virialVelocity          (node) &
         &                +(                                                          &
         &                  +energyGradient                                           &
         &                  *concentration                                            &
         &                  /energy                                                   &
         &                 )                                                          &
         &                *(                                                          &
         &                  +self%darkMatterHaloScale_%virialRadiusGrowthRate  (node) &
         &                  /self%darkMatterHaloScale_%virialRadius            (node) &
         &                  -     darkMatterProfile   %scaleGrowthRate         (    ) &
         &                  /     darkMatterProfile   %scale                   (    ) &
         &                 )                                                          &
         &               )
    return
  end function nfwEnergyGrowthRate

  double precision function nfwAngularMomentumScaleFree(self,concentration)
    !% Returns the total angular momentum (in units of the virial mass times scale radius times [assumed constant] rotation speed)
    !% in an NFW dark matter profile with given {\normalfont \ttfamily concentration}. This is given by:
    !% \begin{equation}
    !% J = \left. \int_0^c 4 \pi x^3 \rho(x) \d x \right/ \int_0^c 4 \pi x^2 \rho(x) \d x,
    !% \end{equation}
    !% where $x$ is radius in units of the scale radius and $c$ is concentration. This can be evaluated to give
    !% \begin{equation}
    !% J = \left. \left[ 1 + c - 2 \ln (1+c) - {1 \over 1+c} \right] \right/ \left[ \ln(1+c)-{c\over 1+c} \right].
    !% \end{equation}
    implicit none
    class           (darkMatterProfileDMONFW), intent(inout) :: self
    double precision                      , intent(in   ) :: concentration
    !GCC$ attributes unused :: self
    
    nfwAngularMomentumScaleFree=(1.0d0+concentration-2.0d0*log(1.0d0+concentration)-1.0d0/(1.0d0+concentration)) &
         &/(log(1.0d0+concentration)-concentration/(1.0d0+concentration))
    return
  end function nfwAngularMomentumScaleFree

  double precision function nfwSpecificAngularMomentumScaleFree(self,radius)
    !% Returns the specific angular momentum, normalized to unit scale length and unit velocity at the scale radius, at position
    !% {\normalfont \ttfamily radius} (in units of the scale radius) in an NFW profile.
    implicit none
    class           (darkMatterProfileDMONFW), intent(inout) :: self
    double precision                      , intent(in   ) :: radius
    double precision                      , parameter     :: radiusSmall=1.0d-9
    !GCC$ attributes unused :: self
    
    if (radius < radiusSmall) then
       ! Use a series expenasion solution for accuracy.
       nfwSpecificAngularMomentumScaleFree=+radius**1.5d0                &
            &                              /sqrt(                        &
            &                                    +    2.0d0              &
            &                                    *log(2.0d0)             &
            &                                    -    1.0d0              &
            &                                   )                        &
            &                              *(                            &
            &                                        +   1.0d0           &
            &                                -      radius               &
            &                                *(                          &
            &                                        -   2.0d0/    3.0d0 &
            &                                  +    radius               &
            &                                  *(                        &
            &                                        +  19.0d0/   36.0d0 &
            &                                    +  radius               &
            &                                    *(                      &
            &                                        - 121.0d0/  270.0d0 &
            &                                      +radius               &
            &                                      *(                    &
            &                                        +5123.0d0/12960.0d0 &
            &                                       )                    &
            &                                     )                      &
            &                                   )                        &
            &                                 )                          &
            &                               )
    else
       ! Use the full solution.
       nfwSpecificAngularMomentumScaleFree=sqrt(radius*self%enclosedMassScaleFree(radius,1.0d0))
    end if
    return
  end function nfwSpecificAngularMomentumScaleFree

  double precision function nfwEnclosedMassScaleFree(self,radius,concentration)
    !% Returns the enclosed mass (in units of the virial mass) in an NFW dark matter profile with given {\normalfont \ttfamily concentration} at the
    !% given {\normalfont \ttfamily radius} (given in units of the scale radius).
    implicit none
    class           (darkMatterProfileDMONFW), intent(inout) :: self
    double precision                         , intent(in   ) :: concentration                                                   , radius
    double precision                         , parameter     :: minimumRadiusForExactSolution          =1.0d-6
    ! Precomputed NFW normalization factor for unit radius.
    double precision                         , parameter     :: nfwNormalizationFactorUnitRadius       =log(2.0d0)-0.5d0

    if (radius == 1.0d0) then
       nfwEnclosedMassScaleFree=nfwNormalizationFactorUnitRadius
    else if (radius >= minimumRadiusForExactSolution) then
       nfwEnclosedMassScaleFree=(log(1.0d0+radius)-radius/(1.0d0+radius))
    else
       nfwEnclosedMassScaleFree=(radius**2)*(0.5d0+radius*(-2.0d0/3.0d0+radius*(0.75d0+radius*(-0.8d0))))
    end if
    ! Compute the mass profile normalization factor.
    call nfwMassNormalizationFactor(self,concentration)
    ! Evaluate the scale-free enclosed mass.
    nfwEnclosedMassScaleFree=nfwEnclosedMassScaleFree*self%nfwNormalizationFactorPrevious
    return
  end function nfwEnclosedMassScaleFree
  
  subroutine nfwMassNormalizationFactor(self,concentration)
    !% Compute the normalization factor for the NFW mass profile.
    implicit none
    class           (darkMatterProfileDMONFW), intent(inout) :: self
    double precision                         , intent(in   ) :: concentration
    ! Precomputed NFW normalization factor for unit concentration.
    double precision                         , parameter     :: nfwNormalizationFactorUnitConcentration=1.0d0/(log(2.0d0)-0.5d0)

    ! Check if we were called with a different concentration compared to the previous call.
    if (concentration /= self%concentrationPrevious) then
       ! We were, so recompute the normalization factor.
       if (concentration == 1.0d0) then
          self%nfwNormalizationFactorPrevious=nfwNormalizationFactorUnitConcentration
       else
          self%nfwNormalizationFactorPrevious=1.0d0/(log(1.0d0+concentration)-concentration/(1.0d0+concentration))
       end if
       self%concentrationPrevious=concentration
    end if
    return
  end subroutine nfwMassNormalizationFactor

  double precision function nfwRadiusEnclosingDensity(self,node,density)
    !% Returns the radius (in units of the scale radius) in an NFW dark matter profile with given {\normalfont \ttfamily
    !% concentration} which encloses a given density (in units of the virial mass per cubic scale radius).
    use Galacticus_Nodes        , only : nodeComponentDarkMatterProfile, nodeComponentBasic
    use Numerical_Constants_Math
    implicit none
    class           (darkMatterProfileDMONFW       ), intent(inout), target :: self
    type            (treeNode                      ), intent(inout), target :: node
    double precision                                , intent(in   )         :: density
    class           (nodeComponentBasic            ), pointer               :: basic
    class           (nodeComponentDarkMatterProfile), pointer               :: darkMatterProfile
    double precision                                                        :: scaleRadius                , densityScaleFree, &
         &                                                                     virialRadiusOverScaleRadius

    ! Check if node differs from previous one for which we performed calculations.
    if (node%uniqueID() /= self%lastUniqueID) call self%calculationReset(node)   
    ! Get scale radius if required.
    if (self%densityScalePrevious < 0.0d0 .or. density /= self%enclosedDensityPrevious) then
       darkMatterProfile => node             %darkMatterProfile(autoCreate=.true.)
       scaleRadius       =  darkMatterProfile%scale            (                 )
       ! Compute the density scale if necessary.
       if (self%densityScalePrevious < 0.0d0) then
          ! Extract profile parameters.
          basic                       => node                     %basic       (    )
          virialRadiusOverScaleRadius =  self%darkMatterHaloScale_%virialRadius(node)/scaleRadius
          ! Compute density normalization scale.
          self%densityScalePrevious=+scaleRadius                                                         **3 &
               &                    /basic      %mass                 (                                 )    &
               &                    /self       %enclosedMassScaleFree(1.0d0,virialRadiusOverScaleRadius)
       end if
       ! Compute radius enclosing density if necessary.
       if (density /= self%enclosedDensityPrevious) then
          self%enclosedDensityPrevious=density
          ! Compute scaled density.
          densityScaleFree=+     density              &
               &           *self%densityScalePrevious       
          ! Ensure density table spans required range.
          call self%enclosedDensityTabulate(densityScaleFree)
          ! Interpolate in density table to find the required radius.
          self%enclosingDensityRadiusPrevious=self%nfwEnclosedDensityInverse%interpolate(-densityScaleFree)*scaleRadius
       end if
    end if
    nfwRadiusEnclosingDensity=self%enclosingDensityRadiusPrevious
    return
  end function nfwRadiusEnclosingDensity

  double precision function nfwRadiusEnclosingMass(self,node,mass)
    !% Returns the radius (in Mpc) in an NFW dark matter profile with given {\normalfont \ttfamily
    !% concentration} which encloses a given mass (in $M_\odot$).
    use Galacticus_Nodes, only : nodeComponentDarkMatterProfile, nodeComponentBasic
    use FGSL            , only : FGSL_SF_LAMBERT_W0
    implicit none
    class           (darkMatterProfileDMONFW       ), intent(inout), target :: self
    type            (treeNode                      ), intent(inout), target :: node
    double precision                                , intent(in   )         :: mass
    class           (nodeComponentBasic            ), pointer               :: basic
    class           (nodeComponentDarkMatterProfile), pointer               :: darkMatterProfile
    double precision                                                        :: scaleRadius                , massScaleFree, &
         &                                                                     virialRadiusOverScaleRadius

    ! Check if node differs from previous one for which we performed calculations.
    if (node%uniqueID() /= self%lastUniqueID) call self%calculationReset(node)
    ! Get scale radius if required.
    if (self%massScalePrevious < 0.0d0 .or. mass /= self%enclosedMassPrevious) then
       darkMatterProfile => node             %darkMatterProfile(autoCreate=.true.)
       scaleRadius       =  darkMatterProfile%scale            (                 )
       ! Compute the mass scale if necessary.
       if (self%massScalePrevious < 0.0d0) then
          ! Extract profile parameters.
          basic                       => node%basic()
          virialRadiusOverScaleRadius =  self%darkMatterHaloScale_%virialRadius(node)/scaleRadius
          ! Compute the mass profile normalization factor.
          call nfwMassNormalizationFactor(self,virialRadiusOverScaleRadius)
          ! Compute mass normalization scale.
          self%massScalePrevious      =  1.0d0/basic%mass()/self%nfwNormalizationFactorPrevious
       end if
       ! Compute radius enclosing mass if necessary.
       if (mass /= self%enclosedMassPrevious) then
          self%enclosedMassPrevious       = mass
          ! Compute scaled mass.
          massScaleFree                   =+mass                                                   &
               &                           *self%massScalePrevious
          ! Compute radius.
          self%enclosingMassRadiusPrevious=-(                                                      &
               &                             +1.0d0/FGSL_SF_LAMBERT_W0(-exp(-1.0d0-massScaleFree)) &
               &                             +1.0d0                                                &
               &                            )                                                      &
               &                           *scaleRadius
       end if
    end if
    nfwRadiusEnclosingMass=self%enclosingMassRadiusPrevious
    return
  end function nfwRadiusEnclosingMass

  double precision function nfwDensityEnclosedByRadiusScaleFree(self,radius)
    !% Returns the density (in units of the virial mass per cubic scale radius) in an NFW dark matter profile with given {\normalfont \ttfamily
    !% concentration} which is enclosed a given radius (in units of the scale radius).
    use Numerical_Constants_Math
    implicit none
    class           (darkMatterProfileDMONFW), intent(inout) :: self
    double precision                         , intent(in   ) :: radius

    nfwDensityEnclosedByRadiusScaleFree=+3.0d0                                       &
         &                              *self%enclosedMassScaleFree(radius,1.0d0)    &
         &                              /4.0d0                                       &
         &                              /Pi                                          &
         &                              /                           radius       **3
    return
  end function nfwDensityEnclosedByRadiusScaleFree

  subroutine nfwEnclosedDensityTabulate(self,enclosedDensityScaleFree)
    !% Tabulates the enclosed density vs. radius for NFW halos.
    implicit none
    class           (darkMatterProfileDMONFW), intent(inout) :: self
    double precision                      , intent(in   ) :: enclosedDensityScaleFree
    logical                                               :: retabulate
    integer                                               :: iRadius

    retabulate=.not.self%nfwEnclosedDensityTableInitialized
    ! If the table has not yet been made, compute and store the enclosed density corresponding to the minimum and maximum radii
    ! that will be tabulated by default.
    if (retabulate) then
       self%enclosedDensityMinimum=self%densityEnclosedByRadiusScaleFree(self%enclosedDensityRadiusMaximum)
       self%enclosedDensityMaximum=self%densityEnclosedByRadiusScaleFree(self%enclosedDensityRadiusMinimum)
    end if
    do while (enclosedDensityScaleFree < self%enclosedDensityMinimum)
       self%enclosedDensityRadiusMaximum=2.0d0*self%enclosedDensityRadiusMaximum
       self%enclosedDensityMinimum=self%densityEnclosedByRadiusScaleFree(self%enclosedDensityRadiusMaximum)
       retabulate=.true.
    end do
    do while (enclosedDensityScaleFree > self%enclosedDensityMaximum)
       self%enclosedDensityRadiusMinimum=0.5d0*self%enclosedDensityRadiusMinimum
       self%enclosedDensityMaximum=self%densityEnclosedByRadiusScaleFree(self%enclosedDensityRadiusMinimum)
       retabulate=.true.
    end do
    if (retabulate) then
       ! Decide how many points to tabulate and allocate table arrays.
       self%nfwEnclosedDensityTableNumberPoints=int(log10(self%enclosedDensityRadiusMaximum/self%enclosedDensityRadiusMinimum)*dble(nfwEnclosedDensityTablePointsPerDecade))+1
       ! Create the table.
       call self%nfwEnclosedDensity%destroy(                                                                                                            )
       call self%nfwEnclosedDensity%create (self%enclosedDensityRadiusMinimum,self%enclosedDensityRadiusMaximum,self%nfwEnclosedDensityTableNumberPoints)
       ! Loop over radii and populate tables.
       do iRadius=1,self%nfwEnclosedDensityTableNumberPoints
          call self%nfwEnclosedDensity%populate(                                                                            &
               &                                -self%densityEnclosedByRadiusScaleFree(self%nfwEnclosedDensity%x(iRadius)), &
               &                                                                                                 iRadius    &
               &                               )
       end do
       call self%nfwEnclosedDensity%reverse(self%nfwEnclosedDensityInverse)
       ! Specify that tabulation has been made.
       self%nfwEnclosedDensityTableInitialized=.true.
    end if
    return
  end subroutine nfwEnclosedDensityTabulate

  double precision function nfwDensityScaleFree(self,radius,concentration)
    !% Returns the density (in units such that the virial mass and scale length are unity) in an NFW dark matter profile with
    !% given {\normalfont \ttfamily concentration} at the given {\normalfont \ttfamily radius} (given in units of the scale radius).
    use Numerical_Constants_Math
    implicit none
    class           (darkMatterProfileDMONFW), intent(inout) :: self
    double precision                      , intent(in   ) :: concentration, radius
    !GCC$ attributes unused :: self
    
    nfwDensityScaleFree=1.0d0/(log(1.0d0+concentration)-concentration/(1.0d0+concentration))/radius/(1.0d0+radius)**2/4.0d0/Pi
    return
  end function nfwDensityScaleFree

  double precision function nfwProfileEnergy(self,concentration)
    !% Computes the total energy of an NFW profile halo of given {\normalfont \ttfamily concentration} using the methods of
    !% \citeauthor{cole_hierarchical_2000}~(\citeyear{cole_hierarchical_2000}; their Appendix~A), except for potential energy
    !% which is computed using the result derived by \citeauthor{mo_formation_1998}~(\citeyear{mo_formation_1998}; eqn.~23).
    use Numerical_Constants_Math
    use Numerical_Integration
    implicit none
    class           (darkMatterProfileDMONFW   ), intent(inout) :: self
    double precision                            , intent(in   ) :: concentration
    type            (fgsl_function             )                :: integrandFunction
    type            (fgsl_integration_workspace)                :: integrationWorkspace
    double precision                                            :: jeansEquationIntegral , kineticEnergy  , &
         &                                                         kineticEnergyIntegral , potentialEnergy, &
         &                                                         radiusMinimum         , radiusMaximum  , &
         &                                                         concentrationParameter

    ! Compute the potential energy.
    potentialEnergy=-0.5d0                               &
         &          *(                                   &
         &            +1.0d0                             &
         &            -1.0d0                             &
         &            /         (1.0d0+concentration)**2 &
         &            -2.0d0*log(1.0d0+concentration)    &
         &            /         (1.0d0+concentration)    &
         &           )                                   &
         &          /(                                   &
         &            +                concentration     &
         &            /         (1.0d0+concentration)    &
         &                  -log(1.0d0+concentration)    &
         &           )                               **2
    ! Compute the velocity dispersion at the virial radius.
    radiusMinimum=concentration
    radiusMaximum=100.0d0*concentration
    concentrationParameter=concentration
    jeansEquationIntegral=Integrate(radiusMinimum,radiusMaximum,nfwJeansEquationIntegrand&
         &,integrandFunction,integrationWorkspace,toleranceAbsolute=0.0d0,toleranceRelative=1.0d-3)
    call Integrate_Done(integrandFunction,integrationWorkspace)
    ! Compute the kinetic energy.
    radiusMinimum=0.0d0
    radiusMaximum=concentration
    concentrationParameter=concentration
    kineticEnergyIntegral=Integrate(radiusMinimum,radiusMaximum,nfwKineticEnergyIntegrand&
         &,integrandFunction,integrationWorkspace,toleranceAbsolute=0.0d0,toleranceRelative=1.0d-3)
    call Integrate_Done(integrandFunction,integrationWorkspace)
    kineticEnergy=2.0d0*Pi*(jeansEquationIntegral*concentration**3+kineticEnergyIntegral)
    ! Compute the total energy.
    nfwProfileEnergy=(potentialEnergy+kineticEnergy)*concentration
    return

  contains
    
    double precision function nfwKineticEnergyIntegrand(radius)
      !% Integrand for NFW profile kinetic energy.
      implicit none
      double precision, intent(in   ) :: radius
      
      nfwKineticEnergyIntegrand=self%EnclosedMassScaleFree(radius,concentrationParameter)*self%densityScaleFree(radius&
           &,concentrationParameter)*radius
      return
    end function nfwKineticEnergyIntegrand
    
    double precision function nfwJeansEquationIntegrand(radius)
      !% Integrand for NFW profile Jeans equation.
      implicit none
      double precision, intent(in   ) :: radius
      
      nfwJeansEquationIntegrand=self%enclosedMassScaleFree(radius,concentrationParameter)*self%densityScaleFree(radius &
           &,concentrationParameter)/radius**2
      return
    end function nfwJeansEquationIntegrand

  end function nfwProfileEnergy
  
  double precision function nfwKSpace(self,node,waveNumber)
    !% Returns the Fourier transform of the NFW density profile at the specified {\normalfont \ttfamily waveNumber} (given in Mpc$^{-1}$), using the
    !% expression given in \citeauthor{cooray_halo_2002}~(\citeyear{cooray_halo_2002}; eqn.~81).
    use Galacticus_Nodes     , only : nodeComponentDarkMatterProfile
    use Exponential_Integrals
    implicit none
    class           (darkMatterProfileDMONFW       ), intent(inout)          :: self
    type            (treeNode                      ), intent(inout), target  :: node
    double precision                                , intent(in   )          :: waveNumber
    class           (nodeComponentDarkMatterProfile)               , pointer :: darkMatterProfile
    double precision                                                         :: concentration      , radiusScale, &
         &                                                                      waveNumberScaleFree

    ! Get components.
    darkMatterProfile => node%darkMatterProfile(autoCreate=.true.)

    ! Get the scale radius.
    radiusScale=darkMatterProfile%scale()

    ! Compute the concentration parameter.
    concentration=self%darkMatterHaloScale_%virialRadius(node)/radiusScale

    ! Get the dimensionless wavenumber.
    waveNumberScaleFree=waveNumber*radiusScale

    ! Compute the Fourier transformed profile.
    nfwKSpace= (                                                                                                                                          &
         &      +sin(              waveNumberScaleFree)*(Sine_Integral  ((1.0d0+concentration)*waveNumberScaleFree)-Sine_Integral  (waveNumberScaleFree)) &
         &      -sin(concentration*waveNumberScaleFree)/(1.0d0+concentration)/waveNumberScaleFree                                                         &
         &      +cos(              waveNumberScaleFree)*(Cosine_Integral((1.0d0+concentration)*waveNumberScaleFree)-Cosine_Integral(waveNumberScaleFree)) &
         &     )                                                                                                                                          &
         &    /(log(1.0d0+concentration)-concentration/(1.0d0+concentration))
    return
  end function nfwKSpace

  double precision function nfwFreefallRadius(self,node,time)
    !% Returns the freefall radius in the NFW density profile at the specified {\normalfont \ttfamily time} (given in Gyr).
    use Numerical_Constants_Astronomical
    use Galacticus_Nodes                , only : nodeComponentDarkMatterProfile
    implicit none
    class           (darkMatterProfileDMONFW          ), intent(inout) :: self
    type            (treeNode                      ), intent(inout) :: node
    double precision                                , intent(in   ) :: time
    class           (nodeComponentDarkMatterProfile), pointer       :: darkMatterProfile
    double precision                                                :: concentration    , freefallTimeScaleFree, &
         &                                                             radiusScale      , timeScale            , &
         &                                                             velocityScale

    ! For non-positive freefall times, return a zero freefall radius immediately.
    if (time <= 0.0d0) then
       nfwFreefallRadius=0.0d0
       return
    end if

    ! Get components.
    darkMatterProfile => node%darkMatterProfile(autoCreate=.true.)

    ! Get the scale radius.
    radiusScale=darkMatterProfile%scale()

    ! Get the concentration.
    concentration=self%darkMatterHaloScale_%virialRadius(node)/radiusScale

    ! Get the virial velocity.
    velocityScale=self%darkMatterHaloScale_%virialVelocity(node)

    ! Compute time scale.
    timeScale=Mpc_per_km_per_s_To_Gyr*radiusScale/velocityScale/sqrt(concentration/(log(1.0d0+concentration)-concentration&
         &/(1.0d0+concentration)))

    ! Compute dimensionless time.
    freefallTimeScaleFree=time/timeScale

    ! Ensure table is sufficiently extensive.
    call self%freefallTabulate(freefallTimeScaleFree)

    ! Interpolate to get the freefall radius.
    nfwFreefallRadius=self%nfwFreefallInverse%interpolate(freefallTimeScaleFree)*radiusScale
    return
  end function nfwFreefallRadius

  double precision function nfwFreefallRadiusIncreaseRate(self,node,time)
    !% Returns the rate of increase of the freefall radius in the NFW density profile at the specified {\normalfont \ttfamily time} (given in
    !% Gyr).
    use Numerical_Constants_Astronomical
    use Galacticus_Nodes                , only : nodeComponentDarkMatterProfile
    implicit none
    class           (darkMatterProfileDMONFW          ), intent(inout) :: self
    type            (treeNode                      ), intent(inout) :: node
    double precision                                , intent(in   ) :: time
    class           (nodeComponentDarkMatterProfile), pointer       :: darkMatterProfile
    double precision                                                :: concentration    , freefallTimeScaleFree, &
         &                                                             radiusScale      , timeScale            , &
         &                                                             velocityScale

    ! For non-positive freefall times, return the limiting value for small radii.
    if (time <= 0.0d0) then
       nfwFreefallRadiusIncreaseRate=0.0d0
       return
    end if

    ! Get components.
    darkMatterProfile => node%darkMatterProfile(autoCreate=.true.)

    ! Get the scale radius.
    radiusScale=darkMatterProfile%scale()

    ! Get the concentration.
    concentration=self%darkMatterHaloScale_%virialRadius(node)/radiusScale

    ! Get the virial velocity.
    velocityScale=self%darkMatterHaloScale_%virialVelocity(node)

    ! Compute time scale.
    timeScale=Mpc_per_km_per_s_To_Gyr*radiusScale/velocityScale/sqrt(concentration/(log(1.0d0+concentration)-concentration&
         &/(1.0d0+concentration)))

    ! Compute dimensionless time.
    freefallTimeScaleFree=time/timeScale

    ! Ensure table is sufficiently extensive.
    call self%freefallTabulate(freefallTimeScaleFree)

    ! Interpolate to get the freefall radius growth rate.
    nfwFreefallRadiusIncreaseRate=self%nfwFreefallInverse%interpolateGradient(freefallTimeScaleFree)*radiusScale/timeScale
    return
  end function nfwFreefallRadiusIncreaseRate

  subroutine nfwFreefallTabulate(self,freefallTimeScaleFree)
    !% Tabulates the freefall time vs. freefall radius for NFW halos.
    implicit none
    class           (darkMatterProfileDMONFW), intent(inout) :: self
    double precision                      , intent(in   ) :: freefallTimeScaleFree
    logical                                               :: retabulate
    integer                                               :: iRadius

    retabulate=.not.self%nfwFreefallTableInitialized
    ! If the table has not yet been made, compute and store the freefall corresponding to the minimum and maximum
    ! radii that will be tabulated by default.
    if (retabulate) then
       self%freefallTimeMinimum=self%freefallTimeScaleFree(self%freefallRadiusMinimum)
       self%freefallTimeMaximum=self%freefallTimeScaleFree(self%freefallRadiusMaximum)
    end if
    do while (freefallTimeScaleFree < self%freefallTimeMinimum)
       self%freefallRadiusMinimum=0.5d0*self%freefallRadiusMinimum
       self%freefallTimeMinimum=self%freefallTimeScaleFree(self%freefallRadiusMinimum)
       retabulate=.true.
    end do
    do while (freefallTimeScaleFree > self%freefallTimeMaximum)
       self%freefallRadiusMaximum=2.0d0*self%freefallRadiusMaximum
       self%freefallTimeMaximum=self%freefallTimeScaleFree(self%freefallRadiusMaximum)
       retabulate=.true.
    end do
    if (retabulate) then
       ! Decide how many points to tabulate and allocate table arrays.
       self%nfwFreefallTableNumberPoints=int(log10(self%freefallRadiusMaximum/self%freefallRadiusMinimum)*dble(nfwFreefallTablePointsPerDecade))+1
       ! Create the table.
       call self%nfwFreefall%destroy(                                                                        )
       call self%nfwFreefall%create (self%freefallRadiusMinimum,self%freefallRadiusMaximum,self%nfwFreefallTableNumberPoints)
       ! Loop over radii and populate tables.
       do iRadius=1,self%nfwFreefallTableNumberPoints
          call self%nfwFreefall%populate(                                                         &
               &                         self%freefallTimeScaleFree(self%nfwFreefall%x(iRadius)), &
               &                                                                       iRadius    &
               &                        )
       end do
       call self%nfwFreefall%reverse(self%nfwFreefallInverse)
       ! Specify that tabulation has been made.
       self%nfwFreefallTableInitialized=.true.
    end if
    return
  end subroutine nfwFreefallTabulate

  double precision function nfwFreefallTimeScaleFree(self,radius)
    !% Compute the freefall time in a scale-free NFW halo.
    use Numerical_Integration
    implicit none
    class           (darkMatterProfileDMONFW      ), intent(inout) :: self
    double precision                            , intent(in   ) :: radius
    double precision                            , parameter     :: radiusSmall         =4.0d-6
    type            (fgsl_function             )                :: integrandFunction
    type            (fgsl_integration_workspace)                :: integrationWorkspace
    double precision                                            :: radiusEnd                  , radiusStart
    !GCC$ attributes unused :: self
    
    if (radius > radiusSmall) then
       ! Use the full solution.
       radiusStart=radius
       radiusEnd  =0.0d0
       nfwFreefallTimeScaleFree=Integrate(radiusEnd,radiusStart,nfwFreefallTimeScaleFreeIntegrand&
            &,integrandFunction,integrationWorkspace,toleranceAbsolute=0.0d0,toleranceRelative=1.0d-3)
       call Integrate_Done(integrandFunction,integrationWorkspace)
    else
       ! Use an approximation here, found by taking series expansions of the logarithms in the integrand and keeping only the
       ! first order terms.
       nfwFreefallTimeScaleFree=2.0d0*sqrt(radius)
    end if
    return

  contains
    
    double precision function nfwFreefallTimeScaleFreeIntegrand(radius)
      !% Integrand function used for finding the free-fall time in NFW halos.
      implicit none
      double precision, intent(in   ) :: radius
      double precision, parameter     :: radiusSmall        =1.0d-6
      double precision, parameter     :: radiusSmallFraction=1.0d-3
      double precision                :: x
      
      if (radius < radiusSmall) then
         ! Use a series approximation for small radii.
         nfwFreefallTimeScaleFreeIntegrand=log(1.0d0+radiusStart)/radiusStart-1.0d0+radius*(0.5d0-radius/3.0d0)
      else if (radius > radiusStart*(1.0d0-radiusSmallFraction)) then
         ! Use a series approximation for radii close to the initial radius.
         x=1.0d0-radius/radiusStart
         nfwFreefallTimeScaleFreeIntegrand=(1.0d0/(1.0d0+radiusStart)-log(1.0d0+radiusStart)/radiusStart)*x+(0.5d0*radiusStart&
              &/(1.0d0+radiusStart)**2+(radiusStart-(1.0d0+radiusStart)*log(1.0d0+radiusStart))/radiusStart/(1.0d0+radiusStart))*x&
              &**2
      else
         ! Use full expression for larger radii.
         nfwFreefallTimeScaleFreeIntegrand=log(1.0d0+radiusStart)/radiusStart-log(1.0d0+radius)/radius
      end if
      nfwFreefallTimeScaleFreeIntegrand=1.0d0/sqrt(-2.0d0*nfwFreefallTimeScaleFreeIntegrand)
      return
    end function nfwFreefallTimeScaleFreeIntegrand

  end function nfwFreefallTimeScaleFree<|MERGE_RESOLUTION|>--- conflicted
+++ resolved
@@ -249,19 +249,11 @@
   
   subroutine nfwAutoHook(self)
     !% Attach to the calculation reset event.
-<<<<<<< HEAD
-    use Events_Hooks, only : calculationResetEvent
+    use Events_Hooks, only : calculationResetEvent, openMPThreadBindingAllLevels
     implicit none
     class(darkMatterProfileDMONFW), intent(inout) :: self
 
-    call calculationResetEvent%attach(self,nfwCalculationReset,bindToOpenMPThread=.true.)
-=======
-    use Events_Hooks, only : calculationResetEvent, openMPThreadBindingAllLevels
-    implicit none
-    class(darkMatterProfileDMONFW), intent(inout) :: self
-
     call calculationResetEvent%attach(self,nfwCalculationReset,openMPThreadBindingAllLevels)
->>>>>>> b64b9cb5
     return
   end subroutine nfwAutoHook
   
