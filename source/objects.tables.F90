!! Copyright 2009, 2010, 2011, 2012, 2013, 2014 Andrew Benson <abenson@obs.carnegiescience.edu>
!!
!! This file is part of Galacticus.
!!
!!    Galacticus is free software: you can redistribute it and/or modify
!!    it under the terms of the GNU General Public License as published by
!!    the Free Software Foundation, either version 3 of the License, or
!!    (at your option) any later version.
!!
!!    Galacticus is distributed in the hope that it will be useful,
!!    but WITHOUT ANY WARRANTY; without even the implied warranty of
!!    MERCHANTABILITY or FITNESS FOR A PARTICULAR PURPOSE.  See the
!!    GNU General Public License for more details.
!!
!!    You should have received a copy of the GNU General Public License
!!    along with Galacticus.  If not, see <http://www.gnu.org/licenses/>.

!% Contains a module which defines a {\tt table} class with optimized interpolation operators.

module Tables
  !% Defines a {\tt table} class with optimized interpolation operators.
  use FGSL
  private
  public :: table,table1D,table1DGeneric,table1DLinearLinear,table1DLogarithmicLinear,table1DLinearCSpline,table1DLogarithmicCSpline

  !@ <enumeration>
  !@  <name>extrapolationType</name>
  !@  <description>Used to specify the type of extrapolation to use when interpolating in tables.</description>
  !@  <entry label="extrapolationTypeExtrapolate"/>
  !@  <entry label="extrapolationTypeFix"        />
  !@  <entry label="extrapolationTypeAbort"      />
  !@ </enumeration>
  integer, parameter, public :: extrapolationTypeExtrapolate=1
  integer, parameter, public :: extrapolationTypeFix        =2
  integer, parameter, public :: extrapolationTypeAbort      =3

  type, abstract :: table
     !% Basic table type.
   contains
     !@ <objectMethods>
     !@   <object>table</object>
     !@   <objectMethod>
     !@     <method>destroy</method>
     !@     <arguments></arguments>
     !@     <type>\void</type>
     !@     <description>Destroy the table.</description>
     !@   </objectMethod>
     !@ </objectMethods>
     procedure(Table_Destroy), deferred :: destroy
  end type table

  interface
     subroutine Table_Destroy(self)
       !% Interface to {\tt table} destructor.
       import table
       implicit none
       class(table), intent(inout) :: self
     end subroutine Table_Destroy
  end interface

  type, abstract, extends(table) :: table1D
     !% Basic table type.
     integer                                       :: extrapolationType, xCount
     double precision, allocatable, dimension(:  ) :: xv
     double precision, allocatable, dimension(:,:) :: yv
   contains
     !@ <objectMethods>
     !@   <object>table1D</object>
     !@   <objectMethod>
     !@     <method>interpolate</method>
     !@     <type>\doublezero</type>
     !@     <arguments>\doublezero\ x,\intzero\ [table]</arguments>
     !@     <description>Interpolate to {\tt x} in the {\tt table}$^{\rm th}$ table.</description>
     !@   </objectMethod>
     !@   <objectMethod>
     !@     <method>interpolateGradient</method>
     !@     <type>\doublezero</type>
     !@     <arguments>\doublezero\ x,\intzero\ [table]</arguments>
     !@     <description>Interpolate the gradient to {\tt x} in the {\tt table}$^{\rm th}$ table.</description>
     !@   </objectMethod>
     !@   <objectMethod>
     !@     <method>reverse</method>
     !@     <type>\void</type>
     !@     <arguments>\textcolor{red}{\textless type(table)\textgreater} reversedSelf,\intzero\ [table]</arguments>
     !@     <description>Reverse the table (i.e. swap $x$ and $y$ components) and return in {\tt reversedSelf}. If {\tt table} is specified then the {\tt table}$^{\rm th}$ table is used for the $y$-values, otherwise the first table is used.</description>
     !@   </objectMethod>
     !@   <objectMethod>
     !@     <method>isMonotonic</method>
     !@     <type>\logicalzero</type>
     !@     <arguments>\enum\ [directionDecreasing|directionIncreasing],\logicalzero\ [allowEqual],\intzero\ [table]</arguments>
     !@     <description>Return true if the table $y$-values are monotonic. Optionally, the direction of monotonicity can be specified via the {\tt direction} argument---by default either direction is allowed. By default consecutive equal values are considered non-monotonic. This behavior can be changed via the optional {\tt allowEqual} argument. If {\tt table} is specified then the {\tt table}$^{\rm th}$ table is used for the $y$-values, otherwise the first table is used.</description>
     !@   </objectMethod>
     !@   <objectMethod>
     !@     <method>size</method>
     !@     <type>\intzero</type>
     !@     <arguments></arguments>
     !@     <description>Return the size (i.e. number of $x$-values) in the table.</description>
     !@   </objectMethod>
     !@   <objectMethod>
     !@     <method>x</method>
     !@     <type>\doublezero</type>
     !@     <arguments>\intzero\ i</arguments>
     !@     <description>Return the {\tt i}$^{\rm th}$ $x$-value.</description>
     !@   </objectMethod>
     !@   <objectMethod>
     !@     <method>y</method>
     !@     <type>\doublezero</type>
     !@     <arguments>\intzero\ i,\intzero\ [table]</arguments>
     !@     <description>Return the {\tt i}$^{\rm th}$ $y$-value. If {\tt table} is specified then the {\tt table}$^{\rm th}$ table is used for the $y$-values, otherwise the first table is used.</description>
     !@   </objectMethod>
     !@   <objectMethod>
     !@     <method>xs</method>
     !@     <type>\doubleone</type>
     !@     <arguments>\intzero\ i</arguments>
     !@     <description>Return an array of all $x$-values.</description>
     !@   </objectMethod>
     !@   <objectMethod>
     !@     <method>ys</method>
     !@     <type>\doubleone</type>
     !@     <arguments>\intzero\ i,\intzero\ [table]</arguments>
     !@     <description>Return an array of all $y$-values. If {\tt table} is specified then the {\tt table}$^{\rm th}$ table is used for the $y$-values, otherwise the first table is used.</description>
     !@   </objectMethod>
     !@   <objectMethod>
     !@     <method>xEffective</method>
     !@     <type>\doublezero</type>
     !@     <arguments>\doublezero\ x</arguments>
     !@     <description>Return the effective value of $x$ to use in table interpolations.</description>
     !@   </objectMethod>
     !@   <objectMethod>
     !@     <method>integrationWeights</method>
     !@     <type>\doubleone</type>
     !@     <arguments>\doublezero\ x0\argin, \doublezero\ x1\argin</arguments>
     !@     <description>Return the weights to be applied to the table to integrate (using the trapezium rule) between {\tt x0} and {\tt x1}.</description>
     !@   </objectMethod>
     !@ </objectMethods>
     procedure(Table1D_Interpolate ), deferred :: interpolate
     procedure(Table1D_Interpolate ), deferred :: interpolateGradient
     procedure                                 :: destroy            =>Table_1D_Destroy
     procedure                                 :: reverse            =>Table_1D_Reverse
     procedure                                 :: isMonotonic        =>Table1D_Is_Monotonic
     procedure                                 :: size               =>Table1D_Size
     procedure                                 :: x                  =>Table1D_X
     procedure                                 :: y                  =>Table1D_Y
     procedure                                 :: xs                 =>Table1D_Xs
     procedure                                 :: ys                 =>Table1D_Ys
     procedure                                 :: xEffective         =>Table1D_Find_Effective_X
     procedure                                 :: integrationWeights =>Table1D_Integration_Weights
  end type table1D

  interface
     double precision function Table1D_Interpolate(self,x,table)
       !% Interface to {\tt table} interpolator.
       import table1D
       implicit none
       class           (table1D), intent(inout)           :: self
       double precision         , intent(in   )           :: x
       integer                  , intent(in   ), optional :: table
     end function Table1D_Interpolate
  end interface

  type, extends(table1D) :: table1DGeneric
     !% Table type supporting generic one dimensional tables.
     type   (fgsl_interp      ) :: interpolator
     type   (fgsl_interp_accel) :: accelerator
     logical                    :: reset
   contains
     !@ <objectMethods>
     !@   <object>table1DGeneric</object>
     !@   <objectMethod>
     !@     <method>create</method>
     !@     <type>\void</type>
     !@     <arguments>\doubleone\ x,\intzero\ [tableCount]</arguments>
     !@     <description>Create the object with the specified {\tt x} values, and with {\tt tableCount} tables.</description>
     !@   </objectMethod>
     !@   <objectMethod>
     !@     <method>populate</method>
     !@     <type>\void</type>
     !@     <arguments>\doublezero|\doubleone\ y,\intzero\ [i],\intzero\ [table]</arguments>
     !@     <description>Populate the {\tt table}$^{\rm th}$ table with elements {\tt y}. If {\tt y} is a scalar, then the index, {\tt i}, of the element to set must also be specified.</description>
     !@   </objectMethod>
     !@ </objectMethods>
     procedure :: create                          =>Table_Generic_1D_Create
     procedure :: destroy                         =>Table_Generic_1D_Destroy
     procedure :: Table_Generic_1D_Populate
     procedure :: Table_Generic_1D_Populate_Single
     generic   :: populate                         => Table_Generic_1D_Populate            , &
          &                                           Table_Generic_1D_Populate_Single
     procedure :: interpolate        =>Table_Generic_1D_Interpolate
     procedure :: interpolateGradient=>Table_Generic_1D_Interpolate_Gradient
  end type table1DGeneric

  type, extends(table1D) :: table1DLinearLinear
     !% Table type supporting one dimensional table with linear spacing in $x$.
     double precision :: dxPrevious    , dyPrevious   , inverseDeltaX, xPrevious, &
          &              yPrevious
     integer          :: dTablePrevious, tablePrevious
   contains
     !@ <objectMethods>
     !@   <object>table1DLinearLinear</object>
     !@   <objectMethod>
     !@     <type>\void</type>
     !@     <method>create</method>
     !@     <arguments>\doublezero\ xMinimum,\doublezero\ xMaximum,\intzero xCount,\intzero [tableCount]</arguments>
     !@     <description>Create the object with $x$-values spanning the range {\tt xMinimum} to {\tt xMaximum} in {\tt xCount} steps, and with {\tt tableCount} tables.</description>
     !@   </objectMethod>
     !@   <objectMethod>
     !@     <method>populate</method>
     !@     <type>\void</type>
     !@     <arguments>\doublezero|\doubleone\ y,\intzero\ [i],\intzero\ [table]</arguments>
     !@     <description>Populate the {\tt table}$^{\rm th}$ table with elements {\tt y}. If {\tt y} is a scalar, then the index, {\tt i}, of the element to set must also be specified.</description>
     !@   </objectMethod>
     !@ </objectMethods>
     procedure :: create                         =>Table_Linear_1D_Create
     procedure :: Table_Linear_1D_Populate
     procedure :: Table_Linear_1D_Populate_Single
     generic   :: populate                        => Table_Linear_1D_Populate, Table_Linear_1D_Populate_Single
     procedure :: interpolate        =>Table_Linear_1D_Interpolate
     procedure :: interpolateGradient=>Table_Linear_1D_Interpolate_Gradient
  end type table1DLinearLinear

  type, extends(table1DLinearLinear) :: table1DLogarithmicLinear
     !% Table type supporting one dimensional table with logarithmic spacing in $x$.
     logical          :: previousSet
     double precision :: xLinearPrevious,xLogarithmicPrevious
   contains
     procedure :: create             =>Table_Logarithmic_1D_Create
     procedure :: interpolate        =>Table_Logarithmic_1D_Interpolate
     procedure :: interpolateGradient=>Table_Logarithmic_1D_Interpolate_Gradient
     procedure :: x                  =>Table_Logarithmic_1D_X
     procedure :: xs                 =>Table_Logarithmic_1D_Xs
     procedure :: integrationWeights =>Table_Logarithmic_Integration_Weights
  end type table1DLogarithmicLinear

  type, extends(table1D) :: table1DLinearCSpline
     !% Table type supporting one dimensional table with linear spacing in $x$ and cubic spline interpolation.
     double precision, allocatable, dimension(:,:) :: sv
     integer                                       :: dTablePrevious, iPrevious    , tablePrevious
     double precision                              :: deltaX        , inverseDeltaX
     double precision                              :: aPrevious     , bPrevious    , cPrevious    , dPrevious, &
          &                                           dxPrevious    , dyPrevious   , xPrevious    , yPrevious
   contains
     !@ <objectMethods>
     !@   <object>table1DLinearCSpline</object>
     !@   <objectMethod>
     !@     <method>create</method>
     !@     <type>\void</type>
     !@     <arguments>\doublezero\ xMinimum,\doublezero\ xMaximum,\intzero xCount,\intzero [tableCount]</arguments>
     !@     <description>Create the object with $x$-values spanning the range {\tt xMinimum} to {\tt xMaximum} in {\tt xCount} steps, and with {\tt tableCount} tables.</description>
     !@   </objectMethod>
     !@   <objectMethod>
     !@     <method>populate</method>
     !@     <type>\void</type>
     !@     <arguments>\doublezero|\doubleone\ y,\intzero\ [i],\intzero\ [table]</arguments>
     !@     <description>Populate the {\tt table}$^{\rm th}$ table with elements {\tt y}. If {\tt y} is a scalar, then the index, {\tt i}, of the element to set must also be specified.</description>
     !@   </objectMethod>
     !@ </objectMethods>
     procedure :: create                                 =>Table_Linear_CSpline_1D_Create
     procedure :: destroy                                =>Table_Linear_CSpline_1D_Destroy
     procedure :: Table_Linear_CSpline_1D_Populate
     procedure :: Table_Linear_CSpline_1D_Populate_Single
     generic   :: populate                                => Table_Linear_CSpline_1D_Populate            , &
          &                                                  Table_Linear_CSpline_1D_Populate_Single
     procedure :: interpolate        =>Table_Linear_CSpline_1D_Interpolate
     procedure :: interpolateGradient=>Table_Linear_CSpline_1D_Interpolate_Gradient
     procedure :: integrationWeights =>Table_Linear_CSpline_Integration_Weights
  end type table1DLinearCSpline

  type, extends(table1DLinearCSpline) :: table1DLogarithmicCSpline
     !% Table type supporting one dimensional table with logarithmic spacing in $x$ and cubic spline interpolation.
     logical          :: previousSet
     double precision :: xLinearPrevious,xLogarithmicPrevious
     double precision :: xMinimum,xMaximum
   contains
     procedure :: create             =>Table_Logarithmic_CSpline_1D_Create
     procedure :: interpolate        =>Table_Logarithmic_CSpline_1D_Interpolate
     procedure :: interpolateGradient=>Table_Logarithmic_CSpline_1D_Interpolate_Gradient
     procedure :: x                  =>Table_Logarithmic_CSpline_1D_X
     procedure :: xs                 =>Table_Logarithmic_CSpline_1D_Xs
  end type table1DLogarithmicCSpline

  abstract interface
     double precision function integrandTemplate(x)
       double precision, intent(in   ) :: x
     end function integrandTemplate
  end interface

contains

  subroutine Table_1D_Destroy(self)
    !% Destroy a 1-D table.
    use Memory_Management
    implicit none
    class(table1D), intent(inout) :: self

    if (allocated(self%xv)) call Dealloc_Array(self%xv)
    if (allocated(self%yv)) call Dealloc_Array(self%yv)
    return
  end subroutine Table_1D_Destroy

  double precision function Table1D_X(self,i)
    !% Return the {\tt i}$^{\rm th}$ $x$-value for a 1D table.
    implicit none
    class  (table1D), intent(inout) :: self
    integer         , intent(in   ) :: i
    integer                         :: ii

    ii=i
    if (ii < 0) ii=ii+size(self%xv)+1
    Table1D_X=self%xv(ii)
    return
  end function Table1D_X

  function Table1D_Xs(self)
    !% Return the $x$-values for a 1D table.
    implicit none
    class(table1D), intent(in   ) :: self
    double precision         , dimension(size(self%xv))  :: Table1D_Xs

    Table1D_Xs=self%xv
    return
  end function Table1D_Xs

  double precision function Table1D_Y(self,i,table)
    !% Return the {\tt i}$^{\rm th}$ $y$-value for a 1D table.
    implicit none
    class  (table1D), intent(in   )           :: self
    integer         , intent(in   )           :: i
    integer         , intent(in   ), optional :: table
    integer                                   :: ii   , tableActual

    tableActual=1
    if (present(table)) tableActual=table
    ii=i
    if (ii < 0) ii=ii+size(self%xv)+1
    Table1D_Y=self%yv(ii,tableActual)
    return
  end function Table1D_Y

  function Table1D_Ys(self)
    !% Return the $y$-values for a 1D table.
    implicit none
    class(table1D), intent(in   ) :: self
    double precision         , dimension(size(self%yv,dim=1),size(self%yv,dim=2)) :: Table1D_Ys

    Table1D_Ys=self%yv
    return
  end function Table1D_Ys

  subroutine Table_1D_Reverse(self,reversedSelf,table)
    !% Reverse a 1D table (i.e. swap $x$ and $y$ components). Optionally allows specification of
    !% which $y$ table to swap with.
    use Array_Utilities
    use Galacticus_Error
    implicit none
    class  (table1D)             , intent(in   )           :: self
    class  (table1D), allocatable, intent(inout)           :: reversedSelf
    integer                      , intent(in   ), optional :: table
    integer                                                :: i           , tableActual

    tableActual=1
    if (present(table)) tableActual=table
    if (.not.Array_Is_Monotonic(self%yv(:,tableActual))) call Galacticus_Error_Report('Table_1D_Reverse','reversed table would not be monotonic')
    if (allocated(reversedSelf)) deallocate(reversedSelf)
    allocate(table1DGeneric :: reversedSelf)
    select type (reversedSelf)
    type is (table1DGeneric)
       reversedSelf%reset                =.true.
       reversedSelf%xCount               =self        %xCount
       reversedSelf%yv                   =self        %ys    (             )
       reversedSelf%xv                   =reversedSelf%yv    (:,tableActual)
       reversedSelf%yv    (:,tableActual)=self        %xs    (             )
       ! If the table is monotonically decreasing when reversed, we will also need to switch the order.
       if (Array_Is_Monotonic(reversedSelf%xv,direction=directionDecreasing)) then
          reversedSelf%xv=Array_Reverse(reversedSelf%xv)
          do i=1,size(reversedSelf%yv,dim=2)
             reversedSelf%yv(:,i)=Array_Reverse(reversedSelf%yv(:,i))
          end do
       end if
       ! Copy the extrapolation option from the original table.
       reversedSelf%extrapolationType=self%extrapolationType
    end select
    return
  end subroutine Table_1D_Reverse

  logical function Table1D_Is_Monotonic(self,direction,allowEqual,table)
    !% Return true if a 1D table is monotonic. Optionally allows specification of the direction,
    !% and whether or not equal elements are allowed for monotonicity.
    use Array_Utilities
    implicit none
    class  (table1D), intent(in   )           :: self
    integer         , intent(in   ), optional :: direction  , table
    logical         , intent(in   ), optional :: allowEqual
    integer                                   :: tableActual

    tableActual=1
    if (present(table)) tableActual=table
    Table1D_Is_Monotonic=Array_Is_Monotonic(self%yv(:,tableActual),direction,allowEqual)
    return
  end function Table1D_Is_Monotonic

  integer function Table1D_Size(self)
    !% Return the size of a 1D table.
    implicit none
    class(table1D), intent(in   ) :: self

    Table1D_Size=self%xCount
    return
  end function Table1D_Size

  function Table1D_Integration_Weights(self,x0,x1,integrand)
    !% Returns a set of weights for trapezoidal integration on the table between limits {\tt x0} and {\tt x1}.
    use Galacticus_Error
    implicit none
    class           (table1D          ), intent(inout)                               :: self
    double precision                   , intent(in   )                               :: x0, x1
    procedure       (integrandTemplate), intent(in   )           , pointer, optional :: integrand
    double precision                   , dimension(size(self%xv))                    :: Table1D_Integration_Weights
    double precision                                                                 :: weight, lx0, lx1
    integer                                                                          :: i

    if (x1 < x0           ) call Galacticus_Error_Report('Table1D_Integration_Weights','inverted limits'         )
    if (present(integrand)) call Galacticus_Error_Report('Table1D_Integration_Weights','integrands not supported')
    Table1D_Integration_Weights=0.0d0
    do i=2,size(self%xv)
       if (self%xv(i) <= x1 .and. self%xv(i-1) >= x0) then
          weight=self%xv(i)-self%xv(i-1)
       else if ((self%xv(i-1) < x1 .and. self%xv(i) > x1) .or. (self%xv(i) > x0 .and. self%xv(i-1) < x0)) then
          lx0=max(self%xv(i-1),x0)
          lx1=min(self%xv(i  ),x1)
          weight=lx1-lx0
       else
          weight=0.0d0
       end if
       Table1D_Integration_Weights(i-1:i)=Table1D_Integration_Weights(i-1:i)+0.5d0*weight
    end do
    return
  end function Table1D_Integration_Weights
  
  subroutine Table_Generic_1D_Create(self,x,tableCount,extrapolationType)
    !% Create a 1-D generic table.
    use Memory_Management
    implicit none
    class           (table1DGeneric)              , intent(inout)           :: self
    double precision                , dimension(:), intent(in   )           :: x
    integer                                       , intent(in   ), optional :: extrapolationType, tableCount
    integer                                                                 :: tableCountActual

    ! Determine number of tables.
    tableCountActual=1
    if (present(tableCount)) tableCountActual=tableCount
    ! Allocate arrays and construct the x-range.
    self%xCount=size(x)
    call Alloc_Array(self%xv,[size(x)                 ])
    call Alloc_Array(self%yv,[size(x),tableCountActual])
    self%xv   =x
    self%reset=.true.
    ! Set extrapolation type.
    if (present(extrapolationType)) then
       self%extrapolationType=extrapolationType
    else
       self%extrapolationType=extrapolationTypeExtrapolate
    end if
    return
  end subroutine Table_Generic_1D_Create

  subroutine Table_Generic_1D_Destroy(self)
    !% Destroy a generic 1-D table.
    use Numerical_Interpolation
    implicit none
    class(table1DGeneric), intent(inout) :: self

    call Table_1D_Destroy(self)
    call Interpolate_Done(self%interpolator,self%accelerator,self%reset)
    return
  end subroutine Table_Generic_1D_Destroy

  subroutine Table_Generic_1D_Populate(self,y,table)
    !% Populate a 1-D generic table.
    use Galacticus_Error
    implicit none
    class           (table1DGeneric)              , intent(inout)           :: self
    double precision                , dimension(:), intent(in   )           :: y
    integer                                       , intent(in   ), optional :: table
    integer                                                                 :: tableActual

    ! Validate the input.
    if (.not.allocated(self%yv)       ) call Galacticus_Error_Report("Table_Generic_1D_Populate","create the table before populating it")
    if (size(self%yv,dim=1) /= size(y)) call Galacticus_Error_Report("Table_Generic_1D_Populate","provided y array is of wrong size"    )

    ! Determine which table to use.
    tableActual=1
    if (present(table)) tableActual=table

    ! Store the y values.
    self%yv(:,tableActual)=y
    return
  end subroutine Table_Generic_1D_Populate

  subroutine Table_Generic_1D_Populate_Single(self,y,i,table)
    !% Populate a single element of a 1-D generic table.
    use Galacticus_Error
    implicit none
    class           (table1DGeneric), intent(inout)           :: self
    double precision                , intent(in   )           :: y
    integer                         , intent(in   )           :: i
    integer                         , intent(in   ), optional :: table
    integer                                                   :: tableActual

    ! Validate the input.
    if (.not.allocated(self%yv)           ) call Galacticus_Error_Report("Table_Generic_1D_Populate_Single","create the table before populating it")
    if (i < 1 .or. i > size(self%yv,dim=1)) call Galacticus_Error_Report("Table_Generic_1D_Populate_Single","provided i value is out of bounds"    )

    ! Determine which table to use.
    tableActual=1
    if (present(table)) tableActual=table

    ! Store the y values.
    self%yv(i,tableActual)=y
    return
  end subroutine Table_Generic_1D_Populate_Single

  double precision function Table_Generic_1D_Interpolate(self,x,table)
    !% Perform generic interpolation in a generic 1D table.
    use Numerical_Interpolation
    implicit none
    class           (table1DGeneric), intent(inout)           :: self
    double precision                , intent(in   )           :: x
    integer                         , intent(in   ), optional :: table
    integer                                                   :: tableActual

    tableActual=1
    if (present(table)) tableActual=table
    Table_Generic_1D_Interpolate=Interpolate(size(self%xv),self%xv,self%yv(:,tableActual),self%interpolator,self%accelerator,self%xEffective(x),reset=self%reset)
    return
  end function Table_Generic_1D_Interpolate

  double precision function Table_Generic_1D_Interpolate_Gradient(self,x,table)
    !% Perform generic interpolation in a generic 1D table.
    use Numerical_Interpolation
    implicit none
    class           (table1DGeneric), intent(inout)           :: self
    double precision                , intent(in   )           :: x
    integer                         , intent(in   ), optional :: table
    integer                                                   :: tableActual

    tableActual=1
    if (present(table)) tableActual=table
    Table_Generic_1D_Interpolate_Gradient=Interpolate_Derivative(size(self%xv),self%xv,self%yv(:,tableActual),self%interpolator,self%accelerator,self%xEffective(x),reset=self%reset)
    return
  end function Table_Generic_1D_Interpolate_Gradient

  subroutine Table_Linear_1D_Create(self,xMinimum,xMaximum,xCount,tableCount,extrapolationType)
    !% Create a 1-D linear table.
    use Memory_Management
    use Numerical_Ranges
    implicit none
    class           (table1DLinearLinear), intent(inout)           :: self
    double precision                     , intent(in   )           :: xMaximum         , xMinimum
    integer                              , intent(in   )           :: xCount
    integer                              , intent(in   ), optional :: extrapolationType, tableCount
    integer                                                        :: tableCountActual

    ! Determine number of tables.
    tableCountActual=1
    if (present(tableCount)) tableCountActual=tableCount
    ! Allocate arrays and construct the x-range.
    self%xCount=xCount
    call Alloc_Array(self%xv,[xCount                 ])
    call Alloc_Array(self%yv,[xCount,tableCountActual])
    self%xv           =Make_Range(xMinimum,xMaximum,xCount,rangeType=rangeTypeLinear)
    self%inverseDeltaX=1.0d0/(self%xv(2)-self%xv(1))
    self%tablePrevious=-1
    ! Set extrapolation type.
    if (present(extrapolationType)) then
       self%extrapolationType=extrapolationType
    else
       self%extrapolationType=extrapolationTypeExtrapolate
    end if
    return
  end subroutine Table_Linear_1D_Create

  subroutine Table_Linear_1D_Populate(self,y,table)
    !% Populate a 1-D linear table.
    use Galacticus_Error
    implicit none
    class           (table1DLinearLinear)              , intent(inout)           :: self
    double precision                     , dimension(:), intent(in   )           :: y
    integer                                            , intent(in   ), optional :: table
    integer                                                                      :: tableActual

    ! Validate the input.
    if (.not.allocated(self%yv)       ) call Galacticus_Error_Report("Table_Linear_1D_Populate","create the table before populating it")
    if (size(self%yv,dim=1) /= size(y)) call Galacticus_Error_Report("Table_Linear_1D_Populate","provided y array is of wrong size"    )

    ! Determine which table to use.
    tableActual=1
    if (present(table)) tableActual=table

    ! Reset all previously stored values.
    self% tablePrevious=-1
    self%dTablePrevious=-1

    ! Store the y values.
    self%yv(:,tableActual)=y
    return
  end subroutine Table_Linear_1D_Populate

  subroutine Table_Linear_1D_Populate_Single(self,y,i,table)
    !% Populate a single element of a 1-D linear table.
    use Galacticus_Error
    implicit none
    class           (table1DLinearLinear), intent(inout)           :: self
    double precision                     , intent(in   )           :: y
    integer                              , intent(in   )           :: i
    integer                              , intent(in   ), optional :: table
    integer                                                        :: tableActual

    ! Validate the input.
    if (.not.allocated(self%yv)           ) call Galacticus_Error_Report("Table_Linear_1D_Populate_Single","create the table before populating it")
    if (i < 1 .or. i > size(self%yv,dim=1)) call Galacticus_Error_Report("Table_Linear_1D_Populate_Single","provided i value is out of bounds"    )

    ! Determine which table to use.
    tableActual=1
    if (present(table)) tableActual=table

    ! Reset all previously stored values.
    self% tablePrevious=-1
    self%dTablePrevious=-1

    ! Store the y values.
    self%yv(i,tableActual)=y
    return
  end subroutine Table_Linear_1D_Populate_Single

  double precision function Table_Linear_1D_Interpolate(self,x,table)
    !% Perform linear interpolation in a linear 1D table.
    implicit none
    class           (table1DLinearLinear), intent(inout)           :: self
    double precision                     , intent(in   )           :: x
    integer                              , intent(in   ), optional :: table
    integer                                                        :: i    , tableActual
    double precision                                               :: h    , xEffective

    ! Determine which table to use.
    tableActual=1
    if (present(table)) tableActual=table
    ! Check for recall with same value as previous call.
    xEffective=self%xEffective(x)
    if (xEffective /= self%xPrevious .or. tableActual /= self%tablePrevious) then
       ! Determine the location in the table.
       if      (xEffective <  self%xv(          1)) then
          i=1
       else if (xEffective >= self%xv(self%xCount)) then
          i=self%xCount-1
       else
          i=max(min(int((xEffective-self%xv(1))*self%inverseDeltaX)+1,self%xCount-1),1)
       end if
       ! Compute the interpolating factor.
       h=(xEffective-self%xv(i))*self%inverseDeltaX
       ! Interpolate in the table.
       self%xPrevious    =xEffective
       self%tablePrevious=tableActual
       self%    yPrevious=self%yv(i,tableActual)*(1.0d0-h)+self%yv(i+1,tableActual)*h
    end if
    ! Interpolate in the table.
    Table_Linear_1D_Interpolate=self%yPrevious
    return
  end function Table_Linear_1D_Interpolate

  double precision function Table_Linear_1D_Interpolate_Gradient(self,x,table)
    !% Perform linear interpolation in a linear 1D table.
    implicit none
    class           (table1DLinearLinear), intent(inout)           :: self
    double precision                     , intent(in   )           :: x
    integer                              , intent(in   ), optional :: table
    integer                                                        :: i         , tableActual
    double precision                                               :: xEffective

    ! Determine which table to use.
    tableActual=1
    if (present(table)) tableActual=table
    ! Check for recall with same value as previous call.
    xEffective=self%xEffective(x)
    if (xEffective /= self%dxPrevious .or. tableActual /= self%dTablePrevious) then
       ! Determine the location in the table.
       if      (xEffective <  self%xv(          1)) then
          i=1
       else if (xEffective >= self%xv(self%xCount)) then
          i=self%xCount-1
       else
          i=int((xEffective-self%xv(1))*self%inverseDeltaX)+1
       end if
       ! Interpolate in the table.
       self%dxPrevious    =xEffective
       self%dTablePrevious=tableActual
       self%    dyPrevious=(self%yv(i+1,tableActual)-self%yv(i,tableActual))*self%inverseDeltaX
    end if
    Table_Linear_1D_Interpolate_Gradient=self%dyPrevious
    return
  end function Table_Linear_1D_Interpolate_Gradient

  subroutine Table_Logarithmic_1D_Create(self,xMinimum,xMaximum,xCount,tableCount,extrapolationType)
    !% Create a 1-D logarithmic table.
    implicit none
    class           (table1DLogarithmicLinear), intent(inout)           :: self
    double precision                          , intent(in   )           :: xMaximum         , xMinimum
    integer                                   , intent(in   )           :: xCount
    integer                                   , intent(in   ), optional :: extrapolationType, tableCount

    self%previousSet=.false.
    ! Call the creator for linear tables with the logarithms of the input x range.
    call self%table1DLinearLinear%create(log(xMinimum),log(xMaximum),xCount,tableCount,extrapolationType)
    return
  end subroutine Table_Logarithmic_1D_Create

  double precision function Table_Logarithmic_1D_X(self,i)
    !% Return the {\tt i}$^{\rm th}$ $x$-value for a logarithmic 1D table.
    implicit none
    class  (table1DLogarithmicLinear), intent(inout) :: self
    integer                          , intent(in   ) :: i

    Table_Logarithmic_1D_X=exp(self%table1DLinearLinear%x(i))
    return
  end function Table_Logarithmic_1D_X

  function Table_Logarithmic_1D_Xs(self)
    !% Return the $x$-values for a 1D table.
    implicit none
    class(table1DLogarithmicLinear), intent(in   ) :: self
    double precision                          , dimension(size(self%xv))  :: Table_Logarithmic_1D_Xs

    Table_Logarithmic_1D_Xs=exp(self%table1DLinearLinear%xs())
    return
  end function Table_Logarithmic_1D_Xs

  double precision function Table_Logarithmic_1D_Interpolate(self,x,table)
    !% Perform linear interpolation in a logarithmic 1D table.
    implicit none
    class           (table1DLogarithmicLinear), intent(inout)           :: self
    double precision                          , intent(in   )           :: x
    integer                                   , intent(in   ), optional :: table

    if (.not.self%previousSet .or. x /= self%xLinearPrevious) then
       self%previousSet         =.true.
       self%xLinearPrevious     =    x
       self%xLogarithmicPrevious=log(x)
    end if
    Table_Logarithmic_1D_Interpolate=self%table1DLinearLinear%interpolate(self%xLogarithmicPrevious,table)
    return
  end function Table_Logarithmic_1D_Interpolate

  double precision function Table_Logarithmic_1D_Interpolate_Gradient(self,x,table)
    !% Perform linear interpolation in a logarithmic 1D table.
    implicit none
    class           (table1DLogarithmicLinear), intent(inout)           :: self
    double precision                          , intent(in   )           :: x
    integer                                   , intent(in   ), optional :: table
<<<<<<< HEAD

    if (.not.self%previousSet .or. x /= self%xLinearPrevious) then
       self%previousSet         =.true.
=======
   
    if (x /= self%xLinearPrevious) then
>>>>>>> 832ec03d
       self%xLinearPrevious     =    x
       self%xLogarithmicPrevious=log(x)
    end if
    Table_Logarithmic_1D_Interpolate_Gradient=self%table1DLinearLinear%interpolateGradient(self%xLogarithmicPrevious,table)/self%xEffective(x)
    return
  end function Table_Logarithmic_1D_Interpolate_Gradient

  function Table_Logarithmic_Integration_Weights(self,x0,x1,integrand)
    !% Returns a set of weights for trapezoidal integration on the table between limits {\tt x0} and {\tt x1}.
    use, intrinsic :: ISO_C_Binding
    use FGSL
    use Numerical_Integration
    use Galacticus_Error
    implicit none
    class           (table1DLogarithmicLinear ), intent(inout)                               :: self
    double precision                           , intent(in   )                               :: x0, x1
    procedure       (integrandTemplate        ), intent(in   )           , pointer, optional :: integrand
    double precision                           , dimension(size(self%xv))                    :: Table_Logarithmic_Integration_Weights
    double precision                           , parameter                                   :: logTolerance=1.0d-12
    double precision                                                                         :: gradientTerm, lx0, lx1, factor0, factor1
    integer                                                                                  :: i
    type            (fgsl_function             )                                             :: integrandFunction
    type            (fgsl_integration_workspace)                                             :: integrationWorkspace
    type            (c_ptr                     )                                             :: parameterPointer
    logical                                                                                  :: integrationReset
 
    if (x1 < x0) call Galacticus_Error_Report('Table_Logarithmic_Integration_Weights','inverted limits')
    Table_Logarithmic_Integration_Weights=0.0d0    
    do i=2,size(self%xv)
       ! Evaluate integration range for this interval of the table.
       if (self%xv(i) <= log(x1) .and. self%xv(i-1) >= log(x0)) then
          lx0=self%xv(i-1)
          lx1=self%xv(i  )
       else if ((self%xv(i-1) < log(x1) .and. self%xv(i) > log(x1)) .or. (self%xv(i) > log(x0) .and. self%xv(i-1) < log(x0))) then
          lx0=max(self%xv(i-1),log(x0))
          lx1=min(self%xv(i  ),log(x1))
       else
          cycle
       end if
       ! Proceed only for non-zero ranges. Add some tolerance to avoid attempting to evaluate for tiny ranges which arise from
       ! numerical imprecision.
       if (lx1 > lx0+logTolerance) then
          if (present(integrand)) then
             ! An integrand is given, numerically integrate the relevant terms over the integrand.
             integrationReset=.true.
             factor0=Integrate(                                       &
                  &            lx0                                  , &
                  &            lx1                                  , &
                  &            factor0Integrand                     , &
                  &            parameterPointer                     , &
                  &            integrandFunction                    , &
                  &            integrationWorkspace                 , &
                  &            toleranceRelative   =1.0d-3          , &
                  &            reset               =integrationReset  &
                  &           )
             call Integrate_Done(integrandFunction,integrationWorkspace)
             integrationReset=.true.
             factor1=Integrate(                                       &
                  &            lx0                                  , &
                  &            lx1                                  , &
                  &            factor1Integrand                     , &
                  &            parameterPointer                     , &
                  &            integrandFunction                    , &
                  &            integrationWorkspace                 , &
                  &            toleranceRelative   =1.0d-3          , &
                  &            reset               =integrationReset  &
                  &           )
             call Integrate_Done(integrandFunction,integrationWorkspace)
             Table_Logarithmic_Integration_Weights        (i-1) &
                  & =Table_Logarithmic_Integration_Weights(i-1) &
                  & +factor0                                    &
                  & -factor1
             Table_Logarithmic_Integration_Weights        (i  ) &
                  & =Table_Logarithmic_Integration_Weights(i  ) &
                  & +factor1  
          else
             ! No additional integrand, use analytic solution.
             gradientTerm=(exp(lx1)*((lx1-lx0)-1.0d0)+exp(lx0))/(lx1-lx0)
             Table_Logarithmic_Integration_Weights(i-1)=Table_Logarithmic_Integration_Weights(i-1)+max((exp(lx1)-exp(lx0))-gradientTerm,0.0d0)
             Table_Logarithmic_Integration_Weights(i  )=Table_Logarithmic_Integration_Weights(i  )+max(                   +gradientTerm,0.0d0)
          end if
       end if
    end do
    return
    
  contains
    
    function factor0Integrand(logx,parameterPointer) bind(c)
      !% Integrand used to evaluate integration weights over logarithmically spaced tables
      implicit none
      real(c_double)        :: factor0Integrand
      real(c_double), value :: logx
      type(c_ptr),    value :: parameterPointer
      real(c_double)        :: x
      
      x=exp(logx)
      factor0Integrand=x*integrand(x)
      return
    end function factor0Integrand
    
    function factor1Integrand(logx,parameterPointer) bind(c)
      !% Integrand used to evaluate integration weights over logarithmically spaced tables
      implicit none
      real(c_double)        :: factor1Integrand
      real(c_double), value :: logx
      type(c_ptr),    value :: parameterPointer
      real(c_double)        :: x
      
      x=exp(logx)
      factor1Integrand=x*integrand(x)*(logx-self%xv(i-1))/(self%xv(i)-self%xv(i-1))
      return
    end function factor1Integrand
    
  end function Table_Logarithmic_Integration_Weights
  
  subroutine Table_Linear_CSpline_1D_Create(self,xMinimum,xMaximum,xCount,tableCount,extrapolationType)
    !% Create a 1-D linear table.
    use Memory_Management
    use Numerical_Ranges
    implicit none
    class           (table1DLinearCSpline), intent(inout)           :: self
    double precision                      , intent(in   )           :: xMaximum         , xMinimum
    integer                               , intent(in   )           :: xCount
    integer                               , intent(in   ), optional :: extrapolationType, tableCount
    integer                                                         :: tableCountActual

    ! Determine number of tables.
    tableCountActual=1
    if (present(tableCount)) tableCountActual=tableCount
    ! Allocate arrays and construct the x-range.
    self%xCount=xCount
    call Alloc_Array(self%xv,[xCount                 ])
    call Alloc_Array(self%yv,[xCount,tableCountActual])
    call Alloc_Array(self%sv,[xCount,tableCountActual])
    self%xv           =Make_Range(xMinimum,xMaximum,xCount,rangeType=rangeTypeLinear)
    self%       deltaX=self%xv(2)-self%xv(1)
    self%inverseDeltaX=1.0d0/self%deltaX
    self%tablePrevious=-1
    ! Set extrapolation type.
    if (present(extrapolationType)) then
       self%extrapolationType=extrapolationType
    else
       self%extrapolationType=extrapolationTypeExtrapolate
    end if
    return
  end subroutine Table_Linear_CSpline_1D_Create

  subroutine Table_Linear_CSpline_1D_Destroy(self)
    !% Destroy a linear cubic-sline 1-D table.
    use Memory_Management
    implicit none
    class(table1DLinearCSpline), intent(inout) :: self

    call Table_1D_Destroy(self)
    if (allocated(self%sv)) call Dealloc_Array(self%sv)
    return
  end subroutine Table_Linear_CSpline_1D_Destroy

  subroutine Table_Linear_CSpline_1D_Populate(self,y,table,computeSpline)
    !% Populate a 1-D linear table.
    use Galacticus_Error
    implicit none
    class           (table1DLinearCSpline)              , intent(inout)           :: self
    double precision                      , dimension(:), intent(in   )           :: y
    integer                                             , intent(in   ), optional :: table
    logical                                             , intent(in   ), optional :: computeSpline
    integer                                                                       :: tableActual
    logical                                                                       :: computeSplineActual

    ! Validate the input.
    if (.not.(allocated(self%yv).and.allocated(self%sv))) call Galacticus_Error_Report("Table_Linear_CSpline_1D_Populate","create the table before populating it")
    if (size(self%yv,dim=1) /= size(y)                  ) call Galacticus_Error_Report("Table_Linear_CSpline_1D_Populate","provided y array is of wrong size"    )

    ! Determine which table to use.
    tableActual=1
    if (present(table)) tableActual=table

    ! Store the y values.
    self%yv(:,tableActual)=y

    ! Compute the spline interpolation for this table.
    computeSplineActual=.true.
    if (present(computeSpline)) computeSplineActual=computeSpline
    if (computeSplineActual) call Table_Linear_CSpline_1D_Compute_Spline(self,tableActual)
    return
  end subroutine Table_Linear_CSpline_1D_Populate

  subroutine Table_Linear_CSpline_1D_Populate_Single(self,y,i,table,computeSpline)
    !% Populate a single element of a 1-D linear table.
    use Galacticus_Error
    implicit none
    class           (table1DLinearCSpline), intent(inout)           :: self
    double precision                      , intent(in   )           :: y
    integer                               , intent(in   )           :: i
    integer                               , intent(in   ), optional :: table
    logical                               , intent(in   ), optional :: computeSpline
    integer                                                         :: tableActual
    logical                                                         :: computeSplineActual

    ! Validate the input.
    if (.not.(allocated(self%yv).and.allocated(self%sv))) call Galacticus_Error_Report("Table_Linear_CSpline_1D_Populate_Single","create the table before populating it")
    if (i < 1 .or. i > size(self%yv,dim=1)              ) call Galacticus_Error_Report("Table_Linear_CSpline_1D_Populate_Single","provided i value is out of bounds"    )

    ! Determine which table to use.
    tableActual=1
    if (present(table)) tableActual=table

    ! Store the y values.
    self%yv(i,tableActual)=y

    ! Compute the spline interpolation for this table.
    computeSplineActual=.true.
    if (present(computeSpline)) computeSplineActual=computeSpline
    if (computeSplineActual) call Table_Linear_CSpline_1D_Compute_Spline(self,tableActual)
    return
  end subroutine Table_Linear_CSpline_1D_Populate_Single

  subroutine Table_Linear_CSpline_1D_Compute_Spline(self,table)
    !% Compute the interpolating spline factors for a 1-D linear spline.
    implicit none
    type            (table1DLinearCSpline), intent(inout)               :: self
    integer                               , intent(in   )               :: table
    double precision                      , allocatable  , dimension(:) :: b    , u, v
    integer                                                             :: i
    double precision                                                    :: h

    ! Reset all previously stored values.
    self% tablePrevious=-1
    self%dTablePrevious=-1
    self%     iPrevious=-1
    ! Compute the spline interpolation factors.
    allocate(b(size(self%xv)))
    allocate(u(size(self%xv)))
    allocate(v(size(self%xv)))
    h=self%deltaX
    forall(i=1:size(self%xv)-1)
       b(i)=(self%yv(i+1,table)-self%yv(i,table))/h
    end forall
    u(2)=4.0d0*h
    v(2)=6.0d0*(b(2)-b(1))
    do i=3,size(self%xv)-1
       u(i)=4.0d0*h-h**2/u(i-1)
       v(i)=6.0d0*(b(i)-b(i-1))-h*v(i-1)/u(i-1)
    end do
    self%sv(size(self%xv),table)=0.0d0
    do i=size(self%xv)-1,2,-1
       self%sv(i,table)=(v(i)-h*self%sv(i+1,table))/u(i)
    end do
    self%sv(            1,table)=0.0d0
    deallocate(b,u,v)
    return
  end subroutine Table_Linear_CSpline_1D_Compute_Spline

  subroutine Table_Linear_CSpline_1D_Coefficients(self,table,x,i,a,b,c,d,dx)
    !% Compute coefficients for a spline interpolation.
    implicit none
    type            (table1DLinearCSpline), intent(inout) :: self
    double precision                      , intent(in   ) :: x
    integer                               , intent(in   ) :: i   , table
    double precision                      , intent(  out) :: a   , b    , c, d, dx

    if (i /= self%iPrevious) then
       self%aPrevious=                      self%yv(i  ,table)
       self%bPrevious=-self%       deltaX*  self%sv(i+1,table)/6.0d0 &
            &         -self%       deltaX*  self%sv(i  ,table)/3.0d0 &
            &         +self%inverseDeltaX*( self%yv(i+1,table)       &
            &                              -self%yv(i  ,table)       &
            &                             )
       self%cPrevious=                      self%sv(i  ,table)/2.0d0
       self%dPrevious= self%inverseDeltaX*(                          &
            &                               self%sv(i+1,table)       &
            &                              -self%sv(i  ,table)       &
            &                             )                   /6.0d0
       self%iPrevious=i
    end if
    a =  self%aPrevious
    b =  self%bPrevious
    c =  self%cPrevious
    d =  self%dPrevious
    dx=x-self%xv       (i)
    return
  end subroutine Table_Linear_CSpline_1D_Coefficients

  double precision function Table_Linear_CSpline_1D_Interpolate(self,x,table)
    !% Perform linear interpolation in a linear 1D table.
    implicit none
    class           (table1DLinearCSpline), intent(inout)           :: self
    double precision                      , intent(in   )           :: x
    integer                               , intent(in   ), optional :: table
    integer                                                         :: i         , tableActual
    double precision                                                :: a         , b          , c, d, dx, &
         &                                                             xEffective

    ! Determine which table to use.
    tableActual=1
    if (present(table)) tableActual=table
    ! Check for recall with same value as previous call.
    xEffective=self%xEffective(x)
    if (xEffective /= self%xPrevious .or. tableActual /= self%tablePrevious) then
       ! Determine the location in the table.
       if      (xEffective <  self%xv(          1)) then
          i=1
       else if (xEffective >= self%xv(self%xCount)) then
          i=self%xCount-1
       else
          i=int((xEffective-self%xv(1))*self%inverseDeltaX)+1
       end if
       ! Compute polynomial coefficients.
       call Table_Linear_CSpline_1D_Coefficients(self,tableActual,xEffective,i,a,b,c,d,dx)
       ! Interpolate in the table.
       self%xPrevious    =xEffective
       self%tablePrevious=tableActual
       self%    yPrevious=a+dx*(b+dx*(c+dx*d))
    end if
    Table_Linear_CSpline_1D_Interpolate=self%yPrevious
    return
  end function Table_Linear_CSpline_1D_Interpolate

  double precision function Table_Linear_CSpline_1D_Interpolate_Gradient(self,x,table)
    !% Perform linear interpolation in a linear 1D table.
    implicit none
    class           (table1DLinearCSpline), intent(inout)           :: self
    double precision                      , intent(in   )           :: x
    integer                               , intent(in   ), optional :: table
    integer                                                         :: i         , tableActual
    double precision                                                :: a         , b          , c, d, dx, &
         &                                                             xEffective

    ! Determine which table to use.
    tableActual=1
    if (present(table)) tableActual=table
    ! Check for recall with same value as previous call.
    xEffective=self%xEffective(x)
    if (xEffective /= self%dxPrevious .or. tableActual /= self%dTablePrevious) then
       ! Determine the location in the table.
       if      (xEffective <  self%xv(          1)) then
          i=1
       else if (xEffective >= self%xv(self%xCount)) then
          i=self%xCount-1
       else
          i=int((xEffective-self%xv(1))*self%inverseDeltaX)+1
       end if
       ! Compute polynomial coefficients.
       call Table_Linear_CSpline_1D_Coefficients(self,tableActual,xEffective,i,a,b,c,d,dx)
       ! Interpolate in the table.
       self%dxPrevious    =xEffective
       self%dTablePrevious=tableActual
       self%    dyPrevious=b+dx*(2.0d0*c+dx*3.0d0*d)
    end if
    Table_Linear_CSpline_1D_Interpolate_Gradient=self%dyPrevious
    return
  end function Table_Linear_CSpline_1D_Interpolate_Gradient

  subroutine Table_Logarithmic_CSpline_1D_Create(self,xMinimum,xMaximum,xCount,tableCount,extrapolationType)
    !% Create a 1-D logarithmic table.
    implicit none
    class           (table1DLogarithmicCSpline), intent(inout)           :: self
    double precision                           , intent(in   )           :: xMaximum         , xMinimum
    integer                                    , intent(in   )           :: xCount
    integer                                    , intent(in   ), optional :: extrapolationType, tableCount

    self%previousSet=.false.
    ! Call the creator for linear tables with the logarithms of the input x range.
    call self%table1DLinearCSpline%create(log(xMinimum),log(xMaximum),xCount,tableCount,extrapolationType)
    ! Store the minimum and maximum x-values for rapid look-up.
    self%xMinimum=exp(self%xv(     1))
    self%xMaximum=exp(self%xv(xCount))
    return
  end subroutine Table_Logarithmic_CSpline_1D_Create

  double precision function Table_Logarithmic_CSpline_1D_X(self,i)
    !% Return the {\tt i}$^{\rm th}$ $x$-value for a logarithmic 1D table.
    implicit none
    class  (table1DLogarithmicCSpline), intent(inout) :: self
    integer                           , intent(in   ) :: i

    ! Check for end-points, and return stored values if possible.
    if      (i ==  1                      ) then
       Table_Logarithmic_CSpline_1D_X=self%xMinimum
    else if (i == -1 .or. i == self%xCount) then
       Table_Logarithmic_CSpline_1D_X=self%xMaximum
    else
       ! No stored value is available - simply look up the required value.
       Table_Logarithmic_CSpline_1D_X=exp(self%table1DLinearCSpline%x(i))
    end if
    return
  end function Table_Logarithmic_CSpline_1D_X

  function Table_Logarithmic_CSpline_1D_Xs(self)
    !% Return the $x$-values for a 1D table.
    implicit none
    class(table1DLogarithmicCSpline), intent(in   ) :: self
    double precision                           , dimension(size(self%xv))  :: Table_Logarithmic_CSpline_1D_Xs

    Table_Logarithmic_CSpline_1D_Xs=exp(self%table1DLinearCSpline%xs())
    return
  end function Table_Logarithmic_CSpline_1D_Xs

  double precision function Table_Logarithmic_CSpline_1D_Interpolate(self,x,table)
    !% Perform linear interpolation in a logarithmic 1D table.
    implicit none
    class           (table1DLogarithmicCSpline), intent(inout)           :: self
    double precision                           , intent(in   )           :: x
    integer                                    , intent(in   ), optional :: table

    if (.not.self%previousSet .or. x /= self%xLinearPrevious) then
       self%previousSet         =.true.
       self%xLinearPrevious     =    x
       self%xLogarithmicPrevious=log(x)
    end if
    Table_Logarithmic_CSpline_1D_Interpolate=self%table1DLinearCSpline%interpolate(self%xLogarithmicPrevious,table)
    return
  end function Table_Logarithmic_CSpline_1D_Interpolate

  double precision function Table_Logarithmic_CSpline_1D_Interpolate_Gradient(self,x,table)
    !% Perform linear interpolation in a logarithmic 1D table.
    implicit none
    class           (table1DLogarithmicCSpline), intent(inout)           :: self
    double precision                           , intent(in   )           :: x
    integer                                    , intent(in   ), optional :: table

    if (.not.self%previousSet .or. x /= self%xLinearPrevious) then
       self%previousSet         =.true.
       self%xLinearPrevious     =    x
       self%xLogarithmicPrevious=log(x)
    end if
    Table_Logarithmic_CSpline_1D_Interpolate_Gradient=self%table1DLinearCSpline%interpolateGradient(self%xLogarithmicPrevious,table)/self%xEffective(x)
    return
  end function Table_Logarithmic_CSpline_1D_Interpolate_Gradient

  function Table_Linear_CSpline_Integration_Weights(self,x0,x1,integrand)
    !% Returns a set of weights for trapezoidal integration on the table between limits {\tt x0} and {\tt x1}.
    use Galacticus_Error
    implicit none
    class           (table1DLinearCSpline), intent(inout)                               :: self
    double precision                      , intent(in   )                               :: x0, x1
    procedure       (integrandTemplate   ), intent(in   )           , pointer, optional :: integrand
    double precision                      , dimension(size(self%xv))                    :: Table_Linear_CSpline_Integration_Weights

    call Galacticus_Error_Report('Table_Linear_CSpline_Integration_Weights','integration weights not supported')
    return
  end function Table_Linear_CSpline_Integration_Weights
  
  double precision function Table1D_Find_Effective_X(self,x)
    !% Return the effective value of $x$ to use in table interpolations.
    use Galacticus_Error
    implicit none
    class           (table1D), intent(inout) :: self
    double precision         , intent(in   ) :: x

    if (x < self%x(1) .or. x > self%x(-1)) then
       select case (self%extrapolationType)
       case (extrapolationTypeExtrapolate)
          Table1D_Find_Effective_X=x
       case (extrapolationTypeFix        )
          if (x < self%x(1)) then
             Table1D_Find_Effective_X=self%x( 1)
          else
             Table1D_Find_Effective_X=self%x(-1)
          end if
       case default
          call Galacticus_Error_Report('Table_1D_Find_Effective_X','x is out of range')
       end select
    else
       Table1D_Find_Effective_X=x
    end if
    return
  end function Table1D_Find_Effective_X

end module Tables<|MERGE_RESOLUTION|>--- conflicted
+++ resolved
@@ -755,14 +755,9 @@
     class           (table1DLogarithmicLinear), intent(inout)           :: self
     double precision                          , intent(in   )           :: x
     integer                                   , intent(in   ), optional :: table
-<<<<<<< HEAD
-
+   
     if (.not.self%previousSet .or. x /= self%xLinearPrevious) then
        self%previousSet         =.true.
-=======
-   
-    if (x /= self%xLinearPrevious) then
->>>>>>> 832ec03d
        self%xLinearPrevious     =    x
        self%xLogarithmicPrevious=log(x)
     end if
