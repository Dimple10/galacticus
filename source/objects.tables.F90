!! Copyright 2009, 2010, 2011, 2012, 2013, 2014 Andrew Benson <abenson@obs.carnegiescience.edu>
!!
!! This file is part of Galacticus.
!!
!!    Galacticus is free software: you can redistribute it and/or modify
!!    it under the terms of the GNU General Public License as published by
!!    the Free Software Foundation, either version 3 of the License, or
!!    (at your option) any later version.
!!
!!    Galacticus is distributed in the hope that it will be useful,
!!    but WITHOUT ANY WARRANTY; without even the implied warranty of
!!    MERCHANTABILITY or FITNESS FOR A PARTICULAR PURPOSE.  See the
!!    GNU General Public License for more details.
!!
!!    You should have received a copy of the GNU General Public License
!!    along with Galacticus.  If not, see <http://www.gnu.org/licenses/>.

!% Contains a module which defines a {\normalfont \ttfamily table} class with optimized interpolation operators.

module Tables
  !% Defines a {\normalfont \ttfamily table} class with optimized interpolation operators.
  use FGSL
  private
  public :: table,table1D,table1DGeneric,table1DLinearLinear,table1DLogarithmicLinear,table1DNonUniformLinearLogarithmic,table1DLinearCSpline,table1DLogarithmicCSpline

  !@ <enumeration>
  !@  <name>extrapolationType</name>
  !@  <description>Used to specify the type of extrapolation to use when interpolating in tables.</description>
  !@  <entry label="extrapolationTypeExtrapolate"/>
  !@  <entry label="extrapolationTypeFix"        />
  !@  <entry label="extrapolationTypeAbort"      />
  !@ </enumeration>
  integer, parameter, public :: extrapolationTypeExtrapolate=1
  integer, parameter, public :: extrapolationTypeFix        =2
  integer, parameter, public :: extrapolationTypeAbort      =3

  type, abstract :: table
     !% Basic table type.
   contains
     !@ <objectMethods>
     !@   <object>table</object>
     !@   <objectMethod>
     !@     <method>destroy</method>
     !@     <arguments></arguments>
     !@     <type>\void</type>
     !@     <description>Destroy the table.</description>
     !@   </objectMethod>
     !@ </objectMethods>
     procedure(Table_Destroy), deferred :: destroy
  end type table

  interface
     subroutine Table_Destroy(self)
       !% Interface to {\normalfont \ttfamily table} destructor.
       import table
       implicit none
       class(table), intent(inout) :: self
     end subroutine Table_Destroy
  end interface

  type, abstract, extends(table) :: table1D
     !% Basic table type.
     integer                                       :: extrapolationType, xCount
     double precision, allocatable, dimension(:  ) :: xv
     double precision, allocatable, dimension(:,:) :: yv
   contains
     !@ <objectMethods>
     !@   <object>table1D</object>
     !@   <objectMethod>
     !@     <method>interpolate</method>
     !@     <type>\doublezero</type>
     !@     <arguments>\doublezero\ x,\intzero\ [table]</arguments>
     !@     <description>Interpolate to {\normalfont \ttfamily x} in the {\normalfont \ttfamily table}$^{\mathrm th}$ table.</description>
     !@   </objectMethod>
     !@   <objectMethod>
     !@     <method>interpolateGradient</method>
     !@     <type>\doublezero</type>
     !@     <arguments>\doublezero\ x,\intzero\ [table]</arguments>
     !@     <description>Interpolate the gradient to {\normalfont \ttfamily x} in the {\normalfont \ttfamily table}$^{\mathrm th}$ table.</description>
     !@   </objectMethod>
     !@   <objectMethod>
     !@     <method>reverse</method>
     !@     <type>\void</type>
<<<<<<< HEAD
     !@     <arguments>\textcolor{red}{\textless type(table)\textgreater} reversedSelf,\intzero\ [table]</arguments>
     !@     <description>Reverse the table (i.e. swap $x$ and $y$ components) and return in {\normalfont \ttfamily reversedSelf}. If {\normalfont \ttfamily table} is specified then the {\normalfont \ttfamily table}$^{\mathrm th}$ table is used for the $y$-values, otherwise the first table is used.</description>
=======
     !@     <arguments>\textcolor{red}{\textless type(table)\textgreater} reversedSelf,\intzero\ [table], \logicalzero\ [precise]</arguments>
     !@     <description>Reverse the table (i.e. swap $x$ and $y$ components) and return in {\tt reversedSelf}. If {\tt table} is specified then the {\tt table}$^{\rm th}$ table is used for the $y$-values, otherwise the first table is used. If the optional {\tt precise} argument is set to {\tt true} then the reversal must be precisely invertible---if this is not possible the method will abort.</description>
>>>>>>> 795d4719
     !@   </objectMethod>
     !@   <objectMethod>
     !@     <method>isMonotonic</method>
     !@     <type>\logicalzero</type>
     !@     <arguments>\enum\ [directionDecreasing|directionIncreasing],\logicalzero\ [allowEqual],\intzero\ [table]</arguments>
     !@     <description>Return true if the table $y$-values are monotonic. Optionally, the direction of monotonicity can be specified via the {\normalfont \ttfamily direction} argument---by default either direction is allowed. By default consecutive equal values are considered non-monotonic. This behavior can be changed via the optional {\normalfont \ttfamily allowEqual} argument. If {\normalfont \ttfamily table} is specified then the {\normalfont \ttfamily table}$^{\mathrm th}$ table is used for the $y$-values, otherwise the first table is used.</description>
     !@   </objectMethod>
     !@   <objectMethod>
     !@     <method>size</method>
     !@     <type>\intzero</type>
     !@     <arguments></arguments>
     !@     <description>Return the size (i.e. number of $x$-values) in the table.</description>
     !@   </objectMethod>
     !@   <objectMethod>
     !@     <method>x</method>
     !@     <type>\doublezero</type>
     !@     <arguments>\intzero\ i</arguments>
     !@     <description>Return the {\normalfont \ttfamily i}$^{\mathrm th}$ $x$-value.</description>
     !@   </objectMethod>
     !@   <objectMethod>
     !@     <method>y</method>
     !@     <type>\doublezero</type>
     !@     <arguments>\intzero\ i,\intzero\ [table]</arguments>
     !@     <description>Return the {\normalfont \ttfamily i}$^{\mathrm th}$ $y$-value. If {\normalfont \ttfamily table} is specified then the {\normalfont \ttfamily table}$^{\mathrm th}$ table is used for the $y$-values, otherwise the first table is used.</description>
     !@   </objectMethod>
     !@   <objectMethod>
     !@     <method>xs</method>
     !@     <type>\doubleone</type>
     !@     <arguments>\intzero\ i</arguments>
     !@     <description>Return an array of all $x$-values.</description>
     !@   </objectMethod>
     !@   <objectMethod>
     !@     <method>ys</method>
     !@     <type>\doubleone</type>
     !@     <arguments>\intzero\ i,\intzero\ [table]</arguments>
     !@     <description>Return an array of all $y$-values. If {\normalfont \ttfamily table} is specified then the {\normalfont \ttfamily table}$^{\mathrm th}$ table is used for the $y$-values, otherwise the first table is used.</description>
     !@   </objectMethod>
     !@   <objectMethod>
     !@     <method>xEffective</method>
     !@     <type>\doublezero</type>
     !@     <arguments>\doublezero\ x</arguments>
     !@     <description>Return the effective value of $x$ to use in table interpolations.</description>
     !@   </objectMethod>
     !@   <objectMethod>
     !@     <method>integrationWeights</method>
     !@     <type>\doubleone</type>
     !@     <arguments>\doublezero\ x0\argin, \doublezero\ x1\argin</arguments>
     !@     <description>Return the weights to be applied to the table to integrate (using the trapezium rule) between {\tt x0} and {\tt x1}.</description>
     !@   </objectMethod>
     !@ </objectMethods>
     procedure(Table1D_Interpolate ), deferred :: interpolate
     procedure(Table1D_Interpolate ), deferred :: interpolateGradient
     procedure                                 :: destroy            =>Table_1D_Destroy
     procedure                                 :: reverse            =>Table_1D_Reverse
     procedure                                 :: isMonotonic        =>Table1D_Is_Monotonic
     procedure                                 :: size               =>Table1D_Size
     procedure                                 :: x                  =>Table1D_X
     procedure                                 :: y                  =>Table1D_Y
     procedure                                 :: xs                 =>Table1D_Xs
     procedure                                 :: ys                 =>Table1D_Ys
     procedure                                 :: xEffective         =>Table1D_Find_Effective_X
     procedure                                 :: integrationWeights =>Table1D_Integration_Weights
  end type table1D

  interface
     double precision function Table1D_Interpolate(self,x,table)
       !% Interface to {\normalfont \ttfamily table} interpolator.
       import table1D
       implicit none
       class           (table1D), intent(inout)           :: self
       double precision         , intent(in   )           :: x
       integer                  , intent(in   ), optional :: table
     end function Table1D_Interpolate
  end interface

  type, extends(table1D) :: table1DGeneric
     !% Table type supporting generic one dimensional tables.
     type   (fgsl_interp      ) :: interpolator
     type   (fgsl_interp_accel) :: accelerator
     logical                    :: reset
   contains
     !@ <objectMethods>
     !@   <object>table1DGeneric</object>
     !@   <objectMethod>
     !@     <method>create</method>
     !@     <type>\void</type>
     !@     <arguments>\doubleone\ x,\intzero\ [tableCount]</arguments>
     !@     <description>Create the object with the specified {\normalfont \ttfamily x} values, and with {\normalfont \ttfamily tableCount} tables.</description>
     !@   </objectMethod>
     !@   <objectMethod>
     !@     <method>populate</method>
     !@     <type>\void</type>
     !@     <arguments>\doublezero|\doubleone\ y,\intzero\ [i],\intzero\ [table]</arguments>
     !@     <description>Populate the {\normalfont \ttfamily table}$^{\mathrm th}$ table with elements {\normalfont \ttfamily y}. If {\normalfont \ttfamily y} is a scalar, then the index, {\normalfont \ttfamily i}, of the element to set must also be specified.</description>
     !@   </objectMethod>
     !@ </objectMethods>
     procedure :: create                          =>Table_Generic_1D_Create
     procedure :: destroy                         =>Table_Generic_1D_Destroy
     procedure :: Table_Generic_1D_Populate
     procedure :: Table_Generic_1D_Populate_Single
     generic   :: populate                         => Table_Generic_1D_Populate            , &
          &                                           Table_Generic_1D_Populate_Single
     procedure :: interpolate        =>Table_Generic_1D_Interpolate
     procedure :: interpolateGradient=>Table_Generic_1D_Interpolate_Gradient
  end type table1DGeneric

  type, extends(table1D) :: table1DLinearLinear
     !% Table type supporting one dimensional table with linear spacing in $x$.
     double precision :: dxPrevious    , dyPrevious   , inverseDeltaX, xPrevious, &
          &              yPrevious
     integer          :: dTablePrevious, tablePrevious
   contains
     !@ <objectMethods>
     !@   <object>table1DLinearLinear</object>
     !@   <objectMethod>
     !@     <type>\void</type>
     !@     <method>create</method>
     !@     <arguments>\doublezero\ xMinimum,\doublezero\ xMaximum,\intzero xCount,\intzero [tableCount]</arguments>
     !@     <description>Create the object with $x$-values spanning the range {\normalfont \ttfamily xMinimum} to {\normalfont \ttfamily xMaximum} in {\normalfont \ttfamily xCount} steps, and with {\normalfont \ttfamily tableCount} tables.</description>
     !@   </objectMethod>
     !@   <objectMethod>
     !@     <method>populate</method>
     !@     <type>\void</type>
     !@     <arguments>\doublezero|\doubleone\ y,\intzero\ [i],\intzero\ [table]</arguments>
     !@     <description>Populate the {\normalfont \ttfamily table}$^{\mathrm th}$ table with elements {\normalfont \ttfamily y}. If {\normalfont \ttfamily y} is a scalar, then the index, {\normalfont \ttfamily i}, of the element to set must also be specified.</description>
     !@   </objectMethod>
     !@ </objectMethods>
     procedure :: create                          => Table_Linear_1D_Create
     procedure :: Table_Linear_1D_Populate
     procedure :: Table_Linear_1D_Populate_Single
     generic   :: populate                        => Table_Linear_1D_Populate            , Table_Linear_1D_Populate_Single
     procedure :: interpolate                     => Table_Linear_1D_Interpolate
     procedure :: interpolateGradient             => Table_Linear_1D_Interpolate_Gradient
  end type table1DLinearLinear

  type, extends(table1DLinearLinear) :: table1DLogarithmicLinear
     !% Table type supporting one dimensional table with logarithmic spacing in $x$.
     logical          :: previousSet
     double precision :: xLinearPrevious,xLogarithmicPrevious
   contains
     procedure :: create              => Table_Logarithmic_1D_Create
     procedure :: interpolate         => Table_Logarithmic_1D_Interpolate
     procedure :: interpolateGradient => Table_Logarithmic_1D_Interpolate_Gradient
     procedure :: x                   => Table_Logarithmic_1D_X
     procedure :: xs                  => Table_Logarithmic_1D_Xs
     procedure :: integrationWeights  => Table_Logarithmic_Integration_Weights
     procedure :: reverse             => Table_Logarithmic_1D_Reverse
  end type table1DLogarithmicLinear

  type, extends(table1DGeneric) :: table1DNonUniformLinearLogarithmic
     !% Table type supporting one dimensional table with non-uniform x-axis and logarithmic in $y$.
   contains
     procedure :: Table_Generic_1D_Populate        => Table_NonUniform_Linear_Logarithmic_1D_Populate
     procedure :: Table_Generic_1D_Populate_Single => Table_NonUniform_Linear_Logarithmic_1D_Populate_Single
     procedure :: interpolate                      => Table_NonUniform_Linear_Logarithmic_1D_Interpolate
     procedure :: interpolateGradient              => Table_NonUniform_Linear_Logarithmic_1D_Interpolate_Gradient
     procedure :: y                                => Table_NonUniform_Linear_Logarithmic_1D_Y
     procedure :: ys                               => Table_NonUniform_Linear_Logarithmic_1D_Ys
     procedure :: integrationWeights               => Table_NonUniform_Linear_Logarithmic_Integration_Weights
  end type table1DNonUniformLinearLogarithmic

  type, extends(table1D) :: table1DLinearCSpline
     !% Table type supporting one dimensional table with linear spacing in $x$ and cubic spline interpolation.
     double precision, allocatable, dimension(:,:) :: sv            , av           , bv           , cv       , &
          &                                           dv
     integer                                       :: dTablePrevious, iPrevious    , tablePrevious
     double precision                              :: deltaX        , inverseDeltaX
     double precision                              :: aPrevious     , bPrevious    , cPrevious    , dPrevious, &
          &                                           dxPrevious    , dyPrevious   , xPrevious    , yPrevious
   contains
     !@ <objectMethods>
     !@   <object>table1DLinearCSpline</object>
     !@   <objectMethod>
     !@     <method>create</method>
     !@     <type>\void</type>
     !@     <arguments>\doublezero\ xMinimum,\doublezero\ xMaximum,\intzero xCount,\intzero [tableCount]</arguments>
     !@     <description>Create the object with $x$-values spanning the range {\normalfont \ttfamily xMinimum} to {\normalfont \ttfamily xMaximum} in {\normalfont \ttfamily xCount} steps, and with {\normalfont \ttfamily tableCount} tables.</description>
     !@   </objectMethod>
     !@   <objectMethod>
     !@     <method>populate</method>
     !@     <type>\void</type>
     !@     <arguments>\doublezero|\doubleone\ y,\intzero\ [i],\intzero\ [table]</arguments>
     !@     <description>Populate the {\normalfont \ttfamily table}$^{\mathrm th}$ table with elements {\normalfont \ttfamily y}. If {\normalfont \ttfamily y} is a scalar, then the index, {\normalfont \ttfamily i}, of the element to set must also be specified.</description>
     !@   </objectMethod>
     !@ </objectMethods>
     procedure :: create                                 =>Table_Linear_CSpline_1D_Create
     procedure :: destroy                                =>Table_Linear_CSpline_1D_Destroy
     procedure :: Table_Linear_CSpline_1D_Populate
     procedure :: Table_Linear_CSpline_1D_Populate_Single
     generic   :: populate                                => Table_Linear_CSpline_1D_Populate            , &
          &                                                  Table_Linear_CSpline_1D_Populate_Single
     procedure :: interpolate        =>Table_Linear_CSpline_1D_Interpolate
     procedure :: interpolateGradient=>Table_Linear_CSpline_1D_Interpolate_Gradient
     procedure :: integrationWeights =>Table_Linear_CSpline_Integration_Weights
  end type table1DLinearCSpline

  type, extends(table1DLinearCSpline) :: table1DLogarithmicCSpline
     !% Table type supporting one dimensional table with logarithmic spacing in $x$ and cubic spline interpolation.
     logical          :: previousSet
     double precision :: xLinearPrevious, xLogarithmicPrevious
     double precision :: xMinimum       , xMaximum
   contains
     procedure :: create             =>Table_Logarithmic_CSpline_1D_Create
     procedure :: interpolate        =>Table_Logarithmic_CSpline_1D_Interpolate
     procedure :: interpolateGradient=>Table_Logarithmic_CSpline_1D_Interpolate_Gradient
     procedure :: x                  =>Table_Logarithmic_CSpline_1D_X
     procedure :: xs                 =>Table_Logarithmic_CSpline_1D_Xs
  end type table1DLogarithmicCSpline

  abstract interface
     double precision function integrandTemplate(x)
       double precision, intent(in   ) :: x
     end function integrandTemplate
  end interface

contains

  subroutine Table_1D_Destroy(self)
    !% Destroy a 1-D table.
    use Memory_Management
    implicit none
    class(table1D), intent(inout) :: self

    if (allocated(self%xv)) call Dealloc_Array(self%xv)
    if (allocated(self%yv)) call Dealloc_Array(self%yv)
    return
  end subroutine Table_1D_Destroy

  double precision function Table1D_X(self,i)
    !% Return the {\normalfont \ttfamily i}$^{\mathrm th}$ $x$-value for a 1D table.
    implicit none
    class  (table1D), intent(inout) :: self
    integer         , intent(in   ) :: i
    integer                         :: ii

    ii=i
    if (ii < 0) ii=ii+size(self%xv)+1
    Table1D_X=self%xv(ii)
    return
  end function Table1D_X

  function Table1D_Xs(self)
    !% Return the $x$-values for a 1D table.
    implicit none
    class(table1D), intent(in   ) :: self
    double precision         , dimension(size(self%xv))  :: Table1D_Xs

    Table1D_Xs=self%xv
    return
  end function Table1D_Xs

  double precision function Table1D_Y(self,i,table)
    !% Return the {\normalfont \ttfamily i}$^{\mathrm th}$ $y$-value for a 1D table.
    implicit none
    class  (table1D), intent(in   )           :: self
    integer         , intent(in   )           :: i
    integer         , intent(in   ), optional :: table
    integer                                   :: ii   , tableActual

    tableActual=1
    if (present(table)) tableActual=table
    ii=i
    if (ii < 0) ii=ii+size(self%xv)+1
    Table1D_Y=self%yv(ii,tableActual)
    return
  end function Table1D_Y

  function Table1D_Ys(self)
    !% Return the $y$-values for a 1D table.
    implicit none
    class(table1D), intent(in   ) :: self
    double precision         , dimension(size(self%yv,dim=1),size(self%yv,dim=2)) :: Table1D_Ys

    Table1D_Ys=self%yv
    return
  end function Table1D_Ys

  subroutine Table_1D_Reverse(self,reversedSelf,table,precise)
    !% Reverse a 1D table (i.e. swap $x$ and $y$ components). Optionally allows specification of
    !% which $y$ table to swap with.
    use Array_Utilities
    use Galacticus_Error
    implicit none
    class  (table1D)             , intent(in   )           :: self
    class  (table1D), allocatable, intent(inout)           :: reversedSelf
    integer                      , intent(in   ), optional :: table
    logical                      , intent(in   ), optional :: precise
    integer                                                :: i           , tableActual

    if (present(precise).and.precise) call Galacticus_Error_Report('Table_1D_Reverse','table cannot be precisely reversed')
    tableActual=1
    if (present(table)) tableActual=table
    if (.not.Array_Is_Monotonic(self%yv(:,tableActual))) call Galacticus_Error_Report('Table_1D_Reverse','reversed table would not be monotonic')
    if (allocated(reversedSelf)) deallocate(reversedSelf)
    allocate(table1DGeneric :: reversedSelf)
    select type (reversedSelf)
    type is (table1DGeneric)
       reversedSelf%reset                =.true.
       reversedSelf%xCount               =self        %xCount
       reversedSelf%yv                   =self        %ys    (             )
       reversedSelf%xv                   =reversedSelf%yv    (:,tableActual)
       reversedSelf%yv    (:,tableActual)=self        %xs    (             )
       ! If the table is monotonically decreasing when reversed, we will also need to switch the order.
       if (Array_Is_Monotonic(reversedSelf%xv,direction=directionDecreasing)) then
          reversedSelf%xv=Array_Reverse(reversedSelf%xv)
          do i=1,size(reversedSelf%yv,dim=2)
             reversedSelf%yv(:,i)=Array_Reverse(reversedSelf%yv(:,i))
          end do
       end if
       ! Copy the extrapolation option from the original table.
       reversedSelf%extrapolationType=self%extrapolationType
    end select
    return
  end subroutine Table_1D_Reverse

  logical function Table1D_Is_Monotonic(self,direction,allowEqual,table)
    !% Return true if a 1D table is monotonic. Optionally allows specification of the direction,
    !% and whether or not equal elements are allowed for monotonicity.
    use Array_Utilities
    implicit none
    class  (table1D), intent(in   )           :: self
    integer         , intent(in   ), optional :: direction  , table
    logical         , intent(in   ), optional :: allowEqual
    integer                                   :: tableActual

    tableActual=1
    if (present(table)) tableActual=table
    Table1D_Is_Monotonic=Array_Is_Monotonic(self%yv(:,tableActual),direction,allowEqual)
    return
  end function Table1D_Is_Monotonic

  integer function Table1D_Size(self)
    !% Return the size of a 1D table.
    implicit none
    class(table1D), intent(in   ) :: self

    Table1D_Size=self%xCount
    return
  end function Table1D_Size

  function Table1D_Integration_Weights(self,x0,x1,integrand)
    !% Returns a set of weights for trapezoidal integration on the table between limits {\tt x0} and {\tt x1}.
    use Galacticus_Error
    implicit none
    class           (table1D          ), intent(inout)                               :: self
    double precision                   , intent(in   )                               :: x0, x1
    procedure       (integrandTemplate), intent(in   )           , pointer, optional :: integrand
    double precision                   , dimension(size(self%xv))                    :: Table1D_Integration_Weights
    double precision                                                                 :: weight, lx0, lx1
    integer                                                                          :: i

    if (x1 < x0           ) call Galacticus_Error_Report('Table1D_Integration_Weights','inverted limits'         )
    if (present(integrand)) call Galacticus_Error_Report('Table1D_Integration_Weights','integrands not supported')
    Table1D_Integration_Weights=0.0d0
    do i=2,size(self%xv)
       if (self%xv(i) <= x1 .and. self%xv(i-1) >= x0) then
          weight=self%xv(i)-self%xv(i-1)
       else if ((self%xv(i-1) < x1 .and. self%xv(i) > x1) .or. (self%xv(i) > x0 .and. self%xv(i-1) < x0)) then
          lx0=max(self%xv(i-1),x0)
          lx1=min(self%xv(i  ),x1)
          weight=lx1-lx0
       else
          weight=0.0d0
       end if
       Table1D_Integration_Weights(i-1:i)=Table1D_Integration_Weights(i-1:i)+0.5d0*weight
    end do
    return
  end function Table1D_Integration_Weights
  
  subroutine Table_Generic_1D_Create(self,x,tableCount,extrapolationType)
    !% Create a 1-D generic table.
    use Memory_Management
    implicit none
    class           (table1DGeneric)              , intent(inout)           :: self
    double precision                , dimension(:), intent(in   )           :: x
    integer                                       , intent(in   ), optional :: extrapolationType, tableCount
    integer                                                                 :: tableCountActual

    ! Determine number of tables.
    tableCountActual=1
    if (present(tableCount)) tableCountActual=tableCount
    ! Allocate arrays and construct the x-range.
    self%xCount=size(x)
    call Alloc_Array(self%xv,[size(x)                 ])
    call Alloc_Array(self%yv,[size(x),tableCountActual])
    self%xv   =x
    self%reset=.true.
    ! Set extrapolation type.
    if (present(extrapolationType)) then
       self%extrapolationType=extrapolationType
    else
       self%extrapolationType=extrapolationTypeExtrapolate
    end if
    return
  end subroutine Table_Generic_1D_Create

  subroutine Table_Generic_1D_Destroy(self)
    !% Destroy a generic 1-D table.
    use Numerical_Interpolation
    implicit none
    class(table1DGeneric), intent(inout) :: self

    call Table_1D_Destroy(self)
    call Interpolate_Done(self%interpolator,self%accelerator,self%reset)
    return
  end subroutine Table_Generic_1D_Destroy

  subroutine Table_Generic_1D_Populate(self,y,table)
    !% Populate a 1-D generic table.
    use Galacticus_Error
    implicit none
    class           (table1DGeneric)              , intent(inout)           :: self
    double precision                , dimension(:), intent(in   )           :: y
    integer                                       , intent(in   ), optional :: table
    integer                                                                 :: tableActual

    ! Validate the input.
    if (.not.allocated(self%yv)       ) call Galacticus_Error_Report("Table_Generic_1D_Populate","create the table before populating it")
    if (size(self%yv,dim=1) /= size(y)) call Galacticus_Error_Report("Table_Generic_1D_Populate","provided y array is of wrong size"    )

    ! Determine which table to use.
    tableActual=1
    if (present(table)) tableActual=table

    ! Store the y values.
    self%yv(:,tableActual)=y
    return
  end subroutine Table_Generic_1D_Populate

  subroutine Table_Generic_1D_Populate_Single(self,y,i,table)
    !% Populate a single element of a 1-D generic table.
    use Galacticus_Error
    implicit none
    class           (table1DGeneric), intent(inout)           :: self
    double precision                , intent(in   )           :: y
    integer                         , intent(in   )           :: i
    integer                         , intent(in   ), optional :: table
    integer                                                   :: tableActual

    ! Validate the input.
    if (.not.allocated(self%yv)           ) call Galacticus_Error_Report("Table_Generic_1D_Populate_Single","create the table before populating it")
    if (i < 1 .or. i > size(self%yv,dim=1)) call Galacticus_Error_Report("Table_Generic_1D_Populate_Single","provided i value is out of bounds"    )

    ! Determine which table to use.
    tableActual=1
    if (present(table)) tableActual=table

    ! Store the y values.
    self%yv(i,tableActual)=y
    return
  end subroutine Table_Generic_1D_Populate_Single

  double precision function Table_Generic_1D_Interpolate(self,x,table)
    !% Perform generic interpolation in a generic 1D table.
    use Numerical_Interpolation
    implicit none
    class           (table1DGeneric), intent(inout)           :: self
    double precision                , intent(in   )           :: x
    integer                         , intent(in   ), optional :: table
    integer                                                   :: tableActual, extrapolationType

    tableActual=1
    if (present(table)) tableActual=table
    select case (self%extrapolationType)
    case (extrapolationTypeAbort)
       extrapolationType=extrapolationTypeNone
    case (extrapolationTypeExtrapolate)
       extrapolationType=extrapolationTypeLinear
    case (extrapolationTypeFix)
       extrapolationType=extrapolationTypeFixed
    end select
    Table_Generic_1D_Interpolate=Interpolate(self%xv,self%yv(:,tableActual),self%interpolator,self%accelerator,self%xEffective(x),extrapolationType=extrapolationType,reset=self%reset)
    return
  end function Table_Generic_1D_Interpolate

  double precision function Table_Generic_1D_Interpolate_Gradient(self,x,table)
    !% Perform generic interpolation in a generic 1D table.
    use Numerical_Interpolation
    implicit none
    class           (table1DGeneric), intent(inout)           :: self
    double precision                , intent(in   )           :: x
    integer                         , intent(in   ), optional :: table
    integer                                                   :: tableActual

    tableActual=1
    if (present(table)) tableActual=table
    Table_Generic_1D_Interpolate_Gradient=Interpolate_Derivative(self%xv,self%yv(:,tableActual),self%interpolator,self%accelerator,self%xEffective(x),reset=self%reset)
    return
  end function Table_Generic_1D_Interpolate_Gradient

  subroutine Table_Linear_1D_Create(self,xMinimum,xMaximum,xCount,tableCount,extrapolationType)
    !% Create a 1-D linear table.
    use Memory_Management
    use Numerical_Ranges
    implicit none
    class           (table1DLinearLinear), intent(inout)           :: self
    double precision                     , intent(in   )           :: xMaximum         , xMinimum
    integer                              , intent(in   )           :: xCount
    integer                              , intent(in   ), optional :: extrapolationType, tableCount
    integer                                                        :: tableCountActual

    ! Determine number of tables.
    tableCountActual=1
    if (present(tableCount)) tableCountActual=tableCount
    ! Allocate arrays and construct the x-range.
    self%xCount=xCount
    call Alloc_Array(self%xv,[xCount                 ])
    call Alloc_Array(self%yv,[xCount,tableCountActual])
    self%xv           =Make_Range(xMinimum,xMaximum,xCount,rangeType=rangeTypeLinear)
    self%inverseDeltaX=1.0d0/(self%xv(2)-self%xv(1))
    self%tablePrevious=-1
    self%xPrevious    =-1.0d0
    ! Set extrapolation type.
    if (present(extrapolationType)) then
       self%extrapolationType=extrapolationType
    else
       self%extrapolationType=extrapolationTypeExtrapolate
    end if
    return
  end subroutine Table_Linear_1D_Create

  subroutine Table_Linear_1D_Populate(self,y,table)
    !% Populate a 1-D linear table.
    use Galacticus_Error
    implicit none
    class           (table1DLinearLinear)              , intent(inout)           :: self
    double precision                     , dimension(:), intent(in   )           :: y
    integer                                            , intent(in   ), optional :: table
    integer                                                                      :: tableActual

    ! Validate the input.
    if (.not.allocated(self%yv)       ) call Galacticus_Error_Report("Table_Linear_1D_Populate","create the table before populating it")
    if (size(self%yv,dim=1) /= size(y)) call Galacticus_Error_Report("Table_Linear_1D_Populate","provided y array is of wrong size"    )

    ! Determine which table to use.
    tableActual=1
    if (present(table)) tableActual=table

    ! Reset all previously stored values.
    self% tablePrevious=-1
    self%dTablePrevious=-1

    ! Store the y values.
    self%yv(:,tableActual)=y
    return
  end subroutine Table_Linear_1D_Populate

  subroutine Table_Linear_1D_Populate_Single(self,y,i,table)
    !% Populate a single element of a 1-D linear table.
    use Galacticus_Error
    implicit none
    class           (table1DLinearLinear), intent(inout)           :: self
    double precision                     , intent(in   )           :: y
    integer                              , intent(in   )           :: i
    integer                              , intent(in   ), optional :: table
    integer                                                        :: tableActual

    ! Validate the input.
    if (.not.allocated(self%yv)           ) call Galacticus_Error_Report("Table_Linear_1D_Populate_Single","create the table before populating it")
    if (i < 1 .or. i > size(self%yv,dim=1)) call Galacticus_Error_Report("Table_Linear_1D_Populate_Single","provided i value is out of bounds"    )

    ! Determine which table to use.
    tableActual=1
    if (present(table)) tableActual=table

    ! Reset all previously stored values.
    self% tablePrevious=-1
    self%dTablePrevious=-1

    ! Store the y values.
    self%yv(i,tableActual)=y
    return
  end subroutine Table_Linear_1D_Populate_Single

  double precision function Table_Linear_1D_Interpolate(self,x,table)
    !% Perform linear interpolation in a linear 1D table.
    implicit none
    class           (table1DLinearLinear), intent(inout)           :: self
    double precision                     , intent(in   )           :: x
    integer                              , intent(in   ), optional :: table
    integer                                                        :: i    , tableActual
    double precision                                               :: h    , xEffective

    ! Determine which table to use.
    tableActual=1
    if (present(table)) tableActual=table
    ! Check for recall with same value as previous call.
    xEffective=self%xEffective(x)
    if (xEffective /= self%xPrevious .or. tableActual /= self%tablePrevious) then
       ! Determine the location in the table.
       if      (xEffective <  self%xv(          1)) then
          i=1
       else if (xEffective >= self%xv(self%xCount)) then
          i=self%xCount-1
       else
          i=max(min(int((xEffective-self%xv(1))*self%inverseDeltaX)+1,self%xCount-1),1)
       end if
       ! Compute the interpolating factor.
       h=(xEffective-self%xv(i))*self%inverseDeltaX
       ! Interpolate in the table.
       self%xPrevious    =xEffective
       self%tablePrevious=tableActual
       self%    yPrevious=self%yv(i,tableActual)*(1.0d0-h)+self%yv(i+1,tableActual)*h
    end if
    ! Interpolate in the table.
    Table_Linear_1D_Interpolate=self%yPrevious
    return
  end function Table_Linear_1D_Interpolate

  double precision function Table_Linear_1D_Interpolate_Gradient(self,x,table)
    !% Perform linear interpolation in a linear 1D table.
    implicit none
    class           (table1DLinearLinear), intent(inout)           :: self
    double precision                     , intent(in   )           :: x
    integer                              , intent(in   ), optional :: table
    integer                                                        :: i         , tableActual
    double precision                                               :: xEffective

    ! Determine which table to use.
    tableActual=1
    if (present(table)) tableActual=table
    ! Check for recall with same value as previous call.
    xEffective=self%xEffective(x)
    if (xEffective /= self%dxPrevious .or. tableActual /= self%dTablePrevious) then
       ! Determine the location in the table.
       if      (xEffective <  self%xv(          1)) then
          i=1
       else if (xEffective >= self%xv(self%xCount)) then
          i=self%xCount-1
       else
          i=int((xEffective-self%xv(1))*self%inverseDeltaX)+1
       end if
       ! Interpolate in the table.
       self%dxPrevious    =xEffective
       self%dTablePrevious=tableActual
       self%    dyPrevious=(self%yv(i+1,tableActual)-self%yv(i,tableActual))*self%inverseDeltaX
    end if
    Table_Linear_1D_Interpolate_Gradient=self%dyPrevious
    return
  end function Table_Linear_1D_Interpolate_Gradient

  subroutine Table_Logarithmic_1D_Create(self,xMinimum,xMaximum,xCount,tableCount,extrapolationType)
    !% Create a 1-D logarithmic table.
    implicit none
    class           (table1DLogarithmicLinear), intent(inout)           :: self
    double precision                          , intent(in   )           :: xMaximum         , xMinimum
    integer                                   , intent(in   )           :: xCount
    integer                                   , intent(in   ), optional :: extrapolationType, tableCount

    self%previousSet    =.false.
    self%xLinearPrevious=0.0d0
    ! Call the creator for linear tables with the logarithms of the input x range.
    call self%table1DLinearLinear%create(log(xMinimum),log(xMaximum),xCount,tableCount,extrapolationType)
    return
  end subroutine Table_Logarithmic_1D_Create

  double precision function Table_Logarithmic_1D_X(self,i)
    !% Return the {\normalfont \ttfamily i}$^{\mathrm th}$ $x$-value for a logarithmic 1D table.
    implicit none
    class  (table1DLogarithmicLinear), intent(inout) :: self
    integer                          , intent(in   ) :: i

    Table_Logarithmic_1D_X=exp(self%table1DLinearLinear%x(i))
    return
  end function Table_Logarithmic_1D_X

  function Table_Logarithmic_1D_Xs(self)
    !% Return the $x$-values for a 1D table.
    implicit none
    class(table1DLogarithmicLinear), intent(in   ) :: self
    double precision                          , dimension(size(self%xv))  :: Table_Logarithmic_1D_Xs

    Table_Logarithmic_1D_Xs=exp(self%table1DLinearLinear%xs())
    return
  end function Table_Logarithmic_1D_Xs

  double precision function Table_Logarithmic_1D_Interpolate(self,x,table)
    !% Perform linear interpolation in a logarithmic 1D table.
    implicit none
    class           (table1DLogarithmicLinear), intent(inout)           :: self
    double precision                          , intent(in   )           :: x
    integer                                   , intent(in   ), optional :: table

    if (.not.self%previousSet .or. x /= self%xLinearPrevious) then
       self%previousSet         =.true.
       self%xLinearPrevious     =    x
       self%xLogarithmicPrevious=log(x)
    end if
    Table_Logarithmic_1D_Interpolate=self%table1DLinearLinear%interpolate(self%xLogarithmicPrevious,table)
    return
  end function Table_Logarithmic_1D_Interpolate

  double precision function Table_Logarithmic_1D_Interpolate_Gradient(self,x,table)
    !% Perform linear interpolation in a logarithmic 1D table.
    implicit none
    class           (table1DLogarithmicLinear), intent(inout)           :: self
    double precision                          , intent(in   )           :: x
    integer                                   , intent(in   ), optional :: table
   
    if (.not.self%previousSet .or. x /= self%xLinearPrevious) then
       self%previousSet         =.true.
       self%xLinearPrevious     =    x
       self%xLogarithmicPrevious=log(x)
    end if
    Table_Logarithmic_1D_Interpolate_Gradient=self%table1DLinearLinear%interpolateGradient(self%xLogarithmicPrevious,table)/self%xEffective(x)
    return
  end function Table_Logarithmic_1D_Interpolate_Gradient

  function Table_Logarithmic_Integration_Weights(self,x0,x1,integrand)
    !% Returns a set of weights for trapezoidal integration on the table between limits {\tt x0} and {\tt x1}.
    use, intrinsic :: ISO_C_Binding
    use FGSL
    use Numerical_Integration
    use Galacticus_Error
    implicit none
    class           (table1DLogarithmicLinear ), intent(inout)                               :: self
    double precision                           , intent(in   )                               :: x0, x1
    procedure       (integrandTemplate        ), intent(in   )           , pointer, optional :: integrand
    double precision                           , dimension(size(self%xv))                    :: Table_Logarithmic_Integration_Weights
    double precision                           , parameter                                   :: logTolerance=1.0d-12
    double precision                                                                         :: gradientTerm, lx0, lx1, factor0, factor1
    integer                                                                                  :: i
    type            (fgsl_function             )                                             :: integrandFunction
    type            (fgsl_integration_workspace)                                             :: integrationWorkspace
    type            (c_ptr                     )                                             :: parameterPointer
    logical                                                                                  :: integrationReset
 
    if (x1 < x0) call Galacticus_Error_Report('Table_Logarithmic_Integration_Weights','inverted limits')
    Table_Logarithmic_Integration_Weights=0.0d0    
    do i=2,size(self%xv)
       ! Evaluate integration range for this interval of the table.
       if (self%xv(i) <= log(x1) .and. self%xv(i-1) >= log(x0)) then
          lx0=self%xv(i-1)
          lx1=self%xv(i  )
       else if ((self%xv(i-1) < log(x1) .and. self%xv(i) > log(x1)) .or. (self%xv(i) > log(x0) .and. self%xv(i-1) < log(x0))) then
          lx0=max(self%xv(i-1),log(x0))
          lx1=min(self%xv(i  ),log(x1))
       else
          cycle
       end if
       ! Proceed only for non-zero ranges. Add some tolerance to avoid attempting to evaluate for tiny ranges which arise from
       ! numerical imprecision.
       if (lx1 > lx0+logTolerance) then
          if (present(integrand)) then
             ! An integrand is given, numerically integrate the relevant terms over the integrand.
             integrationReset=.true.
             factor0=Integrate(                                       &
                  &            lx0                                  , &
                  &            lx1                                  , &
                  &            factor0Integrand                     , &
                  &            parameterPointer                     , &
                  &            integrandFunction                    , &
                  &            integrationWorkspace                 , &
                  &            toleranceRelative   =1.0d-4          , &
                  &            reset               =integrationReset  &
                  &           )
             call Integrate_Done(integrandFunction,integrationWorkspace)
             integrationReset=.true.
             factor1=Integrate(                                       &
                  &            lx0                                  , &
                  &            lx1                                  , &
                  &            factor1Integrand                     , &
                  &            parameterPointer                     , &
                  &            integrandFunction                    , &
                  &            integrationWorkspace                 , &
                  &            toleranceRelative   =1.0d-4          , &
                  &            reset               =integrationReset  &
                  &           )
             call Integrate_Done(integrandFunction,integrationWorkspace)
             Table_Logarithmic_Integration_Weights        (i-1) &
                  & =Table_Logarithmic_Integration_Weights(i-1) &
                  & +factor0                                    &
                  & -factor1
             Table_Logarithmic_Integration_Weights        (i  ) &
                  & =Table_Logarithmic_Integration_Weights(i  ) &
                  & +factor1  
          else
             ! No additional integrand, use analytic solution.
             gradientTerm=(exp(lx1)*((lx1-lx0)-1.0d0)+exp(lx0))/(lx1-lx0)
             Table_Logarithmic_Integration_Weights(i-1)=Table_Logarithmic_Integration_Weights(i-1)+max((exp(lx1)-exp(lx0))-gradientTerm,0.0d0)
             Table_Logarithmic_Integration_Weights(i  )=Table_Logarithmic_Integration_Weights(i  )+max(                   +gradientTerm,0.0d0)
          end if
       end if
    end do
    return
    
  contains
    
    function factor0Integrand(logx,parameterPointer) bind(c)
      !% Integrand used to evaluate integration weights over logarithmically spaced tables
      implicit none
      real(c_double)        :: factor0Integrand
      real(c_double), value :: logx
      type(c_ptr),    value :: parameterPointer
      real(c_double)        :: x
      
      x=exp(logx)
      factor0Integrand=x*integrand(x)
      return
    end function factor0Integrand
    
    function factor1Integrand(logx,parameterPointer) bind(c)
      !% Integrand used to evaluate integration weights over logarithmically spaced tables
      implicit none
      real(c_double)        :: factor1Integrand
      real(c_double), value :: logx
      type(c_ptr),    value :: parameterPointer
      real(c_double)        :: x
      
      x=exp(logx)
      factor1Integrand=x*integrand(x)*(logx-self%xv(i-1))/(self%xv(i)-self%xv(i-1))
      return
    end function factor1Integrand
    
  end function Table_Logarithmic_Integration_Weights

  subroutine Table_Logarithmic_1D_Reverse(self,reversedSelf,table,precise)
    !% Reverse a 1D logarithmic-linear table (i.e. swap $x$ and $y$ components). Optionally allows specification of
    !% which $y$ table to swap with.
    use Array_Utilities
    use Galacticus_Error
    implicit none
    class  (table1DLogarithmicLinear)             , intent(in   )           :: self
    class  (table1D                 ), allocatable, intent(inout)           :: reversedSelf
    integer                                       , intent(in   ), optional :: table
    logical                                       , intent(in   ), optional :: precise
    integer                                                                 :: i           , tableActual

    tableActual=1
    if (present(table)) tableActual=table
    if (.not.Array_Is_Monotonic(self%yv(:,tableActual))) call Galacticus_Error_Report('Table_Logarithmic_1D_Reverse','reversed table would not be monotonic')
    if (allocated(reversedSelf)) deallocate(reversedSelf)
    allocate(table1DNonUniformLinearLogarithmic :: reversedSelf)
    select type (reversedSelf)
    type is (table1DNonUniformLinearLogarithmic)
       call reversedSelf%create(self%yv(:,tableActual),size(self%yv,dim=2),extrapolationType=self%extrapolationType)
       reversedSelf%yv               =self%yv
       reversedSelf%yv(:,tableActual)=self%xv
        ! If the table is monotonically decreasing when reversed, we will also need to switch the order.
       if (Array_Is_Monotonic(reversedSelf%xv,direction=directionDecreasing)) then
          reversedSelf%xv(:)=Array_Reverse(reversedSelf%xv(:))
          do i=1,size(reversedSelf%yv,dim=2)
             reversedSelf%yv(:,i)=Array_Reverse(reversedSelf%yv(:,i))
          end do
       end if
    end select
    return
  end subroutine Table_Logarithmic_1D_Reverse

  subroutine Table_Linear_CSpline_1D_Create(self,xMinimum,xMaximum,xCount,tableCount,extrapolationType)
    !% Create a 1-D linear table.
    use Memory_Management
    use Numerical_Ranges
    implicit none
    class           (table1DLinearCSpline), intent(inout)           :: self
    double precision                      , intent(in   )           :: xMaximum         , xMinimum
    integer                               , intent(in   )           :: xCount
    integer                               , intent(in   ), optional :: extrapolationType, tableCount
    integer                                                         :: tableCountActual

    ! Determine number of tables.
    tableCountActual=1
    if (present(tableCount)) tableCountActual=tableCount
    ! Allocate arrays and construct the x-range.
    self%xCount=xCount
    call Alloc_Array(self%xv,[xCount                   ])
    call Alloc_Array(self%yv,[xCount  ,tableCountActual])
    call Alloc_Array(self%sv,[xCount  ,tableCountActual])
    call Alloc_Array(self%av,[xCount-1,tableCountActual])
    call Alloc_Array(self%bv,[xCount-1,tableCountActual])
    call Alloc_Array(self%cv,[xCount-1,tableCountActual])
    call Alloc_Array(self%dv,[xCount-1,tableCountActual])
    self%xv           =Make_Range(xMinimum,xMaximum,xCount,rangeType=rangeTypeLinear)
    self%       deltaX=self%xv(2)-self%xv(1)
    self%inverseDeltaX=1.0d0/self%deltaX
    self%tablePrevious=-1
    self%iPrevious    =-1
    ! Set extrapolation type.
    if (present(extrapolationType)) then
       self%extrapolationType=extrapolationType
    else
       self%extrapolationType=extrapolationTypeExtrapolate
    end if
    return
  end subroutine Table_Linear_CSpline_1D_Create

  subroutine Table_Linear_CSpline_1D_Destroy(self)
    !% Destroy a linear cubic-sline 1-D table.
    use Memory_Management
    implicit none
    class(table1DLinearCSpline), intent(inout) :: self

    call Table_1D_Destroy(self)
    if (allocated(self%sv)) call Dealloc_Array(self%sv)
    if (allocated(self%av)) call Dealloc_Array(self%av)
    if (allocated(self%bv)) call Dealloc_Array(self%bv)
    if (allocated(self%cv)) call Dealloc_Array(self%cv)
    if (allocated(self%dv)) call Dealloc_Array(self%dv)
    return
  end subroutine Table_Linear_CSpline_1D_Destroy

  subroutine Table_Linear_CSpline_1D_Populate(self,y,table,computeSpline)
    !% Populate a 1-D linear table.
    use Galacticus_Error
    implicit none
    class           (table1DLinearCSpline)              , intent(inout)           :: self
    double precision                      , dimension(:), intent(in   )           :: y
    integer                                             , intent(in   ), optional :: table
    logical                                             , intent(in   ), optional :: computeSpline
    integer                                                                       :: tableActual
    logical                                                                       :: computeSplineActual

    ! Validate the input.
    if (.not.(allocated(self%yv).and.allocated(self%sv))) call Galacticus_Error_Report("Table_Linear_CSpline_1D_Populate","create the table before populating it")
    if (size(self%yv,dim=1) /= size(y)                  ) call Galacticus_Error_Report("Table_Linear_CSpline_1D_Populate","provided y array is of wrong size"    )

    ! Determine which table to use.
    tableActual=1
    if (present(table)) tableActual=table

    ! Store the y values.
    self%yv(:,tableActual)=y

    ! Compute the spline interpolation for this table.
    computeSplineActual=.true.
    if (present(computeSpline)) computeSplineActual=computeSpline
    if (computeSplineActual) call Table_Linear_CSpline_1D_Compute_Spline(self,tableActual)
    return
  end subroutine Table_Linear_CSpline_1D_Populate

  subroutine Table_Linear_CSpline_1D_Populate_Single(self,y,i,table,computeSpline)
    !% Populate a single element of a 1-D linear table.
    use Galacticus_Error
    implicit none
    class           (table1DLinearCSpline), intent(inout)           :: self
    double precision                      , intent(in   )           :: y
    integer                               , intent(in   )           :: i
    integer                               , intent(in   ), optional :: table
    logical                               , intent(in   ), optional :: computeSpline
    integer                                                         :: tableActual
    logical                                                         :: computeSplineActual

    ! Validate the input.
    if (.not.(allocated(self%yv).and.allocated(self%sv))) call Galacticus_Error_Report("Table_Linear_CSpline_1D_Populate_Single","create the table before populating it")
    if (i < 1 .or. i > size(self%yv,dim=1)              ) call Galacticus_Error_Report("Table_Linear_CSpline_1D_Populate_Single","provided i value is out of bounds"    )

    ! Determine which table to use.
    tableActual=1
    if (present(table)) tableActual=table

    ! Store the y values.
    self%yv(i,tableActual)=y

    ! Compute the spline interpolation for this table.
    computeSplineActual=.true.
    if (present(computeSpline)) computeSplineActual=computeSpline
    if (computeSplineActual) call Table_Linear_CSpline_1D_Compute_Spline(self,tableActual)
    return
  end subroutine Table_Linear_CSpline_1D_Populate_Single

  subroutine Table_Linear_CSpline_1D_Compute_Spline(self,table)
    !% Compute the interpolating spline factors for a 1-D linear spline.
    implicit none
    type            (table1DLinearCSpline), intent(inout)               :: self
    integer                               , intent(in   )               :: table
    double precision                      , allocatable  , dimension(:) :: b    , u, v
    integer                                                             :: i
    double precision                                                    :: h

    ! Reset all previously stored values.
    self% tablePrevious=-1
    self%dTablePrevious=-1
    self%     iPrevious=-1
    ! Compute the spline interpolation factors.
    allocate(b(size(self%xv)))
    allocate(u(size(self%xv)))
    allocate(v(size(self%xv)))
    h=self%deltaX
    forall(i=1:size(self%xv)-1)
       b(i)=(self%yv(i+1,table)-self%yv(i,table))/h
    end forall
    u(2)=4.0d0*h
    v(2)=6.0d0*(b(2)-b(1))
    do i=3,size(self%xv)-1
       u(i)=4.0d0*h-h**2/u(i-1)
       v(i)=6.0d0*(b(i)-b(i-1))-h*v(i-1)/u(i-1)
    end do
    self%sv(size(self%xv),table)=0.0d0
    do i=size(self%xv)-1,2,-1
       self%sv(i,table)=(v(i)-h*self%sv(i+1,table))/u(i)
    end do
    self%sv(            1,table)=0.0d0
    deallocate(b,u,v)
    ! Compute polynomial coefficients.
    do i=1,size(self%xv)-1
       self%av(i,table)=                      self%yv(i  ,table)
       self%bv(i,table)=-self%       deltaX*  self%sv(i+1,table)/6.0d0 &
            &           -self%       deltaX*  self%sv(i  ,table)/3.0d0 &
            &           +self%inverseDeltaX*( self%yv(i+1,table)       &
            &                                -self%yv(i  ,table)       &
            &                             )
       self%cv(i,table)=                      self%sv(i  ,table)/2.0d0
       self%dv(i,table)= self%inverseDeltaX*(                          &
            &                                 self%sv(i+1,table)       &
            &                                -self%sv(i  ,table)       &
            &                               )                   /6.0d0
    end do
    return
  end subroutine Table_Linear_CSpline_1D_Compute_Spline

  double precision function Table_Linear_CSpline_1D_Interpolate(self,x,table)
    !% Perform linear interpolation in a linear 1D table.
    implicit none
    class           (table1DLinearCSpline), intent(inout)           :: self
    double precision                      , intent(in   )           :: x
    integer                               , intent(in   ), optional :: table
    integer                                                         :: i         , tableActual
    double precision                                                :: a         , b          , c, d, dx, &
         &                                                             xEffective

    ! Determine which table to use.
    tableActual=1
    if (present(table)) tableActual=table
    ! Check for recall with same value as previous call.
    if (x /= self%xPrevious .or. tableActual /= self%tablePrevious) then
       xEffective=self%xEffective(x)
       ! Determine the location in the table.
       if      (xEffective <  self%xv(          1)) then
          i=1
       else if (xEffective >= self%xv(self%xCount)) then
          i=self%xCount-1
       else
          i=int((xEffective-self%xv(1))*self%inverseDeltaX)+1
       end if
       ! Compute offset from tabulated point.
       dx=xEffective-self%xv(i)
       ! Interpolate in the table.
       self%xPrevious    =x
       self%tablePrevious=tableActual
       self%    yPrevious=self%av(i,tableActual)+dx*(self%bv(i,tableActual)+dx*(self%cv(i,tableActual)+dx*self%dv(i,tableActual)))
    end if
    Table_Linear_CSpline_1D_Interpolate=self%yPrevious
    return
  end function Table_Linear_CSpline_1D_Interpolate

  double precision function Table_Linear_CSpline_1D_Interpolate_Gradient(self,x,table)
    !% Perform linear interpolation in a linear 1D table.
    implicit none
    class           (table1DLinearCSpline), intent(inout)           :: self
    double precision                      , intent(in   )           :: x
    integer                               , intent(in   ), optional :: table
    integer                                                         :: i         , tableActual
    double precision                                                :: a         , b          , c, d, dx, &
         &                                                             xEffective

    ! Determine which table to use.
    tableActual=1
    if (present(table)) tableActual=table
    ! Check for recall with same value as previous call.
    if (x /= self%dxPrevious .or. tableActual /= self%dTablePrevious) then
       xEffective=self%xEffective(x)
       ! Determine the location in the table.
       if      (xEffective <  self%xv(          1)) then
          i=1
       else if (xEffective >= self%xv(self%xCount)) then
          i=self%xCount-1
       else
          i=int((xEffective-self%xv(1))*self%inverseDeltaX)+1
       end if
       ! Compute offset from tabulated point.
       dx=xEffective-self%xv(i)
       ! Interpolate in the table.
       self%dxPrevious    =x
       self%dTablePrevious=tableActual
       self%    dyPrevious=self%bv(i,tableActual)+dx*(2.0d0*self%cv(i,tableActual)+dx*3.0d0*self%dv(i,tableActual))
    end if
    Table_Linear_CSpline_1D_Interpolate_Gradient=self%dyPrevious
    return
  end function Table_Linear_CSpline_1D_Interpolate_Gradient

  subroutine Table_Logarithmic_CSpline_1D_Create(self,xMinimum,xMaximum,xCount,tableCount,extrapolationType)
    !% Create a 1-D logarithmic table.
    implicit none
    class           (table1DLogarithmicCSpline), intent(inout)           :: self
    double precision                           , intent(in   )           :: xMaximum         , xMinimum
    integer                                    , intent(in   )           :: xCount
    integer                                    , intent(in   ), optional :: extrapolationType, tableCount

    self%previousSet         =.false.
    self%xLinearPrevious     =-1.0d0
    self%xLogarithmicPrevious=-1.0d0
    ! Call the creator for linear tables with the logarithms of the input x range.
    call self%table1DLinearCSpline%create(log(xMinimum),log(xMaximum),xCount,tableCount,extrapolationType)
    ! Store the minimum and maximum x-values for rapid look-up.
    self%xMinimum=exp(self%xv(     1))
    self%xMaximum=exp(self%xv(xCount))
    return
  end subroutine Table_Logarithmic_CSpline_1D_Create

  double precision function Table_Logarithmic_CSpline_1D_X(self,i)
    !% Return the {\normalfont \ttfamily i}$^{\mathrm th}$ $x$-value for a logarithmic 1D table.
    implicit none
    class  (table1DLogarithmicCSpline), intent(inout) :: self
    integer                           , intent(in   ) :: i

    ! Check for end-points, and return stored values if possible.
    if      (i ==  1                      ) then
       Table_Logarithmic_CSpline_1D_X=self%xMinimum
    else if (i == -1 .or. i == self%xCount) then
       Table_Logarithmic_CSpline_1D_X=self%xMaximum
    else
       ! No stored value is available - simply look up the required value.
       Table_Logarithmic_CSpline_1D_X=exp(self%table1DLinearCSpline%x(i))
    end if
    return
  end function Table_Logarithmic_CSpline_1D_X

  function Table_Logarithmic_CSpline_1D_Xs(self)
    !% Return the $x$-values for a 1D table.
    implicit none
    class(table1DLogarithmicCSpline), intent(in   ) :: self
    double precision                           , dimension(size(self%xv))  :: Table_Logarithmic_CSpline_1D_Xs

    Table_Logarithmic_CSpline_1D_Xs=exp(self%table1DLinearCSpline%xs())
    return
  end function Table_Logarithmic_CSpline_1D_Xs

  double precision function Table_Logarithmic_CSpline_1D_Interpolate(self,x,table)
    !% Perform linear interpolation in a logarithmic 1D table.
    implicit none
    class           (table1DLogarithmicCSpline), intent(inout)           :: self
    double precision                           , intent(in   )           :: x
    integer                                    , intent(in   ), optional :: table

    if (.not.self%previousSet .or. x /= self%xLinearPrevious) then
       self%previousSet         =.true.
       self%xLinearPrevious     =    x
       self%xLogarithmicPrevious=log(x)
    end if
    Table_Logarithmic_CSpline_1D_Interpolate=self%table1DLinearCSpline%interpolate(self%xLogarithmicPrevious,table)
    return
  end function Table_Logarithmic_CSpline_1D_Interpolate

  double precision function Table_Logarithmic_CSpline_1D_Interpolate_Gradient(self,x,table)
    !% Perform linear interpolation in a logarithmic 1D table.
    implicit none
    class           (table1DLogarithmicCSpline), intent(inout)           :: self
    double precision                           , intent(in   )           :: x
    integer                                    , intent(in   ), optional :: table

    if (.not.self%previousSet .or. x /= self%xLinearPrevious) then
       self%previousSet         =.true.
       self%xLinearPrevious     =    x
       self%xLogarithmicPrevious=log(x)
    end if
    Table_Logarithmic_CSpline_1D_Interpolate_Gradient=self%table1DLinearCSpline%interpolateGradient(self%xLogarithmicPrevious,table)/self%xEffective(x)
    return
  end function Table_Logarithmic_CSpline_1D_Interpolate_Gradient

  function Table_Linear_CSpline_Integration_Weights(self,x0,x1,integrand)
    !% Returns a set of weights for trapezoidal integration on the table between limits {\tt x0} and {\tt x1}.
    use Galacticus_Error
    implicit none
    class           (table1DLinearCSpline), intent(inout)                               :: self
    double precision                      , intent(in   )                               :: x0, x1
    procedure       (integrandTemplate   ), intent(in   )           , pointer, optional :: integrand
    double precision                      , dimension(size(self%xv))                    :: Table_Linear_CSpline_Integration_Weights

    call Galacticus_Error_Report('Table_Linear_CSpline_Integration_Weights','integration weights not supported')
    return
  end function Table_Linear_CSpline_Integration_Weights
  
  double precision function Table1D_Find_Effective_X(self,x)
    !% Return the effective value of $x$ to use in table interpolations.
    use Galacticus_Error
    implicit none
    class           (table1D), intent(inout) :: self
    double precision         , intent(in   ) :: x

    if (x < self%x(1) .or. x > self%x(-1)) then
       select case (self%extrapolationType)
       case (extrapolationTypeExtrapolate)
          Table1D_Find_Effective_X=x
       case (extrapolationTypeFix        )
          if (x < self%x(1)) then
             Table1D_Find_Effective_X=self%x( 1)
          else
             Table1D_Find_Effective_X=self%x(-1)
          end if
       case default
          call Galacticus_Error_Report('Table_1D_Find_Effective_X','x is out of range')
       end select
    else
       Table1D_Find_Effective_X=x
    end if
    return
  end function Table1D_Find_Effective_X

  subroutine Table_NonUniform_Linear_Logarithmic_1D_Populate(self,y,table)
    !% Populate a 1-D linear-logarihtmic table.
    use Galacticus_Error
    implicit none
    class           (table1DNonUniformLinearLogarithmic)              , intent(inout)           :: self
    double precision                                    , dimension(:), intent(in   )           :: y
    integer                                                          , intent(in   ), optional :: table

    call self%table1DGeneric%populate(log(y),table)
    return
  end subroutine Table_NonUniform_Linear_Logarithmic_1D_Populate

  subroutine Table_NonUniform_Linear_Logarithmic_1D_Populate_Single(self,y,i,table)
    !% Populate a single element of a 1-D linear table.
    use Galacticus_Error
    implicit none
    class           (table1DNonUniformLinearLogarithmic), intent(inout)           :: self
    double precision                                    , intent(in   )           :: y
    integer                                             , intent(in   )           :: i
    integer                                             , intent(in   ), optional :: table

    call self%table1DGeneric%populate(log(y),i,table)
    return
  end subroutine Table_NonUniform_Linear_Logarithmic_1D_Populate_Single

  double precision function Table_NonUniform_Linear_Logarithmic_1D_Interpolate(self,x,table)
    !% Perform linear interpolation in a linear-logarithmic 1D table.
    implicit none
    class           (table1DNonUniformLinearLogarithmic), intent(inout)           :: self
    double precision                                    , intent(in   )           :: x
    integer                                             , intent(in   ), optional :: table

    Table_NonUniform_Linear_Logarithmic_1D_Interpolate=exp(self%table1DGeneric%interpolate(x,table))
    return
  end function Table_NonUniform_Linear_Logarithmic_1D_Interpolate

  double precision function Table_NonUniform_Linear_Logarithmic_1D_Interpolate_Gradient(self,x,table)
    !% Perform linear interpolation in a linear-logarithmic 1D table.
    implicit none
    class           (table1DNonUniformLinearLogarithmic), intent(inout)           :: self
    double precision                                    , intent(in   )           :: x
    integer                                             , intent(in   ), optional :: table
   
    Table_NonUniform_Linear_Logarithmic_1D_Interpolate_Gradient=self%interpolate(x,table)*self%table1DGeneric%interpolateGradient(x,table)
    return
  end function Table_NonUniform_Linear_Logarithmic_1D_Interpolate_Gradient

  function Table_NonUniform_Linear_Logarithmic_Integration_Weights(self,x0,x1,integrand)
    !% Returns a set of weights for integration on a linear-logarithmic table between limits {\tt x0} and {\tt x1}.
    use Galacticus_Error
    implicit none
    class           (table1DNonUniformLinearLogarithmic ), intent(inout)                               :: self
    double precision                                     , intent(in   )                               :: x0, x1
    procedure       (integrandTemplate                  ), intent(in   )           , pointer, optional :: integrand
    double precision                                     , dimension(size(self%xv))                    :: Table_NonUniform_Linear_Logarithmic_Integration_Weights

    call Galacticus_Error_Report('Table_NonUniform_Linear_Logarithmic_Integration_Weights','integrand is not linear in y')
    return    
  end function Table_NonUniform_Linear_Logarithmic_Integration_Weights
  
  double precision function Table_NonUniform_Linear_Logarithmic_1D_Y(self,i,table)
    !% Return the {\tt i}$^{\rm th}$ $y$-value for a 1D table.
    implicit none
    class  (table1DNonUniformLinearLogarithmic), intent(in   )           :: self
    integer                                    , intent(in   )           :: i
    integer                                    , intent(in   ), optional :: table
    integer                                                              :: ii   , tableActual

    tableActual=1
    if (present(table)) tableActual=table
    ii=i
    if (ii < 0) ii=ii+size(self%xv)+1
    Table_NonUniform_Linear_Logarithmic_1D_Y=exp(self%yv(ii,tableActual))
    return
  end function Table_NonUniform_Linear_Logarithmic_1D_Y

  function Table_NonUniform_Linear_Logarithmic_1D_Ys(self)
    !% Return the $y$-values for a 1D table.
    implicit none
    class           (table1DNonUniformLinearLogarithmic), intent(in   )                                      :: self
    double precision                                    , dimension(size(self%yv,dim=1),size(self%yv,dim=2)) :: Table_NonUniform_Linear_Logarithmic_1D_Ys

    Table_NonUniform_Linear_Logarithmic_1D_Ys=exp(self%yv)
    return
  end function Table_NonUniform_Linear_Logarithmic_1D_Ys

end module Tables<|MERGE_RESOLUTION|>--- conflicted
+++ resolved
@@ -81,13 +81,8 @@
      !@   <objectMethod>
      !@     <method>reverse</method>
      !@     <type>\void</type>
-<<<<<<< HEAD
-     !@     <arguments>\textcolor{red}{\textless type(table)\textgreater} reversedSelf,\intzero\ [table]</arguments>
-     !@     <description>Reverse the table (i.e. swap $x$ and $y$ components) and return in {\normalfont \ttfamily reversedSelf}. If {\normalfont \ttfamily table} is specified then the {\normalfont \ttfamily table}$^{\mathrm th}$ table is used for the $y$-values, otherwise the first table is used.</description>
-=======
      !@     <arguments>\textcolor{red}{\textless type(table)\textgreater} reversedSelf,\intzero\ [table], \logicalzero\ [precise]</arguments>
-     !@     <description>Reverse the table (i.e. swap $x$ and $y$ components) and return in {\tt reversedSelf}. If {\tt table} is specified then the {\tt table}$^{\rm th}$ table is used for the $y$-values, otherwise the first table is used. If the optional {\tt precise} argument is set to {\tt true} then the reversal must be precisely invertible---if this is not possible the method will abort.</description>
->>>>>>> 795d4719
+     !@     <description>Reverse the table (i.e. swap $x$ and $y$ components) and return in {\normalfont \ttfamily reversedSelf}. If {\normalfont \ttfamily table} is specified then the {\normalfont \ttfamily table}$^{\mathrm th}$ table is used for the $y$-values, otherwise the first table is used. If the optional {\normalfont \ttfamily precise} argument is set to {\normalfont \ttfamily true} then the reversal must be precisely invertible---if this is not possible the method will abort.</description>
      !@   </objectMethod>
      !@   <objectMethod>
      !@     <method>isMonotonic</method>
@@ -135,7 +130,7 @@
      !@     <method>integrationWeights</method>
      !@     <type>\doubleone</type>
      !@     <arguments>\doublezero\ x0\argin, \doublezero\ x1\argin</arguments>
-     !@     <description>Return the weights to be applied to the table to integrate (using the trapezium rule) between {\tt x0} and {\tt x1}.</description>
+     !@     <description>Return the weights to be applied to the table to integrate (using the trapezium rule) between {\normalfont \ttfamily x0} and {\normalfont \ttfamily x1}.</description>
      !@   </objectMethod>
      !@ </objectMethods>
      procedure(Table1D_Interpolate ), deferred :: interpolate
@@ -429,7 +424,7 @@
   end function Table1D_Size
 
   function Table1D_Integration_Weights(self,x0,x1,integrand)
-    !% Returns a set of weights for trapezoidal integration on the table between limits {\tt x0} and {\tt x1}.
+    !% Returns a set of weights for trapezoidal integration on the table between limits {\normalfont \ttfamily x0} and {\normalfont \ttfamily x1}.
     use Galacticus_Error
     implicit none
     class           (table1D          ), intent(inout)                               :: self
@@ -797,7 +792,7 @@
   end function Table_Logarithmic_1D_Interpolate_Gradient
 
   function Table_Logarithmic_Integration_Weights(self,x0,x1,integrand)
-    !% Returns a set of weights for trapezoidal integration on the table between limits {\tt x0} and {\tt x1}.
+    !% Returns a set of weights for trapezoidal integration on the table between limits {\normalfont \ttfamily x0} and {\normalfont \ttfamily x1}.
     use, intrinsic :: ISO_C_Binding
     use FGSL
     use Numerical_Integration
@@ -1248,7 +1243,7 @@
   end function Table_Logarithmic_CSpline_1D_Interpolate_Gradient
 
   function Table_Linear_CSpline_Integration_Weights(self,x0,x1,integrand)
-    !% Returns a set of weights for trapezoidal integration on the table between limits {\tt x0} and {\tt x1}.
+    !% Returns a set of weights for trapezoidal integration on the table between limits {\normalfont \ttfamily x0} and {\normalfont \ttfamily x1}.
     use Galacticus_Error
     implicit none
     class           (table1DLinearCSpline), intent(inout)                               :: self
@@ -1334,7 +1329,7 @@
   end function Table_NonUniform_Linear_Logarithmic_1D_Interpolate_Gradient
 
   function Table_NonUniform_Linear_Logarithmic_Integration_Weights(self,x0,x1,integrand)
-    !% Returns a set of weights for integration on a linear-logarithmic table between limits {\tt x0} and {\tt x1}.
+    !% Returns a set of weights for integration on a linear-logarithmic table between limits {\normalfont \ttfamily x0} and {\normalfont \ttfamily x1}.
     use Galacticus_Error
     implicit none
     class           (table1DNonUniformLinearLogarithmic ), intent(inout)                               :: self
@@ -1347,7 +1342,7 @@
   end function Table_NonUniform_Linear_Logarithmic_Integration_Weights
   
   double precision function Table_NonUniform_Linear_Logarithmic_1D_Y(self,i,table)
-    !% Return the {\tt i}$^{\rm th}$ $y$-value for a 1D table.
+    !% Return the {\normalfont \ttfamily i}$^{\mathrm th}$ $y$-value for a 1D table.
     implicit none
     class  (table1DNonUniformLinearLogarithmic), intent(in   )           :: self
     integer                                    , intent(in   )           :: i
