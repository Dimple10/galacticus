!! Copyright 2009, 2010, 2011, 2012, 2013, 2014, 2015, 2016, 2017, 2018,
!!           2019
!!    Andrew Benson <abenson@carnegiescience.edu>
!!
!! This file is part of Galacticus.
!!
!!    Galacticus is free software: you can redistribute it and/or modify
!!    it under the terms of the GNU General Public License as published by
!!    the Free Software Foundation, either version 3 of the License, or
!!    (at your option) any later version.
!!
!!    Galacticus is distributed in the hope that it will be useful,
!!    but WITHOUT ANY WARRANTY; without even the implied warranty of
!!    MERCHANTABILITY or FITNESS FOR A PARTICULAR PURPOSE.  See the
!!    GNU General Public License for more details.
!!
!!    You should have received a copy of the GNU General Public License
!!    along with Galacticus.  If not, see <http://www.gnu.org/licenses/>.

  !% An implementation of dark matter halo profile scale radii in which radii are computed from the concentration.
  
  use Dark_Matter_Profiles_DMO          , only : darkMatterProfileDMO                              , darkMatterProfileDMOClass
  use Dark_Matter_Profiles_Concentration, only : darkMatterProfileConcentration                    , darkMatterProfileConcentrationClass
  use Dark_Matter_Halo_Scales           , only : darkMatterHaloScale                               , darkMatterHaloScaleClass           , &
       &                                         darkMatterHaloScaleVirialDensityContrastDefinition
  use Cosmology_Functions               , only : cosmologyFunctions                                , cosmologyFunctionsClass
  use Cosmology_Parameters              , only : cosmologyParameters                               , cosmologyParametersClass
  use Virial_Density_Contrast           , only : virialDensityContrast                             , virialDensityContrastClass
  use Galacticus_Nodes                  , only : nodeComponentBasic                                , nodeComponentDarkMatterProfile

  !# <darkMatterProfileScaleRadius name="darkMatterProfileScaleRadiusConcentration">
  !#  <description>Dark matter halo scale radii are computed from the concentration.</description>
  !#  <deepCopy>
  !#   <functionClass variables="darkMatterHaloScaleDefinition"/>
  !#  </deepCopy>
  !# </darkMatterProfileScaleRadius>
  type, extends(darkMatterProfileScaleRadiusClass) :: darkMatterProfileScaleRadiusConcentration
     !% A dark matter halo profile scale radius class which computes radii from the concentration.
     private
     class           (cosmologyParametersClass                          ), pointer :: cosmologyParameters_              => null()
     class           (cosmologyFunctionsClass                           ), pointer :: cosmologyFunctions_               => null()
     class           (darkMatterHaloScaleClass                          ), pointer :: darkMatterHaloScale_              => null()
     class           (darkMatterProfileDMOClass                         ), pointer :: darkMatterProfileDMO_             => null(), darkMatterProfileDMODefinition  => null()
     class           (virialDensityContrastClass                        ), pointer :: virialDensityContrast_            => null(), virialDensityContrastDefinition => null()
     class           (darkMatterProfileConcentrationClass               ), pointer :: darkMatterProfileConcentration_   => null()
     type            (darkMatterHaloScaleVirialDensityContrastDefinition), pointer :: darkMatterHaloScaleDefinition     => null()
     logical                                                                       :: correctForConcentrationDefinition          , useMeanConcentration
     double precision                                                              :: massRatioPrevious
   contains
     final     ::           concentrationDestructor
     procedure :: radius => concentrationRadius
  end type darkMatterProfileScaleRadiusConcentration
  
  interface darkMatterProfileScaleRadiusConcentration
     !% Constructors for the {\normalfont \ttfamily concentration} dark matter halo profile scale radius class.
     module procedure concentrationConstructorParameters
     module procedure concentrationConstructorInternal
  end interface darkMatterProfileScaleRadiusConcentration

  ! Container type used to maintain a stack of state.
  type :: concentrationState
     class           (darkMatterProfileScaleRadiusConcentration), pointer :: self                  => null()
     type            (treeNode                                 ), pointer :: nodeWork              => null(), node => null()
     class           (nodeComponentBasic                       ), pointer :: basic                 => null()
     class           (nodeComponentDarkMatterProfile           ), pointer :: darkMatterProfile     => null()
     double precision                                                     :: concentrationOriginal          , mass
  end type concentrationState

  ! State stack.
  type   (concentrationState), allocatable, dimension(:) :: concentrationState_
  integer                                                :: concentrationStateCount=0
  !$omp threadprivate(concentrationStateCount,concentrationState_)
  
contains

  function concentrationConstructorParameters(parameters) result(self)
    !% Constructor for the {\normalfont \ttfamily concentration} dark matter halo profile scale radius class which takes a
    !% parameter list as input.
    use Input_Parameters
    implicit none
    type   (darkMatterProfileScaleRadiusConcentration)                :: self
    type   (inputParameters                          ), intent(inout) :: parameters
    class  (cosmologyFunctionsClass                  ), pointer       :: cosmologyFunctions_
    class  (cosmologyParametersClass                 ), pointer       :: cosmologyParameters_
    class  (darkMatterHaloScaleClass                 ), pointer       :: darkMatterHaloScale_
    class  (darkMatterProfileDMOClass                ), pointer       :: darkMatterProfileDMO_ 
    class  (virialDensityContrastClass               ), pointer       :: virialDensityContrast_
    class  (darkMatterProfileConcentrationClass      ), pointer       :: darkMatterProfileConcentration_
    logical                                                           :: correctForConcentrationDefinition, useMeanConcentration

    !# <inputParameter>
    !#   <name>correctForConcentrationDefinition</name>
    !#   <cardinality>1</cardinality>
    !#   <defaultValue>.false.</defaultValue>
    !#   <description>If true, then when computing dark matter profile scale radii using concentrations, any difference between the current definition of halo scales
    !#     (i.e. typically virial density contrast definitions) and density profiles and those assumed in measuring the concentrations will be taken into account.
    !#     If false, the concentration is applied blindly.</description>
    !#   <source>parameters</source>
    !#   <type>string</type>
    !# </inputParameter>
    !# <inputParameter>
    !#   <name>useMeanConcentration</name>
    !#   <cardinality>1</cardinality>
    !#   <defaultValue>.false.</defaultValue>
    !#   <description>If true, then when computing dark matter profile scale radii using concentrations do not account for any possible scatter in the concentration-mass relation.</description>
    !#   <source>parameters</source>
    !#   <type>string</type>
    !# </inputParameter>
    !# <objectBuilder class="cosmologyParameters"            name="cosmologyParameters_"            source="parameters"/>
    !# <objectBuilder class="cosmologyFunctions"             name="cosmologyFunctions_"             source="parameters"/>
    !# <objectBuilder class="darkMatterHaloScale"            name="darkMatterHaloScale_"            source="parameters"/>
    !# <objectBuilder class="darkMatterProfileDMO"           name="darkMatterProfileDMO_"           source="parameters"/>
    !# <objectBuilder class="virialDensityContrast"          name="virialDensityContrast_"          source="parameters"/>
    !# <objectBuilder class="darkMatterProfileConcentration" name="darkMatterProfileConcentration_" source="parameters"/>
    self=darkMatterProfileScaleRadiusConcentration(correctForConcentrationDefinition,useMeanConcentration,cosmologyParameters_,cosmologyFunctions_,darkMatterHaloScale_,darkMatterProfileDMO_,virialDensityContrast_,darkMatterProfileConcentration_)
    !# <inputParametersValidate source="parameters"/>
    !# <objectDestructor name="cosmologyParameters_"           />
    !# <objectDestructor name="cosmologyFunctions_"            />
    !# <objectDestructor name="darkMatterHaloScale_"           />
    !# <objectDestructor name="darkMatterProfileDMO_"          />
    !# <objectDestructor name="virialDensityContrast_"         />
    !# <objectDestructor name="darkMatterProfileConcentration_"/>
    return
  end function concentrationConstructorParameters

  function concentrationConstructorInternal(correctForConcentrationDefinition,useMeanConcentration,cosmologyParameters_,cosmologyFunctions_,darkMatterHaloScale_,darkMatterProfileDMO_,virialDensityContrast_,darkMatterProfileConcentration_) result(self)
    !% Internal constructor for the {\normalfont \ttfamily concentration} dark matter halo profile scale radius class.
    implicit none
    type   (darkMatterProfileScaleRadiusConcentration)                        :: self
    class  (cosmologyParametersClass                 ), intent(in   ), target :: cosmologyParameters_
    class  (cosmologyFunctionsClass                  ), intent(in   ), target :: cosmologyFunctions_
    class  (darkMatterHaloScaleClass                 ), intent(in   ), target :: darkMatterHaloScale_
    class  (darkMatterProfileDMOClass                ), intent(in   ), target :: darkMatterProfileDMO_ 
    class  (virialDensityContrastClass               ), intent(in   ), target :: virialDensityContrast_
    class  (darkMatterProfileConcentrationClass      ), intent(in   ), target :: darkMatterProfileConcentration_
    logical                                           , intent(in   )         :: correctForConcentrationDefinition, useMeanConcentration
    !# <constructorAssign variables="correctForConcentrationDefinition, useMeanConcentration, *cosmologyParameters_, *cosmologyFunctions_, *darkMatterHaloScale_, *darkMatterProfileDMO_, *virialDensityContrast_, *darkMatterProfileConcentration_"/>

    ! Get definitions of virial density contrast and dark matter profile as used by the concentration definition.
    allocate(self%darkMatterHaloScaleDefinition)
    !# <referenceAcquire   isResult="yes" owner="self" target="virialDensityContrastDefinition" source="self%darkMatterProfileConcentration_%     densityContrastDefinition()"/>
    !# <referenceAcquire   isResult="yes" owner="self" target="darkMatterProfileDMODefinition"  source="self%darkMatterProfileConcentration_%darkMatterProfileDMODefinition()"/>
    !# <referenceConstruct isResult="yes" owner="self" object="darkMatterHaloScaleDefinition"   constructor="darkMatterHaloScaleVirialDensityContrastDefinition(self%cosmologyParameters_,self%cosmologyFunctions_,self%virialDensityContrastDefinition)"/>
    self%massRatioPrevious=2.0d0
  return
  end function concentrationConstructorInternal

  subroutine concentrationDestructor(self)
    !% Destructor for the {\normalfont \ttfamily concentration} dark matter halo profile scale radius class.
    implicit none
    type(darkMatterProfileScaleRadiusConcentration), intent(inout) :: self

    !# <objectDestructor name="self%darkMatterHaloScaleDefinition"  />
    !# <objectDestructor name="self%cosmologyParameters_"           />
    !# <objectDestructor name="self%cosmologyFunctions_"            />
    !# <objectDestructor name="self%darkMatterHaloScale_"           />
    !# <objectDestructor name="self%darkMatterProfileDMO_"          />
    !# <objectDestructor name="self%virialDensityContrast_"         />
    !# <objectDestructor name="self%darkMatterProfileConcentration_"/>
    !# <objectDestructor name="self%darkMatterProfileDMODefinition" />
    !# <objectDestructor name="self%virialDensityContrastDefinition"/>
    return
  end subroutine concentrationDestructor
  
  double precision function concentrationRadius(self,node)
    !% Compute the scale radius of the dark matter profile of {\normalfont \ttfamily node}.
    use Root_Finder
    use Galacticus_Calculations_Resets
    use Numerical_Constants_Math
    use Numerical_Comparison
    implicit none
    class           (darkMatterProfileScaleRadiusConcentration), intent(inout), target        :: self
    type            (treeNode                                 ), intent(inout), target        :: node
    class           (nodeComponentBasic                       ), pointer                      :: basic
    double precision                                           , parameter                    :: massRatioBuffer     =1.1d0, massRatioShrink=0.99d0
    type            (concentrationState                       ), allocatable   , dimension(:) :: concentrationStateTmp
    type            (rootFinder                               )                               :: finder
    double precision                                                                          :: concentration             , massDefinition        , &
         &                                                                                       massRatio
    integer                                                                                   :: i

    ! Increment the state stack.
    if (.not.allocated(concentrationState_)) then
       allocate(concentrationState_(1))
    else if (concentrationStateCount == size(concentrationState_)) then
       call move_alloc(concentrationState_,concentrationStateTmp)
       allocate(concentrationState_(size(concentrationStateTmp)+1))
       concentrationState_(1:size(concentrationStateTmp))=concentrationStateTmp
       do i=1,size(concentrationStateTmp)
          nullify(concentrationStateTmp(i)%self             )
          nullify(concentrationStateTmp(i)%nodeWork         )
          nullify(concentrationStateTmp(i)%node             )
          nullify(concentrationStateTmp(i)%basic            )
          nullify(concentrationStateTmp(i)%darkMatterProfile)
       end do
    end if
    concentrationStateCount=concentrationStateCount+1
    ! Find the original concentration.
    if (self%useMeanConcentration) then
       concentrationState_(concentrationStateCount)%concentrationOriginal=self%darkMatterProfileConcentration_%concentrationMean(node)
    else
       concentrationState_(concentrationStateCount)%concentrationOriginal=self%darkMatterProfileConcentration_%concentration    (node)
    end if
    ! Determine if concentration must be corrected.
    if (self%correctForConcentrationDefinition) then
       ! Get the basic component of the supplied node and extract its mass.
       basic             => node %basic()
       concentrationState_(concentrationStateCount)%mass =  basic%mass ()
       ! If there is no difference between the alt and non-alt virial density contrasts, then no correction need be made.
       if     (                                                                                                      &
            &  Values_Differ(                                                                                        &
            &                       self%virialDensityContrast_         %densityContrast(basic%mass(),basic%time()), &
            &                       self%virialDensityContrastDefinition%densityContrast(basic%mass(),basic%time()), &
            &                relTol=1.0d-6                                                                           &
            &               )                                                                                        &
            & ) then
          ! Create a node and set the mass and time.
          concentrationState_(concentrationStateCount)%self              => self
          concentrationState_(concentrationStateCount)%node              => node
          concentrationState_(concentrationStateCount)%nodeWork          => treeNode                                                               (                 )
          concentrationState_(concentrationStateCount)%basic             => concentrationState_(concentrationStateCount)%nodeWork%basic            (autoCreate=.true.)
          concentrationState_(concentrationStateCount)%darkMatterProfile => concentrationState_(concentrationStateCount)%nodeWork%darkMatterProfile(autoCreate=.true.)
          call concentrationState_(concentrationStateCount)%basic            %timeSet            (basic%time())
          call concentrationState_(concentrationStateCount)%basic            %timeLastIsolatedSet(basic%time())
          call concentrationState_(concentrationStateCount)%darkMatterProfile%scaleIsLimitedSet  (.false.     )
          ! The finder is initialized each time as it is allocated on the stack - this allows this function to be called recursively.
          call finder               %tolerance          (                                                             &
               &                                         toleranceRelative            =1.0d-3                         &
               &                                        )
          call finder               %rangeExpand        (                                                             &
               &                                         rangeExpandUpward            =1.0d0*self%massRatioPrevious , &
               &                                         rangeExpandDownward          =1.0d0/self%massRatioPrevious , &
               &                                         rangeExpandUpwardSignExpect  =rangeExpandSignExpectPositive, &
               &                                         rangeExpandDownwardSignExpect=rangeExpandSignExpectNegative, &
               &                                         rangeExpandType              =rangeExpandMultiplicative      &
               &                                        )
          call finder               %rootFunction       (                                                             &
               &                                                                       concentrationMassRoot          &
               &                                        )
          massDefinition=finder%find(rootGuess=concentrationState_(concentrationStateCount)%mass)
          ! Find the ratio of the recovered mass under the given definition to the input mass, defined to be always greater than
          ! unity. This will be used as the basis of the range expansion for the next solution.
          if (massDefinition > concentrationState_(concentrationStateCount)%mass) then
             massRatio=1.0d0*(massDefinition/concentrationState_(concentrationStateCount)%mass)
          else
             massRatio=1.0d0/(massDefinition/concentrationState_(concentrationStateCount)%mass)
          end if
          ! Increase this mass ratio by a small factor.
          massRatio=massRatioBuffer*massRatio
          ! If this new mass ratio exceeds our previous mass ratio, update the previous mass ratio for use in the next
          ! solution. Otherwise, shrink the previous mass ratio by a small amount.
          if (massRatio > self%massRatioPrevious) then
             self%massRatioPrevious=massRatio
          else
             self%massRatioPrevious=massRatioShrink*self%massRatioPrevious
          end if
          ! Update the work node properties and computed concentration.
<<<<<<< HEAD
          call workBasic%massSet(massDefinition)
          call Galacticus_Calculations_Reset(workNode)
=======
          call concentrationState_(concentrationStateCount)%basic%massSet(massDefinition)
          call Galacticus_Calculations_Reset(concentrationState_(concentrationStateCount)%nodeWork)
>>>>>>> b64b9cb5
          ! Find the concentration.
          if (self%useMeanConcentration) then
             ! We are simply using the mean concentration-mass relation here.
             concentration=+self%darkMatterProfileConcentration_%concentrationMean(concentrationState_(concentrationStateCount)%nodeWork)
          else
             ! In this case we need to allow for possible scatter in the concentration mass relation. Therefore, we take the original
             ! concentration (which may include some scatter away from the mean relation) and scale it by the ratio of the mean
             ! concentrations for the corrected and original nodes.
             concentration=+                                                       concentrationState_(concentrationStateCount)%concentrationOriginal  &
                  &        *self%darkMatterProfileConcentration_%concentrationMean(concentrationState_(concentrationStateCount)%nodeWork             ) &
                  &        /self%darkMatterProfileConcentration_%concentrationMean(                                             node                 )
          end if
          concentrationRadius=+self%darkMatterHaloScaleDefinition%virialRadius (concentrationState_(concentrationStateCount)%nodeWork) &
               &              /                                   concentration
          call concentrationState_(concentrationStateCount)%nodeWork%destroy()
          deallocate(concentrationState_(concentrationStateCount)%nodeWork)
       else
          concentrationRadius=+self%darkMatterHaloScale_%virialRadius(node) &
               &              /concentrationState_(concentrationStateCount)%concentrationOriginal
       end if
    else
       concentrationRadius=+self%darkMatterHaloScale_%virialRadius(node) &
            &              /concentrationState_(concentrationStateCount)%concentrationOriginal
    end if
    ! Release stack.
    nullify(concentrationState_(concentrationStateCount)%self             )
    nullify(concentrationState_(concentrationStateCount)%nodeWork         )
    nullify(concentrationState_(concentrationStateCount)%node             )
    nullify(concentrationState_(concentrationStateCount)%basic            )
    nullify(concentrationState_(concentrationStateCount)%darkMatterProfile)
    concentrationStateCount=concentrationStateCount-1
    return
  end function concentrationRadius
  
  double precision function concentrationMassRoot(massDefinitionTrial)
    !% Root function used to find the mass of a halo corresponding to the definition used for a particular concentration class.
    use Galacticus_Calculations_Resets
    implicit none
    double precision, intent(in   ) :: massDefinitionTrial
    double precision                :: radiusOuterDefinition, concentrationDefinition, &
         &                             radiusCore           , massOuter              , &
         &                             radiusOuter          , densityOuter

<<<<<<< HEAD
  contains
    
    double precision function massRootFunction(massDefinitionTrial)
      !% Root function used to find the mass of a halo corresponding to the definition used for a particular concentration class.
      implicit none
      double precision, intent(in   ) :: massDefinitionTrial
      double precision                :: radiusOuterDefinition, concentrationDefinition, &
           &                             radiusCore           , massOuter              , &
           &                             radiusOuter          , densityOuter

      ! Set the mass of the worker node.
      call workBasic%massSet(massDefinitionTrial)
      call Galacticus_Calculations_Reset(workNode)
      ! Get outer radius for this trial definition mass.
      radiusOuterDefinition=self%darkMatterHaloScaleDefinition%virialRadius(workNode)
      ! Get concentration for this a trial definition mass.
      if (self%useMeanConcentration) then
         ! We are simply using the mean concentration-mass relation here.
         concentrationDefinition=self%darkMatterProfileConcentration_%concentrationMean(workNode)
      else
         ! In this case we need to allow for possible scatter in the concentration mass relation. Therefore, we take the original
         ! concentration (which may include some scatter away from the mean relation) and scale it by the ratio of the mean
         ! concentrations for the corrected and original nodes.
         concentrationDefinition=+                                     concentrationOriginal           &
              &                  *self%darkMatterProfileConcentration_%concentrationMean    (workNode) &
              &                  /self%darkMatterProfileConcentration_%concentrationMean    (node    )
      end if
      ! Get core radius.      
      radiusCore=radiusOuterDefinition/concentrationDefinition
      call workDarkMatterProfile%scaleSet(radiusCore)
      call Galacticus_Calculations_Reset(workNode)
      ! Find the non-alt density.
      densityOuter=+self%cosmologyFunctions_   %matterDensityEpochal(                 workBasic%time()) &
           &       *self%virialDensityContrast_%densityContrast     (workBasic%mass(),workBasic%time())      
      ! Solve for radius which encloses required non-alt density.
      radiusOuter=self%darkMatterProfileDMODefinition%radiusEnclosingDensity(workNode,densityOuter)
      ! Get the mass within this radius.
      massOuter  =self%darkMatterProfileDMODefinition%enclosedMass          (workNode, radiusOuter)
      ! Return root function.
      massRootFunction=massOuter-mass
      return
    end function massRootFunction

  end function concentrationRadius
=======
    ! Set the mass of the worker node.
    call concentrationState_(concentrationStateCount)%basic%massSet(massDefinitionTrial)
    call Galacticus_Calculations_Reset(concentrationState_(concentrationStateCount)%nodeWork)
    ! Get outer radius for this trial definition mass.
    radiusOuterDefinition=concentrationState_(concentrationStateCount)%self%darkMatterHaloScaleDefinition%virialRadius(concentrationState_(concentrationStateCount)%nodeWork)
    ! Get concentration for this a trial definition mass.
    if (concentrationState_(concentrationStateCount)%self%useMeanConcentration) then
       ! We are simply using the mean concentration-mass relation here.
       concentrationDefinition=concentrationState_(concentrationStateCount)%self%darkMatterProfileConcentration_%concentrationMean(concentrationState_(concentrationStateCount)%nodeWork)
    else
       ! In this case we need to allow for possible scatter in the concentration mass relation. Therefore, we take the original
       ! concentration (which may include some scatter away from the mean relation) and scale it by the ratio of the mean
       ! concentrations for the corrected and original nodes.
       concentrationDefinition=+concentrationState_(concentrationStateCount)                                     %concentrationOriginal                                                        &
            &                  *concentrationState_(concentrationStateCount)%self%darkMatterProfileConcentration_%concentrationMean    (concentrationState_(concentrationStateCount)%nodeWork) &
            &                  /concentrationState_(concentrationStateCount)%self%darkMatterProfileConcentration_%concentrationMean    (concentrationState_(concentrationStateCount)%node    )
    end if
    ! Get core radius.      
    radiusCore=radiusOuterDefinition/concentrationDefinition
    call concentrationState_(concentrationStateCount)%darkMatterProfile%scaleSet(radiusCore)
    call Galacticus_Calculations_Reset(concentrationState_(concentrationStateCount)%nodeWork)
    ! Find the non-alt density.
    densityOuter=+concentrationState_(concentrationStateCount)%self%cosmologyFunctions_   %matterDensityEpochal(                                                          concentrationState_(concentrationStateCount)%basic%time()) &
         &       *concentrationState_(concentrationStateCount)%self%virialDensityContrast_%densityContrast     (concentrationState_(concentrationStateCount)%basic%mass(),concentrationState_(concentrationStateCount)%basic%time())      
    ! Solve for radius which encloses required non-alt density.
    radiusOuter=concentrationState_(concentrationStateCount)%self%darkMatterProfileDMODefinition%radiusEnclosingDensity(concentrationState_(concentrationStateCount)%nodeWork,densityOuter)
    ! Get the mass within this radius.
    massOuter  =concentrationState_(concentrationStateCount)%self%darkMatterProfileDMODefinition%enclosedMass          (concentrationState_(concentrationStateCount)%nodeWork, radiusOuter)
    ! Return root function.
    concentrationMassRoot=massOuter-concentrationState_(concentrationStateCount)%mass
    return
  end function concentrationMassRoot
>>>>>>> b64b9cb5
<|MERGE_RESOLUTION|>--- conflicted
+++ resolved
@@ -255,13 +255,8 @@
              self%massRatioPrevious=massRatioShrink*self%massRatioPrevious
           end if
           ! Update the work node properties and computed concentration.
-<<<<<<< HEAD
-          call workBasic%massSet(massDefinition)
-          call Galacticus_Calculations_Reset(workNode)
-=======
           call concentrationState_(concentrationStateCount)%basic%massSet(massDefinition)
           call Galacticus_Calculations_Reset(concentrationState_(concentrationStateCount)%nodeWork)
->>>>>>> b64b9cb5
           ! Find the concentration.
           if (self%useMeanConcentration) then
              ! We are simply using the mean concentration-mass relation here.
@@ -305,52 +300,6 @@
          &                             radiusCore           , massOuter              , &
          &                             radiusOuter          , densityOuter
 
-<<<<<<< HEAD
-  contains
-    
-    double precision function massRootFunction(massDefinitionTrial)
-      !% Root function used to find the mass of a halo corresponding to the definition used for a particular concentration class.
-      implicit none
-      double precision, intent(in   ) :: massDefinitionTrial
-      double precision                :: radiusOuterDefinition, concentrationDefinition, &
-           &                             radiusCore           , massOuter              , &
-           &                             radiusOuter          , densityOuter
-
-      ! Set the mass of the worker node.
-      call workBasic%massSet(massDefinitionTrial)
-      call Galacticus_Calculations_Reset(workNode)
-      ! Get outer radius for this trial definition mass.
-      radiusOuterDefinition=self%darkMatterHaloScaleDefinition%virialRadius(workNode)
-      ! Get concentration for this a trial definition mass.
-      if (self%useMeanConcentration) then
-         ! We are simply using the mean concentration-mass relation here.
-         concentrationDefinition=self%darkMatterProfileConcentration_%concentrationMean(workNode)
-      else
-         ! In this case we need to allow for possible scatter in the concentration mass relation. Therefore, we take the original
-         ! concentration (which may include some scatter away from the mean relation) and scale it by the ratio of the mean
-         ! concentrations for the corrected and original nodes.
-         concentrationDefinition=+                                     concentrationOriginal           &
-              &                  *self%darkMatterProfileConcentration_%concentrationMean    (workNode) &
-              &                  /self%darkMatterProfileConcentration_%concentrationMean    (node    )
-      end if
-      ! Get core radius.      
-      radiusCore=radiusOuterDefinition/concentrationDefinition
-      call workDarkMatterProfile%scaleSet(radiusCore)
-      call Galacticus_Calculations_Reset(workNode)
-      ! Find the non-alt density.
-      densityOuter=+self%cosmologyFunctions_   %matterDensityEpochal(                 workBasic%time()) &
-           &       *self%virialDensityContrast_%densityContrast     (workBasic%mass(),workBasic%time())      
-      ! Solve for radius which encloses required non-alt density.
-      radiusOuter=self%darkMatterProfileDMODefinition%radiusEnclosingDensity(workNode,densityOuter)
-      ! Get the mass within this radius.
-      massOuter  =self%darkMatterProfileDMODefinition%enclosedMass          (workNode, radiusOuter)
-      ! Return root function.
-      massRootFunction=massOuter-mass
-      return
-    end function massRootFunction
-
-  end function concentrationRadius
-=======
     ! Set the mass of the worker node.
     call concentrationState_(concentrationStateCount)%basic%massSet(massDefinitionTrial)
     call Galacticus_Calculations_Reset(concentrationState_(concentrationStateCount)%nodeWork)
@@ -383,4 +332,3 @@
     concentrationMassRoot=massOuter-concentrationState_(concentrationStateCount)%mass
     return
   end function concentrationMassRoot
->>>>>>> b64b9cb5
