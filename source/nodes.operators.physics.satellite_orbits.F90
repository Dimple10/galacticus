--- conflicted
+++ resolved
@@ -142,37 +142,26 @@
     ! Include a factor (1+m_{sat}/m_{host})=m_{sat}/µ (where µ is the reduced mass) to convert from the two-body problem of
     ! satellite and host orbitting their common center of mass to the equivalent one-body problem (since we're solving for the
     ! motion of the satellite relative to the center of the host which is held fixed).
-<<<<<<< HEAD
     if (massEnclosedHost > 0.0d0) then
-       call satellite%velocityRate(                         &
-            &                      +acceleration            &
-            &                      *(                       &
-            &                        +1.0d0                 &
-            &                        +massEnclosedSatellite &
-            &                        /massEnclosedHost      &
-            &                      )                        &
+       massRatio=min(                            &
+            &            +massRatioMaximum     , &
+            &        max(                        &
+            &            +massRatioMinimum     , &
+            &            +massEnclosedSatellite  &
+            &            /massEnclosedHost       &
+            &           )                        &
+            &       )
+       call satellite%velocityRate(              &
+            &                      +acceleration &
+            &                      *(            &
+            &                        +1.0d0      &
+            &                        +massRatio  &
+            &                      )             &
             &                     )
     else
        ! Enclosed mass is zero - this is acceptable only if the acceleration is zero.
        if (any(acceleration /= 0.0d0)) call Error_Report('zero host mass but non-zero acceleration'//{introspection:location})          
     end if
-=======
-    massRatio=min(                            &
-         &            +massRatioMaximum     , &
-         &        max(                        &
-         &            +massRatioMinimum     , &
-         &            +massEnclosedSatellite  &
-         &            /massEnclosedHost       &
-         &           )                        &
-         &       )
-    call satellite%velocityRate(              &
-         &                      +acceleration &
-         &                      *(            &
-         &                        +1.0d0      &
-         &                        +massRatio  &
-         &                      )             &
-         &                     )
->>>>>>> 93588f31
     return
   end subroutine satelliteOrbitDifferentialEvolution
   