!! Copyright 2009, 2010, 2011, 2012, 2013, 2014, 2015 Andrew Benson <abenson@obs.carnegiescience.edu>
!!
!! This file is part of Galacticus.
!!
!!    Galacticus is free software: you can redistribute it and/or modify
!!    it under the terms of the GNU General Public License as published by
!!    the Free Software Foundation, either version 3 of the License, or
!!    (at your option) any later version.
!!
!!    Galacticus is distributed in the hope that it will be useful,
!!    but WITHOUT ANY WARRANTY; without even the implied warranty of
!!    MERCHANTABILITY or FITNESS FOR A PARTICULAR PURPOSE.  See the
!!    GNU General Public License for more details.
!!
!!    You should have received a copy of the GNU General Public License
!!    along with Galacticus.  If not, see <http://www.gnu.org/licenses/>.

!% Contains a module which implements writing a merger tree to the \glc\ output file.

module Galacticus_Output_Merger_Tree
  !% Implements writing a merger tree to the \glc\ output file.
  use, intrinsic :: ISO_C_Binding
  use ISO_Varying_String
  use Galacticus_HDF5
  use Kind_Numbers
  implicit none
  private
  public :: Galacticus_Merger_Tree_Output, Galacticus_Merger_Tree_Output_Finalize

  ! Output groups.
  type outputGroup
     !% Type used for output group information.
     logical                                        :: doubleAttributesWritten, integerAttributesWritten, &
          &                                            opened
     type   (hdf5Object)                            :: hdf5Group              , nodeDataGroup
     integer(c_size_t  )                            :: length
     type   (hdf5Object), allocatable, dimension(:) :: integerDataset         , doubleDataset
  end type outputGroup
  type            (hdf5Object          )                                         :: outputsGroup
  logical                                                                        :: outputsGroupOpened         =.false.
  type            (outputGroup         )           , allocatable, dimension(:)   :: outputGroups
  integer         (c_size_t            )                                         :: outputGroupsCount          =0
  integer                               , parameter                              :: outputGroupsIncrement      =10

  ! Number of properties of each type.
  integer                                                                        :: doublePropertyCount        =-1     , integerPropertyCount    =-1
  !$omp threadprivate(integerPropertyCount,doublePropertyCount)
  ! Buffers for properties.
  integer                                                                        :: doublePropertiesWritten    =0      , integerPropertiesWritten=0
  integer                                                                        :: doubleBufferCount          =0      , integerBufferCount      =0
  integer                               , parameter                              :: bufferSizeIncrement        =1024   , commentLengthMax        =256, &
       &                                                                            nameLengthMax              =256
  integer                                                                        :: integerBufferSize          =bufferSizeIncrement, doubleBufferSize=bufferSizeIncrement
  integer         (kind=kind_int8      )           , allocatable, dimension(:,:) :: integerBuffer
  double precision                                 , allocatable, dimension(:,:) :: doubleBuffer
  character       (len=nameLengthMax   )           , allocatable, dimension(:)   :: doublePropertyNames                , integerPropertyNames
  character       (len=commentLengthMax)           , allocatable, dimension(:)   :: doublePropertyComments             , integerPropertyComments
  double precision                                 , allocatable, dimension(:)   :: doublePropertyUnitsSI              , integerPropertyUnitsSI
  !$omp threadprivate(integerPropertiesWritten,doublePropertiesWritten,integerBufferCount,doubleBufferCount,integerBuffer)
  !$omp threadprivate(doubleBuffer,integerPropertyNames,doublePropertyNames,integerPropertyUnitsSI,doublePropertyUnitsSI)
  !$omp threadprivate(integerPropertyComments,doublePropertyComments,integerBufferSize,doubleBufferSize)
  ! Flag indicating if module is initialized.
  logical                                                                        :: mergerTreeOutputInitialized=.false.

  ! Flag indicating if merger tree references are to be output.
  logical                                                                        :: mergerTreeOutputReferences

  ! Option indicating whether galaxies are to be output.
  logical                                                                        :: mergerTreeOutput

  ! Analyses to carry out.
  type            (varying_string      )          , dimension(:),   allocatable  :: mergerTreeAnalyses

contains

  subroutine Galacticus_Merger_Tree_Output(thisTree,iOutput,time,isLastOutput)
    !% Write properties of nodes in {\normalfont \ttfamily thisTree} to the \glc\ output file.
    use, intrinsic :: ISO_C_Binding
    use Galacticus_Calculations_Resets
    use Galacticus_Nodes
    use Galacticus_Output_Open
    use Galacticus_Merger_Tree_Output_Filters
    use Input_Parameters
    use Galactic_Structure_Radii
    use Galacticus_Output_Merger_Tree_Data
    !# <include directive="mergerTreeOutputTask" type="moduleUse">
    include 'galacticus.output.merger_tree.tasks.modules.inc'
    !# </include>
    !# <include directive="mergerTreeExtraOutputTask" type="moduleUse">
    include 'galacticus.output.merger_tree.tasks.extra.modules.inc'
    !# </include>
    !# <include directive="mergerTreeAnalysisTask" type="moduleUse">
    include 'galacticus.output.merger_tree.analysis.modules.inc'
    !# </include>
    implicit none
    type            (mergerTree        )              , intent(inout), target   :: thisTree
    integer         (c_size_t          )              , intent(in   )           :: iOutput
    double precision                                  , intent(in   )           :: time
    logical                                           , intent(in   ), optional :: isLastOutput
    type            (treeNode          ), pointer                               :: thisNode          , nextNode
    integer         (kind=HSIZE_T      ), dimension(1)                          :: referenceLength   , referenceStart
    class           (nodeComponentBasic), pointer                               :: thisBasicComponent
    type            (mergerTree        ), pointer                               :: currentTree
    integer                                                                     :: doubleProperty    , nodeStatus    , iProperty , &
         &                                                                         integerProperty   , analysisCount
    integer         (c_size_t          )                                        :: iGroup
    logical                                                                     :: nodePassesFilter
    type            (hdf5Object        )                                        :: toDataset

    ! Initialize if necessary.
    if (.not.mergerTreeOutputInitialized) then
       !$omp critical(Merger_Tree_Output_Initialization)
       if (.not.mergerTreeOutputInitialized) then
          ! Ensure file is open.
          call Galacticus_Output_Open_File
          ! Get input parameters.
          !@ <inputParameter>
          !@   <name>mergerTreeOutput</name>
          !@   <defaultValue>true</defaultValue>
          !@   <attachedTo>module</attachedTo>
          !@   <description>
          !@    Specifies whether or not to output galaxies.
          !@   </description>
          !@   <type>boolean</type>
          !@   <cardinality>1</cardinality>
          !@   <group>output</group>
          !@ </inputParameter>
          call Get_Input_Parameter('mergerTreeOutput'          ,mergerTreeOutput           ,defaultValue=.true.)
          !@ <inputParameter>
          !@   <name>mergerTreeOutputReferences</name>
          !@   <defaultValue>false</defaultValue>
          !@   <attachedTo>module</attachedTo>
          !@   <description>
          !@    Specifies whether or not references to individual merger tree datasets should be output.
          !@   </description>
          !@   <type>boolean</type>
          !@   <cardinality>1</cardinality>
          !@   <group>output</group>
          !@ </inputParameter>
          call Get_Input_Parameter('mergerTreeOutputReferences',mergerTreeOutputReferences,defaultValue=.false.)
          !@ <inputParameter>
          !@   <name>mergerTreeAnalyses</name>
          !@   <attachedTo>module</attachedTo>
          !@   <description>
          !@    List of analyses to carry out on merger trees.
          !@   </description>
          !@   <type>string</type>
          !@   <cardinality>1</cardinality>
          !@   <group>output</group>
          !@ </inputParameter>
          analysisCount=Get_Input_Parameter_Array_Size('mergerTreeAnalyses')
          if (analysisCount > 0) then
             allocate(mergerTreeAnalyses(analysisCount))
             call Get_Input_Parameter('mergerTreeAnalyses',mergerTreeAnalyses)
          else
             allocate(mergerTreeAnalyses(1))
             mergerTreeAnalyses=""
          end if
          ! Flag that the module is now initialized.
          mergerTreeOutputInitialized=.true.
       end if
       !$omp end critical(Merger_Tree_Output_Initialization)
    end if

    ! Analysis block.
    ! Iterate over trees.
    currentTree => thisTree
    do while (associated(currentTree))     
       ! Iterate over nodes.
       thisNode   => currentTree%baseNode
       nodeStatus =  nodeStatusFirst       
       do while (associated(thisNode))
          ! Find the next node.
          call thisNode%walkTreeWithSatellites(nextNode)
          ! Check for final node.
          if (.not.associated(nextNode)) nodeStatus=nodeStatusLast
          ! Get the basic component.
          thisBasicComponent => thisNode%basic()
          if (thisBasicComponent%time() == time) then
             ! Perform analysis tasks.
             !# <include directive="mergerTreeAnalysisTask" type="functionCall" functionType="void">
             !#  <functionArgs>currentTree,thisNode,nodeStatus,iOutput,mergerTreeAnalyses</functionArgs>
             include 'galacticus.output.merger_tree.analysis.inc'
             !# </include>
          end if
          ! Move to the next node.
          nodeStatus=nodeStatusNull
          thisNode => nextNode
       end do
       ! Record end of tree.
       thisNode   => currentTree%baseNode
       nodeStatus =  nodeStatusFinal
       include 'galacticus.output.merger_tree.analysis.inc'
       ! Skip to the next tree.
       currentTree => currentTree%nextTree
    end do
    
    ! Main output block.
    if (mergerTreeOutput) then
       !$omp critical(Merger_Tree_Output)
       ! Create an output group.
       call Make_Output_Group(iOutput,time)
       ! Ensure that the output filter subsystem is initialized.
       call Galacticus_Merger_Tree_Output_Filter_Initialize()
       ! Iterate over trees.
       currentTree => thisTree
       do while (associated(currentTree))          
          ! Get the base node of the tree.
          thisNode => currentTree%baseNode
          ! Skip empty trees.
          if (associated(thisNode)) then          
             ! Initialize output buffers.
             ! Count up the number of properties to be output.
             call Count_Properties        (time,thisNode)          
             ! Ensure buffers are allocated for temporary property storage.
             call Allocate_Buffers        (iOutput      )
             ! Get names for all properties to be output.
             call Establish_Property_Names(time,thisNode)
             ! Loop over all nodes in the tree.
             integerPropertiesWritten=0
             doublePropertiesWritten =0
             do while (associated(thisNode))
                ! Get the basic component.
                thisBasicComponent => thisNode%basic()
                if (thisBasicComponent%time() == time) then
                   ! Reset calculations (necessary in case the last node to be evolved is the first one we output, in which case
                   ! calculations would not be automatically reset because the node unique ID will not have changed).
                   call Galacticus_Calculations_Reset (thisNode)
                   ! Ensure that galactic structure is up to date.
                   call Galactic_Structure_Radii_Solve(thisNode)
                   ! Test whether this node passes all output filters.
                   nodePassesFilter=Galacticus_Merger_Tree_Output_Filter(thisNode)
                   if (nodePassesFilter) then
                      if (integerPropertyCount > 0) then
                         integerProperty=0
                         integerBufferCount=integerBufferCount+1
                      end if
                      if (doublePropertyCount > 0) then
                         doubleProperty=0
                         doubleBufferCount=doubleBufferCount+1
                      end if
                      ! Establish all other properties.
                      call thisNode%output(integerProperty,integerBufferCount,integerBuffer,doubleProperty,doubleBufferCount,doubleBuffer,time)
                      !# <include directive="mergerTreeOutputTask" type="functionCall" functionType="void">
                      !#  <functionArgs>thisNode,integerProperty,integerBufferCount,integerBuffer,doubleProperty,doubleBufferCount,doubleBuffer,time</functionArgs>
                      include 'galacticus.output.merger_tree.tasks.inc'
                      !# </include>
                      ! If buffer is full, dump it to file.
                      if (integerBufferCount == integerBufferSize) call Integer_Buffer_Extend()
                      if (doubleBufferCount  ==  doubleBufferSize) call Double_Buffer_Extend ()
                   end if
                   ! Do any extra output tasks.
                   !# <include directive="mergerTreeExtraOutputTask" type="functionCall" functionType="void">
                   !#  <functionArgs>thisNode,iOutput,currentTree%index,nodePassesFilter</functionArgs>
                   include 'galacticus.output.merger_tree.tasks.extra.inc'
                   !# </include>
                end if
<<<<<<< HEAD
                call thisNode%walkTreeWithSatellites(thisNode)
             end do
             ! Finished output.
=======
             end if
             ! Perform analysis tasks.
             !# <include directive="mergerTreeAnalysisTask" type="functionCall" functionType="void">
             !#  <functionArgs>currentTree,thisNode,iOutput,mergerTreeAnalyses</functionArgs>
             include 'galacticus.output.merger_tree.analysis.inc'
             !# </include>
             thisNode => thisNode%walkTreeWithSatellites()
          end do
          ! Finished output.
          if (mergerTreeOutput) then
>>>>>>> a3464f93
             if (integerPropertyCount > 0 .and. integerBufferCount > 0) call Integer_Buffer_Dump(iOutput)
             if (doublePropertyCount  > 0 .and. doubleBufferCount  > 0) call  Double_Buffer_Dump(iOutput)
             ! Compute the start and length of regions to reference.
             !$omp critical(HDF5_Access)
             referenceLength(1)=max(integerPropertiesWritten,doublePropertiesWritten)
             referenceStart (1)=outputGroups(iOutput)%length
             ! Create references to the datasets if requested.
             if (mergerTreeOutputReferences) then
                ! Ensure that a group has been made for this merger tree.
                call Galacticus_Merger_Tree_Output_Make_Group(currentTree,iOutput)             
                ! Create references for this tree.
                if (integerPropertyCount > 0 .and. integerPropertiesWritten > 0) then
                   do iProperty=1,integerPropertyCount
                      toDataset=outputGroups(iOutput)%nodeDataGroup%openDataset(integerPropertyNames(iProperty))
                      call currentTree%hdf5Group%createReference1D(toDataset,integerPropertyNames(iProperty),referenceStart+1,referenceLength)
                      call toDataset%close()
                   end do
                end if
                if (doublePropertyCount > 0  .and. doublePropertiesWritten  > 0) then
                   do iProperty=1,doublePropertyCount
                      toDataset=outputGroups(iOutput)%nodeDataGroup%openDataset(doublePropertyNames(iProperty))
                      call currentTree%hdf5Group%createReference1D(toDataset,doublePropertyNames(iProperty),referenceStart+1,referenceLength)
                      call toDataset%close()
                   end do
                end if
                ! Close the tree group.
                call currentTree%hdf5Group%close()
             end if
             ! Store the start position and length of the node data for this tree, along with its volume weight.
             call outputGroups(iOutput)%hdf5Group%writeDataset([currentTree%index]       ,"mergerTreeIndex"     ,"Index of each merger tree."                                  ,appendTo=.true.)
             call outputGroups(iOutput)%hdf5Group%writeDataset(referenceStart            ,"mergerTreeStartIndex","Index in nodeData datasets at which each merger tree begins.",appendTo=.true.)
             call outputGroups(iOutput)%hdf5Group%writeDataset(referenceLength           ,"mergerTreeCount"     ,"Number of nodes in nodeData datasets for each merger tree."  ,appendTo=.true.)
             call outputGroups(iOutput)%hdf5Group%writeDataset([currentTree%volumeWeight],"mergerTreeWeight"    ,"Number density of each tree [Mpc⁻³]."                   ,appendTo=.true.)
             ! Increment the number of nodes written to this output group.
             outputGroups(iOutput)%length=outputGroups(iOutput)%length+referenceLength(1)
             !$omp end critical(HDF5_Access)
          end if
          ! Skip to the next tree.
          currentTree => currentTree%nextTree
       end do
       ! Close down if this is the final output.
       if (present(isLastOutput)) then
          if (isLastOutput) then
             ! Close any open output groups.
             !$omp critical(HDF5_Access)
             do iGroup=1,outputGroupsCount
                if (outputGroups(iGroup)%opened) then
                   if (outputGroups(iGroup)%nodeDataGroup%isOpen()) call outputGroups(iGroup)%nodeDataGroup%close()
                   if (outputGroups(iGroup)%hdf5Group    %isOpen()) call outputGroups(iGroup)%hdf5Group    %close()
                end if
             end do
             if (outputsGroup%isOpen()) call outputsGroup%close()
             !$omp end critical(HDF5_Access)
          end if
       end if
       !$omp end critical(Merger_Tree_Output)
    end if
    return
  end subroutine Galacticus_Merger_Tree_Output

  subroutine Galacticus_Merger_Tree_Output_Finalize()
    !% Finalize merger tree output by closing any open groups.
    implicit none
    integer(c_size_t) :: iGroup, iDataset

    ! Close any open output groups.
    !$omp critical(HDF5_Access)
    do iGroup=1,outputGroupsCount
       if (outputGroups(iGroup)%opened) then
          if (allocated(outputGroups(iGroup)%integerDataset)) then
             do iDataset=1,size(outputGroups(iGroup)%integerDataset,kind=c_size_t)
                if (outputGroups(iGroup)%integerDataset(iDataset)%isOpen()) call outputGroups(iGroup)%integerDataset(iDataset)%close()
             end do
          end if
          if (allocated(outputGroups(iGroup)% doubleDataset)) then
             do iDataset=1,size(outputGroups(iGroup)% doubleDataset)
                if (outputGroups(iGroup)% doubleDataset(iDataset)%isOpen()) call outputGroups(iGroup)% doubleDataset(iDataset)%close()
             end do
          end if
          if (outputGroups(iGroup)%nodeDataGroup%isOpen()) call outputGroups(iGroup)%nodeDataGroup%close()
          if (outputGroups(iGroup)%hdf5Group    %isOpen()) call outputGroups(iGroup)%hdf5Group    %close()
       end if
    end do
    if (outputsGroup%isOpen()) call outputsGroup%close()
    !$omp end critical(HDF5_Access)
    return
  end subroutine Galacticus_Merger_Tree_Output_Finalize

  subroutine Galacticus_Merger_Tree_Output_Make_Group(thisTree,iOutput)
    !% Make an group in the \glc\ file in which to store {\normalfont \ttfamily thisTree}.
    use, intrinsic :: ISO_C_Binding
    use Numerical_Constants_Astronomical
    use String_Handling
    use Galacticus_Nodes
    implicit none
    type   (mergerTree    ), intent(inout) :: thisTree
    integer(c_size_t      ), intent(in   ) :: iOutput
    type   (varying_string)                :: commentText, groupName

    ! Create a name for the group.
    groupName='mergerTree'
    groupName=groupName//thisTree%index

    ! Create a comment for the group.
    commentText='Data for nodes within merger tree ID='
    commentText=commentText//thisTree%index

    ! Create a group for the tree.
    thisTree%hdf5Group=outputGroups(iOutput)%hdf5Group%openGroup(char(groupName),char(commentText))

    ! Add the merger tree weight to the group.
    call thisTree%hdf5Group%writeAttribute(thisTree%volumeWeight,"volumeWeight"         )
    call thisTree%hdf5Group%writeAttribute(1.0d0/megaParsec**3  ,"volumeWeightUnitsInSI")
    return
  end subroutine Galacticus_Merger_Tree_Output_Make_Group

  subroutine Integer_Buffer_Dump(iOutput)
    !% Dump the contents of the integer properties buffer to the \glc\ output file.
    use, intrinsic :: ISO_C_Binding
    implicit none
    integer(c_size_t), intent(in   ) :: iOutput
    integer                          :: iProperty

    ! Write integer data from the buffer.
    if (integerPropertyCount > 0) then
       !$omp critical(HDF5_Access)
       do iProperty=1,integerPropertyCount
          if (.not.outputGroups(iOutput)%                          integerDataset         (iProperty)%isOpen())             &
               &   outputGroups(iOutput)%                          integerDataset         (iProperty)=                      &
               &   outputGroups(iOutput)%nodeDataGroup%openDataset(                                                         &
               &                                                   integerPropertyNames   (iProperty)                     , &
               &                                                   integerPropertyComments(iProperty)                     , &
               &                                                   datasetDataType                   =hdf5DataTypeInteger8, &
               &                                                   datasetDimensions                 =[0_c_size_t]        , &
               &                                                   appendTo                          =.true.                &
               &                                                  )
          call outputGroups(iOutput)%integerDataset(iProperty)%writeDataset(integerBuffer(1:integerBufferCount,iProperty),integerPropertyNames(iProperty) &
               &,integerPropertyComments(iProperty),appendTo=.true.)
          if (.not.outputGroups(iOutput)%integerAttributesWritten.and.integerPropertyUnitsSI(iProperty) /= 0.0d0) &
               & call outputGroups(iOutput)%integerDataset(iProperty)%writeAttribute(integerPropertyUnitsSI(iProperty),"unitsInSI")
       end do
       integerPropertiesWritten=integerPropertiesWritten+integerBufferCount
       integerBufferCount=0
       outputGroups(iOutput)%integerAttributesWritten=.true.
       !$omp end critical(HDF5_Access)
    end if
    return
  end subroutine Integer_Buffer_Dump

  subroutine Integer_Buffer_Extend()
    !% Extend the size of the integer buffer.
    use Memory_Management
    implicit none
    integer(kind=kind_int8), allocatable, dimension(:,:) :: integerBufferTemporary
    integer                                              :: integerPropertyCountMaximum

    integerPropertyCountMaximum=size(integerBuffer,dim=2)
    call Move_Alloc   (integerBuffer, integerBufferTemporary                                            )
    call Alloc_Array  (integerBuffer,[integerBufferSize+bufferSizeIncrement,integerPropertyCountMaximum])
    integerBuffer(1:integerBufferSize,:)=integerBufferTemporary
    integerBufferSize=integerBufferSize+bufferSizeIncrement
    call Dealloc_Array(               integerBufferTemporary                                            )
    return
  end subroutine Integer_Buffer_Extend

  subroutine Double_Buffer_Extend()
    !% Extend the size of the double buffer.
    use Memory_Management
    implicit none
    double precision, allocatable, dimension(:,:) :: doubleBufferTemporary
    integer                                       :: doublePropertyCountMaximum

    doublePropertyCountMaximum=size(doubleBuffer,dim=2)
    call Move_Alloc   (doubleBuffer, doubleBufferTemporary                                           )
    call Alloc_Array  (doubleBuffer,[doubleBufferSize+bufferSizeIncrement,doublePropertyCountMaximum])
    doubleBuffer(1:doubleBufferSize,:)=doubleBufferTemporary
    doubleBufferSize=doubleBufferSize+bufferSizeIncrement
    call Dealloc_Array(              doubleBufferTemporary                                           )
    return
  end subroutine Double_Buffer_Extend

  subroutine Double_Buffer_Dump(iOutput)
    !% Dump the contents of the double precision properties buffer to the \glc\ output file.
    use, intrinsic :: ISO_C_Binding
    implicit none
    integer(c_size_t  ), intent(in   ) :: iOutput
    integer                            :: iProperty

    ! Write double data from the buffer.
    if (doublePropertyCount > 0) then
       !$omp critical(HDF5_Access)
       do iProperty=1,doublePropertyCount
          if (.not.outputGroups(iOutput)%                           doubleDataset         (iProperty)%isOpen())             &
               &   outputGroups(iOutput)%                           doubleDataset         (iProperty)=                      &
               &   outputGroups(iOutput)%nodeDataGroup%openDataset(                                                         &
               &                                                    doublePropertyNames   (iProperty)                     , &
               &                                                    doublePropertyComments(iProperty)                     , &
               &                                                   datasetDataType                   =hdf5DataTypeDouble  , &
               &                                                   datasetDimensions                 =[0_c_size_t]        , &
               &                                                   appendTo                          =.true.                &
               &                                                  )
          call outputGroups(iOutput)% doubleDataset(iProperty)%writeDataset( doubleBuffer(1: doubleBufferCount,iProperty), doublePropertyNames(iProperty) &
               &, doublePropertyComments(iProperty),appendTo=.true.)
          if (.not.outputGroups(iOutput)% doubleAttributesWritten.and. doublePropertyUnitsSI(iProperty) /= 0.0d0) &
               & call outputGroups(iOutput)% doubleDataset(iProperty)%writeAttribute( doublePropertyUnitsSI(iProperty),"unitsInSI")
       end do
       doublePropertiesWritten=doublePropertiesWritten+doubleBufferCount
       doubleBufferCount=0
       outputGroups(iOutput)%doubleAttributesWritten=.true.
       !$omp end critical(HDF5_Access)
    end if
    return
  end subroutine Double_Buffer_Dump

  subroutine Count_Properties(time,thisNode)
    !% Count up the number of properties that will be output.
    use Galacticus_Nodes
    !# <include directive="mergerTreeOutputPropertyCount" type="moduleUse">
    include 'galacticus.output.merger_tree.property_count.modules.inc'
    !# </include>
    implicit none
    double precision          , intent(in   )          :: time
    type            (treeNode), intent(inout), pointer :: thisNode

    integerPropertyCount=0
    doublePropertyCount =0
    call thisNode%outputCount(integerPropertyCount,doublePropertyCount,time)
    !# <include directive="mergerTreeOutputPropertyCount" type="functionCall" functionType="void">
    !#  <functionArgs>thisNode,integerPropertyCount,doublePropertyCount,time</functionArgs>
    include 'galacticus.output.merger_tree.property_count.inc'
    !# </include>
    return
  end subroutine Count_Properties

  subroutine Allocate_Buffers(iOutput)
    !% Allocate buffers for storage of properties.
    use, intrinsic :: ISO_C_Binding
    use Memory_Management
    implicit none
    integer(c_size_t), intent(in   ) :: iOutput

    if (integerPropertyCount > 0 .and. (.not.allocated(integerBuffer) .or. integerPropertyCount > size(integerPropertyNames)) ) then
       if (allocated(integerBuffer)) then
          call Dealloc_Array(integerBuffer          )
          call Dealloc_Array(integerPropertyNames   )
          call Dealloc_Array(integerPropertyComments)
          call Dealloc_Array(integerPropertyUnitsSI )
       end if
       call Alloc_Array(integerBuffer          ,[integerBufferSize,integerPropertyCount])
       call Alloc_Array(integerPropertyNames                      ,[integerPropertyCount])
       call Alloc_Array(integerPropertyComments                   ,[integerPropertyCount])
       call Alloc_Array(integerPropertyUnitsSI                    ,[integerPropertyCount])
    end if
    if (doublePropertyCount  > 0 .and. (.not.allocated(doubleBuffer ) .or. doublePropertyCount  > size(doublePropertyNames ))) then
       if (allocated(doubleBuffer )) then
          call Dealloc_Array(doubleBuffer           )
          call Dealloc_Array(doublePropertyNames    )
          call Dealloc_Array(doublePropertyComments )
          call Dealloc_Array(doublePropertyUnitsSI  )
       end if
       call Alloc_Array(doubleBuffer           ,[doubleBufferSize,doublePropertyCount])
       call Alloc_Array(doublePropertyNames                      ,[doublePropertyCount])
       call Alloc_Array(doublePropertyComments                   ,[doublePropertyCount])
       call Alloc_Array(doublePropertyUnitsSI                    ,[doublePropertyCount])
    end if
    ! Allocate datasets.
    if (.not.allocated(outputGroups(iOutput)%integerDataset)) allocate(outputGroups(iOutput)%integerDataset(integerPropertyCount))
    if (.not.allocated(outputGroups(iOutput)% doubleDataset)) allocate(outputGroups(iOutput)% doubleDataset( doublePropertyCount))
    return
  end subroutine Allocate_Buffers

  subroutine Establish_Property_Names(time,thisNode)
    !% Set names for the properties.
    use Galacticus_Nodes
    !# <include directive="mergerTreeOutputNames" type="moduleUse">
    include 'galacticus.output.merger_tree.names.modules.inc'
    !# </include>
    implicit none
    double precision          , intent(in   )          :: time
    type            (treeNode), intent(inout), pointer :: thisNode
    integer                                            :: doubleProperty, integerProperty

    integerProperty=0
    doubleProperty =0
    call thisNode%outputNames(integerProperty,integerPropertyNames,integerPropertyComments,integerPropertyUnitsSI,doubleProperty,doublePropertyNames,doublePropertyComments,doublePropertyUnitsSI,time)
    !# <include directive="mergerTreeOutputNames" type="functionCall" functionType="void">
    !#  <functionArgs>thisNode,integerProperty,integerPropertyNames,integerPropertyComments,integerPropertyUnitsSI,doubleProperty,doublePropertyNames,doublePropertyComments,doublePropertyUnitsSI,time</functionArgs>
    include 'galacticus.output.merger_tree.names.inc'
    !# </include>

    return
  end subroutine Establish_Property_Names

  subroutine Make_Output_Group(iOutput,time)
    !% Create a group in which to store this output.
    use, intrinsic :: ISO_C_Binding
    use String_Handling
    use Cosmology_Functions
    use Memory_Management
    use Numerical_Constants_Astronomical
    !# <include directive="outputGroupOutputTask" type="moduleUse">
    include 'galacticus.output.merger_tree.outputGroup.tasks.modules.inc'
    !# </include>
    implicit none
    integer         (c_size_t               ), intent(in   )               :: iOutput
    double precision                         , intent(in   )               :: time
    type            (outputGroup            ), allocatable  , dimension(:) :: outputGroupsTemporary
    class           (cosmologyFunctionsClass), pointer                     :: cosmologyFunctionsDefault
    type            (varying_string         )                              :: commentText              , groupName

    !$omp critical (HDF5_Access)
    ! Ensure group ID space is large enough.
    if (iOutput > outputGroupsCount) then
       if (allocated(outputGroups)) then
          call Move_Alloc(outputGroups,outputGroupsTemporary)
          outputGroupsCount=max(outputGroupsCount+outputGroupsIncrement,(iOutput/outputGroupsIncrement+1)*outputGroupsIncrement)
          allocate(outputGroups(outputGroupsCount))
          outputGroups(1:size(outputGroupsTemporary))=outputGroupsTemporary
          outputGroups(size(outputGroupsTemporary)+1:size(outputGroups))%opened                  =.false.
          outputGroups(size(outputGroupsTemporary)+1:size(outputGroups))%integerAttributesWritten=.false.
          outputGroups(size(outputGroupsTemporary)+1:size(outputGroups))%doubleAttributesWritten =.false.
          outputGroups(size(outputGroupsTemporary)+1:size(outputGroups))%length                  =0
          deallocate(outputGroupsTemporary)
          call Memory_Usage_Record(sizeof(outputGroups(1)),blockCount=0)
       else
          outputGroupsCount=max(outputGroupsIncrement,(iOutput/outputGroupsIncrement+1)*outputGroupsIncrement)
          allocate(outputGroups(outputGroupsCount))
          outputGroups%opened                  =.false.
          outputGroups%integerAttributesWritten=.false.
          outputGroups%doubleAttributesWritten =.false.
          outputGroups%length=0
          call Memory_Usage_Record(sizeof(outputGroups))
       end if
    end if

    ! Make the enclosing group if it has not been created.
    if (.not.outputsGroupOpened) then
       outputsGroup=galacticusOutputFile%openGroup('Outputs','Contains all outputs from Galacticus.')
       outputsGroupOpened=.true.
    end if
    !$omp end critical(HDF5_Access)

    ! Create the group if it has not been created.
    if (.not.outputGroups(iOutput)%opened) then
       ! Create a name for the group.
       groupName='Output'
       groupName=groupName//iOutput
       ! Create a comment for the group.
       commentText='Data for output number '
       commentText=commentText//iOutput

       ! Create a group for the tree.
       !$omp critical(HDF5_Access)
       !@ <outputType>
       !@   <name>nodeData</name>
       !@   <description>A representation of the state of all nodes in the simulation at a given time. It consists of numerous datasets which gives the properties of nodes in all merger trees at that time.</description>
       !@ </outputType>
       outputGroups(iOutput)%hdf5Group    =outputsGroup                   %openGroup(char(groupName),char(commentText))
       outputGroups(iOutput)%nodeDataGroup=outputGroups(iOutput)%hdf5Group%openGroup("nodeData","Group containing data on all nodes at this output.")
       outputGroups(iOutput)%opened                  =.true.
       outputGroups(iOutput)%integerAttributesWritten=.false.
       outputGroups(iOutput)%doubleAttributesWritten =.false.

       ! Get the default cosmology functions object.
       cosmologyFunctionsDefault => cosmologyFunctions()
       ! Add the time to this group.
       call outputGroups(iOutput)%hdf5Group%writeAttribute(time                  ,'outputTime'           )
       call outputGroups(iOutput)%hdf5Group%writeAttribute(gigaYear              ,'timeUnitInSI'         )
       call outputGroups(iOutput)%hdf5Group%writeAttribute(cosmologyFunctionsDefault%expansionFactor(time),'outputExpansionFactor')
       !$omp end critical(HDF5_Access)

       ! Establish all other properties.
       !# <include directive="outputGroupOutputTask" type="functionCall" functionType="void">
       !#  <functionArgs>outputGroups(iOutput)%hdf5Group,time</functionArgs>
       include 'galacticus.output.merger_tree.outputGroup.tasks.inc'
       !# </include>

    end if
    return
  end subroutine Make_Output_Group

end module Galacticus_Output_Merger_Tree<|MERGE_RESOLUTION|>--- conflicted
+++ resolved
@@ -255,22 +255,9 @@
                    include 'galacticus.output.merger_tree.tasks.extra.inc'
                    !# </include>
                 end if
-<<<<<<< HEAD
-                call thisNode%walkTreeWithSatellites(thisNode)
+                thisNode => thisNode%walkTreeWithSatellites()
              end do
              ! Finished output.
-=======
-             end if
-             ! Perform analysis tasks.
-             !# <include directive="mergerTreeAnalysisTask" type="functionCall" functionType="void">
-             !#  <functionArgs>currentTree,thisNode,iOutput,mergerTreeAnalyses</functionArgs>
-             include 'galacticus.output.merger_tree.analysis.inc'
-             !# </include>
-             thisNode => thisNode%walkTreeWithSatellites()
-          end do
-          ! Finished output.
-          if (mergerTreeOutput) then
->>>>>>> a3464f93
              if (integerPropertyCount > 0 .and. integerBufferCount > 0) call Integer_Buffer_Dump(iOutput)
              if (doublePropertyCount  > 0 .and. doubleBufferCount  > 0) call  Double_Buffer_Dump(iOutput)
              ! Compute the start and length of regions to reference.
