--- conflicted
+++ resolved
@@ -242,20 +242,14 @@
                       include 'galacticus.output.merger_tree.tasks.inc'
                       !# </include>
                       ! If buffer is full, dump it to file.
-                      if (integerBufferCount == bufferSize) call Integer_Buffer_Dump(iOutput)
-                      if (doubleBufferCount  == bufferSize) call Double_Buffer_Dump (iOutput)
+                      if (integerBufferCount == integerBufferSize) call Integer_Buffer_Extend()
+                      if (doubleBufferCount  ==  doubleBufferSize) call Double_Buffer_Extend ()
                    end if
                    ! Do any extra output tasks.
                    !# <include directive="mergerTreeExtraOutputTask" type="functionCall" functionType="void">
                    !#  <functionArgs>thisNode,iOutput,currentTree%index,nodePassesFilter</functionArgs>
                    include 'galacticus.output.merger_tree.tasks.extra.inc'
                    !# </include>
-<<<<<<< HEAD
-=======
-                   ! If buffer is full, dump it to file.
-                if (integerBufferCount == integerBufferSize) call Integer_Buffer_Extend()
-                if (doubleBufferCount  ==  doubleBufferSize) call Double_Buffer_Extend ()
->>>>>>> 72820893
                 end if
              end if
              call thisNode%walkTreeWithSatellites(thisNode)
