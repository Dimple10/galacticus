--- conflicted
+++ resolved
@@ -217,28 +217,18 @@
              call Allocate_Buffers        (iOutput      )
              ! Get names for all properties to be output.
              call Establish_Property_Names(time,thisNode)
-<<<<<<< HEAD
-          end if          
-          ! Loop over all nodes in the tree.
-          integerPropertiesWritten=0
-          doublePropertiesWritten =0
-          finished                =.false.
-          do while (.not.finished)
-             thisNode => thisNode%walkTreeWithSatellites()
-             if (.not.associated(thisNode)) then
-                ! When a null pointer is returned, the full tree has been walked. We then have to
-                ! handle the base node as a special case.
-                thisNode => currentTree%baseNode
-                finished =  .true.
-             end if
-             ! Accumulate galaxies if output is to be performed.
-             if (mergerTreeOutput) then
-=======
              ! Loop over all nodes in the tree.
              integerPropertiesWritten=0
              doublePropertiesWritten =0
-             do while (associated(thisNode))
->>>>>>> ac201655
+             finished                =.false.
+             do while (.not.finished)
+                thisNode => thisNode%walkTreeWithSatellites()
+                if (.not.associated(thisNode)) then
+                   ! When a null pointer is returned, the full tree has been walked. We then have to
+                   ! handle the base node as a special case.
+                   thisNode => currentTree%baseNode
+                   finished =  .true.
+                end if
                 ! Get the basic component.
                 thisBasicComponent => thisNode%basic()
                 if (thisBasicComponent%time() == time) then
@@ -274,21 +264,8 @@
                    include 'galacticus.output.merger_tree.tasks.extra.inc'
                    !# </include>
                 end if
-<<<<<<< HEAD
-             end if
-             ! Perform analysis tasks.
-             !# <include directive="mergerTreeAnalysisTask" type="functionCall" functionType="void">
-             !#  <functionArgs>currentTree,thisNode,iOutput,mergerTreeAnalyses</functionArgs>
-             include 'galacticus.output.merger_tree.analysis.inc'
-             !# </include>
-          end do
-          ! Finished output.
-          if (mergerTreeOutput) then
-=======
-                thisNode => thisNode%walkTreeWithSatellites()
              end do
              ! Finished output.
->>>>>>> ac201655
              if (integerPropertyCount > 0 .and. integerBufferCount > 0) call Integer_Buffer_Dump(iOutput)
              if (doublePropertyCount  > 0 .and. doubleBufferCount  > 0) call  Double_Buffer_Dump(iOutput)
              ! Compute the start and length of regions to reference.
