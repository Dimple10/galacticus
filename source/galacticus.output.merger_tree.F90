!! Copyright 2009, 2010, 2011, 2012, 2013, 2014, 2015 Andrew Benson <abenson@obs.carnegiescience.edu>
!!
!! This file is part of Galacticus.
!!
!!    Galacticus is free software: you can redistribute it and/or modify
!!    it under the terms of the GNU General Public License as published by
!!    the Free Software Foundation, either version 3 of the License, or
!!    (at your option) any later version.
!!
!!    Galacticus is distributed in the hope that it will be useful,
!!    but WITHOUT ANY WARRANTY; without even the implied warranty of
!!    MERCHANTABILITY or FITNESS FOR A PARTICULAR PURPOSE.  See the
!!    GNU General Public License for more details.
!!
!!    You should have received a copy of the GNU General Public License
!!    along with Galacticus.  If not, see <http://www.gnu.org/licenses/>.

!% Contains a module which implements writing a merger tree to the \glc\ output file.

module Galacticus_Output_Merger_Tree
  !% Implements writing a merger tree to the \glc\ output file.
  use, intrinsic :: ISO_C_Binding
  use ISO_Varying_String
  use Galacticus_HDF5
  use Kind_Numbers
  implicit none
  private
  public :: Galacticus_Merger_Tree_Output, Galacticus_Merger_Tree_Output_Finalize

  ! Output groups.
  type outputGroup
     !% Type used for output group information.
     logical                                        :: doubleAttributesWritten, integerAttributesWritten, &
          &                                            opened
     type   (hdf5Object)                            :: hdf5Group              , nodeDataGroup
     integer(c_size_t  )                            :: length
     type   (hdf5Object), allocatable, dimension(:) :: integerDataset         , doubleDataset
  end type outputGroup
  type            (hdf5Object          )                                         :: outputsGroup
  logical                                                                        :: outputsGroupOpened         =.false.
  type            (outputGroup         )           , allocatable, dimension(:)   :: outputGroups
  integer         (c_size_t            )                                         :: outputGroupsCount          =0
  integer                               , parameter                              :: outputGroupsIncrement      =10

  ! Number of properties of each type.
  integer                                                                        :: doublePropertyCount        =-1     , integerPropertyCount    =-1
  !$omp threadprivate(integerPropertyCount,doublePropertyCount)
  ! Buffers for properties.
  integer                                                                        :: doublePropertiesWritten    =0      , integerPropertiesWritten=0
  integer                                                                        :: doubleBufferCount          =0      , integerBufferCount      =0
  integer                               , parameter                              :: bufferSizeIncrement        =1024   , commentLengthMax        =256, &
       &                                                                            nameLengthMax              =256
  integer                                                                        :: integerBufferSize          =bufferSizeIncrement, doubleBufferSize=bufferSizeIncrement
  integer         (kind=kind_int8      )           , allocatable, dimension(:,:) :: integerBuffer
  double precision                                 , allocatable, dimension(:,:) :: doubleBuffer
  character       (len=nameLengthMax   )           , allocatable, dimension(:)   :: doublePropertyNames                , integerPropertyNames
  character       (len=commentLengthMax)           , allocatable, dimension(:)   :: doublePropertyComments             , integerPropertyComments
  double precision                                 , allocatable, dimension(:)   :: doublePropertyUnitsSI              , integerPropertyUnitsSI
  !$omp threadprivate(integerPropertiesWritten,doublePropertiesWritten,integerBufferCount,doubleBufferCount,integerBuffer)
  !$omp threadprivate(doubleBuffer,integerPropertyNames,doublePropertyNames,integerPropertyUnitsSI,doublePropertyUnitsSI)
  !$omp threadprivate(integerPropertyComments,doublePropertyComments,integerBufferSize,doubleBufferSize)
  ! Flag indicating if module is initialized.
  logical                                                                        :: mergerTreeOutputInitialized=.false.

  ! Flag indicating if merger tree references are to be output.
  logical                                                                        :: mergerTreeOutputReferences

  ! Option indicating whether galaxies are to be output.
  logical                                                                        :: mergerTreeOutput

  ! Analyses to carry out.
  type            (varying_string      )          , dimension(:),   allocatable  :: mergerTreeAnalyses

contains

  subroutine Galacticus_Merger_Tree_Output(thisTree,iOutput,time,isLastOutput)
    !% Write properties of nodes in {\normalfont \ttfamily thisTree} to the \glc\ output file.
    use, intrinsic :: ISO_C_Binding
    use Galacticus_Calculations_Resets
    use Galacticus_Nodes
    use Galacticus_Output_Open
    use Galacticus_Merger_Tree_Output_Filters
    use Input_Parameters
    use Galactic_Structure_Radii
    use Galacticus_Output_Merger_Tree_Data
    !# <include directive="mergerTreeOutputTask" type="moduleUse">
    include 'galacticus.output.merger_tree.tasks.modules.inc'
    !# </include>
    !# <include directive="mergerTreeExtraOutputTask" type="moduleUse">
    include 'galacticus.output.merger_tree.tasks.extra.modules.inc'
    !# </include>
    !# <include directive="mergerTreeAnalysisTask" type="moduleUse">
    include 'galacticus.output.merger_tree.analysis.modules.inc'
    !# </include>
    implicit none
    type            (mergerTree        )              , intent(inout), target   :: thisTree
    integer         (c_size_t          )              , intent(in   )           :: iOutput
    double precision                                  , intent(in   )           :: time
    logical                                           , intent(in   ), optional :: isLastOutput
    type            (treeNode          ), pointer                               :: thisNode          , nextNode
    integer         (kind=HSIZE_T      ), dimension(1)                          :: referenceLength   , referenceStart
    class           (nodeComponentBasic), pointer                               :: thisBasicComponent
    type            (mergerTree        ), pointer                               :: currentTree
    integer                                                                     :: doubleProperty    , nodeStatus    , iProperty , &
         &                                                                         integerProperty   , analysisCount
    integer         (c_size_t          )                                        :: iGroup
    logical                                                                     :: nodePassesFilter
    type            (hdf5Object        )                                        :: toDataset

    ! Initialize if necessary.
    if (.not.mergerTreeOutputInitialized) then
       !$omp critical(Merger_Tree_Output_Initialization)
       if (.not.mergerTreeOutputInitialized) then
          ! Ensure file is open.
          call Galacticus_Output_Open_File
          ! Get input parameters.
          !@ <inputParameter>
          !@   <name>mergerTreeOutput</name>
          !@   <defaultValue>true</defaultValue>
          !@   <attachedTo>module</attachedTo>
          !@   <description>
          !@    Specifies whether or not to output galaxies.
          !@   </description>
          !@   <type>boolean</type>
          !@   <cardinality>1</cardinality>
          !@   <group>output</group>
          !@ </inputParameter>
          call Get_Input_Parameter('mergerTreeOutput'          ,mergerTreeOutput           ,defaultValue=.true.)
          !@ <inputParameter>
          !@   <name>mergerTreeOutputReferences</name>
          !@   <defaultValue>false</defaultValue>
          !@   <attachedTo>module</attachedTo>
          !@   <description>
          !@    Specifies whether or not references to individual merger tree datasets should be output.
          !@   </description>
          !@   <type>boolean</type>
          !@   <cardinality>1</cardinality>
          !@   <group>output</group>
          !@ </inputParameter>
          call Get_Input_Parameter('mergerTreeOutputReferences',mergerTreeOutputReferences,defaultValue=.false.)
          !@ <inputParameter>
          !@   <name>mergerTreeAnalyses</name>
          !@   <attachedTo>module</attachedTo>
          !@   <description>
          !@    List of analyses to carry out on merger trees.
          !@   </description>
          !@   <type>string</type>
          !@   <cardinality>1</cardinality>
          !@   <group>output</group>
          !@ </inputParameter>
          analysisCount=Get_Input_Parameter_Array_Size('mergerTreeAnalyses')
          if (analysisCount > 0) then
             allocate(mergerTreeAnalyses(analysisCount))
             call Get_Input_Parameter('mergerTreeAnalyses',mergerTreeAnalyses)
          else
             allocate(mergerTreeAnalyses(1))
             mergerTreeAnalyses=""
          end if
          ! Flag that the module is now initialized.
          mergerTreeOutputInitialized=.true.
       end if
       !$omp end critical(Merger_Tree_Output_Initialization)
    end if

    ! Analysis block.
    ! Iterate over trees.
    currentTree => thisTree
<<<<<<< HEAD
    do while (associated(currentTree))
       ! Get the base node of the tree.
       thisNode => currentTree%baseNode
       ! Skip empty trees.
       if (associated(thisNode)) then          
          ! Initialize output buffers.
          if (mergerTreeOutput) then
             ! Count up the number of properties to be output.
             call Count_Properties        (time,thisNode)          
             ! Ensure buffers are allocated for temporary property storage.
             call Allocate_Buffers        (iOutput      )
             ! Get names for all properties to be output.
             call Establish_Property_Names(time,thisNode)
          end if          
=======
    do while (associated(currentTree))     
       ! Iterate over nodes.
       thisNode   => currentTree%baseNode
       nodeStatus =  nodeStatusFirst       
       do while (associated(thisNode))
          ! Find the next node.
          call thisNode%walkTreeWithSatellites(nextNode)
          ! Check for final node.
          if (.not.associated(nextNode)) nodeStatus=nodeStatusLast
          ! Get the basic component.
          thisBasicComponent => thisNode%basic()
          if (thisBasicComponent%time() == time) then
             ! Perform analysis tasks.
             !# <include directive="mergerTreeAnalysisTask" type="functionCall" functionType="void">
             !#  <functionArgs>currentTree,thisNode,nodeStatus,iOutput,mergerTreeAnalyses</functionArgs>
             include 'galacticus.output.merger_tree.analysis.inc'
             !# </include>
          end if
          ! Move to the next node.
          nodeStatus=nodeStatusNull
          thisNode => nextNode
       end do
       ! Record end of tree.
       thisNode   => currentTree%baseNode
       nodeStatus =  nodeStatusFinal
       include 'galacticus.output.merger_tree.analysis.inc'
       ! Skip to the next tree.
       currentTree => currentTree%nextTree
    end do
    
    ! Main output block.
    if (mergerTreeOutput) then
       !$omp critical(Merger_Tree_Output)
       ! Create an output group.
       call Make_Output_Group(iOutput,time)
       ! Ensure that the output filter subsystem is initialized.
       call Galacticus_Merger_Tree_Output_Filter_Initialize()
       ! Iterate over trees.
       currentTree => thisTree
       do while (associated(currentTree))          
          ! Get the base node of the tree.
          thisNode => currentTree%baseNode
          ! Initialize output buffers.
          ! Count up the number of properties to be output.
          call Count_Properties        (time,thisNode)          
          ! Ensure buffers are allocated for temporary property storage.
          call Allocate_Buffers        (iOutput      )
          ! Get names for all properties to be output.
          call Establish_Property_Names(time,thisNode)
>>>>>>> dd18ab31
          ! Loop over all nodes in the tree.
          integerPropertiesWritten=0
          doublePropertiesWritten =0
          do while (associated(thisNode))
             ! Accumulate galaxies if output is to be performed.
             if (mergerTreeOutput) then
                ! Get the basic component.
                thisBasicComponent => thisNode%basic()
                if (thisBasicComponent%time() == time) then
<<<<<<< HEAD
                   ! Reset calculations (necessary in case the last node to be evolved is the first one we output, in which case
                   ! calculations would not be automatically reset because the node unique ID will not have changed).
                   call Galacticus_Calculations_Reset (thisNode)
=======
                ! Reset calculations (necessary in case the last node to be evolved is the first one we output, in which case
                ! calculations would not be automatically reset because the node unique ID will not have changed).
                call Galacticus_Calculations_Reset (thisNode)
>>>>>>> dd18ab31
                   ! Ensure that galactic structure is up to date.
                   call Galactic_Structure_Radii_Solve(thisNode)
                   ! Test whether this node passes all output filters.
                   nodePassesFilter=Galacticus_Merger_Tree_Output_Filter(thisNode)
                   if (nodePassesFilter) then
                      if (integerPropertyCount > 0) then
                         integerProperty=0
                         integerBufferCount=integerBufferCount+1
                      end if
                      if (doublePropertyCount > 0) then
                         doubleProperty=0
                         doubleBufferCount=doubleBufferCount+1
                      end if
                      ! Establish all other properties.
                      call thisNode%output(integerProperty,integerBufferCount,integerBuffer,doubleProperty,doubleBufferCount,doubleBuffer,time)
                      !# <include directive="mergerTreeOutputTask" type="functionCall" functionType="void">
                      !#  <functionArgs>thisNode,integerProperty,integerBufferCount,integerBuffer,doubleProperty,doubleBufferCount,doubleBuffer,time</functionArgs>
                      include 'galacticus.output.merger_tree.tasks.inc'
                      !# </include>
                      ! If buffer is full, dump it to file.
                      if (integerBufferCount == integerBufferSize) call Integer_Buffer_Extend()
                      if (doubleBufferCount  ==  doubleBufferSize) call Double_Buffer_Extend ()
                   end if
                   ! Do any extra output tasks.
                   !# <include directive="mergerTreeExtraOutputTask" type="functionCall" functionType="void">
                   !#  <functionArgs>thisNode,iOutput,currentTree%index,nodePassesFilter</functionArgs>
                   include 'galacticus.output.merger_tree.tasks.extra.inc'
                   !# </include>
                end if
             end if
<<<<<<< HEAD
             ! Perform analysis tasks.
             !# <include directive="mergerTreeAnalysisTask" type="functionCall" functionType="void">
             !#  <functionArgs>currentTree,thisNode,iOutput,mergerTreeAnalyses</functionArgs>
             include 'galacticus.output.merger_tree.analysis.inc'
             !# </include>
             call thisNode%walkTreeWithSatellites(thisNode)
          end do
          ! Finished output.
          if (mergerTreeOutput) then
             if (integerPropertyCount > 0 .and. integerBufferCount > 0) call Integer_Buffer_Dump(iOutput)
             if (doublePropertyCount  > 0 .and. doubleBufferCount  > 0) call Double_Buffer_Dump (iOutput)
             ! Compute the start and length of regions to reference.
             !$omp critical(HDF5_Access)
             referenceLength(1)=max(integerPropertiesWritten,doublePropertiesWritten)
             referenceStart (1)=outputGroups(iOutput)%length
             ! Create references to the datasets if requested.
             if (mergerTreeOutputReferences) then
                ! Ensure that a group has been made for this merger tree.
                call Galacticus_Merger_Tree_Output_Make_Group(currentTree,iOutput)             
                ! Create references for this tree.
                if (integerPropertyCount > 0 .and. integerPropertiesWritten > 0) then
                   do iProperty=1,integerPropertyCount
                      toDataset=outputGroups(iOutput)%nodeDataGroup%openDataset(integerPropertyNames(iProperty))
                      call currentTree%hdf5Group%createReference1D(toDataset,integerPropertyNames(iProperty),referenceStart+1,referenceLength)
                      call toDataset%close()
                   end do
                end if
                if (doublePropertyCount > 0  .and. doublePropertiesWritten  > 0) then
                   do iProperty=1,doublePropertyCount
                      toDataset=outputGroups(iOutput)%nodeDataGroup%openDataset(doublePropertyNames(iProperty))
                      call currentTree%hdf5Group%createReference1D(toDataset,doublePropertyNames(iProperty),referenceStart+1,referenceLength)
                      call toDataset%close()
                   end do
                end if
                ! Close the tree group.
                call currentTree%hdf5Group%close()
=======
             call thisNode%walkTreeWithSatellites(thisNode)
          end do
          ! Finished output.
          if (integerPropertyCount > 0 .and. integerBufferCount > 0) call Integer_Buffer_Dump(iOutput)
          if (doublePropertyCount  > 0 .and. doubleBufferCount  > 0) call Double_Buffer_Dump (iOutput)
          ! Compute the start and length of regions to reference.
          !$omp critical(HDF5_Access)
          referenceLength(1)=max(integerPropertiesWritten,doublePropertiesWritten)
          referenceStart (1)=outputGroups(iOutput)%length
          ! Create references to the datasets if requested.
          if (mergerTreeOutputReferences) then
             ! Ensure that a group has been made for this merger tree.
             call Galacticus_Merger_Tree_Output_Make_Group(currentTree,iOutput)             
             ! Create references for this tree.
             if (integerPropertyCount > 0 .and. integerPropertiesWritten > 0) then
                do iProperty=1,integerPropertyCount
                   toDataset=outputGroups(iOutput)%nodeDataGroup%openDataset(integerPropertyNames(iProperty))
                   call currentTree%hdf5Group%createReference1D(toDataset,integerPropertyNames(iProperty),referenceStart+1,referenceLength)
                   call toDataset%close()
                end do
             end if
             if (doublePropertyCount > 0  .and. doublePropertiesWritten  > 0) then
                do iProperty=1,doublePropertyCount
                   toDataset=outputGroups(iOutput)%nodeDataGroup%openDataset(doublePropertyNames(iProperty))
                   call currentTree%hdf5Group%createReference1D(toDataset,doublePropertyNames(iProperty),referenceStart+1,referenceLength)
                   call toDataset%close()
                end do
>>>>>>> dd18ab31
             end if
             ! Store the start position and length of the node data for this tree, along with its volume weight.
             call outputGroups(iOutput)%hdf5Group%writeDataset([currentTree%index]       ,"mergerTreeIndex"     ,"Index of each merger tree."                                  ,appendTo=.true.)
             call outputGroups(iOutput)%hdf5Group%writeDataset(referenceStart            ,"mergerTreeStartIndex","Index in nodeData datasets at which each merger tree begins.",appendTo=.true.)
             call outputGroups(iOutput)%hdf5Group%writeDataset(referenceLength           ,"mergerTreeCount"     ,"Number of nodes in nodeData datasets for each merger tree."  ,appendTo=.true.)
             call outputGroups(iOutput)%hdf5Group%writeDataset([currentTree%volumeWeight],"mergerTreeWeight"    ,"Number density of each tree [Mpc⁻³]."                   ,appendTo=.true.)
             ! Increment the number of nodes written to this output group.
             outputGroups(iOutput)%length=outputGroups(iOutput)%length+referenceLength(1)
             !$omp end critical(HDF5_Access)
          end if
<<<<<<< HEAD
       end if
       ! Skip to the next tree.
       currentTree => currentTree%nextTree
    end do
    
    ! Close down if this is the final output.
    if (present(isLastOutput)) then
       if (isLastOutput) then
          ! Close any open output groups.
          !$omp critical(HDF5_Access)
          do iGroup=1,outputGroupsCount
             if (outputGroups(iGroup)%opened) then
                if (outputGroups(iGroup)%nodeDataGroup%isOpen()) call outputGroups(iGroup)%nodeDataGroup%close()
                if (outputGroups(iGroup)%hdf5Group    %isOpen()) call outputGroups(iGroup)%hdf5Group    %close()
             end if
          end do
          if (outputsGroup%isOpen()) call outputsGroup%close()
          ! Close the file.
          call Galacticus_Output_Close_File
          !$omp end critical(HDF5_Access)
       end if
=======
          ! Store the start position and length of the node data for this tree, along with its volume weight.
          call outputGroups(iOutput)%hdf5Group%writeDataset([currentTree%index]       ,"mergerTreeIndex"     ,"Index of each merger tree."                                  ,appendTo=.true.)
          call outputGroups(iOutput)%hdf5Group%writeDataset(referenceStart            ,"mergerTreeStartIndex","Index in nodeData datasets at which each merger tree begins.",appendTo=.true.)
          call outputGroups(iOutput)%hdf5Group%writeDataset(referenceLength           ,"mergerTreeCount"     ,"Number of nodes in nodeData datasets for each merger tree."  ,appendTo=.true.)
          call outputGroups(iOutput)%hdf5Group%writeDataset([currentTree%volumeWeight],"mergerTreeWeight"    ,"Number density of each tree [Mpc⁻³]."                   ,appendTo=.true.)
          ! Increment the number of nodes written to this output group.
          outputGroups(iOutput)%length=outputGroups(iOutput)%length+referenceLength(1)
          !$omp end critical(HDF5_Access)
          ! Skip to the next tree.
          currentTree => currentTree%nextTree
       end do
       ! Close down if this is the final output.
       if (present(isLastOutput)) then
          if (isLastOutput) then
             ! Close any open output groups.
             !$omp critical(HDF5_Access)
             do iGroup=1,outputGroupsCount
                if (outputGroups(iGroup)%opened) then
                   if (outputGroups(iGroup)%nodeDataGroup%isOpen()) call outputGroups(iGroup)%nodeDataGroup%close()
                   if (outputGroups(iGroup)%hdf5Group    %isOpen()) call outputGroups(iGroup)%hdf5Group    %close()
                end if
             end do
             if (outputsGroup%isOpen()) call outputsGroup%close()
             !$omp end critical(HDF5_Access)
          end if
       end if
       !$omp end critical(Merger_Tree_Output)
>>>>>>> dd18ab31
    end if
    return
  end subroutine Galacticus_Merger_Tree_Output

  subroutine Galacticus_Merger_Tree_Output_Finalize()
    !% Finalize merger tree output by closing any open groups.
    implicit none
    integer(c_size_t) :: iGroup, iDataset

    ! Close any open output groups.
    !$omp critical(HDF5_Access)
    do iGroup=1,outputGroupsCount
       if (outputGroups(iGroup)%opened) then
          if (allocated(outputGroups(iGroup)%integerDataset)) then
             do iDataset=1,size(outputGroups(iGroup)%integerDataset,kind=c_size_t)
                if (outputGroups(iGroup)%integerDataset(iDataset)%isOpen()) call outputGroups(iGroup)%integerDataset(iDataset)%close()
             end do
          end if
          if (allocated(outputGroups(iGroup)% doubleDataset)) then
             do iDataset=1,size(outputGroups(iGroup)% doubleDataset)
                if (outputGroups(iGroup)% doubleDataset(iDataset)%isOpen()) call outputGroups(iGroup)% doubleDataset(iDataset)%close()
             end do
          end if
          if (outputGroups(iGroup)%nodeDataGroup%isOpen()) call outputGroups(iGroup)%nodeDataGroup%close()
          if (outputGroups(iGroup)%hdf5Group    %isOpen()) call outputGroups(iGroup)%hdf5Group    %close()
       end if
    end do
    if (outputsGroup%isOpen()) call outputsGroup%close()
    !$omp end critical(HDF5_Access)
    return
  end subroutine Galacticus_Merger_Tree_Output_Finalize

  subroutine Galacticus_Merger_Tree_Output_Make_Group(thisTree,iOutput)
    !% Make an group in the \glc\ file in which to store {\normalfont \ttfamily thisTree}.
    use, intrinsic :: ISO_C_Binding
    use Numerical_Constants_Astronomical
    use String_Handling
    use Galacticus_Nodes
    implicit none
    type   (mergerTree    ), intent(inout) :: thisTree
    integer(c_size_t      ), intent(in   ) :: iOutput
    type   (varying_string)                :: commentText, groupName

    ! Create a name for the group.
    groupName='mergerTree'
    groupName=groupName//thisTree%index

    ! Create a comment for the group.
    commentText='Data for nodes within merger tree ID='
    commentText=commentText//thisTree%index

    ! Create a group for the tree.
    thisTree%hdf5Group=outputGroups(iOutput)%hdf5Group%openGroup(char(groupName),char(commentText))

    ! Add the merger tree weight to the group.
    call thisTree%hdf5Group%writeAttribute(thisTree%volumeWeight,"volumeWeight"         )
    call thisTree%hdf5Group%writeAttribute(1.0d0/megaParsec**3  ,"volumeWeightUnitsInSI")
    return
  end subroutine Galacticus_Merger_Tree_Output_Make_Group

  subroutine Integer_Buffer_Dump(iOutput)
    !% Dump the contents of the integer properties buffer to the \glc\ output file.
    use, intrinsic :: ISO_C_Binding
    implicit none
    integer(c_size_t), intent(in   ) :: iOutput
    integer                          :: iProperty

    ! Write integer data from the buffer.
    if (integerPropertyCount > 0) then
       !$omp critical(HDF5_Access)
       do iProperty=1,integerPropertyCount
          if (.not.outputGroups(iOutput)%                          integerDataset         (iProperty)%isOpen())             &
               &   outputGroups(iOutput)%                          integerDataset         (iProperty)=                      &
               &   outputGroups(iOutput)%nodeDataGroup%openDataset(                                                         &
               &                                                   integerPropertyNames   (iProperty)                     , &
               &                                                   integerPropertyComments(iProperty)                     , &
               &                                                   datasetDataType                   =hdf5DataTypeInteger8, &
               &                                                   datasetDimensions                 =[0_c_size_t]        , &
               &                                                   appendTo                          =.true.                &
               &                                                  )
          call outputGroups(iOutput)%integerDataset(iProperty)%writeDataset(integerBuffer(1:integerBufferCount,iProperty),integerPropertyNames(iProperty) &
               &,integerPropertyComments(iProperty),appendTo=.true.)
          if (.not.outputGroups(iOutput)%integerAttributesWritten.and.integerPropertyUnitsSI(iProperty) /= 0.0d0) &
               & call outputGroups(iOutput)%integerDataset(iProperty)%writeAttribute(integerPropertyUnitsSI(iProperty),"unitsInSI")
       end do
       integerPropertiesWritten=integerPropertiesWritten+integerBufferCount
       integerBufferCount=0
       outputGroups(iOutput)%integerAttributesWritten=.true.
       !$omp end critical(HDF5_Access)
    end if
    return
  end subroutine Integer_Buffer_Dump

  subroutine Integer_Buffer_Extend()
    !% Extend the size of the integer buffer.
    use Memory_Management
    implicit none
    integer(kind=kind_int8), allocatable, dimension(:,:) :: integerBufferTemporary
    integer                                              :: integerPropertyCountMaximum

    integerPropertyCountMaximum=size(integerBuffer,dim=2)
    call Move_Alloc   (integerBuffer, integerBufferTemporary                                            )
    call Alloc_Array  (integerBuffer,[integerBufferSize+bufferSizeIncrement,integerPropertyCountMaximum])
    integerBuffer(1:integerBufferSize,:)=integerBufferTemporary
    integerBufferSize=integerBufferSize+bufferSizeIncrement
    call Dealloc_Array(               integerBufferTemporary                                            )
    return
  end subroutine Integer_Buffer_Extend

  subroutine Double_Buffer_Extend()
    !% Extend the size of the double buffer.
    use Memory_Management
    implicit none
    double precision, allocatable, dimension(:,:) :: doubleBufferTemporary
    integer                                       :: doublePropertyCountMaximum

    doublePropertyCountMaximum=size(doubleBuffer,dim=2)
    call Move_Alloc   (doubleBuffer, doubleBufferTemporary                                           )
    call Alloc_Array  (doubleBuffer,[doubleBufferSize+bufferSizeIncrement,doublePropertyCountMaximum])
    doubleBuffer(1:doubleBufferSize,:)=doubleBufferTemporary
    doubleBufferSize=doubleBufferSize+bufferSizeIncrement
    call Dealloc_Array(              doubleBufferTemporary                                           )
    return
  end subroutine Double_Buffer_Extend

  subroutine Double_Buffer_Dump(iOutput)
    !% Dump the contents of the double precision properties buffer to the \glc\ output file.
    use, intrinsic :: ISO_C_Binding
    implicit none
    integer(c_size_t  ), intent(in   ) :: iOutput
    integer                            :: iProperty

    ! Write double data from the buffer.
    if (doublePropertyCount > 0) then
       !$omp critical(HDF5_Access)
       do iProperty=1,doublePropertyCount
          if (.not.outputGroups(iOutput)%                           doubleDataset         (iProperty)%isOpen())             &
               &   outputGroups(iOutput)%                           doubleDataset         (iProperty)=                      &
               &   outputGroups(iOutput)%nodeDataGroup%openDataset(                                                         &
               &                                                    doublePropertyNames   (iProperty)                     , &
               &                                                    doublePropertyComments(iProperty)                     , &
               &                                                   datasetDataType                   =hdf5DataTypeDouble  , &
               &                                                   datasetDimensions                 =[0_c_size_t]        , &
               &                                                   appendTo                          =.true.                &
               &                                                  )
          call outputGroups(iOutput)% doubleDataset(iProperty)%writeDataset( doubleBuffer(1: doubleBufferCount,iProperty), doublePropertyNames(iProperty) &
               &, doublePropertyComments(iProperty),appendTo=.true.)
          if (.not.outputGroups(iOutput)% doubleAttributesWritten.and. doublePropertyUnitsSI(iProperty) /= 0.0d0) &
               & call outputGroups(iOutput)% doubleDataset(iProperty)%writeAttribute( doublePropertyUnitsSI(iProperty),"unitsInSI")
       end do
       doublePropertiesWritten=doublePropertiesWritten+doubleBufferCount
       doubleBufferCount=0
       outputGroups(iOutput)%doubleAttributesWritten=.true.
       !$omp end critical(HDF5_Access)
    end if
    return
  end subroutine Double_Buffer_Dump

  subroutine Count_Properties(time,thisNode)
    !% Count up the number of properties that will be output.
    use Galacticus_Nodes
    !# <include directive="mergerTreeOutputPropertyCount" type="moduleUse">
    include 'galacticus.output.merger_tree.property_count.modules.inc'
    !# </include>
    implicit none
    double precision          , intent(in   )          :: time
    type            (treeNode), intent(inout), pointer :: thisNode

    integerPropertyCount=0
    doublePropertyCount =0
    call thisNode%outputCount(integerPropertyCount,doublePropertyCount,time)
    !# <include directive="mergerTreeOutputPropertyCount" type="functionCall" functionType="void">
    !#  <functionArgs>thisNode,integerPropertyCount,doublePropertyCount,time</functionArgs>
    include 'galacticus.output.merger_tree.property_count.inc'
    !# </include>
    return
  end subroutine Count_Properties

  subroutine Allocate_Buffers(iOutput)
    !% Allocate buffers for storage of properties.
    use, intrinsic :: ISO_C_Binding
    use Memory_Management
    implicit none
    integer(c_size_t), intent(in   ) :: iOutput

    if (integerPropertyCount > 0 .and. (.not.allocated(integerBuffer) .or. integerPropertyCount > size(integerPropertyNames)) ) then
       if (allocated(integerBuffer)) then
          call Dealloc_Array(integerBuffer          )
          call Dealloc_Array(integerPropertyNames   )
          call Dealloc_Array(integerPropertyComments)
          call Dealloc_Array(integerPropertyUnitsSI )
       end if
       call Alloc_Array(integerBuffer          ,[integerBufferSize,integerPropertyCount])
       call Alloc_Array(integerPropertyNames                      ,[integerPropertyCount])
       call Alloc_Array(integerPropertyComments                   ,[integerPropertyCount])
       call Alloc_Array(integerPropertyUnitsSI                    ,[integerPropertyCount])
    end if
    if (doublePropertyCount  > 0 .and. (.not.allocated(doubleBuffer ) .or. doublePropertyCount  > size(doublePropertyNames ))) then
       if (allocated(doubleBuffer )) then
          call Dealloc_Array(doubleBuffer           )
          call Dealloc_Array(doublePropertyNames    )
          call Dealloc_Array(doublePropertyComments )
          call Dealloc_Array(doublePropertyUnitsSI  )
       end if
       call Alloc_Array(doubleBuffer           ,[doubleBufferSize,doublePropertyCount])
       call Alloc_Array(doublePropertyNames                      ,[doublePropertyCount])
       call Alloc_Array(doublePropertyComments                   ,[doublePropertyCount])
       call Alloc_Array(doublePropertyUnitsSI                    ,[doublePropertyCount])
    end if
    ! Allocate datasets.
    if (.not.allocated(outputGroups(iOutput)%integerDataset)) allocate(outputGroups(iOutput)%integerDataset(integerPropertyCount))
    if (.not.allocated(outputGroups(iOutput)% doubleDataset)) allocate(outputGroups(iOutput)% doubleDataset( doublePropertyCount))
    return
  end subroutine Allocate_Buffers

  subroutine Establish_Property_Names(time,thisNode)
    !% Set names for the properties.
    use Galacticus_Nodes
    !# <include directive="mergerTreeOutputNames" type="moduleUse">
    include 'galacticus.output.merger_tree.names.modules.inc'
    !# </include>
    implicit none
    double precision          , intent(in   )          :: time
    type            (treeNode), intent(inout), pointer :: thisNode
    integer                                            :: doubleProperty, integerProperty

    integerProperty=0
    doubleProperty =0
    call thisNode%outputNames(integerProperty,integerPropertyNames,integerPropertyComments,integerPropertyUnitsSI,doubleProperty,doublePropertyNames,doublePropertyComments,doublePropertyUnitsSI,time)
    !# <include directive="mergerTreeOutputNames" type="functionCall" functionType="void">
    !#  <functionArgs>thisNode,integerProperty,integerPropertyNames,integerPropertyComments,integerPropertyUnitsSI,doubleProperty,doublePropertyNames,doublePropertyComments,doublePropertyUnitsSI,time</functionArgs>
    include 'galacticus.output.merger_tree.names.inc'
    !# </include>

    return
  end subroutine Establish_Property_Names

  subroutine Make_Output_Group(iOutput,time)
    !% Create a group in which to store this output.
    use, intrinsic :: ISO_C_Binding
    use String_Handling
    use Cosmology_Functions
    use Memory_Management
    use Numerical_Constants_Astronomical
    !# <include directive="outputGroupOutputTask" type="moduleUse">
    include 'galacticus.output.merger_tree.outputGroup.tasks.modules.inc'
    !# </include>
    implicit none
    integer         (c_size_t               ), intent(in   )               :: iOutput
    double precision                         , intent(in   )               :: time
    type            (outputGroup            ), allocatable  , dimension(:) :: outputGroupsTemporary
    class           (cosmologyFunctionsClass), pointer                     :: cosmologyFunctionsDefault
    type            (varying_string         )                              :: commentText              , groupName

    !$omp critical (HDF5_Access)
    ! Ensure group ID space is large enough.
    if (iOutput > outputGroupsCount) then
       if (allocated(outputGroups)) then
          call Move_Alloc(outputGroups,outputGroupsTemporary)
          outputGroupsCount=max(outputGroupsCount+outputGroupsIncrement,(iOutput/outputGroupsIncrement+1)*outputGroupsIncrement)
          allocate(outputGroups(outputGroupsCount))
          outputGroups(1:size(outputGroupsTemporary))=outputGroupsTemporary
          outputGroups(size(outputGroupsTemporary)+1:size(outputGroups))%opened                  =.false.
          outputGroups(size(outputGroupsTemporary)+1:size(outputGroups))%integerAttributesWritten=.false.
          outputGroups(size(outputGroupsTemporary)+1:size(outputGroups))%doubleAttributesWritten =.false.
          outputGroups(size(outputGroupsTemporary)+1:size(outputGroups))%length                  =0
          deallocate(outputGroupsTemporary)
          call Memory_Usage_Record(sizeof(outputGroups(1)),blockCount=0)
       else
          outputGroupsCount=max(outputGroupsIncrement,(iOutput/outputGroupsIncrement+1)*outputGroupsIncrement)
          allocate(outputGroups(outputGroupsCount))
          outputGroups%opened                  =.false.
          outputGroups%integerAttributesWritten=.false.
          outputGroups%doubleAttributesWritten =.false.
          outputGroups%length=0
          call Memory_Usage_Record(sizeof(outputGroups))
       end if
    end if

    ! Make the enclosing group if it has not been created.
    if (.not.outputsGroupOpened) then
       outputsGroup=galacticusOutputFile%openGroup('Outputs','Contains all outputs from Galacticus.')
       outputsGroupOpened=.true.
    end if
    !$omp end critical(HDF5_Access)

    ! Create the group if it has not been created.
    if (.not.outputGroups(iOutput)%opened) then
       ! Create a name for the group.
       groupName='Output'
       groupName=groupName//iOutput
       ! Create a comment for the group.
       commentText='Data for output number '
       commentText=commentText//iOutput

       ! Create a group for the tree.
       !$omp critical(HDF5_Access)
       !@ <outputType>
       !@   <name>nodeData</name>
       !@   <description>A representation of the state of all nodes in the simulation at a given time. It consists of numerous datasets which gives the properties of nodes in all merger trees at that time.</description>
       !@ </outputType>
       outputGroups(iOutput)%hdf5Group    =outputsGroup                   %openGroup(char(groupName),char(commentText))
       outputGroups(iOutput)%nodeDataGroup=outputGroups(iOutput)%hdf5Group%openGroup("nodeData","Group containing data on all nodes at this output.")
       outputGroups(iOutput)%opened                  =.true.
       outputGroups(iOutput)%integerAttributesWritten=.false.
       outputGroups(iOutput)%doubleAttributesWritten =.false.

       ! Get the default cosmology functions object.
       cosmologyFunctionsDefault => cosmologyFunctions()
       ! Add the time to this group.
       call outputGroups(iOutput)%hdf5Group%writeAttribute(time                  ,'outputTime'           )
       call outputGroups(iOutput)%hdf5Group%writeAttribute(gigaYear              ,'timeUnitInSI'         )
       call outputGroups(iOutput)%hdf5Group%writeAttribute(cosmologyFunctionsDefault%expansionFactor(time),'outputExpansionFactor')
       !$omp end critical(HDF5_Access)

       ! Establish all other properties.
       !# <include directive="outputGroupOutputTask" type="functionCall" functionType="void">
       !#  <functionArgs>outputGroups(iOutput)%hdf5Group,time</functionArgs>
       include 'galacticus.output.merger_tree.outputGroup.tasks.inc'
       !# </include>

    end if
    return
  end subroutine Make_Output_Group

end module Galacticus_Output_Merger_Tree<|MERGE_RESOLUTION|>--- conflicted
+++ resolved
@@ -165,22 +165,6 @@
     ! Analysis block.
     ! Iterate over trees.
     currentTree => thisTree
-<<<<<<< HEAD
-    do while (associated(currentTree))
-       ! Get the base node of the tree.
-       thisNode => currentTree%baseNode
-       ! Skip empty trees.
-       if (associated(thisNode)) then          
-          ! Initialize output buffers.
-          if (mergerTreeOutput) then
-             ! Count up the number of properties to be output.
-             call Count_Properties        (time,thisNode)          
-             ! Ensure buffers are allocated for temporary property storage.
-             call Allocate_Buffers        (iOutput      )
-             ! Get names for all properties to be output.
-             call Establish_Property_Names(time,thisNode)
-          end if          
-=======
     do while (associated(currentTree))     
        ! Iterate over nodes.
        thisNode   => currentTree%baseNode
@@ -223,14 +207,15 @@
        do while (associated(currentTree))          
           ! Get the base node of the tree.
           thisNode => currentTree%baseNode
+       ! Skip empty trees.
+       if (associated(thisNode)) then          
           ! Initialize output buffers.
-          ! Count up the number of properties to be output.
-          call Count_Properties        (time,thisNode)          
-          ! Ensure buffers are allocated for temporary property storage.
-          call Allocate_Buffers        (iOutput      )
-          ! Get names for all properties to be output.
-          call Establish_Property_Names(time,thisNode)
->>>>>>> dd18ab31
+             ! Count up the number of properties to be output.
+             call Count_Properties        (time,thisNode)          
+             ! Ensure buffers are allocated for temporary property storage.
+             call Allocate_Buffers        (iOutput      )
+             ! Get names for all properties to be output.
+             call Establish_Property_Names(time,thisNode)
           ! Loop over all nodes in the tree.
           integerPropertiesWritten=0
           doublePropertiesWritten =0
@@ -240,15 +225,9 @@
                 ! Get the basic component.
                 thisBasicComponent => thisNode%basic()
                 if (thisBasicComponent%time() == time) then
-<<<<<<< HEAD
                    ! Reset calculations (necessary in case the last node to be evolved is the first one we output, in which case
                    ! calculations would not be automatically reset because the node unique ID will not have changed).
                    call Galacticus_Calculations_Reset (thisNode)
-=======
-                ! Reset calculations (necessary in case the last node to be evolved is the first one we output, in which case
-                ! calculations would not be automatically reset because the node unique ID will not have changed).
-                call Galacticus_Calculations_Reset (thisNode)
->>>>>>> dd18ab31
                    ! Ensure that galactic structure is up to date.
                    call Galactic_Structure_Radii_Solve(thisNode)
                    ! Test whether this node passes all output filters.
@@ -279,16 +258,9 @@
                    !# </include>
                 end if
              end if
-<<<<<<< HEAD
-             ! Perform analysis tasks.
-             !# <include directive="mergerTreeAnalysisTask" type="functionCall" functionType="void">
-             !#  <functionArgs>currentTree,thisNode,iOutput,mergerTreeAnalyses</functionArgs>
-             include 'galacticus.output.merger_tree.analysis.inc'
-             !# </include>
              call thisNode%walkTreeWithSatellites(thisNode)
           end do
           ! Finished output.
-          if (mergerTreeOutput) then
              if (integerPropertyCount > 0 .and. integerBufferCount > 0) call Integer_Buffer_Dump(iOutput)
              if (doublePropertyCount  > 0 .and. doubleBufferCount  > 0) call Double_Buffer_Dump (iOutput)
              ! Compute the start and length of regions to reference.
@@ -316,35 +288,6 @@
                 end if
                 ! Close the tree group.
                 call currentTree%hdf5Group%close()
-=======
-             call thisNode%walkTreeWithSatellites(thisNode)
-          end do
-          ! Finished output.
-          if (integerPropertyCount > 0 .and. integerBufferCount > 0) call Integer_Buffer_Dump(iOutput)
-          if (doublePropertyCount  > 0 .and. doubleBufferCount  > 0) call Double_Buffer_Dump (iOutput)
-          ! Compute the start and length of regions to reference.
-          !$omp critical(HDF5_Access)
-          referenceLength(1)=max(integerPropertiesWritten,doublePropertiesWritten)
-          referenceStart (1)=outputGroups(iOutput)%length
-          ! Create references to the datasets if requested.
-          if (mergerTreeOutputReferences) then
-             ! Ensure that a group has been made for this merger tree.
-             call Galacticus_Merger_Tree_Output_Make_Group(currentTree,iOutput)             
-             ! Create references for this tree.
-             if (integerPropertyCount > 0 .and. integerPropertiesWritten > 0) then
-                do iProperty=1,integerPropertyCount
-                   toDataset=outputGroups(iOutput)%nodeDataGroup%openDataset(integerPropertyNames(iProperty))
-                   call currentTree%hdf5Group%createReference1D(toDataset,integerPropertyNames(iProperty),referenceStart+1,referenceLength)
-                   call toDataset%close()
-                end do
-             end if
-             if (doublePropertyCount > 0  .and. doublePropertiesWritten  > 0) then
-                do iProperty=1,doublePropertyCount
-                   toDataset=outputGroups(iOutput)%nodeDataGroup%openDataset(doublePropertyNames(iProperty))
-                   call currentTree%hdf5Group%createReference1D(toDataset,doublePropertyNames(iProperty),referenceStart+1,referenceLength)
-                   call toDataset%close()
-                end do
->>>>>>> dd18ab31
              end if
              ! Store the start position and length of the node data for this tree, along with its volume weight.
              call outputGroups(iOutput)%hdf5Group%writeDataset([currentTree%index]       ,"mergerTreeIndex"     ,"Index of each merger tree."                                  ,appendTo=.true.)
@@ -355,37 +298,7 @@
              outputGroups(iOutput)%length=outputGroups(iOutput)%length+referenceLength(1)
              !$omp end critical(HDF5_Access)
           end if
-<<<<<<< HEAD
        end if
-       ! Skip to the next tree.
-       currentTree => currentTree%nextTree
-    end do
-    
-    ! Close down if this is the final output.
-    if (present(isLastOutput)) then
-       if (isLastOutput) then
-          ! Close any open output groups.
-          !$omp critical(HDF5_Access)
-          do iGroup=1,outputGroupsCount
-             if (outputGroups(iGroup)%opened) then
-                if (outputGroups(iGroup)%nodeDataGroup%isOpen()) call outputGroups(iGroup)%nodeDataGroup%close()
-                if (outputGroups(iGroup)%hdf5Group    %isOpen()) call outputGroups(iGroup)%hdf5Group    %close()
-             end if
-          end do
-          if (outputsGroup%isOpen()) call outputsGroup%close()
-          ! Close the file.
-          call Galacticus_Output_Close_File
-          !$omp end critical(HDF5_Access)
-       end if
-=======
-          ! Store the start position and length of the node data for this tree, along with its volume weight.
-          call outputGroups(iOutput)%hdf5Group%writeDataset([currentTree%index]       ,"mergerTreeIndex"     ,"Index of each merger tree."                                  ,appendTo=.true.)
-          call outputGroups(iOutput)%hdf5Group%writeDataset(referenceStart            ,"mergerTreeStartIndex","Index in nodeData datasets at which each merger tree begins.",appendTo=.true.)
-          call outputGroups(iOutput)%hdf5Group%writeDataset(referenceLength           ,"mergerTreeCount"     ,"Number of nodes in nodeData datasets for each merger tree."  ,appendTo=.true.)
-          call outputGroups(iOutput)%hdf5Group%writeDataset([currentTree%volumeWeight],"mergerTreeWeight"    ,"Number density of each tree [Mpc⁻³]."                   ,appendTo=.true.)
-          ! Increment the number of nodes written to this output group.
-          outputGroups(iOutput)%length=outputGroups(iOutput)%length+referenceLength(1)
-          !$omp end critical(HDF5_Access)
           ! Skip to the next tree.
           currentTree => currentTree%nextTree
        end do
@@ -405,7 +318,6 @@
           end if
        end if
        !$omp end critical(Merger_Tree_Output)
->>>>>>> dd18ab31
     end if
     return
   end subroutine Galacticus_Merger_Tree_Output
