--- conflicted
+++ resolved
@@ -74,23 +74,15 @@
     !% Constructor for the {\normalfont \ttfamily virialDensityContrastDefinition} dark matter halo scales class which takes a parameter set as input.
     use Input_Parameters2
     implicit none
-<<<<<<< HEAD
     type (darkMatterHaloScaleVirialDensityContrastDefinition), target        :: virialDensityContrastDefinitionParameters
     type (inputParameters                                   ), intent(inout) :: parameters
-    class(virialDensityContrastClass                        ), pointer       :: virialDensityContrast_
+    class(virialDensityContrastClass                        ), pointer :: virialDensityContrast_
     !# <inputParameterList label="allowedParameterNames" />
 
     ! Check and read parameters.
     call parameters%checkParameters(allowedParameterNames)
     virialDensityContrast_                    => virialDensityContrast                  (                      )
     virialDensityContrastDefinitionParameters =  virialDensityContrastDefinitionInternal(virialDensityContrast_)
-=======
-    type (darkMatterHaloScaleVirialDensityContrastDefinition), target  :: virialDensityContrastDefinitionDefaultConstructor
-    class(virialDensityContrastClass                        ), pointer :: virialDensityContrast_
-
-    virialDensityContrast_                            => virialDensityContrast                     (                      )
-    virialDensityContrastDefinitionDefaultConstructor =  virialDensityContrastDefinitionConstructor(virialDensityContrast_)
->>>>>>> 2d1a8473
     return
   end function virialDensityContrastDefinitionParameters
 
@@ -298,22 +290,12 @@
     ! For mass-dependent virial density contrasts we must always recompute the result.
     if (self%virialDensityContrast_%isMassDependent()) then
        ! Get default objects.
-<<<<<<< HEAD
        thisCosmologyParameters                    =>  cosmologyParameters  ()
        cosmologyFunctionsDefault                  =>  cosmologyFunctions   ()
        virialDensityContrastDefinitionMeanDensity =  +self                     %virialDensityContrast_%densityContrast(thisBasic%mass(),time)    &
             &                                        *thisCosmologyParameters                         %OmegaMatter    (                     )    &
             &                                        *thisCosmologyParameters                         %densityCritical(                     )    &
             &                                        /cosmologyFunctionsDefault                       %expansionFactor(                 time)**3
-=======
-       thisCosmologyParameters   => cosmologyParameters  ()
-       cosmologyFunctionsDefault => cosmologyFunctions   ()
-       virialDensityContrastDefinitionMeanDensity=&
-            & +self%virialDensityContrastDefinition%densityContrast(thisBasic%mass(),time)    &
-            & *thisCosmologyParameters             %OmegaMatter    (                     )    &
-            & *thisCosmologyParameters             %densityCritical(                     )    &
-            & /cosmologyFunctionsDefault           %expansionFactor(                 time)**3
->>>>>>> 2d1a8473
     else
        ! For non-mass-dependent virial density contrasts we can tabulate as a function of time.
        ! Retabulate the mean density vs. time if necessary.
