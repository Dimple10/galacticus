--- conflicted
+++ resolved
@@ -212,7 +212,6 @@
 
     ! Compute the normalization if required.
     if (.not.sigmaInitialized) then
-<<<<<<< HEAD
        !$omp critical (Cosmological_Mass_Variance_Initialize)
        if (.not.sigmaInitialized) then
           !@ <inputParameter>
@@ -247,50 +246,11 @@
           ! Get the default cosmology.
           thisCosmologyParameters => cosmologyParameters()
           ! Compute the mass at which the mass variance is normalized.
-          massNormalization=(4.0d0*Pi/3.0d0)*thisCosmologyParameters%OmegaMatter()*thisCosmologyParameters%densityCritical()*(radiusNormalization/thisCosmologyParameters%HubbleConstant(unitsLittleH))**3
+          massNormalization=(4.0d0*Pi/3.0d0)*thisCosmologyParameters%OmegaMatter()*thisCosmologyParameters%densityCritical()*(radiusNormalization/thisCosmologyParameters%HubbleConstant(hubbleUnitsLittleH))**3
           ! Flag that this module is now initialized.
           sigmaInitialized=.true.
        end if
        !$omp end critical (Cosmological_Mass_Variance_Initialize)
-=======
-       !@ <inputParameter>
-       !@   <name>sigma_8</name>
-       !@   <defaultValue>0.817 (\citealt{hinshaw_nine-year_2012}; CMB$+H_0+$BAO)</defaultValue>
-       !@   <attachedTo>module</attachedTo>
-       !@   <description>
-       !@     The fractional mass fluctuation in the linear density field at the present day in spheres of radius 8~Mpc/h.
-       !@   </description>
-       !@   <type>real</type>
-       !@   <cardinality>1</cardinality>
-       !@ </inputParameter>
-       call Get_Input_Parameter('sigma_8',sigma_8_Value,defaultValue=0.817d0)
-       !@ <inputParameter>
-       !@   <name>cosmologicalMassVarianceMethod</name>
-       !@   <defaultValue>filteredPowerSpectrum</defaultValue>
-       !@   <attachedTo>module</attachedTo>
-       !@   <description>
-       !@     Selects the method to be used for computing the cosmological mass variance.
-       !@   </description>
-       !@   <type>string</type>
-       !@   <cardinality>1</cardinality>
-       !@ </inputParameter>
-       call Get_Input_Parameter('cosmologicalMassVarianceMethod',cosmologicalMassVarianceMethod,defaultValue='filteredPowerSpectrum')
-       ! Include file that makes calls to all available method initialization routines.
-       !# <include directive="cosmologicalMassVarianceMethod" type="functionCall" functionType="void">
-       !#  <functionArgs>cosmologicalMassVarianceMethod,Cosmological_Mass_Variance_Tabulate</functionArgs>
-       include 'structure_formation.cosmological_mass_variance.inc'
-       !# </include>
-       if (.not.associated(Cosmological_Mass_Variance_Tabulate)) call Galacticus_Error_Report('Initialize_Cosmological_Mass_Variance','method ' &
-            &//char(cosmologicalMassVarianceMethod)//' is unrecognized')
-       ! Get the default cosmology.
-       thisCosmologyParameters => cosmologyParameters()
-       ! Compute the mass at which the mass variance is normalized.
-       massNormalization=(4.0d0*Pi/3.0d0)*thisCosmologyParameters%OmegaMatter()*thisCosmologyParameters%densityCritical()*(radiusNormalization/thisCosmologyParameters%HubbleConstant(hubbleUnitsLittleH))**3
-       ! Flag that this module is now initialized.
-       sigmaInitialized=.true.
-       ! Table must be rebuilt.
-       remakeTable=.true.
->>>>>>> 1e395236
     end if
     ! Tabulate the mass variance.
     if (present(mass)) then
