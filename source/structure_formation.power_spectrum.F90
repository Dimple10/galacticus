!! Copyright 2009, 2010, 2011, 2012, 2013, 2014, 2015 Andrew Benson <abenson@obs.carnegiescience.edu>
!!
!! This file is part of Galacticus.
!!
!!    Galacticus is free software: you can redistribute it and/or modify
!!    it under the terms of the GNU General Public License as published by
!!    the Free Software Foundation, either version 3 of the License, or
!!    (at your option) any later version.
!!
!!    Galacticus is distributed in the hope that it will be useful,
!!    but WITHOUT ANY WARRANTY; without even the implied warranty of
!!    MERCHANTABILITY or FITNESS FOR A PARTICULAR PURPOSE.  See the
!!    GNU General Public License for more details.
!!
!!    You should have received a copy of the GNU General Public License
!!    along with Galacticus.  If not, see <http://www.gnu.org/licenses/>.

!% Contains a module which implements the cosmological power spectrum.

module Power_Spectra
  !% Implements the cosmological power spectrum.
  use Tables
  use ISO_Varying_String
  implicit none
  private
  public :: Power_Spectrum, Power_Spectrum_Logarithmic_Derivative, Power_Spectrum_Dimensionless, Cosmological_Mass_Root_Variance, Mass_from_Cosmolgical_Root_Variance,&
       & sigma_8, Cosmological_Mass_Root_Variance_Logarithmic_Derivative, Cosmological_Mass_Root_Variance_Plus_Logarithmic_Derivative

  ! Flag to indicate if the power spectrum has been normalized.
  logical                                                                     :: sigmaInitialized                   =.false.
  logical                                                                     :: sigmaTableInitialized              =.false.
  double precision                                              , parameter   :: radiusNormalization                =8.0d0   !    Radius for sigma(M) normalization in Mpc/h.
  double precision                                                            :: massNormalization                           !    Mass for sigma(M) normalization in M_Solar.
  double precision                                                            :: sigmaNormalization                 =1.0d0   !    Normalization for sigma(M).
  double precision                                                            :: sigma_8_Value                               !    Power spectrum normalization parameter.
  !$omp threadprivate(sigmaTableInitialized,sigmaNormalization)
  
  ! Variables to hold the tabulated sigma(M) data.
  class           (table1D                                     ), allocatable :: sigmaTable
  !$omp threadprivate(sigmaTable)
  
  ! Name of mass variance method used.
  type            (varying_string                              )              :: cosmologicalMassVarianceMethod

  ! Pointer to the subroutine that tabulates the virial overdensity and template interface for that subroutine.
  procedure       (Cosmological_Mass_Variance_Tabulate_Template), pointer     :: Cosmological_Mass_Variance_Tabulate=>null()
  abstract interface
     subroutine Cosmological_Mass_Variance_Tabulate_Template(mass,massNormalization,sigmaNormalization,sigmaTable)
       import table1D
       double precision                      , intent(in   ) :: mass              , massNormalization
       double precision                      , intent(inout) :: sigmaNormalization
       class           (table1D), allocatable, intent(inout) :: sigmaTable
     end subroutine Cosmological_Mass_Variance_Tabulate_Template
  end interface

contains

  double precision function Power_Spectrum_Dimensionless(wavenumber)
    !% Return the dimensionless power spectrum, $\Delta^2(k)$, for $k=${\normalfont \ttfamily wavenumber} [Mpc$^{-1}$].
    use Numerical_Constants_Math
    implicit none
    double precision, intent(in   ) :: wavenumber

    Power_Spectrum_Dimensionless=4.0d0*Pi*wavenumber**3*Power_Spectrum(wavenumber)/(2.0d0*Pi)**3
    return
  end function Power_Spectrum_Dimensionless

  double precision function Power_Spectrum_Logarithmic_Derivative(wavenumber)
    !% Return the logarithmic derivative of the power spectrum, ${\mathrm d}\ln P(k)/{\mathrm d}\ln k$, for $k=${\normalfont \ttfamily wavenumber} [Mpc$^{-1}$].
    use Power_Spectra_Primordial_Transferred
    implicit none
    double precision                                         , intent(in   ) :: wavenumber
    class           (powerSpectrumPrimordialTransferredClass), pointer       :: powerSpectrumPrimordialTransferred_

    powerSpectrumPrimordialTransferred_ => powerSpectrumPrimordialTransferred()
    Power_Spectrum_Logarithmic_Derivative=powerSpectrumPrimordialTransferred_%logarithmicDerivative(wavenumber)
    return
  end function Power_Spectrum_Logarithmic_Derivative

  double precision function Power_Spectrum(wavenumber)
    !% Return the cosmological power spectrum for $k=${\normalfont \ttfamily wavenumber} [Mpc$^{-1}$].
    use Power_Spectra_Primordial_Transferred
    use Numerical_Constants_Math
    use Cosmology_Parameters
    use Galacticus_Error
    implicit none
    double precision                                         , intent(in   ) :: wavenumber
    class           (cosmologyParametersClass               ), pointer       :: cosmologyParameters_
    class           (powerSpectrumPrimordialTransferredClass), pointer       :: powerSpectrumPrimordialTransferred_
    double precision                                                         :: mass
    character       (len=15                                 )                :: label
    type            (varying_string                         )                :: message

    ! Get required objects.
    cosmologyParameters_                => cosmologyParameters               ()
    powerSpectrumPrimordialTransferred_ => powerSpectrumPrimordialTransferred()
    ! Ensure that the normalization of the power spectrum has been computed.
    mass=(4.0d0*PI/3.0d0)*cosmologyParameters_%OmegaMatter()*cosmologyParameters_%densityCritical()/waveNumber**3
    if (mass <= 0.0d0) then
       message="zero mass when trying to initialize power spectrum"//char(10)
       write (label,'(e12.6)') waveNumber
       message=message//"        waveNumber  : "//trim(label)//char(10)
       write (label,'(e12.6)') cosmologyParameters_%OmegaMatter()
       message=message//"      cosmologyParameters_%OmegaMatter(): "//trim(label)//char(10)
       write (label,'(e12.6)') cosmologyParameters_%densityCritical()
       message=message//"  cosmologyParameters_%densityCritical(): "//trim(label)
       call Galacticus_Error_Report("Power_Spectrum",message)
    end if
    call Initialize_Cosmological_Mass_Variance(mass)
<<<<<<< HEAD
    ! Compute the power spectrum.    
    Power_Spectrum=Primordial_Power_Spectrum_Transferred(wavenumber)
=======
    !$omp end critical (Cosmological_Mass_Variance_Interpolate)
    ! Compute the power spectrum.
    Power_Spectrum=powerSpectrumPrimordialTransferred_%power(wavenumber)
>>>>>>> c069c8cd
    ! Scale by the normalization factor.
    Power_Spectrum=Power_Spectrum*sigmaNormalization**2
    return
  end function Power_Spectrum

  double precision function Mass_from_Cosmolgical_Root_Variance(sigma)
    !% Computes the mass corresponding to the given fractional mass fluctuation in real-space spherical top hats.
    implicit none
    double precision, intent(in   ) :: sigma
    integer                         :: iMass
    double precision                :: h    , logMass

    ! Ensure that the sigma(M) tabulation exists.
    call Initialize_Cosmological_Mass_Variance()

    ! If the requested sigma is below the lowest value tabulated, attempt to tabulate to higher mass (lower sigma).
    do while (sigma < sigmaTable%y(-1))
       call Initialize_Cosmological_Mass_Variance(sigmaTable%x(-1)*2.0d0)
    end do

    ! If sigma exceeds the highest value tabulated, simply return the lowest tabulated mass.
    if (sigma > sigmaTable%y(1)) then
       Mass_from_Cosmolgical_Root_Variance=sigmaTable%x(1)
    else
       ! Find the largest mass corresponding to this sigma.
       iMass=sigmaTable%size()
       do while (iMass > 1 .and. sigmaTable%y(iMass-1) < sigma)
          iMass=iMass-1
       end do

       h=(sigma-sigmaTable%y(iMass))/(sigmaTable%y(iMass-1)-sigmaTable%y(iMass))
       logMass=log(sigmaTable%x(iMass))*(1.0d0-h)+log(sigmaTable%x(iMass-1))*h
       Mass_from_Cosmolgical_Root_Variance=exp(logMass)
    end if
    return
  end function Mass_from_Cosmolgical_Root_Variance

  double precision function Cosmological_Mass_Root_Variance(mass)
    !% Computes the fractional mass fluctuation in real-space spherical top hats enclosing mass {\normalfont \ttfamily mass}.
    implicit none
    double precision, intent(in   ) :: mass

    ! Check if we need to initialize this function.
    call Initialize_Cosmological_Mass_Variance(mass)

    ! Interpolate in tabulated function and return result.
    Cosmological_Mass_Root_Variance=sigmaTable%interpolate(mass)
    return
  end function Cosmological_Mass_Root_Variance

  double precision function Cosmological_Mass_Root_Variance_Logarithmic_Derivative(mass)
    !% Computes the logarithmic derivative in the fractional mass fluctuation in real-space spherical top hats enclosing mass {\tt
    !% mass}.
    implicit none
    double precision, intent(in   ) :: mass
    double precision                :: sigma

    call Cosmological_Mass_Root_Variance_Plus_Logarithmic_Derivative(mass,sigma,Cosmological_Mass_Root_Variance_Logarithmic_Derivative)
    return
  end function Cosmological_Mass_Root_Variance_Logarithmic_Derivative

  subroutine Cosmological_Mass_Root_Variance_Plus_Logarithmic_Derivative(mass,sigma,sigmaLogarithmicDerivative)
    !% Returns both the fractional mass fluctuation in real-space spherical top hats enclosing mass {\normalfont \ttfamily mass} and its logarithmic derivative.
    implicit none
    double precision, intent(in   ) :: mass
    double precision, intent(  out) :: sigma, sigmaLogarithmicDerivative

    ! Check if we need to initialize this function.
    call Initialize_Cosmological_Mass_Variance(mass)
    ! Interpolate in tabulated function and return result.
    sigma                     =sigmaTable%interpolate        (mass)
    sigmaLogarithmicDerivative=sigmaTable%interpolateGradient(mass)*mass/sigma
    return
  end subroutine Cosmological_Mass_Root_Variance_Plus_Logarithmic_Derivative

  double precision function sigma_8()
    !% Return the value of $\sigma_8$.
    implicit none

    ! Ensure the module has been initialized.
    call Initialize_Cosmological_Mass_Variance()
    ! Return the value of sigma_8.
    sigma_8=sigma_8_Value
    return
  end function sigma_8

  subroutine Initialize_Cosmological_Mass_Variance(mass)
    !% Ensure that $\sigma(M)$ is tabulated over a range that includes {\normalfont \ttfamily logMass}. The default normalization, $\sigma_9=0.817$,
    !% is taken from \citealt{hinshaw_nine-year_2012}; CMB$+H_0+$BAO).
    use Input_Parameters
    use Cosmology_Parameters
    use Numerical_Constants_Math
    use Galacticus_Error
    !# <include directive="cosmologicalMassVarianceMethod" type="moduleUse">
    include 'structure_formation.cosmological_mass_variance.modules.inc'
    !# </include>
    implicit none
    double precision                          , intent(in   ), optional :: mass
    class           (cosmologyParametersClass), pointer                 :: thisCosmologyParameters
    logical                                                             :: remakeTable
    double precision                                                    :: massActual

    ! Compute the normalization if required.
    if (.not.sigmaInitialized) then
       !$omp critical (Cosmological_Mass_Variance_Initialize)
       if (.not.sigmaInitialized) then
          !@ <inputParameter>
          !@   <name>sigma_8</name>
          !@   <defaultValue>0.817 (\citealt{hinshaw_nine-year_2012}; CMB$+H_0+$BAO)</defaultValue>
          !@   <attachedTo>module</attachedTo>
          !@   <description>
          !@     The fractional mass fluctuation in the linear density field at the present day in spheres of radius 8~Mpc/h.
          !@   </description>
          !@   <type>real</type>
          !@   <cardinality>1</cardinality>
          !@ </inputParameter>
          call Get_Input_Parameter('sigma_8',sigma_8_Value,defaultValue=0.817d0)
          !@ <inputParameter>
          !@   <name>cosmologicalMassVarianceMethod</name>
          !@   <defaultValue>filteredPowerSpectrum</defaultValue>
          !@   <attachedTo>module</attachedTo>
          !@   <description>
          !@     Selects the method to be used for computing the cosmological mass variance.
          !@   </description>
          !@   <type>string</type>
          !@   <cardinality>1</cardinality>
          !@ </inputParameter>
          call Get_Input_Parameter('cosmologicalMassVarianceMethod',cosmologicalMassVarianceMethod,defaultValue='filteredPowerSpectrum')
          ! Include file that makes calls to all available method initialization routines.
          !# <include directive="cosmologicalMassVarianceMethod" type="functionCall" functionType="void">
          !#  <functionArgs>cosmologicalMassVarianceMethod,Cosmological_Mass_Variance_Tabulate</functionArgs>
          include 'structure_formation.cosmological_mass_variance.inc'
          !# </include>
          if (.not.associated(Cosmological_Mass_Variance_Tabulate)) call Galacticus_Error_Report('Initialize_Cosmological_Mass_Variance','method ' &
               &//char(cosmologicalMassVarianceMethod)//' is unrecognized')
          ! Get the default cosmology.
          thisCosmologyParameters => cosmologyParameters()
          ! Compute the mass at which the mass variance is normalized.
          massNormalization=(4.0d0*Pi/3.0d0)*thisCosmologyParameters%OmegaMatter()*thisCosmologyParameters%densityCritical()*(radiusNormalization/thisCosmologyParameters%HubbleConstant(hubbleUnitsLittleH))**3
          ! Flag that this module is now initialized.
          sigmaInitialized=.true.
       end if
       !$omp end critical (Cosmological_Mass_Variance_Initialize)
    end if
    ! Tabulate the mass variance.
    if (present(mass)) then
       massActual=mass
    else
       massActual=massNormalization
    end if
    remakeTable=.not.sigmaTableInitialized
    if (.not.remakeTable) remakeTable=(massActual < sigmaTable%x(1) .or. massActual > sigmaTable%x(-1))
    if (remakeTable) then
       sigmaNormalization=sigma_8_Value
       call Cosmological_Mass_Variance_Tabulate(massActual,massNormalization,sigmaNormalization,sigmaTable)
       sigmaTableInitialized=.true.
    end if
    return
  end subroutine Initialize_Cosmological_Mass_Variance

end module Power_Spectra<|MERGE_RESOLUTION|>--- conflicted
+++ resolved
@@ -107,14 +107,8 @@
        call Galacticus_Error_Report("Power_Spectrum",message)
     end if
     call Initialize_Cosmological_Mass_Variance(mass)
-<<<<<<< HEAD
     ! Compute the power spectrum.    
-    Power_Spectrum=Primordial_Power_Spectrum_Transferred(wavenumber)
-=======
-    !$omp end critical (Cosmological_Mass_Variance_Interpolate)
-    ! Compute the power spectrum.
     Power_Spectrum=powerSpectrumPrimordialTransferred_%power(wavenumber)
->>>>>>> c069c8cd
     ! Scale by the normalization factor.
     Power_Spectrum=Power_Spectrum*sigmaNormalization**2
     return
