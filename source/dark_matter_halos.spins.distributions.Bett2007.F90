--- conflicted
+++ resolved
@@ -142,46 +142,6 @@
     class(haloSpinDistributionBett2007), intent(inout)          :: self
     type (treeNode                    ), intent(inout), pointer :: node
 
-<<<<<<< HEAD
-    bett2007Sample=self%distributionInverse%interpolate(self%cumulativeMaximum*Pseudo_Random_Get(self%randomSequence,self%resetRandomSequence))
-    return
-  end function bett2007Sample
-
-  subroutine bett2007StateSnapshot(self)
-    !% Store a snapshot of the random number generator internal state.
-    implicit none
-    class(haloSpinDistributionBett2007), intent(inout) :: self
-
-    if (.not.self%resetRandomSequence) self%clonedPseudoSequence=FGSL_Rng_Clone(self%randomSequence)
-    self%resetRandomSequenceSnapshot=self%resetRandomSequence
-    return
-  end subroutine bett2007StateSnapshot
-
-  subroutine bett2007StateStore(self,stateFile,fgslStateFile)
-    !% Write the stored snapshot of the random number state to file.
-    use Pseudo_Random
-    implicit none
-    class  (haloSpinDistributionBett2007), intent(inout) :: self
-    integer                               , intent(in   ) :: stateFile
-    type   (fgsl_file                    ), intent(in   ) :: fgslStateFile
-
-    write (stateFile) self%resetRandomSequenceSnapshot
-    if (.not.self%resetRandomSequenceSnapshot) call Pseudo_Random_Store(self%clonedPseudoSequence,fgslStateFile)
-    return
-  end subroutine bett2007StateStore
-
-  subroutine bett2007StateRestore(self,stateFile,fgslStateFile)
-    !% Write the stored snapshot of the random number state to file.
-    use Pseudo_Random
-    implicit none
-    class  (haloSpinDistributionBett2007), intent(inout) :: self
-    integer                               , intent(in   ) :: stateFile
-    type   (fgsl_file                    ), intent(in   ) :: fgslStateFile
-
-    read (stateFile) self%resetRandomSequence
-    if (.not.self%resetRandomSequence) call Pseudo_Random_Retrieve(self%randomSequence,fgslStateFile)
-=======
-    bett2007Sample=self%distributionInverse%interpolate(node%hostTree%randomNumberGenerator%sample())
->>>>>>> 0a7e536d
+    bett2007Sample=self%distributionInverse%interpolate(self%cumulativeMaximum*node%hostTree%randomNumberGenerator%sample())
     return
   end function bett2007Sample