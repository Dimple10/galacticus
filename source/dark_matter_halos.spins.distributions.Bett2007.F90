--- conflicted
+++ resolved
@@ -18,7 +18,6 @@
   !% An implementation of the dark matter halo spin distribution which uses the fitting function proposed by
   !% \cite{bett_spin_2007}.
 
-<<<<<<< HEAD
   use Tables
   use Table_Labels
 
@@ -31,14 +30,9 @@
      double precision                                        :: alpha               , lambda0
      type            (table1DLogarithmicLinear)              :: distribution
      class           (table1D                 ), allocatable :: distributionInverse
-     type            (fgsl_rng                )              :: clonedPseudoSequence, randomSequence
-     logical                                                 :: resetRandomSequence , resetRandomSequenceSnapshot
    contains
-     final     ::                  bett2007Destructor
-     procedure :: sample        => bett2007Sample
-     procedure :: stateSnapshot => bett2007StateSnapshot
-     procedure :: stateStore    => bett2007StateStore
-     procedure :: stateRestore  => bett2007StateRestore
+     final     ::           bett2007Destructor
+     procedure :: sample => bett2007Sample
   end type haloSpinDistributionBett2007
   
   interface haloSpinDistributionBett2007
@@ -52,25 +46,6 @@
   integer         , parameter :: bett2007TabulationPointsCount=1000
   double precision, parameter :: bett2007SpinMaximum          =   0.2d+0
   double precision, parameter :: bett2007SpinMinimum          =   1.0d-6
-=======
-module Halo_Spin_Distributions_Bett2007
-  !% Implements the \cite{bett_spin_2007} halo spin distribution.
-  use Tables
-  implicit none
-  private
-  public :: Halo_Spin_Distribution_Bett2007_Initialize
-
-  ! Parameters of the spin distribution.
-  double precision                                        :: spinDistributionBett2007Alpha           , spinDistributionBett2007Lambda0
-
-  ! Tabulation of the spin distribution.
-  integer                                   , parameter   :: spinDistributionTableNumberPoints=1000
-  double precision                          , parameter   :: spinDistributionTableSpinMaximum =0.2d0                                   !    Maximum spin to tabulate.
-  double precision                          , parameter   :: spinDistributionTableMinimum     =1.0d-6                                  !    Minimum spin in units of lambda_.
-  double precision                                        :: spinDistributionTableMaximum
-  type            (table1DLogarithmicLinear)              :: spinDistributionTable
-  class           (table1D                 ), allocatable :: spinDistributionTableInverse
->>>>>>> d11015fd
 
 contains
 
@@ -113,7 +88,6 @@
     !% distribution class.
     use Gamma_Functions
     implicit none
-<<<<<<< HEAD
     type            (haloSpinDistributionBett2007)                :: bett2007ConstructorInternal
     double precision                              , intent(in   ) :: lambda0                    , alpha
     double precision                                              :: spinDimensionless
@@ -151,73 +125,10 @@
   subroutine bett2007Destructor(self)
     !% Destructor for the {\normalfont \ttfamily bett2007} dark matter halo spin
     !% distribution class.
-    use Pseudo_Random
     implicit none
     type(haloSpinDistributionBett2007), intent(inout) :: self
 
-    if (.not.self%resetRandomSequence        ) call Pseudo_Random_Free(self%randomSequence      )
-    if (.not.self%resetRandomSequenceSnapshot) call Pseudo_Random_Free(self%clonedPseudoSequence)
-=======
-    type            (varying_string                 ), intent(in   )          :: haloSpinDistributionMethod
-    procedure       (Halo_Spin_Distribution_Bett2007), intent(inout), pointer :: Halo_Spin_Sample_Get
-    integer                                                                   :: iSpin
-    double precision                                                          :: spinDimensionless
-
-    if (haloSpinDistributionMethod == 'Bett2007') then
-       Halo_Spin_Sample_Get => Halo_Spin_Distribution_Bett2007
-       !@ <inputParameter>
-       !@   <name>spinDistributionBett2007Lambda0</name>
-       !@   <defaultValue>0.04326 \citep{bett_spin_2007}</defaultValue>
-       !@   <attachedTo>module</attachedTo>
-       !@   <description>
-       !@     The median in a lognormal halo spin distribution.
-       !@   </description>
-       !@   <type>real</type>
-       !@   <cardinality>1</cardinality>
-       !@ </inputParameter>
-       call Get_Input_Parameter('spinDistributionBett2007Lambda0',spinDistributionBett2007Lambda0,defaultValue=0.04326d0)
-       !@ <inputParameter>
-       !@   <name>spinDistributionBett2007Alpha</name>
-       !@   <defaultValue>2.509 \citep{bett_spin_2007}</defaultValue>
-       !@   <attachedTo>module</attachedTo>
-       !@   <description>
-       !@     The dispersion in a lognormal halo spin distribution.
-       !@   </description>
-       !@   <type>real</type>
-       !@   <cardinality>1</cardinality>
-       !@ </inputParameter>
-       call Get_Input_Parameter('spinDistributionBett2007Alpha',spinDistributionBett2007Alpha,defaultValue=2.509d0)
-
-       ! Maximum value of x=(lambda/lambda_0)^(3/alpha) to tabulate.
-       spinDistributionTableMaximum=(spinDistributionTableSpinMaximum/spinDistributionBett2007Lambda0)**(3.0d0/spinDistributionBett2007Alpha)
-       ! Tabulate the cumulative distribution.
-       call spinDistributionTable%destroy()
-       call spinDistributiontable%create(                                                                                                     &
-            &                            spinDistributionBett2007Lambda0*spinDistributionTableMinimum**(spinDistributionBett2007Alpha/3.0d0), &
-            &                            spinDistributionBett2007Lambda0*spinDistributionTableMaximum**(spinDistributionBett2007Alpha/3.0d0), &
-            &                            spinDistributionTableNumberPoints                                                                  , &
-            &                            extrapolationType=[extrapolationTypeFix,extrapolationTypeFix]                                        &
-            &                           )
-       ! Compute the cumulative probability distribution.
-       do iSpin=1,spinDistributionTableNumberPoints
-          spinDimensionless=                                         &
-               &            (                                        &
-               &              spinDistributionTable%x(iSpin)         &
-               &             /spinDistributionBett2007Lambda0        &
-               &            )**(3.0d0/spinDistributionBett2007Alpha)
-          call spinDistributionTable%populate(                                                                        &
-               &                              Gamma_Function_Incomplete_Complementary                                 &
-               &                                                                     (                                &
-               &                                                                       spinDistributionBett2007Alpha, &
-               &                                                                       spinDistributionBett2007Alpha  &
-               &                                                                      *spinDimensionless              &
-               &                                                                     )                              , &
-               &                              iSpin                                                                   &
-               &                             )
-       end do
-       call spinDistributionTable%reverse(spinDistributionTableInverse)
-    end if
->>>>>>> d11015fd
+    ! Nothing to do.
     return
   end subroutine bett2007Destructor
 
@@ -226,59 +137,9 @@
     !% \ttfamily node}.
     use Pseudo_Random
     implicit none
-<<<<<<< HEAD
     class(haloSpinDistributionBett2007), intent(inout)          :: self
     type (treeNode                    ), intent(inout), pointer :: node
 
-    bett2007Sample=self%distributionInverse%interpolate(Pseudo_Random_Get(self%randomSequence,self%resetRandomSequence))
+    bett2007Sample=self%distributionInverse%interpolate(node%hostTree%randomNumberGenerator%sample())
     return
-  end function bett2007Sample
-
-  subroutine bett2007StateSnapshot(self)
-    !% Store a snapshot of the random number generator internal state.
-    implicit none
-    class(haloSpinDistributionBett2007), intent(inout) :: self
-
-    if (.not.self%resetRandomSequence) self%clonedPseudoSequence=FGSL_Rng_Clone(self%randomSequence)
-    self%resetRandomSequenceSnapshot=self%resetRandomSequence
-    return
-  end subroutine bett2007StateSnapshot
-
-  subroutine bett2007StateStore(self,stateFile,fgslStateFile)
-    !% Write the stored snapshot of the random number state to file.
-    use Pseudo_Random
-    implicit none
-    class  (haloSpinDistributionBett2007), intent(inout) :: self
-    integer                               , intent(in   ) :: stateFile
-    type   (fgsl_file                    ), intent(in   ) :: fgslStateFile
-
-    write (stateFile) self%resetRandomSequenceSnapshot
-    if (.not.self%resetRandomSequenceSnapshot) call Pseudo_Random_Store(self%clonedPseudoSequence,fgslStateFile)
-    return
-  end subroutine bett2007StateStore
-
-  subroutine bett2007StateRestore(self,stateFile,fgslStateFile)
-    !% Write the stored snapshot of the random number state to file.
-    use Pseudo_Random
-    implicit none
-    class  (haloSpinDistributionBett2007), intent(inout) :: self
-    integer                               , intent(in   ) :: stateFile
-    type   (fgsl_file                    ), intent(in   ) :: fgslStateFile
-
-    read (stateFile) self%resetRandomSequence
-    if (.not.self%resetRandomSequence) call Pseudo_Random_Retrieve(self%randomSequence,fgslStateFile)
-    return
-  end subroutine bett2007StateRestore
-=======
-    type            (treeNode), intent(inout), pointer :: thisNode
-    double precision                                   :: randomDeviate
-
-    randomDeviate=thisNode%hostTree%randomNumberGenerator%sample()
-    !$omp critical(Halo_Spin_Distribution_Bett2007)
-    Halo_Spin_Distribution_Bett2007=spinDistributionTableInverse%interpolate(randomDeviate)
-    !$omp end critical(Halo_Spin_Distribution_Bett2007)
-   return
-  end function Halo_Spin_Distribution_Bett2007
-
-end module Halo_Spin_Distributions_Bett2007
->>>>>>> d11015fd
+  end function bett2007Sample