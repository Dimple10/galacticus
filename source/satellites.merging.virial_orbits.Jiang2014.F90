--- conflicted
+++ resolved
@@ -37,15 +37,6 @@
   type, extends(virialOrbitClass) :: virialOrbitJiang2014
      !% A virial orbit class using the \cite{jiang_orbital_2014} orbital parameter distribution.
      private
-<<<<<<< HEAD
-     class           (darkMatterHaloScaleClass  ), pointer        :: darkMatterHaloScale_   => null()
-     class           (cosmologyParametersClass  ), pointer        :: cosmologyParameters_   => null()
-     class           (cosmologyFunctionsClass   ), pointer        :: cosmologyFunctions_    => null()
-     type            (virialDensityContrastFixed), pointer        :: virialDensityContrast_ => null()
-     double precision                            , dimension(3,3) :: B                               , gamma, &
-          &                                                          sigma                           , mu   , &
-          &                                                          velocityTangentialMean
-=======
      class           (darkMatterHaloScaleClass  ), pointer        :: darkMatterHaloScale_    => null()
      class           (cosmologyParametersClass  ), pointer        :: cosmologyParameters_   => null()
      class           (cosmologyFunctionsClass   ), pointer        :: cosmologyFunctions_     => null()
@@ -53,7 +44,6 @@
      double precision                            , dimension(3,3) :: B                                , gamma                        , &
           &                                                          sigma                            , mu                           , &
           &                                                          velocityTangentialMean_          , velocityTotalRootMeanSquared_
->>>>>>> b64b9cb5
      type            (table1DLinearLinear       ), dimension(3,3) :: voightDistributions
    contains
      !@ <objectMethods>
