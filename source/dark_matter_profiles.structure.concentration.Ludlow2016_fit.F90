--- conflicted
+++ resolved
@@ -129,19 +129,11 @@
          &                                                                                   c0                                          , beta           , &
          &                                                                                   gamma1                                      , gamma2         , &
          &                                                                                   nu0
-<<<<<<< HEAD
-    
+
     basic           =>  node                          %basic          (                                                       )
     peakHeight      =  +criticalOverdensitySphericalCollapse    &
          &             /self%cosmologicalMassVariance_%rootVariance   (basic%mass(),self%cosmologyFunctions_%cosmicTime(1.0d0))
     expansionFactor =   self%cosmologyFunctions_      %expansionFactor(basic%time()                                           )
-=======
-
-    basic           =>  node                          %basic          (                                            )
-    peakHeight      =  +                                                     criticalOverdensitySphericalCollapse    &
-         &             /self%cosmologicalMassVariance_%rootVariance   (basic%mass                                ())
-    expansionFactor =   self%cosmologyFunctions_      %expansionFactor(basic%time                                ())
->>>>>>> a25b3daf
     if (expansionFactor < 0.1d0) call Galacticus_Error_Report('redshift out of range of fitting function'//{introspection:location})
     c0                        =+3.395d0*expansionFactor**0.215d0
     beta                      =+0.307d0/expansionFactor**0.540d0
