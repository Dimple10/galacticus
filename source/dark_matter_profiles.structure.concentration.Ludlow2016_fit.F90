--- conflicted
+++ resolved
@@ -156,13 +156,6 @@
     class(virialDensityContrastClass                 ), pointer       :: ludlow2016FitDensityContrastDefinition
     class(darkMatterProfileConcentrationLudlow2016Fit), intent(inout) :: self
     
-<<<<<<< HEAD
-    if (.not.associated(self%virialDensityContrastDefinition_)) then
-       allocate(self%virialDensityContrastDefinition_)
-       !# <referenceConstruct owner="self" object="virialDensityContrastDefinition_" constructor="virialDensityContrastFixed(200.0d0,fixedDensityTypeCritical,self%cosmologyParameters_,self%cosmologyFunctions_)"/>
-    end if
-=======
->>>>>>> b64b9cb5
     ludlow2016FitDensityContrastDefinition => self%virialDensityContrastDefinition_
     return
   end function ludlow2016FitDensityContrastDefinition
