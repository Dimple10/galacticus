--- conflicted
+++ resolved
@@ -221,7 +221,6 @@
     return
   end subroutine sidmIsothermalDestructor
 
-<<<<<<< HEAD
   function sidmIsothermalGet(self,node,weightBy,weightIndex) result(massDistribution_)
     !!{
     Return the dark matter mass distribution for the given {\normalfont \ttfamily node}.
@@ -289,10 +288,7 @@
     return
   end function sidmIsothermalGet
 
-  subroutine sidmIsothermalCalculationReset(self,node)
-=======
   subroutine sidmIsothermalCalculationReset(self,node,uniqueID)
->>>>>>> 03a68653
     !!{
     Reset the dark matter profile calculation.
     !!}
