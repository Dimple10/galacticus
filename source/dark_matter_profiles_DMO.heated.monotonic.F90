--- conflicted
+++ resolved
@@ -58,19 +58,6 @@
      A dark matter halo profile class implementing heated dark matter halos.
      !!}
      private
-<<<<<<< HEAD
-     class           (darkMatterProfileDMOClass    ), pointer     :: darkMatterProfileDMO_     => null()
-     class           (darkMatterProfileHeatingClass), pointer     :: darkMatterProfileHeating_ => null()
-     integer         (kind=kind_int8               )              :: lastUniqueID
-     integer                                                      :: nonAnalyticSolver
-     double precision                                             :: radiusInitialMinimum               , radiusInitialMaximum, &
-          &                                                          radiusFinalMinimum                 , radiusFinalMaximum
-     type            (interpolator                 ), allocatable :: massProfile
-     logical                                                      :: isBound
-     double precision                                             :: radiusFractionMinimum, radiusFractionMaximum
-     integer                                                      :: countPerDecadeRadius
-
-=======
      class           (darkMatterProfileDMOClass        ), pointer     :: darkMatterProfileDMO_     => null()
      class           (darkMatterProfileHeatingClass    ), pointer     :: darkMatterProfileHeating_ => null()
      integer         (kind=kind_int8                   )              :: lastUniqueID
@@ -79,7 +66,6 @@
           &                                                              radiusFinalMinimum                 , radiusFinalMaximum
      type            (interpolator                     ), allocatable :: massProfile
      logical                                                          :: isBound
->>>>>>> 71684234
    contains
      !![
      <methods>
@@ -126,16 +112,6 @@
     !!}
     use :: Input_Parameters, only : inputParameter, inputParameters
     implicit none
-<<<<<<< HEAD
-    type (darkMatterProfileDMOHeatedMonotonic)                :: self
-    type (inputParameters                    ), intent(inout) :: parameters
-    class(darkMatterProfileDMOClass          ), pointer       :: darkMatterProfileDMO_
-    class(darkMatterHaloScaleClass           ), pointer       :: darkMatterHaloScale_
-    class(darkMatterProfileHeatingClass      ), pointer       :: darkMatterProfileHeating_
-    type (varying_string                     )                :: nonAnalyticSolver
-    double precision                                          :: radiusFractionMinimum, radiusFractionMaximum
-    integer                                                      :: countPerDecadeRadius
-=======
     type            (darkMatterProfileDMOHeatedMonotonic)                :: self
     type            (inputParameters                    ), intent(inout) :: parameters
     class           (darkMatterProfileDMOClass          ), pointer       :: darkMatterProfileDMO_
@@ -144,7 +120,6 @@
     type            (varying_string                     )                :: nonAnalyticSolver
     double precision                                                     :: toleranceRelativeVelocityDispersion, toleranceRelativeVelocityDispersionMaximum, &
          &                                                                  toleranceRelativePotential
->>>>>>> 71684234
 
     !![
     <inputParameter>
@@ -154,24 +129,6 @@
       <description>Selects how solutions are computed when no analytic solution is available. If set to ``{\normalfont \ttfamily fallThrough}'' then the solution ignoring heating is used, while if set to ``{\normalfont \ttfamily numerical}'' then numerical solvers are used to find solutions.</description>
     </inputParameter>
     <inputParameter>
-<<<<<<< HEAD
-      <name>radiusFractionMinimum</name>
-      <defaultValue>1.0d-6</defaultValue>
-      <source>parameters</source>
-      <description>Minimum radius tabulated in units of the virial radius.</description>
-    </inputParameter>
-    <inputParameter>
-      <name>radiusFractionMaximum</name>
-      <defaultValue>10.0d0</defaultValue>
-      <source>parameters</source>
-      <description>Maximum radius tabulated in units of the virial radius.</description>
-    </inputParameter>
-    <inputParameter>
-      <name>countPerDecadeRadius</name>
-      <defaultValue>100</defaultValue>
-      <source>parameters</source>
-      <description>Count per decade radius.</description>
-=======
       <name>toleranceRelativeVelocityDispersion</name>
       <defaultValue>1.0d-6</defaultValue>
       <source>parameters</source>
@@ -188,17 +145,12 @@
       <defaultValue>1.0d-3</defaultValue>
       <source>parameters</source>
       <description>The maximum allowed relative tolerance to use in numerical solutions for the gravitational potential in dark-matter-only density profiles before aborting.</description>
->>>>>>> 71684234
     </inputParameter>
     <objectBuilder class="darkMatterProfileDMO"     name="darkMatterProfileDMO_"     source="parameters"/>
     <objectBuilder class="darkMatterHaloScale"      name="darkMatterHaloScale_"      source="parameters"/>
     <objectBuilder class="darkMatterProfileHeating" name="darkMatterProfileHeating_" source="parameters"/>
     !!]
-<<<<<<< HEAD
-    self=darkMatterProfileDMOHeatedMonotonic(enumerationNonAnalyticSolversEncode(char(nonAnalyticSolver),includesPrefix=.false.),darkMatterProfileDMO_,darkMatterHaloScale_,darkMatterProfileHeating_, radiusFractionMinimum, radiusFractionMaximum, countPerDecadeRadius)
-=======
     self=darkMatterProfileDMOHeatedMonotonic(enumerationNonAnalyticSolversEncode(char(nonAnalyticSolver),includesPrefix=.false.),toleranceRelativeVelocityDispersion,toleranceRelativeVelocityDispersionMaximum,toleranceRelativePotential,darkMatterProfileDMO_,darkMatterHaloScale_,darkMatterProfileHeating_)
->>>>>>> 71684234
     !![
     <inputParametersValidate source="parameters"/>
     <objectDestructor name="darkMatterProfileDMO_"    />
@@ -208,27 +160,12 @@
     return
   end function heatedMonotonicConstructorParameters
 
-<<<<<<< HEAD
-  function heatedMonotonicConstructorInternal(nonAnalyticSolver,darkMatterProfileDMO_,darkMatterHaloScale_,darkMatterProfileHeating_, radiusFractionMinimum, radiusFractionMaximum, countPerDecadeRadius) result(self)
-=======
   function heatedMonotonicConstructorInternal(nonAnalyticSolver,toleranceRelativeVelocityDispersion,toleranceRelativeVelocityDispersionMaximum,toleranceRelativePotential,darkMatterProfileDMO_,darkMatterHaloScale_,darkMatterProfileHeating_) result(self)
->>>>>>> 71684234
     !!{
     Generic constructor for the {\normalfont \ttfamily heatedMonotonic} dark matter profile class.
     !!}
     use :: Error, only : Error_Report
     implicit none
-<<<<<<< HEAD
-    type   (darkMatterProfileDMOHeatedMonotonic)                        :: self
-    class  (darkMatterProfileDMOClass          ), intent(in   ), target :: darkMatterProfileDMO_
-    class  (darkMatterHaloScaleClass           ), intent(in   ), target :: darkMatterHaloScale_
-    class  (darkMatterProfileHeatingClass      ), intent(in   ), target :: darkMatterProfileHeating_
-    integer                                     , intent(in   )         :: nonAnalyticSolver
-    double precision                            , intent(in   )         :: radiusFractionMinimum, radiusFractionMaximum
-    integer                                     , intent(in   )         :: countPerDecadeRadius
-    !![
-    <constructorAssign variables="nonAnalyticSolver, *darkMatterProfileDMO_, *darkMatterHaloScale_, *darkMatterProfileHeating_, radiusFractionMinimum, radiusFractionMaximum, countPerDecadeRadius"/>
-=======
     type            (darkMatterProfileDMOHeatedMonotonic)                        :: self
     class           (darkMatterProfileDMOClass          ), intent(in   ), target :: darkMatterProfileDMO_
     class           (darkMatterHaloScaleClass           ), intent(in   ), target :: darkMatterHaloScale_
@@ -238,7 +175,6 @@
          &                                                                          toleranceRelativePotential
     !![
     <constructorAssign variables="nonAnalyticSolver, toleranceRelativeVelocityDispersion, toleranceRelativeVelocityDispersionMaximum, toleranceRelativePotential, *darkMatterProfileDMO_, *darkMatterHaloScale_, *darkMatterProfileHeating_"/>
->>>>>>> 71684234
     !!]
 
     ! Validate.
@@ -321,6 +257,8 @@
     double precision                                     , allocatable, dimension(:) :: massEnclosed                , massShell                   , &
          &                                                                              radiusInitial               , radiusFinal                 , &
          &                                                                              energyFinal                 , perturbation
+    double precision                                     , parameter                 :: radiusFractionMinimum=1.0d-6, radiusFractionMaximum=10.0d0
+    integer                                              , parameter                 :: countPerDecadeRadius =100
     logical                                              , allocatable, dimension(:) :: isBound
     integer                                                                          :: i                           , countRadii
 
@@ -329,10 +267,10 @@
     ! Nothing to do if profile is already tabulated.
     if (allocated(self%massProfile)) return
     ! Choose extent of radii at which to tabulate the initial profile.
-    self%radiusInitialMinimum=self%radiusFractionMinimum*self%darkMatterHaloScale_%radiusVirial(node)
-    self%radiusInitialMaximum=self%radiusFractionMaximum*self%darkMatterHaloScale_%radiusVirial(node)
+    self%radiusInitialMinimum=radiusFractionMinimum*self%darkMatterHaloScale_%radiusVirial(node)
+    self%radiusInitialMaximum=radiusFractionMaximum*self%darkMatterHaloScale_%radiusVirial(node)
     ! Build grid of radii.
-    countRadii=int(log10(self%radiusInitialMaximum/self%radiusInitialMinimum)*dble(self%countPerDecadeRadius)+1.0d0)
+    countRadii=int(log10(self%radiusInitialMaximum/self%radiusInitialMinimum)*dble(countPerDecadeRadius)+1.0d0)
     if (allocated(radiusInitial)) then
        deallocate(radiusInitial)
        deallocate(radiusFinal  )
