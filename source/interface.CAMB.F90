!! Copyright 2009, 2010, 2011, 2012, 2013, 2014, 2015, 2016, 2017, 2018,
!!           2019
!!    Andrew Benson <abenson@carnegiescience.edu>
!!
!! This file is part of Galacticus.
!!
!!    Galacticus is free software: you can redistribute it and/or modify
!!    it under the terms of the GNU General Public License as published by
!!    the Free Software Foundation, either version 3 of the License, or
!!    (at your option) any later version.
!!
!!    Galacticus is distributed in the hope that it will be useful,
!!    but WITHOUT ANY WARRANTY; without even the implied warranty of
!!    MERCHANTABILITY or FITNESS FOR A PARTICULAR PURPOSE.  See the
!!    GNU General Public License for more details.
!!
!!    You should have received a copy of the GNU General Public License
!!    along with Galacticus.  If not, see <http://www.gnu.org/licenses/>.

!% Contains a module which provides various interfaces to the \gls{camb} code.

module Interfaces_CAMB
  !% Provides various interfaces to the \gls{camb} code.
  use :: File_Utilities, only : lockDescriptor
  private
  public :: Interface_CAMB_Initialize, Interface_CAMB_Transfer_Function

  ! Global lock descriptor to be used in non-(recent Linux) cases
  type            (lockDescriptor)            :: cambFileLockGlobal
  logical                                     :: cambFileLockInitialized        =.false.

  ! Current file format version for transfer function files. Note that this file format matches that used by the "file" transfer
  ! function class.
  integer                         , parameter :: cambFormatVersionCurrent       =     2

  ! Default maximum wavenumber to tabulate.
  double precision                , parameter :: cambLogWavenumberMaximumDefault=log(10.0d0)

  !# <enumeration>
  !#  <name>cambSpecies</name>
  !#  <description>Particle species in CAMB.</description>
  !#  <visibility>public</visibility>
  !#  <indexing>1</indexing>
  !#  <entry label="darkMatter"/>
  !#  <entry label="baryons"   />
  !# </enumeration>

  ! Generate a source digest.
  !# <sourceDigest name="cambSourceDigest"/>

contains

  subroutine Interface_CAMB_Initialize(cambPath,cambVersion,static)
    !% Initialize the interface with CAMB, including downloading and compiling CAMB if necessary.
    use ISO_Varying_String, only : varying_string            , replace            , operator(//), assignment(=), &
         &                         char
    use :: File_Utilities    , only : File_Exists
    use :: Galacticus_Display, only : Galacticus_Display_Message, verbosityWorking
    use :: Galacticus_Error  , only : Galacticus_Error_Report
    use :: Galacticus_Paths  , only : galacticusPath            , pathTypeDataDynamic
    use :: System_Command    , only : System_Command_Do
    implicit none
    type   (varying_string), intent(  out)           :: cambPath, cambVersion
    logical                , intent(in   ), optional :: static
    integer                                          :: status  , flagsLength
    type   (varying_string)                          :: command
    !# <optionalArgument name="static" defaultsTo=".false." />

    ! Set path and version
    cambPath   =galacticusPath(pathTypeDataDynamic)//"CAMB/"
    cambVersion="?"
    ! Build the CAMB code.
    if (.not.File_Exists(cambPath//"camb")) then
       ! Unpack the code.
       if (.not.File_Exists(cambPath)) then
          ! Download CAMB if necessary.
          if (.not.File_Exists(galacticusPath(pathTypeDataDynamic)//"CAMB.tar.gz")) then
             call Galacticus_Display_Message("downloading CAMB code....",verbosityWorking)
             call System_Command_Do("wget http://camb.info/CAMB.tar.gz -O "//galacticusPath(pathTypeDataDynamic)//"CAMB.tar.gz",status)
             if (status /= 0 .or. .not.File_Exists(galacticusPath(pathTypeDataDynamic)//"CAMB.tar.gz")) call Galacticus_Error_Report("unable to download CAMB"//{introspection:location})
          end if
          call Galacticus_Display_Message("unpacking CAMB code....",verbosityWorking)
          call System_Command_Do("tar -x -v -z -C "//galacticusPath(pathTypeDataDynamic)//" -f "//galacticusPath(pathTypeDataDynamic)//"CAMB.tar.gz");
          if (status /= 0 .or. .not.File_Exists(cambPath)) call Galacticus_Error_Report('failed to unpack CAMB code'//{introspection:location})
       end if
       call Galacticus_Display_Message("compiling CAMB code",verbosityWorking)
       command='cd '//cambPath//'; sed -r -i~ s/"ifortErr\s*=.*"/"ifortErr = 1"/ Makefile; sed -r -i~ s/"gfortErr\s*=.*"/"gfortErr = 0"/ Makefile; sed -r -i~ s/"^FFLAGS\s*\+=\s*\-march=native"/"FFLAGS+="/ Makefile; sed -r -i~ s/"^FFLAGS\s*=\s*.*"/"FFLAGS = -Ofast -fopenmp'
       if (static_) then
          ! Include Galacticus compilation flags here - may be necessary for static linking.
          call Get_Environment_Variable("GALACTICUS_FCFLAGS",length=flagsLength,status=status)
          if (status  == 0) command=command//" "//flagsRetrieve(flagsLength)
          command=command//" -static"
       end if
       command=command//'"/ Makefile; find . -name "*.f90" | xargs sed -r -i~ s/"error stop"/"error stop "/; make -j1 camb'
       call System_Command_Do(char(command),status);
       if (status /= 0 .or. .not.File_Exists(cambPath//"camb")) call Galacticus_Error_Report("failed to build CAMB code"//{introspection:location})
    end if
    return

  contains

    function flagsRetrieve(flagsLength)
      !% Retrieve the compiler flags.
      implicit none
      type     (varying_string )                :: flagsRetrieve
      integer                   , intent(in   ) :: flagsLength
      character(len=flagsLength)                :: flags

      call Get_Environment_Variable('GALACTICUS_FCFLAGS',value=flags)
      flagsRetrieve=replace(flags,"/","\/",every=.true.)
      return
    end function flagsRetrieve

  end subroutine Interface_CAMB_Initialize

  subroutine Interface_CAMB_Transfer_Function(cosmologyParameters_,redshifts,wavenumberRequired,wavenumberMaximum,lockFileGlobally,countPerDecade,fileName,wavenumberMaximumReached,transferFunctionDarkMatter,transferFunctionBaryons)
    !% Run CAMB as necessary to compute transfer functions.
    use               :: Cosmology_Parameters            , only : cosmologyParametersClass    , hubbleUnitsLittleH
    use               :: FGSL                            , only : FGSL_Interp_cSpline
    use               :: File_Utilities                  , only : Count_Lines_In_File         , Directory_Make     , File_Exists, File_Lock  , &
          &                                                       File_Lock_Initialize        , File_Path          , File_Remove, File_Unlock, &
          &                                                       lockDescriptor
    use               :: Galacticus_Error                , only : Galacticus_Error_Report
    use               :: Galacticus_Paths                , only : galacticusPath              , pathTypeDataDynamic
    use               :: HDF5                            , only : hsize_t
    use               :: Hashes_Cryptographic            , only : Hash_MD5
    use               :: IO_HDF5                         , only : hdf5Access                  , hdf5Object
    use   , intrinsic :: ISO_C_Binding                   , only : c_size_t
    use               :: ISO_Varying_String              , only : assignment(=)               , char               , extract    , len        , &
          &                                                       operator(==)                , varying_string
    use               :: Input_Parameters                , only : inputParameters
    use               :: Numerical_Constants_Astronomical, only : heliumByMassPrimordial
    !$ use            :: OMP_Lib                         , only : OMP_Get_Thread_Num
    use               :: Sort                            , only : Sort_Index_Do
    use               :: System_Command                  , only : System_Command_Do
    use               :: Table_Labels                    , only : extrapolationTypeExtrapolate
    use               :: Tables                          , only : table                       , table1DGeneric
    use               :: String_Handling                 , only : operator(//)
    use               :: Cosmology_Parameters            , only : cosmologyParametersClass    , hubbleUnitsLittleH
    use               :: FGSL                            , only : FGSL_Interp_cSpline
    use               :: File_Utilities                  , only : Count_Lines_In_File         , Directory_Make     , File_Exists, File_Lock  , &
          &                                                       File_Lock_Initialize        , File_Path          , File_Remove, File_Unlock, &
          &                                                       lockDescriptor
    use               :: Galacticus_Error                , only : Galacticus_Error_Report
    use               :: Galacticus_Paths                , only : galacticusPath              , pathTypeDataDynamic
    use               :: HDF5                            , only : hsize_t
    use               :: Hashes_Cryptographic            , only : Hash_MD5
    use               :: IO_HDF5                         , only : hdf5Access                  , hdf5Object
    use   , intrinsic :: ISO_C_Binding                   , only : c_size_t
    use               :: ISO_Varying_String              , only : assignment(=)               , char               , extract    , len        , &
          &                                                       operator(==)                , varying_string
    use               :: Input_Parameters                , only : inputParameters
    use               :: Numerical_Constants_Astronomical, only : heliumByMassPrimordial
    !$ use            :: OMP_Lib                         , only : OMP_Get_Thread_Num
    use               :: Sort                            , only : Sort_Index_Do
    use               :: System_Command                  , only : System_Command_Do
    use               :: Table_Labels                    , only : extrapolationTypeExtrapolate
    use               :: Tables                          , only : table                       , table1DGeneric
    implicit none
    class           (cosmologyParametersClass), intent(inout)                   :: cosmologyParameters_
    double precision                          , intent(in   ), dimension(:    ) :: redshifts
    double precision                          , intent(in   )                   :: wavenumberRequired                      , wavenumberMaximum
    integer                                   , intent(in   ), optional         :: countPerDecade
    logical                                   , intent(in   )                   :: lockFileGlobally
    type            (varying_string          ), intent(  out), optional         :: fileName
    type            (table1DGeneric          ), intent(  out), optional         :: transferFunctionDarkMatter              , transferFunctionBaryons
    logical                                   , intent(inout), optional         :: wavenumberMaximumReached
    double precision                          , allocatable  , dimension(:    ) :: wavenumbers                             , wavenumbersLogarithmic  , &
         &                                                                         transferFunctionLogarithmic             , redshiftsCombined
    double precision                          , allocatable  , dimension(:,:,:) :: transferFunctions
    character       (len= 9                  ), allocatable  , dimension(:    ) :: redshiftLabels                          , redshiftLabelsCombined
    integer         (c_size_t                ), allocatable  , dimension(:    ) :: redshiftRanks                           , redshiftRanksCombined
    type            (varying_string          ), allocatable  , dimension(:    ) :: datasetNames
    integer         (hsize_t                 ), parameter                       :: chunkSize                   =100_hsize_t
    type            (lockDescriptor          )                                  :: fileLock
    character       (len=255                 )                                  :: hostName                                , cambTransferLine
    type            (varying_string          )                                  :: command                                 , parameterFile           , &
         &                                                                         cambPath                                , cambVersion
    double precision                                                            :: wavenumberCAMB
    integer                                                                     :: status                                  , cambParameterFile       , &
         &                                                                         i                                       , cambTransferFile        , &
         &                                                                         j                                       , countRedshiftsUnique
    integer         (c_size_t                )                                  :: countWavenumber
    type            (hdf5Object              )                                  :: cambOutput                              , parametersGroup         , &
         &                                                                         extrapolationWavenumberGroup            , extrapolationGroup      , &
         &                                                                         speciesGroup
    character       (len=32                  )                                  :: parameterLabel                          , datasetName             , &
         &                                                                         redshiftLabel                           , indexLabel
    type            (varying_string          )                                  :: uniqueLabel                             , workPath                , &
         &                                                                         transferFileName                        , fileName_
    type            (inputParameters         )                                  :: descriptor
    logical                                                                     :: allEpochsFound
<<<<<<< HEAD
    !# <optionalArgument name="countPerDecade" defaultsTo="0"/>
    
=======

>>>>>>> a25b3daf
    ! Build a sorted array of all redshift labels.
    allocate(redshiftRanks (size(redshifts)))
    allocate(redshiftLabels(size(redshifts)))
    redshiftRanks=Sort_Index_Do(redshifts)
    do i=1,size(redshifts)
       write (redshiftLabels(i),'(f9.4)') redshifts(redshiftRanks(i))
    end do
    ! Get a constructor descriptor for this object.
    descriptor=inputParameters()
    call cosmologyParameters_%descriptor(descriptor)
    ! Add primordial helium abundance to the descriptor.
    write (parameterLabel,'(f4.2)') heliumByMassPrimordial
    call descriptor%addParameter("Y_He"          ,parameterLabel)
    ! Add wavenumber resolution to descriptor.
    write (parameterLabel,'(i4)'  ) countPerDecade_
    call descriptor%addParameter("countPerDecade",parameterLabel)
    ! Add the unique label string to the descriptor.
    uniqueLabel=descriptor%serializeToString()// &
         &      "_sourceDigest:"              // &
         &      cambSourceDigest
    call descriptor%destroy()
    ! Build the file name.
    fileName_=char(galacticusPath(pathTypeDataDynamic))                       // &
         &                       'largeScaleStructure/transfer_function_CAMB_'// &
         &                       Hash_MD5(uniqueLabel)                        // &
         &                       '.hdf5'
    if (present(fileName)) fileName=fileName_
    ! Create the directory.
    call Directory_Make(File_Path(fileName_))
    ! If the file exists but has not yet been read, read it now.
    if (lockFileGlobally) then
       if (.not.cambFileLockInitialized) then
          !$omp critical (cambFileLockInitialize)
          if (.not.cambFileLockInitialized) then
             call File_Lock_Initialize(cambFileLockGlobal)
             cambFileLockInitialized=.true.
          end if
          !$omp end critical (cambFileLockInitialize)
       end if
    else
       call File_Lock_Initialize(fileLock)
    end if
    if (lockFileGlobally) then
       call File_Lock(char(fileName_),cambFileLockGlobal)
    else
       call File_Lock(char(fileName_),fileLock          )
    end if
    allEpochsFound=.false.
    if (File_Exists(fileName_)) then
       allEpochsFound=.true.
       call hdf5Access%set()
       call cambOutput%openFile(char(fileName_))
       call cambOutput%readDataset           ('wavenumber'  ,wavenumbers                                 )
       allocate(transferFunctions(size(wavenumbers),2,size(redshifts)))
       speciesGroup=cambOutput%openGroup('darkMatter')
       do i=1,size(redshifts)
          datasetName='transferFunctionZ'//trim(adjustl(redshiftLabels(redshiftRanks(i))))
          if (speciesGroup%hasDataset(datasetName)) then
             call speciesGroup%readDatasetStatic(datasetName,transferFunctions(:,cambSpeciesDarkMatter,i))
          else
             allEpochsFound=.false.
          end if
       end do
       call speciesGroup%close()
       speciesGroup=cambOutput%openGroup('baryons')
       do i=1,size(redshifts)
          datasetName='transferFunctionZ'//trim(adjustl(redshiftLabels(redshiftRanks(i))))
          if (speciesGroup%hasDataset(datasetName)) then
             call speciesGroup%readDatasetStatic(datasetName,transferFunctions(:,cambSpeciesBaryons   ,i))
          else
             allEpochsFound=.false.
          end if
       end do
       call speciesGroup%close()
       call cambOutput  %close()
       call hdf5Access  %unset()
    end if
    if (.not.allocated(wavenumbers) .or. wavenumberRequired > wavenumbers(size(wavenumbers)) .or. .not.allEpochsFound) then
       ! If the wavenumber if out of range, or if not all requested epochs exist within the file, recompute the CAMB transfer function.
       ! Find all existing epochs in the file, create a union of these and the requested epochs.
       if (File_Exists(fileName_)) then
          call hdf5Access%set()
          call cambOutput%openFile(char(fileName_))
          speciesGroup=cambOutput%openGroup('darkMatter')
          datasetNames=speciesGroup%datasets()
          call speciesGroup%close()
          call cambOutput  %close()
          call hdf5Access  %unset()
       else
          allocate(datasetNames(0))
       end if
       allocate(redshiftsCombined(size(redshifts)+size(datasetNames)))
       redshiftsCombined(1:size(redshifts))=redshifts
       do i=1,size(datasetNames)
          if (extract(datasetNames(i),1,17) == 'transferFunctionZ') then
             redshiftLabel=extract(datasetNames(i),18,len(datasetNames(i)))
             read (redshiftLabel,*) redshiftsCombined(size(redshifts)+i)
          else
             call Galacticus_Error_Report('unknown dataset'//{introspection:location})
          end if
       end do
       allocate(redshiftRanksCombined (size(redshiftsCombined)))
       allocate(redshiftLabelsCombined(size(redshiftsCombined)))
       redshiftRanksCombined=Sort_Index_Do(redshiftsCombined)
       do i=1,size(redshiftsCombined)
          write (redshiftLabelsCombined(i),'(f9.4)') redshiftsCombined(redshiftRanksCombined(i))
       end do
       ! Remove duplicated redshifts.
       countRedshiftsUnique=size(redshiftLabelsCombined)
       i=2
       do while (i <= countRedshiftsUnique)
          if (redshiftLabelsCombined(i) == redshiftLabelsCombined(i-1)) then
             do j=i,countRedshiftsUnique-1
                redshiftLabelsCombined(j)=redshiftLabelsCombined(j+1)
             end do
             countRedshiftsUnique=countRedshiftsUnique-1
          else
             i=i+1
          end if
       end do
       ! Ensure CAMB is initialized.
       call Interface_CAMB_Initialize(cambPath,cambVersion)
       ! Determine maximum wavenumber.
       wavenumberCAMB=exp(max(log(wavenumberRequired)+1.0d0,cambLogWavenumberMaximumDefault))
       if (wavenumberCAMB > wavenumberMaximum) then
          wavenumberCAMB=wavenumberMaximum
          if (present(wavenumberMaximumReached)) wavenumberMaximumReached=.true.
       end if
       if (allocated(wavenumbers)) wavenumberCAMB=max(wavenumberCAMB,wavenumbers(size(wavenumbers)))
       ! Construct input file for CAMB.
       call Get_Environment_Variable('HOSTNAME',hostName)
       workPath     =galacticusPath(pathTypeDataDynamic)//'largeScaleStructure/'
       parameterFile=workPath//'transfer_function_parameters'//'_'//trim(hostName)//'_'//GetPID()
       !$ parameterFile=parameterFile//'_'//OMP_Get_Thread_Num()
       parameterFile=parameterFile//'.txt'
       call Directory_Make(workPath)
       open(newunit=cambParameterFile,file=char(parameterFile),status='unknown',form='formatted')
       write (cambParameterFile,'(a,1x,"=",1x,a    )') 'output_root                  ','camb'
       write (cambParameterFile,'(a,1x,"=",1x,a    )') 'get_scalar_cls               ','F'
       write (cambParameterFile,'(a,1x,"=",1x,a    )') 'get_vector_cls               ','F'
       write (cambParameterFile,'(a,1x,"=",1x,a    )') 'get_tensor_cls               ','F'
       write (cambParameterFile,'(a,1x,"=",1x,a    )') 'get_transfer                 ','T'
       write (cambParameterFile,'(a,1x,"=",1x,a    )') 'do_lensing                   ','F'
       write (cambParameterFile,'(a,1x,"=",1x,i1   )') 'do_nonlinear                 ',0
       write (cambParameterFile,'(a,1x,"=",1x,e12.6)') 'l_max_scalar                 ',2200.0d0
       write (cambParameterFile,'(a,1x,"=",1x,e12.6)') 'l_max_tensor                 ',1500.0d0
       write (cambParameterFile,'(a,1x,"=",1x,e12.6)') 'k_eta_max_tensor             ',3000.0d0
       write (cambParameterFile,'(a,1x,"=",1x,a    )') 'use_physical                 ','F'
       write (cambParameterFile,'(a,1x,"=",1x,e12.6)') 'omega_baryon                 ',cosmologyParameters_%OmegaBaryon    ()
       write (cambParameterFile,'(a,1x,"=",1x,e12.6)') 'omega_cdm                    ',cosmologyParameters_%OmegaMatter    ()-cosmologyParameters_%OmegaBaryon()
       write (cambParameterFile,'(a,1x,"=",1x,e12.6)') 'omega_lambda                 ',cosmologyParameters_%OmegaDarkEnergy()
       write (cambParameterFile,'(a,1x,"=",1x,e12.6)') 'omega_neutrino               ',0.0d0
       write (cambParameterFile,'(a,1x,"=",1x,e12.6)') 'omk                          ',0.0d0
       write (cambParameterFile,'(a,1x,"=",1x,e12.6)') 'hubble                       ',cosmologyParameters_%HubbleConstant ()
       write (cambParameterFile,'(a,1x,"=",1x,e12.6)') 'w                            ',-1.0d0
       write (cambParameterFile,'(a,1x,"=",1x,e12.6)') 'cs2_lam                      ',1.0d0
       write (cambParameterFile,'(a,1x,"=",1x,e12.6)') 'temp_cmb                     ',cosmologyParameters_%temperatureCMB ()
       write (cambParameterFile,'(a,1x,"=",1x,e12.6)') 'helium_fraction              ',heliumByMassPrimordial
       write (cambParameterFile,'(a,1x,"=",1x,e12.6)') 'massless_neutrinos           ',2.046d0
       write (cambParameterFile,'(a,1x,"=",1x,i1   )') 'nu_mass_eigenstates          ',1
       write (cambParameterFile,'(a,1x,"=",1x,i1   )') 'massive_neutrinos            ',1
       write (cambParameterFile,'(a,1x,"=",1x,a    )') 'share_delta_neff             ','T'
       write (cambParameterFile,'(a,1x,"=",1x,e12.6)') 'nu_mass_fractions            ',1.0d0
       write (cambParameterFile,'(a,1x,"=",1x      )') 'nu_mass_degeneracies         '
       write (cambParameterFile,'(a,1x,"=",1x,i1   )') 'initial_power_num            ',1
       write (cambParameterFile,'(a,1x,"=",1x,e12.6)') 'pivot_scalar                 ',0.05d0
       write (cambParameterFile,'(a,1x,"=",1x,e12.6)') 'pivot_tensor                 ',0.05d0
       write (cambParameterFile,'(a,1x,"=",1x,e12.6)') 'scalar_amp(1)                ',2.1d-9
       write (cambParameterFile,'(a,1x,"=",1x,e12.6)') 'scalar_spectral_index(1)     ',0.96d0
       write (cambParameterFile,'(a,1x,"=",1x,e12.6)') 'scalar_nrun(1)               ',0.0d0
       write (cambParameterFile,'(a,1x,"=",1x,e12.6)') 'tensor_spectral_index(1)     ',0.0d0
       write (cambParameterFile,'(a,1x,"=",1x,e12.6)') 'initial_ratio(1)             ',1.0d0
       write (cambParameterFile,'(a,1x,"=",1x,a    )') 'reionization                 ','T'
       write (cambParameterFile,'(a,1x,"=",1x,a    )') 're_use_optical_depth         ','T'
       write (cambParameterFile,'(a,1x,"=",1x,e12.6)') 're_optical_depth             ',0.09d0
       write (cambParameterFile,'(a,1x,"=",1x,e12.6)') 're_redshift                  ',11.0d0
       write (cambParameterFile,'(a,1x,"=",1x,e12.6)') 're_delta_redshift            ',1.5d0
       write (cambParameterFile,'(a,1x,"=",1x,e12.6)') 're_ionization_frac           ',-1.0d0
       write (cambParameterFile,'(a,1x,"=",1x,e12.6)') 'RECFAST_fudge                ',1.14d0
       write (cambParameterFile,'(a,1x,"=",1x,e12.6)') 'RECFAST_fudge_He             ',0.86d0
       write (cambParameterFile,'(a,1x,"=",1x,i1   )') 'RECFAST_Heswitch             ',6
       write (cambParameterFile,'(a,1x,"=",1x,a    )') 'RECFAST_Hswitch              ','T'
       write (cambParameterFile,'(a,1x,"=",1x,i1   )') 'initial_condition            ',1
       write (cambParameterFile,'(a,1x,"=",1x,5(i2))') 'initial_vector               ',-1,0,0,0,0
       write (cambParameterFile,'(a,1x,"=",1x,i1   )') 'vector_mode                  ',0
       write (cambParameterFile,'(a,1x,"=",1x,a    )') 'COBE_normalize               ','F'
       write (cambParameterFile,'(a,1x,"=",1x,e12.6)') 'CMB_outputscale              ',7.42835025d12
       write (cambParameterFile,'(a,1x,"=",1x,a    )') 'transfer_high_precision      ','F'
       write (cambParameterFile,'(a,1x,"=",1x,e12.6)') 'transfer_kmax                ',wavenumberCAMB/cosmologyParameters_%HubbleConstant(units=hubbleUnitsLittleH)
       write (cambParameterFile,'(a,1x,"=",1x,i3   )') 'transfer_k_per_logint        ',countPerDecade_
       write (cambParameterFile,'(a,1x,"=",1x,i1   )') 'transfer_num_redshifts       ',countRedshiftsUnique
       write (cambParameterFile,'(a,1x,"=",1x,a    )') 'transfer_interp_matterpower  ','T'
       do i=countRedshiftsUnique,1,-1
          write (indexLabel,'(i4)') countRedshiftsUnique+1-i
          write (cambParameterFile,'(a,a,a,1x,"=",1x,a    )') 'transfer_redshift('   ,trim(adjustl(indexLabel)),')'               ,trim(adjustl(redshiftLabelsCombined(i)))
          write (cambParameterFile,'(a,a,a,1x,"=",1x,a,a,a)') 'transfer_filename('   ,trim(adjustl(indexLabel)),')','transfer_'   ,trim(adjustl(redshiftLabelsCombined(i))),'.dat'
          write (cambParameterFile,'(a,a,a,1x,"=",1x,a,a,a)') 'transfer_matterpower(',trim(adjustl(indexLabel)),')','matterpower_',trim(adjustl(redshiftLabelsCombined(i))),'.dat'
       end do
       write (cambParameterFile,'(a,1x,"=",1x,a    )') 'scalar_output_file           ','scalCls.dat'
       write (cambParameterFile,'(a,1x,"=",1x,a    )') 'vector_output_file           ','vecCls.dat'
       write (cambParameterFile,'(a,1x,"=",1x,a    )') 'tensor_output_file           ','tensCls.dat'
       write (cambParameterFile,'(a,1x,"=",1x,a    )') 'total_output_file            ','totCls.dat'
       write (cambParameterFile,'(a,1x,"=",1x,a    )') 'lensed_output_file           ','lensedCls.dat'
       write (cambParameterFile,'(a,1x,"=",1x,a    )') 'lensed_total_output_file     ','lensedtotCls.dat'
       write (cambParameterFile,'(a,1x,"=",1x,a    )') 'lens_potential_output_file   ','lenspotentialCls.dat'
       write (cambParameterFile,'(a,1x,"=",1x,a    )') 'FITS_filename                ','scalCls.fits'
       write (cambParameterFile,'(a,1x,"=",1x,a    )') 'do_lensing_bispectrum        ','F'
       write (cambParameterFile,'(a,1x,"=",1x,a    )') 'do_primordial_bispectrum     ','F'
       write (cambParameterFile,'(a,1x,"=",1x,i1   )') 'bispectrum_nfields           ',1
       write (cambParameterFile,'(a,1x,"=",1x,i1   )') 'bispectrum_slice_base_L      ',0
       write (cambParameterFile,'(a,1x,"=",1x,i1   )') 'bispectrum_ndelta            ',3
       write (cambParameterFile,'(a,1x,"=",1x,i1   )') 'bispectrum_delta(1)          ',0
       write (cambParameterFile,'(a,1x,"=",1x,i1   )') 'bispectrum_delta(2)          ',2
       write (cambParameterFile,'(a,1x,"=",1x,i1   )') 'bispectrum_delta(3)          ',4
       write (cambParameterFile,'(a,1x,"=",1x,a    )') 'bispectrum_do_fisher         ','F'
       write (cambParameterFile,'(a,1x,"=",1x,i1   )') 'bispectrum_fisher_noise      ',0
       write (cambParameterFile,'(a,1x,"=",1x,i1   )') 'bispectrum_fisher_noise_pol  ',0
       write (cambParameterFile,'(a,1x,"=",1x,i1   )') 'bispectrum_fisher_fwhm_arcmin',7
       write (cambParameterFile,'(a,1x,"=",1x      )') 'bispectrum_full_output_file  '
       write (cambParameterFile,'(a,1x,"=",1x,a    )') 'bispectrum_full_output_sparse','F'
       write (cambParameterFile,'(a,1x,"=",1x,a    )') 'bispectrum_export_alpha_beta ','F'
       write (cambParameterFile,'(a,1x,"=",1x,i1   )') 'feedback_level               ',1
       write (cambParameterFile,'(a,1x,"=",1x,a    )') 'derived_parameters           ','T'
       write (cambParameterFile,'(a,1x,"=",1x,i1   )') 'lensing_method               ',1
       write (cambParameterFile,'(a,1x,"=",1x,a    )') 'accurate_BB                  ','F'
       write (cambParameterFile,'(a,1x,"=",1x,i1   )') 'massive_nu_approx            ',1
       write (cambParameterFile,'(a,1x,"=",1x,a    )') 'accurate_polarization        ','T'
       write (cambParameterFile,'(a,1x,"=",1x,a    )') 'accurate_reionization        ','T'
       write (cambParameterFile,'(a,1x,"=",1x,a    )') 'do_tensor_neutrinos          ','T'
       write (cambParameterFile,'(a,1x,"=",1x,a    )') 'do_late_rad_truncation       ','T'
       write (cambParameterFile,'(a,1x,"=",1x,i1   )') 'number_of_threads            ',0
       write (cambParameterFile,'(a,1x,"=",1x,a    )') 'high_accuracy_default        ','T'
       write (cambParameterFile,'(a,1x,"=",1x,i1   )') 'accuracy_boost               ',1
       write (cambParameterFile,'(a,1x,"=",1x,i1   )') 'l_accuracy_boost             ',1
       write (cambParameterFile,'(a,1x,"=",1x,i1   )') 'l_sample_boost               ',1
       close(cambParameterFile)
       ! Run CAMB.
       call System_Command_Do(cambPath//"camb "//parameterFile)
       ! Read the CAMB transfer function file.
       if (allocated(wavenumbers      )) deallocate(wavenumbers      )
       if (allocated(transferFunctions)) deallocate(transferFunctions)
       allocate(wavenumbers      (0    ))
       allocate(transferFunctions(0,0,0))
       do j=1,countRedshiftsUnique
          transferFileName='camb_transfer_'//trim(adjustl(redshiftLabelsCombined(j)))//'.dat'
          if (j == 1) then
             countWavenumber=Count_Lines_In_File(transferFileName,"#")
             if (allocated(wavenumbers      )) deallocate(wavenumbers      )
             if (allocated(transferFunctions)) deallocate(transferFunctions)
             allocate(wavenumbers      (countWavenumber                       ))
             allocate(transferFunctions(countWavenumber,2,countRedshiftsUnique))
          end if
          open(newunit=cambTransferFile,file=char(transferFileName),status='old',form='formatted')
          i=0
          do while (i < countWavenumber)
             read (cambTransferFile,'(a)',iostat=status) cambTransferLine
             if (status == 0) then
                if (cambTransferLine(1:1) /= "#") then
                   i=i+1
                   read (cambTransferLine,*) wavenumbers(i),transferFunctions(i,cambSpeciesDarkMatter,j),transferFunctions(i,cambSpeciesBaryons,j)
                end if
             else
                call Galacticus_Error_Report('unable to read CAMB transfer function file'//{introspection:location})
             end if
          end do
          close(cambTransferFile)
       end do
       ! Remove temporary files.
       command="rm -f "                    // &
            &   parameterFile         //" "// &
            &  "camb_params.ini"      //" "
       call File_Remove(parameterFile    )
       call File_Remove("camb_params.ini")
       do i=1,countRedshiftsUnique
          call File_Remove('camb_transfer_'   //trim(adjustl(redshiftLabelsCombined(i)))//'.dat')
          call File_Remove('camb_matterpower_'//trim(adjustl(redshiftLabelsCombined(i)))//'.dat')
       end do
       ! Convert from CAMB units to Galacticus units.
       wavenumbers=+wavenumbers                                                   &
            &      *cosmologyParameters_%HubbleConstant(units=hubbleUnitsLittleH)
       ! Construct the output HDF5 file.
       call hdf5Access  %set     (                                          )
       call cambOutput  %openFile(char(fileName_),objectsOverwritable=.true.)
       call cambOutput  %writeAttribute('Transfer functions created by CAMB.','description')
       call cambOutput  %writeAttribute(cambFormatVersionCurrent,'fileFormat')
       call cambOutput  %writeDataset(wavenumbers    ,'wavenumber'                               ,chunkSize=chunkSize,appendTo=.not.  cambOutput%hasDataset('wavenumber'))
       speciesGroup=cambOutput%openGroup('darkMatter','Group containing transfer functions for dark matter.')
       do i=1,countRedshiftsUnique
          datasetName='transferFunctionZ'//trim(adjustl(redshiftLabelsCombined(i)))
          call speciesGroup%writeDataset(transferFunctions(:,cambSpeciesDarkMatter,i),datasetName,chunkSize=chunkSize,appendTo=.not.speciesGroup%hasDataset(datasetName ))
       end do
       call speciesGroup%close()
       speciesGroup=cambOutput%openGroup('baryons'   ,'Group containing transfer functions for baryons.'    )
       do i=1,countRedshiftsUnique
          datasetName='transferFunctionZ'//trim(adjustl(redshiftLabelsCombined(i)))
          call speciesGroup%writeDataset(transferFunctions(:,cambSpeciesBaryons   ,i),datasetName,chunkSize=chunkSize,appendTo=.not.speciesGroup%hasDataset(datasetName ))
       end do
       call speciesGroup%close()
       parametersGroup=cambOutput%openGroup('parameters')
       call parametersGroup%writeAttribute(cosmologyParameters_%HubbleConstant (),'HubbleConstant' )
       call parametersGroup%writeAttribute(cosmologyParameters_%OmegaBaryon    (),'OmegaBaryon'    )
       call parametersGroup%writeAttribute(cosmologyParameters_%OmegaDarkEnergy(),'OmegaDarkEnergy')
       call parametersGroup%writeAttribute(cosmologyParameters_%OmegaMatter    (),'OmegaMatter'    )
       call parametersGroup%writeAttribute(cosmologyParameters_%temperatureCMB (),'temperatureCMB' )
       call parametersGroup%close()
       extrapolationGroup          =cambOutput        %openGroup('extrapolation')
       extrapolationWavenumberGroup=extrapolationGroup%openGroup('wavenumber'   )
       call extrapolationWavenumberGroup%writeAttribute('extrapolate','low' )
       call extrapolationWavenumberGroup%writeAttribute('extrapolate','high')
       call extrapolationWavenumberGroup%close()
       call extrapolationGroup          %close()
       call cambOutput                  %close()
       call hdf5Access                  %unset()
    end if
    ! If necessary, construct tables of transfer functions.
    if (present(transferFunctionDarkMatter)) then
       call hdf5Access%set()
       call cambOutput%openFile(char(fileName_))
       call cambOutput%readDataset('wavenumber',wavenumbersLogarithmic)
       wavenumbersLogarithmic=log(wavenumbersLogarithmic)
       call transferFunctionDarkMatter%create(                                                 &
            &                                                   wavenumbersLogarithmic       , &
            &                                 tableCount       =size(redshifts)              , &
            &                                 extrapolationType=[                              &
            &                                                    extrapolationTypeExtrapolate, &
            &                                                    extrapolationTypeExtrapolate  &
            &                                                   ]                            , &
            &                                 interpolationType=FGSL_Interp_cSpline            &
            &                                )
       deallocate(wavenumbersLogarithmic)
       speciesGroup=cambOutput%openGroup('darkMatter')
       do i=1,size(redshifts)
          datasetName='transferFunctionZ'//trim(adjustl(redshiftLabels(i)))
          call speciesGroup%readDataset(datasetName,transferFunctionLogarithmic)
          transferFunctionLogarithmic=log(transferFunctionLogarithmic)
          call transferFunctionDarkMatter%populate(transferFunctionLogarithmic,table=int(redshiftRanks(i)))
          deallocate(transferFunctionLogarithmic)
       end do
       call speciesGroup%close()
       call cambOutput  %close()
       call hdf5Access  %unset()
    end if
    if (present(transferFunctionBaryons)) then
       call hdf5Access%set()
       call cambOutput%openFile(char(fileName_))
       call cambOutput%readDataset('wavenumber',wavenumbersLogarithmic)
       wavenumbersLogarithmic=log(wavenumbersLogarithmic)
       call transferFunctionBaryons   %create(                                                 &
            &                                                   wavenumbersLogarithmic       , &
            &                                 tableCount       =size(redshifts)              , &
            &                                 extrapolationType=[                              &
            &                                                    extrapolationTypeExtrapolate, &
            &                                                    extrapolationTypeExtrapolate  &
            &                                                   ]                            , &
            &                                 interpolationType=FGSL_Interp_cSpline            &
            &                                )
       deallocate(wavenumbersLogarithmic)
       speciesGroup=cambOutput%openGroup('baryons')
       do i=1,size(redshifts)
          datasetName='transferFunctionZ'//trim(adjustl(redshiftLabels(i)))
          call speciesGroup%readDataset(datasetName,transferFunctionLogarithmic)
          transferFunctionLogarithmic=log(transferFunctionLogarithmic)
          call transferFunctionBaryons   %populate(transferFunctionLogarithmic,table=int(redshiftRanks(i)))
          deallocate(transferFunctionLogarithmic)
       end do
       call speciesGroup%close()
       call cambOutput  %close()
       call hdf5Access  %unset()
    end if
    ! Unlock the lock file.
    if (lockFileGlobally) then
       call File_Unlock(cambFileLockGlobal)
    else
       call File_Unlock(fileLock          )
    end if
    return
  end subroutine Interface_CAMB_Transfer_Function

end module Interfaces_CAMB<|MERGE_RESOLUTION|>--- conflicted
+++ resolved
@@ -190,12 +190,8 @@
          &                                                                         transferFileName                        , fileName_
     type            (inputParameters         )                                  :: descriptor
     logical                                                                     :: allEpochsFound
-<<<<<<< HEAD
     !# <optionalArgument name="countPerDecade" defaultsTo="0"/>
-    
-=======
-
->>>>>>> a25b3daf
+
     ! Build a sorted array of all redshift labels.
     allocate(redshiftRanks (size(redshifts)))
     allocate(redshiftLabels(size(redshifts)))
