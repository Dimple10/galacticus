!! Copyright 2009, 2010, 2011, 2012, 2013, 2014, 2015, 2016, 2017, 2018,
!!           2019
!!    Andrew Benson <abenson@carnegiescience.edu>
!!
!! This file is part of Galacticus.
!!
!!    Galacticus is free software: you can redistribute it and/or modify
!!    it under the terms of the GNU General Public License as published by
!!    the Free Software Foundation, either version 3 of the License, or
!!    (at your option) any later version.
!!
!!    Galacticus is distributed in the hope that it will be useful,
!!    but WITHOUT ANY WARRANTY; without even the implied warranty of
!!    MERCHANTABILITY or FITNESS FOR A PARTICULAR PURPOSE.  See the
!!    GNU General Public License for more details.
!!
!!    You should have received a copy of the GNU General Public License
!!    along with Galacticus.  If not, see <http://www.gnu.org/licenses/>.

!% Contains a module which implements a normally-distributed halo environment.

<<<<<<< HEAD
  use Cosmology_Parameters
  use Cosmology_Functions
  use Linear_Growth
  use Tables
  use Statistics_Distributions
  use Kind_Numbers
  use Spherical_Collapse_Solvers, only : sphericalCollapseSolverCllsnlssMttrCsmlgclCnstnt
=======
  use :: Cosmology_Functions     , only : cosmologyFunctionsClass
  use :: Cosmology_Parameters    , only : cosmologyParametersClass
  use :: Kind_Numbers            , only : kind_int8
  use :: Linear_Growth           , only : linearGrowthClass
  use :: Statistics_Distributions, only : distributionFunction1DNormal, distributionFunction1DPeakBackground
  use :: Tables                  , only : table2DLinLinLin
>>>>>>> a25b3daf

  !# <haloEnvironment name="haloEnvironmentNormal">
  !#  <description>Implements a normally-distributed halo environment.</description>
  !#  <deepCopy>
  !#   <functionClass variables="sphericalCollapseSolver_"/>
  !#  </deepCopy>
  !#  <stateStorable>
  !#   <functionClass variables="sphericalCollapseSolver_"/>
  !#  </stateStorable>
  !# </haloEnvironment>
  type, extends(haloEnvironmentClass) :: haloEnvironmentNormal
     !% A normal halo environment class.
     private
     class           (cosmologyParametersClass                         ), pointer :: cosmologyParameters_            => null()
     class           (cosmologyFunctionsClass                          ), pointer :: cosmologyFunctions_             => null()
     class           (cosmologicalMassVarianceClass                    ), pointer :: cosmologicalMassVariance_       => null()
     class           (linearGrowthClass                                ), pointer :: linearGrowth_                   => null()
     class           (criticalOverdensityClass                         ), pointer :: criticalOverdensity_            => null()
     type            (sphericalCollapseSolverCllsnlssMttrCsmlgclCnstnt ), pointer :: sphericalCollapseSolver_        => null()
     type            (distributionFunction1DPeakBackground             )          :: distributionOverdensity
     type            (distributionFunction1DNormal                     )          :: distributionOverdensityMassive
     type            (table2DLinLinLin                                 )          :: linearToNonLinear
     double precision                                                             :: radiusEnvironment                        , variance           , &
          &                                                                          environmentalOverdensityMaximum          , overdensityPrevious, &
          &                                                                          includedVolumeFraction
     integer         (kind_int8                                        )          :: uniqueIDPrevious
     logical                                                                      :: linearToNonLinearInitialized
   contains
     final     ::                                  normalDestructor
     procedure :: overdensityLinear             => normalOverdensityLinear
     procedure :: overdensityLinearGradientTime => normalOverdensityLinearGradientTime
     procedure :: overdensityNonLinear          => normalOverdensityNonLinear
     procedure :: environmentRadius             => normalEnvironmentRadius
     procedure :: environmentMass               => normalEnvironmentMass
     procedure :: overdensityLinearMaximum      => normalOverdensityLinearMaximum
     procedure :: pdf                           => normalPDF
     procedure :: cdf                           => normalCDF
     procedure :: overdensityLinearSet          => normalOverdensityLinearSet
  end type haloEnvironmentNormal

  interface haloEnvironmentNormal
     !% Constructors for the {\normalfont \ttfamily normal} halo environment class.
     module procedure normalConstructorParameters
     module procedure normalConstructorInternal
  end interface haloEnvironmentNormal

contains

  function normalConstructorParameters(parameters) result(self)
    !% Constructor for the {\normalfont \ttfamily normal} halo environment class which takes a parameter set as input.
    use :: Input_Parameters, only : inputParameter, inputParameters
    implicit none
    type            (haloEnvironmentNormal        )                :: self
    type            (inputParameters              ), intent(inout) :: parameters
    class           (cosmologyParametersClass     ), pointer       :: cosmologyParameters_
    class           (cosmologyFunctionsClass      ), pointer       :: cosmologyFunctions_
    class           (cosmologicalMassVarianceClass), pointer       :: cosmologicalMassVariance_
    class           (linearGrowthClass            ), pointer       :: linearGrowth_
    class           (criticalOverdensityClass     ), pointer       :: criticalOverdensity_
    double precision                                               :: radiusEnvironment

    !# <objectBuilder class="cosmologyParameters"      name="cosmologyParameters_"      source="parameters"/>
    !# <objectBuilder class="cosmologyFunctions"       name="cosmologyFunctions_"       source="parameters"/>
    !# <objectBuilder class="cosmologicalMassVariance" name="cosmologicalMassVariance_" source="parameters"/>
    !# <objectBuilder class="linearGrowth"             name="linearGrowth_"             source="parameters"/>
    !# <objectBuilder class="criticalOverdensity"      name="criticalOverdensity_"      source="parameters"/>
    !# <inputParameter>
    !#   <name>radiusEnvironment</name>
    !#   <source>parameters</source>
    !#   <variable>radiusEnvironment</variable>
    !#   <defaultValue>7.0d0</defaultValue>
    !#   <description>The radius of the sphere used to determine the variance in the environmental density.</description>
    !#   <type>real</type>
    !#   <cardinality>0..1</cardinality>
    !# </inputParameter>
    self=haloEnvironmentNormal(radiusEnvironment,cosmologyParameters_,cosmologyFunctions_,cosmologicalMassVariance_,linearGrowth_,criticalOverdensity_)
    !# <inputParametersValidate source="parameters"/>
    !# <objectDestructor name="cosmologyParameters_"     />
    !# <objectDestructor name="cosmologyFunctions_"      />
    !# <objectDestructor name="cosmologicalMassVariance_"/>
    !# <objectDestructor name="linearGrowth_"            />
    !# <objectDestructor name="criticalOverdensity_"     />
    return
  end function normalConstructorParameters

  function normalConstructorInternal(radiusEnvironment,cosmologyParameters_,cosmologyFunctions_,cosmologicalMassVariance_,linearGrowth_,criticalOverdensity_) result(self)
    !% Internal constructor for the {\normalfont \ttfamily normal} halo mass function class.
    use :: Error_Functions         , only : Error_Function
    use :: Numerical_Constants_Math, only : Pi
    implicit none
    type            (haloEnvironmentNormal        )                        :: self
    class           (cosmologyParametersClass     ), target, intent(in   ) :: cosmologyParameters_
    class           (cosmologyFunctionsClass      ), target, intent(in   ) :: cosmologyFunctions_
    class           (cosmologicalMassVarianceClass), target, intent(in   ) :: cosmologicalMassVariance_
    class           (linearGrowthClass            ), target, intent(in   ) :: linearGrowth_
    class           (criticalOverdensityClass     ), target, intent(in   ) :: criticalOverdensity_
    double precision                                       , intent(in   ) :: radiusEnvironment
    double precision                                       , parameter     :: overdensityMean          =0.0d+0
    double precision                                       , parameter     :: limitUpperBuffer         =1.0d-4
    double precision                                                       :: overdensityVariance
    !# <constructorAssign variables="radiusEnvironment, *cosmologyParameters_, *cosmologyFunctions_, *cosmologicalMassVariance_, *linearGrowth_, *criticalOverdensity_" />

    ! Find the root-variance in the linear density field on the given scale.
    self%variance=self%cosmologicalMassVariance_%rootVariance(                                                        &
         &                                                    +4.0d0                                                  &
         &                                                    /3.0d0                                                  &
         &                                                    *Pi                                                     &
         &                                                    *self%cosmologyParameters_%OmegaMatter      (     )     &
         &                                                    *self%cosmologyParameters_%densityCritical  (     )     &
         &                                                    *self                     %radiusEnvironment       **3, &
         &                                                     self%cosmologyFunctions_ %cosmicTime       (1.0d0)     &
         &                                                   )                                                   **2
    ! Build the distribution function.
    overdensityVariance                 =+self%variance                                            &
         &                               *self%linearGrowth_      %value(expansionFactor=1.0d0)**2
    ! Construct the distribution for δ. This assumes a normal distribution for the densities, but conditioned on the fact
    ! that the region has not collapsed on any larger scale. The resulting distribution is given by eqn. (9) of Mo & White
    ! (1996; MNRAS; 282; 347). We include some small buffer to the collapse threshold to avoid rounding errors.
    self%environmentalOverdensityMaximum=+self%criticalOverdensity_%value(expansionFactor=1.0d0)   &
         &                               *(                                                        &
         &                                 +1.0d0                                                  &
         &                                 -limitUpperBuffer                                       &
         &                                )
    self%distributionOverdensity        =distributionFunction1DPeakBackground(                                      &
         &                                                                         overdensityVariance            , &
         &                                                                    self%environmentalOverdensityMaximum  &
         &                                                                   )
    ! Construct a standard normal distribution function which will be used for assigning the overdensity for trees which exceed
    ! the mass of the background.
    self%distributionOverdensityMassive=distributionFunction1DNormal         (                &
         &                                                                    mean    =0.0d0, &
         &                                                                    variance=1.0d0  &
         &                                                                   )
    ! Find the fraction of cosmological volume which is included in regions below the collapse threshold. This is used to scale
    ! the PDF such that when the mass function is averaged over the PDF we get the correct mass function.
    self%includedVolumeFraction         =Error_Function(self%environmentalOverdensityMaximum/sqrt(2.0d0)/sqrt(overdensityVariance))
    ! Initialize optimizer.
    self%uniqueIDPrevious=-1_kind_int8
    ! Set initialization states.
    self%linearToNonLinearInitialized=.false.
    ! Construct a spherical collapse solver.
    allocate(self%sphericalCollapseSolver_)
    !# <referenceConstruct owner="self" object="sphericalCollapseSolver_" constructor="sphericalCollapseSolverCllsnlssMttrCsmlgclCnstnt(self%cosmologyFunctions_,self%linearGrowth_)"/>
    return
  end function normalConstructorInternal

  subroutine normalDestructor(self)
    !% Destructor for the {\normalfont \ttfamily normal} halo mass function class.
    implicit none
    type(haloEnvironmentNormal), intent(inout) :: self

    !# <objectDestructor name="self%cosmologyParameters_"      />
    !# <objectDestructor name="self%cosmologicalMassVariance_" />
    !# <objectDestructor name="self%cosmologyFunctions_"       />
    !# <objectDestructor name="self%criticalOverdensity_"      />
    !# <objectDestructor name="self%linearGrowth_"             />
    !# <objectDestructor name="self%sphericalCollapseSolver_"  />
    return
  end subroutine normalDestructor

  double precision function normalOverdensityLinear(self,node,presentDay)
    !% Return the environment of the given {\normalfont \ttfamily node}.
    use :: Galacticus_Nodes, only : nodeComponentBasic, treeNode
    implicit none
    class           (haloEnvironmentNormal               ), intent(inout)           :: self
    type            (treeNode                            ), intent(inout)           :: node
    logical                                               , intent(in   ), optional :: presentDay
    class           (nodeComponentBasic                  ), pointer                 :: basic
    double precision                                                                :: variance
    !# <optionalArgument name="presentDay" defaultsTo=".false." />

    if (node%hostTree%baseNode%uniqueID() /= self%uniqueIDPrevious) then
       self%uniqueIDPrevious=node%hostTree%baseNode%uniqueID()
       if (node%hostTree%properties%exists('haloEnvironmentOverdensity')) then
          self%overdensityPrevious=node%hostTree%properties%value('haloEnvironmentOverdensity')
       else
          ! Choose an overdensity.
<<<<<<< HEAD
          basic    => node%hostTree%baseNode        %basic       (                                                       )
          variance =  self%cosmologicalMassVariance_%rootVariance(basic%mass(),self%cosmologyFunctions_%cosmicTime(1.0d0))**2
          if (variance > self%variance) then             
=======
          basic    => node%hostTree%baseNode        %basic       (            )
          variance =  self%cosmologicalMassVariance_%rootVariance(basic%mass())**2
          if (variance > self%variance) then
>>>>>>> a25b3daf
             ! The variance on the mass scale of the tree exceeds that of the environment. Therefore, the overdensity is
             ! drawn from the distribution expected for the background scale given that it hasn't collapsed to become a halo on
             ! any larger scale.
             self%overdensityPrevious=+self%distributionOverdensity       %sample   (                                                              &
                  &                                                                  randomNumberGenerator=node %hostTree%randomNumberGenerator    &
                  &                                                                 )
          else
             ! The variance on the mass scale of the tree is less than that of the background. Given that the base halo of the tree
             ! collapsed into a halo of mass Mₜ>Mₑ, the distribution of overdensities on the scale of Mₑ is just a Gaussian, with
             ! mean of δ_c, and variance equal to the difference in variance between the two scales.
             self%overdensityPrevious=+self%distributionOverdensityMassive%sample   (                                                              &
                  &                                                                  randomNumberGenerator=node %hostTree%randomNumberGenerator    &
                  &                                                                 )                                                              &
                  &                   *sqrt(                                                                                                       &
                  &                         +self                          %variance                                                               &
                  &                         -                               variance                                                               &
                  &                        )                                                                                                       &
                  &                   +      self%criticalOverdensity_      %value  (time                 =basic         %time                 ())
          end if
          call node%hostTree%properties%set('haloEnvironmentOverdensity',self%overdensityPrevious)
       end if
    end if
    normalOverdensityLinear=self%overdensityPrevious
    if (.not.presentDay_) then
       basic                   =>  node                                 %basic(                 )
       normalOverdensityLinear =  +normalOverdensityLinear                                        &
            &                     *self                   %linearGrowth_%value(time=basic%time())
    end if
    return
  end function normalOverdensityLinear

  double precision function normalOverdensityLinearGradientTime(self,node)
    !% Return the time gradient of the environment of the given {\normalfont \ttfamily node}.
    use Galacticus_Nodes, only : nodeComponentBasic
    implicit none
    class(haloEnvironmentNormal), intent(inout) :: self
    type (treeNode             ), intent(inout) :: node
    class(nodeComponentBasic   ), pointer       :: basic

    basic                               =>  node%basic()
    normalOverdensityLinearGradientTime =  +self%overdensityLinear(node)                                                      &
         &                                 *self%linearGrowth_      %logarithmicDerivativeExpansionFactor( time=basic%time()) &
         &                                 *self%cosmologyFunctions_%expansionRate                       (                    &
         &                                  self%cosmologyFunctions_%expansionFactor                      (     basic%time()) &
         &                                                                                               )
    return
  end function normalOverdensityLinearGradientTime

  double precision function normalOverdensityNonLinear(self,node)
    !% Return the environment of the given {\normalfont \ttfamily node}.
<<<<<<< HEAD
    use Galacticus_Nodes, only : nodeComponentBasic
=======
    use :: Galacticus_Nodes                , only : nodeComponentBasic                                , treeNode
    use :: Spherical_Collapse_Matter_Lambda, only : Spherical_Collapse_Matter_Lambda_Nonlinear_Mapping
>>>>>>> a25b3daf
    implicit none
    class(haloEnvironmentNormal), intent(inout) :: self
    type (treeNode             ), intent(inout) :: node
    class(nodeComponentBasic   ), pointer       :: basic

    ! Get a table of linear vs. nonlinear density.
    if (.not.self%linearToNonLinearInitialized) then
       call self%sphericalCollapseSolver_%linearNonlinearMap(self%cosmologyFunctions_%cosmicTime(1.0d0),self%linearToNonLinear)
       self%linearToNonLinearInitialized=.true.
    end if
    ! Find the nonlinear overdensity.
    basic                      => node                  %basic      (                                         )
    normalOverdensityNonLinear =  self%linearToNonLinear%interpolate(self%overdensityLinear(node),basic%time())
    return
  end function normalOverdensityNonLinear

  double precision function normalEnvironmentRadius(self)
    !% Return the radius of the environment.
    implicit none
    class(haloEnvironmentNormal), intent(inout) :: self

    normalEnvironmentRadius=self%radiusEnvironment
    return
  end function normalEnvironmentRadius

  double precision function normalEnvironmentMass(self)
    !% Return the mass of the environment.
    use :: Numerical_Constants_Math, only : Pi
    implicit none
    class(haloEnvironmentNormal), intent(inout) :: self

    normalEnvironmentMass=+4.0d0                                                                   &
         &                *Pi                                                                      &
         &                *self%radiusEnvironment                                              **3 &
         &                *self%cosmologyFunctions_%matterDensityEpochal(expansionFactor=1.0d0)    &
         &                /3.0d0
    return
  end function normalEnvironmentMass

  double precision function normalOverdensityLinearMaximum(self)
    !% Return the maximum overdensity for which the \gls{pdf} is non-zero.
    implicit none
    class(haloEnvironmentNormal), intent(inout) :: self

    normalOverdensityLinearMaximum=self%environmentalOverdensityMaximum
    return
  end function normalOverdensityLinearMaximum

  double precision function normalPDF(self,overdensity)
    !% Return the PDF of the environmental overdensity.
    implicit none
    class           (haloEnvironmentNormal), intent(inout) :: self
    double precision                       , intent(in   ) :: overdensity

    ! Include a factor of the included volume fraction - that is, the fraction of the volume of the universe for which the
    ! background is below the collapse threshold. This ensures that such volumes are excluded when averaging functions weighted by
    ! the environment PDF.
    normalPDF=+self%distributionOverdensity%density(overdensity) &
         &    *self%includedVolumeFraction
    return
  end function normalPDF

  double precision function normalCDF(self,overdensity)
    !% Return the CDF of the environmental overdensity.
    implicit none
    class           (haloEnvironmentNormal), intent(inout) :: self
    double precision                       , intent(in   ) :: overdensity

    normalCDF=self%distributionOverdensity%cumulative(overdensity)
    return
  end function normalCDF

  subroutine normalOverdensityLinearSet(self,node,overdensity)
    !% Return the CDF of the environmental overdensity.
    use :: Galacticus_Error, only : Galacticus_Error_Report
    implicit none
    class           (haloEnvironmentNormal), intent(inout) :: self
    type            (treeNode             ), intent(inout) :: node
    double precision                       , intent(in   ) :: overdensity
    !GCC$ attributes unused :: self

    if (overdensity > self%environmentalOverdensityMaximum) call Galacticus_Error_Report('δ≥δ_c is inconsistent with normal (peak-background) density field'//{introspection:location})
    call node%hostTree%properties%set('haloEnvironmentOverdensity',overdensity)
    self%uniqueIDPrevious   =node%hostTree%baseNode%uniqueID()
    self%overdensityPrevious=overdensity
    return
  end subroutine normalOverdensityLinearSet<|MERGE_RESOLUTION|>--- conflicted
+++ resolved
@@ -19,22 +19,13 @@
 
 !% Contains a module which implements a normally-distributed halo environment.
 
-<<<<<<< HEAD
-  use Cosmology_Parameters
-  use Cosmology_Functions
-  use Linear_Growth
-  use Tables
-  use Statistics_Distributions
-  use Kind_Numbers
-  use Spherical_Collapse_Solvers, only : sphericalCollapseSolverCllsnlssMttrCsmlgclCnstnt
-=======
   use :: Cosmology_Functions     , only : cosmologyFunctionsClass
   use :: Cosmology_Parameters    , only : cosmologyParametersClass
   use :: Kind_Numbers            , only : kind_int8
   use :: Linear_Growth           , only : linearGrowthClass
   use :: Statistics_Distributions, only : distributionFunction1DNormal, distributionFunction1DPeakBackground
   use :: Tables                  , only : table2DLinLinLin
->>>>>>> a25b3daf
+  use Spherical_Collapse_Solvers, only : sphericalCollapseSolverCllsnlssMttrCsmlgclCnstnt
 
   !# <haloEnvironment name="haloEnvironmentNormal">
   !#  <description>Implements a normally-distributed halo environment.</description>
@@ -212,15 +203,9 @@
           self%overdensityPrevious=node%hostTree%properties%value('haloEnvironmentOverdensity')
        else
           ! Choose an overdensity.
-<<<<<<< HEAD
           basic    => node%hostTree%baseNode        %basic       (                                                       )
           variance =  self%cosmologicalMassVariance_%rootVariance(basic%mass(),self%cosmologyFunctions_%cosmicTime(1.0d0))**2
-          if (variance > self%variance) then             
-=======
-          basic    => node%hostTree%baseNode        %basic       (            )
-          variance =  self%cosmologicalMassVariance_%rootVariance(basic%mass())**2
           if (variance > self%variance) then
->>>>>>> a25b3daf
              ! The variance on the mass scale of the tree exceeds that of the environment. Therefore, the overdensity is
              ! drawn from the distribution expected for the background scale given that it hasn't collapsed to become a halo on
              ! any larger scale.
@@ -271,12 +256,7 @@
 
   double precision function normalOverdensityNonLinear(self,node)
     !% Return the environment of the given {\normalfont \ttfamily node}.
-<<<<<<< HEAD
-    use Galacticus_Nodes, only : nodeComponentBasic
-=======
-    use :: Galacticus_Nodes                , only : nodeComponentBasic                                , treeNode
-    use :: Spherical_Collapse_Matter_Lambda, only : Spherical_Collapse_Matter_Lambda_Nonlinear_Mapping
->>>>>>> a25b3daf
+    use :: Galacticus_Nodes, only : nodeComponentBasic
     implicit none
     class(haloEnvironmentNormal), intent(inout) :: self
     type (treeNode             ), intent(inout) :: node
