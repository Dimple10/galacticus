--- conflicted
+++ resolved
@@ -19,20 +19,12 @@
 
   !% Implements the \cite{gnedin_effect_2000} filtering mass calculation.
 
-<<<<<<< HEAD
-  use Cosmology_Parameters      , only : cosmologyParameters     , cosmologyParametersClass
-  use Cosmology_Functions       , only : cosmologyFunctions      , cosmologyFunctionsClass
-  use Linear_Growth             , only : linearGrowth            , linearGrowthClass
-  use Intergalactic_Medium_State, only : intergalacticMediumState, intergalacticMediumStateClass
-  use Tables                    , only : table1DLogarithmicLinear
-  use File_Utilities            , only : lockDescriptor
-=======
   use :: Cosmology_Functions       , only : cosmologyFunctions      , cosmologyFunctionsClass
   use :: Cosmology_Parameters      , only : cosmologyParameters     , cosmologyParametersClass
   use :: Intergalactic_Medium_State, only : intergalacticMediumState, intergalacticMediumStateClass
   use :: Linear_Growth             , only : linearGrowth            , linearGrowthClass
   use :: Tables                    , only : table                   , table1DLogarithmicLinear
->>>>>>> a25b3daf
+  use File_Utilities            , only : lockDescriptor
 
   public :: gnedin2000ODEs
 
@@ -119,15 +111,11 @@
   end interface intergalacticMediumFilteringMassGnedin2000
 
   ! Parameter controlling fine-grainedness of filtering mass tabulations.
-<<<<<<< HEAD
   integer                , parameter :: gnedin2000TablePointsPerDecade=100
-  
+
   ! Lock used for file access.
   type   (lockDescriptor)            :: gnedin2000FileLock
   logical                            :: gnedin2000FileLockInitialized =.false.
-=======
-  integer, parameter :: filteringMassTablePointsPerDecade=100
->>>>>>> a25b3daf
 
 contains
 
@@ -175,7 +163,7 @@
          &                      self%hashedDescriptor(includeSourceDigest=.true.)// &
          &                      '.hdf5'
     call Directory_Make(File_Path(self%fileName))
-    ! Initialize file lock.    
+    ! Initialize file lock.
     if (.not.gnedin2000FileLockInitialized) then
        !$omp critical(gnedin2000FileLockInitialize)
        if (.not.gnedin2000FileLockInitialized) then
@@ -263,18 +251,11 @@
 
   subroutine gnedin2000Tabulate(self,time)
     !% Construct a table of filtering mass as a function of cosmological time.
-<<<<<<< HEAD
-    use FODEIV2                 , only : fodeiv2_system         , fodeiv2_driver
-    use ODEIV2_Solver           , only : ODEIV2_Solve
-    use Galacticus_Error        , only : Galacticus_Error_Report
-    use Numerical_Constants_Math, only : Pi
-    use File_Utilities          , only : File_Lock              , File_Unlock
-=======
     use :: FODEIV2                 , only : fodeiv2_driver         , fodeiv2_system
     use :: Galacticus_Error        , only : Galacticus_Error_Report
     use :: Numerical_Constants_Math, only : Pi
     use :: ODEIV2_Solver           , only : ODEIV2_Solve
->>>>>>> a25b3daf
+    use File_Utilities          , only : File_Lock              , File_Unlock
     implicit none
     class           (intergalacticMediumFilteringMassGnedin2000), intent(inout), target :: self
     double precision                                            , intent(in   )         :: time
@@ -639,7 +620,7 @@
     self%initialized=.true.
     return
   end subroutine gnedin2000FileRead
-  
+
   subroutine gnedin2000FileWrite(self)
     !% Write tabulated data on linear growth factor to file.
     use HDF5   , only : hsize_t
