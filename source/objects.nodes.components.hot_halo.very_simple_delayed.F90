!! Copyright 2009, 2010, 2011, 2012, 2013, 2014, 2015, 2016
!!    Andrew Benson <abenson@obs.carnegiescience.edu>
!!
!! This file is part of Galacticus.
!!
!!    Galacticus is free software: you can redistribute it and/or modify
!!    it under the terms of the GNU General Public License as published by
!!    the Free Software Foundation, either version 3 of the License, or
!!    (at your option) any later version.
!!
!!    Galacticus is distributed in the hope that it will be useful,
!!    but WITHOUT ANY WARRANTY; without even the implied warranty of
!!    MERCHANTABILITY or FITNESS FOR A PARTICULAR PURPOSE.  See the
!!    GNU General Public License for more details.
!!
!!    You should have received a copy of the GNU General Public License
!!    along with Galacticus.  If not, see <http://www.gnu.org/licenses/>.

!% Contains a module which implements an extension to the very simple hot halo node component by including an outflowed reservoir
!% with delayed reincorporation.

module Node_Component_Hot_Halo_VS_Delayed
  !% Implements an extension to the very simple hot halo node component by including an outflowed reservoir
  !% with delayed reincorporation.
  use Galacticus_Nodes
  implicit none
  private
  public :: Node_Component_Hot_Halo_VS_Delayed_Node_Merger      , Node_Component_Hot_Halo_VS_Delayed_Rate_Compute   , &
       &    Node_Component_Hot_Halo_VS_Delayed_Scale_Set        , Node_Component_Hot_Halo_VS_Delayed_Tree_Initialize, &
       &    Node_Component_Hot_Halo_VS_Delayed_Satellite_Merging, Node_Component_Hot_Halo_VS_Delayed_Promote        , &
       &    Node_Component_Hot_Halo_VS_Delayed_Post_Evolve

  !# <component>
  !#  <class>hotHalo</class>
  !#  <name>verySimpleDelayed</name>
  !#  <extends>
  !#   <class>hotHalo</class>
  !#   <name>verySimple</name>
  !#  </extends>
  !#  <isDefault>no</isDefault>
  !#  <properties>
  !#   <property>
  !#     <name>outflowedMass</name>
  !#     <type>double</type>
  !#     <rank>0</rank>
  !#     <attributes isSettable="true" isGettable="true" isEvolvable="true" />
  !#     <output unitsInSI="massSolar" comment="Mass of gas in the hot halo."/>
  !#   </property>
  !#   <property>
  !#     <name>outflowedAbundances</name>
  !#     <type>abundances</type>
  !#     <rank>0</rank>
  !#     <attributes isSettable="true" isGettable="true" isEvolvable="true" />
  !#     <output unitsInSI="massSolar" comment="Mass of metals in the outflowed phase of the hot halo."/>
  !#   </property>
  !#  </properties>
  !# </component>

  ! Record of whether this module has been initialized.
  logical          :: moduleInitialized                        =.false.
  
  ! Options controlling the numerical implementation.
  double precision :: hotHaloVerySimpleDelayedMassScaleRelative

contains

  subroutine Node_Component_Hot_Halo_VS_Delayed_Initialize()
    !% Initializes the very simple hot halo component module.
    use Input_Parameters
    implicit none
    type(nodeComponentHotHaloVerySimpleDelayed) :: hotHaloComponent

    ! Initialize the module if necessary.
    !$omp critical (Node_Component_Hot_Halo_VS_Delayed_Initialize)
    if (.not.moduleInitialized) then
       ! Bind outflowing material pipes to the functions that will handle input of outflowing material to the hot halo.
       call hotHaloComponent%      outflowingMassRateFunction(Node_Component_Hot_Halo_VS_Delayed_Outflowing_Mass_Rate      )
       call hotHaloComponent%outflowingAbundancesRateFunction(Node_Component_Hot_Halo_VS_Delayed_Outflowing_Abundances_Rate)
       ! Read parameters controlling the physical implementation.
       !@ <inputParameter>
       !@   <name>hotHaloVerySimpleDelayedMassScaleRelative</name>
       !@   <defaultValue>$0.01$</defaultValue>
       !@   <attachedTo>module</attachedTo>
       !@   <description>
       !@    The mass scale, relative to the total mass of the node, below which calculations in the delayed very simple hot halo component are allowed to become inaccurate.
       !@   </description>
       !@   <type>double</type>
       !@   <cardinality>1</cardinality>
       !@ </inputParameter>
       call Get_Input_Parameter('hotHaloVerySimpleDelayedMassScaleRelative',hotHaloVerySimpleDelayedMassScaleRelative,defaultValue=1.0d-2)
       ! Record that the module is now initialized.
       moduleInitialized=.true.
    end if
    !$omp end critical (Node_Component_Hot_Halo_VS_Delayed_Initialize)
    return
  end subroutine Node_Component_Hot_Halo_VS_Delayed_Initialize

  subroutine Node_Component_Hot_Halo_VS_Delayed_Outflowing_Mass_Rate(self,rate,interrupt,interruptProcedure)
    !% Accept outflowing gas from a galaxy and deposit it into very simple hot halo.
    implicit none
    class           (nodeComponentHotHalo), intent(inout)                    :: self
    double precision                      , intent(in   )                    :: rate
    logical                               , intent(inout), optional          :: interrupt
    procedure       (                    ), intent(inout), optional, pointer :: interruptProcedure
<<<<<<< HEAD

    ! Funnel the outflowing gas into the outflowed reservoir.
=======
    !GCC$ attributes unused :: interrupt, interruptProcedure
    
    ! Funnel the outflow gas into the outflowed reservoir.
>>>>>>> f7f39bb7
    call self%outflowedMassRate(rate)
    return
  end subroutine Node_Component_Hot_Halo_VS_Delayed_Outflowing_Mass_Rate
  
  subroutine Node_Component_Hot_Halo_VS_Delayed_Outflowing_Abundances_Rate(self,rate,interrupt,interruptProcedure)
    !% Accept outflowing gas abundances from a galaxy and deposit them into very simple hot halo.
    use Abundances_Structure
    implicit none
    class    (nodeComponentHotHalo), intent(inout)                    :: self
    type     (abundances          ), intent(in   )                    :: rate
    logical                        , intent(inout), optional          :: interrupt
    procedure(                    ), intent(inout), optional, pointer :: interruptProcedure

    ! Funnel the outflowing gas abundances into the outflowed reservoir.
    call self%outflowedAbundancesRate(rate)
    return
  end subroutine Node_Component_Hot_Halo_VS_Delayed_Outflowing_Abundances_Rate
  
  !# <rateComputeTask>
  !#  <unitName>Node_Component_Hot_Halo_VS_Delayed_Rate_Compute</unitName>
  !# </rateComputeTask>
  subroutine Node_Component_Hot_Halo_VS_Delayed_Rate_Compute(node,interrupt,interruptProcedure)
    !% Compute the very simple hot halo component mass rate of change.
    use Hot_Halo_Outflows_Reincorporations
    use Abundances_Structure
    implicit none
    type            (treeNode                          ), intent(inout), pointer :: node
    logical                                             , intent(inout)          :: interrupt
    procedure       (                                  ), intent(inout), pointer :: interruptProcedure
    class           (nodeComponentHotHalo              )               , pointer :: hotHalo
    class           (hotHaloOutflowReincorporationClass)               , pointer :: hotHaloOutflowReincorporation_
    type            (abundances                        ), save                   :: abundancesReturnRate
    !$omp threadprivate(abundancesReturnRate)
    double precision                                                             :: outflowReturnRate
    !GCC$ attributes unused :: interrupt, interruptProcedure
    
    ! Don't reincorporate gas for satellites - we don't want it to be able to re-infall back onto the satellite.
    if (node%isSatellite()) return
    ! Get the hot halo component.
    hotHalo => node%hotHalo()
    select type (hotHalo)
    class is (nodeComponentHotHaloVerySimpleDelayed)
       ! Move outflowed material back to the hot reservoir.
       hotHaloOutflowReincorporation_ =>  hotHaloOutflowReincorporation      (    )
       outflowReturnRate              =  +hotHaloOutflowReincorporation_%rate(node)
       if (hotHalo%outflowedMass() > 0.0d0) then
          abundancesReturnRate           =  +outflowReturnRate             &
               &                            *hotHalo%outflowedAbundances() &
               &                            /hotHalo%outflowedMass      ()
       else
          abundancesReturnRate           =  zeroAbundances
       end if
       call hotHalo%outflowedMassRate      (-   outflowReturnRate)
       call hotHalo%outflowedAbundancesRate(-abundancesReturnRate)
       call hotHalo%massRate               (+   outflowReturnRate)
       call hotHalo%abundancesRate         (+abundancesReturnRate)
    end select
    return
  end subroutine Node_Component_Hot_Halo_VS_Delayed_Rate_Compute

  !# <scaleSetTask>
  !#  <unitName>Node_Component_Hot_Halo_VS_Delayed_Scale_Set</unitName>
  !# </scaleSetTask>
  subroutine Node_Component_Hot_Halo_VS_Delayed_Scale_Set(node)
    !% Set scales for properties of {\normalfont \ttfamily node}.
    use Abundances_Structure
    implicit none
    type            (treeNode            ), intent(inout), pointer :: node
    class           (nodeComponentHotHalo)               , pointer :: hotHalo
    class           (nodeComponentBasic  )               , pointer :: basic
    double precision                                               :: massVirial

    ! Get the hot halo component.
    hotHalo => node%hotHalo()
    ! Ensure that it is of our class.
    select type (hotHalo)
    class is (nodeComponentHotHaloVerySimpleDelayed)
       ! The the basic component.
       basic      => node %basic()
       ! Get virial properties.
       massVirial =  basic%mass ()
       ! Set the scale.
       call hotHalo%outflowedMassScale      (               massVirial*hotHaloVerySimpleDelayedMassScaleRelative)
       call hotHalo%outflowedAbundancesScale(unitAbundances*massVirial*hotHaloVerySimpleDelayedMassScaleRelative)
    end select
    return
  end subroutine Node_Component_Hot_Halo_VS_Delayed_Scale_Set

  !# <mergerTreeInitializeTask>
  !#  <unitName>Node_Component_Hot_Halo_VS_Delayed_Tree_Initialize</unitName>
  !#  <after>darkMatterProfile</after>
  !#  <after>Node_Component_Hot_Halo_Very_Simple_Tree_Initialize</after>
  !# </mergerTreeInitializeTask>
  subroutine Node_Component_Hot_Halo_VS_Delayed_Tree_Initialize(node)
    !% Initialize the contents of the very simple hot halo component.
    use Cosmology_Parameters
    use Abundances_Structure
    implicit none
    type (treeNode                ), intent(inout), pointer :: node
    class(nodeComponentHotHalo    )               , pointer :: hotHalo

    ! If the very simple hot halo is not active, then return immediately.
    if (.not.defaultHotHaloComponent%verySimpleDelayedIsActive()) return

    ! Ensure that this module has been initialized.
    call Node_Component_Hot_Halo_VS_Delayed_Initialize()
    ! Get the hot halo component.
    hotHalo => node%hotHalo()
    ! Ensure that it is of our class.
    select type (hotHalo)
    type is (nodeComponentHotHaloVerySimpleDelayed)
       call hotHalo%outflowedMassSet      (         0.0d0)
       call hotHalo%outflowedAbundancesSet(zeroAbundances)
    end select
    return
  end subroutine Node_Component_Hot_Halo_VS_Delayed_Tree_Initialize

  !# <satelliteMergerTask>
  !#  <unitName>Node_Component_Hot_Halo_VS_Delayed_Satellite_Merging</unitName>
  !# </satelliteMergerTask>
  subroutine Node_Component_Hot_Halo_VS_Delayed_Satellite_Merging(node)
    !% Remove any hot halo associated with {\normalfont \ttfamily node} before it merges with its host halo.
    use Abundances_Structure
    implicit none
    type (treeNode            ), intent(inout), pointer :: node
    type (treeNode            )               , pointer :: hostNode
    class(nodeComponentHotHalo)               , pointer :: hostHotHalo, hotHalo

    ! Get the hot halo component.
    hotHalo => node%hotHalo()
    ! Ensure that it is of unspecified class.
    select type (hotHalo)
    class is (nodeComponentHotHaloVerySimpleDelayed)
       ! Find the node to merge with.
       hostNode    => node    %mergesWith(                 )
       hostHotHalo => hostNode%hotHalo   (autoCreate=.true.)
       ! Move the hot halo to the host.
       call hostHotHalo%outflowedMassSet      (                                   &
            &                                  +hostHotHalo%outflowedMass      () &
            &                                  +    hotHalo%outflowedMass      () &
            &                                 )
       call hostHotHalo%outflowedAbundancesSet(                                   &
            &                                  +hostHotHalo%outflowedAbundances() &
            &                                  +    hotHalo%outflowedAbundances() &
            &                                 )
       call     hotHalo%outflowedMassSet      (                                   &
            &                                  +0.0d0                             &
            &                                 )
       call     hotHalo%outflowedAbundancesSet(                                   &
            &                                  +zeroAbundances                    &
            &                                 )
    end select
    return
  end subroutine Node_Component_Hot_Halo_VS_Delayed_Satellite_Merging

  !# <nodePromotionTask>
  !#  <unitName>Node_Component_Hot_Halo_VS_Delayed_Promote</unitName>
  !# </nodePromotionTask>
  subroutine Node_Component_Hot_Halo_VS_Delayed_Promote(node)
    !% Ensure that {\normalfont \ttfamily node} is ready for promotion to its parent. In this case, we simply update the hot halo mass of {\tt
    !% node} to account for any hot halo already in the parent.
    implicit none
    type (treeNode            ), intent(inout), pointer :: node
    type (treeNode            )               , pointer :: parentNode
    class(nodeComponentHotHalo)               , pointer :: parentHotHalo, hotHalo

    ! Get the hot halo component.
    hotHalo => node%hotHalo()
    ! Ensure that it is of specified class.
    select type (hotHalo)
    class is (nodeComponentHotHaloVerySimpleDelayed)
       ! Get the parent node of this node.
       parentNode    => node      %parent
       parentHotHalo => parentNode%hotHalo(autoCreate=.true.)
       ! If the parent node has a hot halo component, then add it to that of this node, and perform other changes needed prior to
       ! promotion.
       select type (parentHotHalo)
       class is (nodeComponentHotHaloVerySimpleDelayed)
          call hotHalo%outflowedMassSet      (                                     &
               &                              +      hotHalo%outflowedMass      () &
               &                              +parentHotHalo%outflowedMass      () &
               &                             )
          call hotHalo%outflowedAbundancesSet(                                     &
               &                              +      hotHalo%outflowedAbundances() &
               &                              +parentHotHalo%outflowedAbundances() &
               &                             )
       end select
    end select
    return
  end subroutine Node_Component_Hot_Halo_VS_Delayed_Promote

  !# <postEvolveTask>
  !#  <unitName>Node_Component_Hot_Halo_VS_Delayed_Post_Evolve</unitName>
  !# </postEvolveTask>
  subroutine Node_Component_Hot_Halo_VS_Delayed_Post_Evolve(node)
    !% Do processing of the node required after evolution.
    use Abundances_Structure
    implicit none
    type (treeNode            ), intent(inout), pointer :: node
    type (treeNode            )               , pointer :: parentNode
    class(nodeComponentHotHalo)               , pointer :: parentHotHalo, hotHalo

    ! Get the hot halo component.
    hotHalo => node%hotHalo()
    select type (hotHalo)
    class is (nodeComponentHotHaloVerySimpleDelayed)
       ! Check if this node is a satellite.
       if (node%isSatellite()) then
          ! Transfer any outflowed gas to the hot halo of the parent node.
          parentNode => node%parent
          do while (parentNode%isSatellite())
             parentNode => parentNode%parent
          end do
          parentHotHalo => parentNode%hotHalo(autoCreate=.true.)
          call parentHotHalo%outflowedMassSet      (parentHotHalo%outflowedMass      ()+hotHalo%outflowedMass      ())
          call parentHotHalo%outflowedAbundancesSet(parentHotHalo%outflowedAbundances()+hotHalo%outflowedAbundances())
          call       hotHalo%outflowedMassSet      (                                                            0.0d0)
          call       hotHalo%outflowedAbundancesSet(                                                   zeroAbundances)
       end if
    end select
    return
  end subroutine Node_Component_Hot_Halo_VS_Delayed_Post_Evolve

  !# <nodeMergerTask>
  !#  <unitName>Node_Component_Hot_Halo_VS_Delayed_Node_Merger</unitName>
  !# </nodeMergerTask>
  subroutine Node_Component_Hot_Halo_VS_Delayed_Node_Merger(node)
    !% Starve {\normalfont \ttfamily node} by transferring its hot halo to its parent.
    use Abundances_Structure
    implicit none
    type (treeNode            ), intent(inout), pointer :: node
    type (treeNode            )               , pointer :: parentNode
    class(nodeComponentHotHalo)               , pointer :: parentHotHalo, hotHalo

    ! Get the hot halo component.
    hotHalo => node%hotHalo()
    select type (hotHalo)
    class is (nodeComponentHotHaloVerySimpleDelayed)
       ! Find the parent node and its hot halo component.
       parentNode    => node      %parent
       parentHotHalo => parentNode%hotHalo(autoCreate=.true.)
       ! Move the hot halo to the parent. We leave the hot halo in place even if it is starved, since outflows will accumulate
       ! to this hot halo (and will be moved to the parent at the end of the evolution timestep).
       call parentHotHalo%outflowedMassSet      (parentHotHalo%outflowedMass      ()+hotHalo%outflowedMass      ())
       call parentHotHalo%outflowedAbundancesSet(parentHotHalo%outflowedAbundances()+hotHalo%outflowedAbundances())
       call       hotHalo%outflowedMassSet      (                                                            0.0d0)
       call       hotHalo%outflowedAbundancesSet(                                                   zeroAbundances)
    end select
    return
  end subroutine Node_Component_Hot_Halo_VS_Delayed_Node_Merger

end module Node_Component_Hot_Halo_VS_Delayed<|MERGE_RESOLUTION|>--- conflicted
+++ resolved
@@ -102,14 +102,9 @@
     double precision                      , intent(in   )                    :: rate
     logical                               , intent(inout), optional          :: interrupt
     procedure       (                    ), intent(inout), optional, pointer :: interruptProcedure
-<<<<<<< HEAD
-
-    ! Funnel the outflowing gas into the outflowed reservoir.
-=======
     !GCC$ attributes unused :: interrupt, interruptProcedure
     
-    ! Funnel the outflow gas into the outflowed reservoir.
->>>>>>> f7f39bb7
+    ! Funnel the outflowing gas into the outflowed reservoir.
     call self%outflowedMassRate(rate)
     return
   end subroutine Node_Component_Hot_Halo_VS_Delayed_Outflowing_Mass_Rate
