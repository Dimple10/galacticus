--- conflicted
+++ resolved
@@ -892,12 +892,7 @@
 
     self_         => self
     node_         => node
-<<<<<<< HEAD
-    galacticStructureState_(galacticStructureStateCount)%componentType_=  componentType
-    galacticStructureState_(galacticStructureStateCount)%massType_     =  massType
-=======
     call self%defaults(componentType=componentType,massType=massType)
->>>>>>> 13568d02
     massTotal=self%massEnclosed(node,radiusLarge,componentType=componentType,massType=massType)
     ! Return with zero dispersion if the component is massless.
     if (massTotal <= 0.0d0) then
