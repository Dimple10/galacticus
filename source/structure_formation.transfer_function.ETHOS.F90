!! Copyright 2009, 2010, 2011, 2012, 2013, 2014, 2015, 2016, 2017, 2018,
!!           2019, 2020
!!    Andrew Benson <abenson@carnegiescience.edu>
!!
!! This file is part of Galacticus.
!!
!!    Galacticus is free software: you can redistribute it and/or modify
!!    it under the terms of the GNU General Public License as published by
!!    the Free Software Foundation, either version 3 of the License, or
!!    (at your option) any later version.
!!
!!    Galacticus is distributed in the hope that it will be useful,
!!    but WITHOUT ANY WARRANTY; without even the implied warranty of
!!    MERCHANTABILITY or FITNESS FOR A PARTICULAR PURPOSE.  See the
!!    GNU General Public License for more details.
!!
!!    You should have received a copy of the GNU General Public License
!!    along with Galacticus.  If not, see <http://www.gnu.org/licenses/>.

<<<<<<< HEAD
!% Contains a module which implements a transfer function class based on the ETHOS model.
=======
!% Implements the ETHOS \citep{cyr-racine_ethoseffective_2016} transfer function.
>>>>>>> 33c225bc

  use :: Cosmology_Functions , only : cosmologyFunctionsClass
  use :: Cosmology_Parameters, only : cosmologyParametersClass

  !# <transferFunction name="transferFunctionETHOSDM">
<<<<<<< HEAD
  !#  <description>Provides a transfer function based on the ETHOS model </description>
  !# </transferFunction>
  type, extends(transferFunctionClass) :: transferFunctionETHOSDM
     !% A transfer function class which modifies the CDM transfer function to fit the ETHOS model. 
=======
  !#  <description>Implements the ETHOS \citep{cyr-racine_ethoseffective_2016} transfer function.</description>
  !# </transferFunction>
  type, extends(transferFunctionClass) :: transferFunctionETHOSDM
     !% Implements the ETHOS \citep{cyr-racine_ethoseffective_2016} transfer function.
>>>>>>> 33c225bc
     private
     double precision                                    :: alpha                         , beta    , &
          &                                                 gamma                         , sigma   , &
          &                                                 tau                           , kPeak   , &
	  &                                                 hPeak                         , h2      , &
          &                                                 time                          , redshift
     class           (transferFunctionClass   ), pointer :: transferFunctionCDM  => null()
     class           (cosmologyParametersClass), pointer :: cosmologyParameters_ => null()
     class           (cosmologyFunctionsClass ), pointer :: cosmologyFunctions_  => null()
   contains
     final     ::                          ETHOSDMDestructor
     procedure :: value                 => ETHOSDMValue
     procedure :: logarithmicDerivative => ETHOSDMLogarithmicDerivative
     procedure :: halfModeMass          => ETHOSDMHalfModeMass
     procedure :: epochTime             => ETHOSDMEpochTime
  end type transferFunctionETHOSDM

  interface transferFunctionETHOSDM
<<<<<<< HEAD
     !% Constructors for the ETHOS transfer function class.
=======
     !% Constructors for the {\normalfont \ttfamily ETHOS} transfer function class.
>>>>>>> 33c225bc
     module procedure ETHOSDMConstructorParameters
     module procedure ETHOSDMConstructorInternal
  end interface transferFunctionETHOSDM

contains
  
  function ETHOSDMConstructorParameters(parameters) result(self)
<<<<<<< HEAD
    !% Constructor for the ETHOS transfer function class which takes a parameter set as input.
=======
    !% Constructor for the {\normalfont \ttfamily ETHOS} transfer function class which takes a parameter set as input.
>>>>>>> 33c225bc
    use :: Cosmology_Functions           , only : cosmologyFunctions        , cosmologyFunctionsClass
    use :: Cosmology_Functions_Parameters, only : requestTypeExpansionFactor
    use :: Galacticus_Error              , only : Galacticus_Error_Report
    use :: Input_Parameters              , only : inputParameter            , inputParameters
    implicit none
    type            (transferFunctionETHOSDM )                :: self
    type            (inputParameters         ), intent(inout) :: parameters
    class           (transferFunctionClass   ), pointer       :: transferFunctionCDM
    class           (cosmologyParametersClass), pointer       :: cosmologyParameters_
    class           (cosmologyFunctionsClass ), pointer       :: cosmologyFunctions_
    double precision                                          :: alpha               , beta , &
         &                                                       gamma               , sigma, & 
	 &							 tau                 , kPeak, &
         &                                                       hPeak               , h2   , &
         &			                                 redshift

    ! Validate parameters.
    if (.not.parameters%isPresent('transferFunctionMethod')) call Galacticus_Error_Report("an explicit 'transferFunctionMethod' must be given"//{introspection:location})
    ! Read parameters.
    !# <inputParameter>
    !#   <name>alpha</name>
    !#   <source>parameters</source>
    !#   <defaultValue>40.0d0</defaultValue>
<<<<<<< HEAD
    !#   <defaultSource>\citep[][for the transfer function at $z=z_\mathrm{eq}$]{barkana_constraints_2001}</defaultSource>
    !#   <description>The parameter $\alpha$ from nCDM transfer function [Murgia et al (2017)], sets the cutoff scale length.</description>
=======
    !#   <description>The parameter $\alpha$ appearing in the ETHOS transfer function \citep{cyr-racine_ethoseffective_2016}.</description>
>>>>>>> 33c225bc
    !#   <type>real</type>
    !#   <cardinality>1</cardinality>
    !# </inputParameter>
    !# <inputParameter>
    !#   <name>beta</name>
    !#   <source>parameters</source>
    !#   <defaultValue>1.5d0</defaultValue>
<<<<<<< HEAD
    !#   <defaultSource>\citep[][for the transfer function at $z=z_\mathrm{eq}$]{barkana_constraints_2001}</defaultSource>
    !#   <description>The parameter $\beta$ from nCDM transfer function [Murgia et al (2017)], controls shape of cutoff .</description>
=======
    !#   <description>The parameter $\beta$ appearing in the ETHOS transfer function \citep{cyr-racine_ethoseffective_2016}.</description>
>>>>>>> 33c225bc
    !#   <type>real</type>
    !#   <cardinality>1</cardinality>
    !# </inputParameter>
    !# <inputParameter>
    !#   <name>gamma</name>
    !#   <source>parameters</source>
<<<<<<< HEAD
    !#   <defaultValue>-10d0</defaultValue>
    !#   <defaultSource>\citep[][for the transfer function at $z=z_\mathrm{eq}$]{barkana_constraints_2001}</defaultSource>
    !#   <description>The parameter $\gamma$ from nCDM transfer function [Murgia et al (2017)], controls shape of cutoff.</description>
=======
    !#   <defaultValue>-10.0d0</defaultValue>
    !#   <description>The parameter $\gamma$ appearing in the ETHOS transfer function \citep{cyr-racine_ethoseffective_2016}.</description>
>>>>>>> 33c225bc
    !#   <type>real</type>
    !#   <cardinality>1</cardinality>
    !# </inputParameter>
    !# <inputParameter>
    !#   <name>sigma</name>
    !#   <source>parameters</source>
<<<<<<< HEAD
    !#   <defaultValue>-10d0</defaultValue>
    !#   <defaultSource>\citep[][for the transfer function at $z=z_\mathrm{eq}$]{barkana_constraints_2001}</defaultSource>
    !#   <description>From ETHOS paper [Bohr et al (2020)], determines width of first peak in transfer function.</description>
=======
    !#   <defaultValue>-10.0d0</defaultValue>
    !#   <description>The parameter $\sigma$ appearing in the ETHOS transfer function \citep{cyr-racine_ethoseffective_2016}.</description>
>>>>>>> 33c225bc
    !#   <type>real</type>
    !#   <cardinality>1</cardinality>
    !# </inputParameter>
    !# <inputParameter>
    !#   <name>tau</name>
    !#   <source>parameters</source>
<<<<<<< HEAD
    !#   <defaultValue>-10d0</defaultValue>
    !#   <defaultSource>\citep[][for the transfer function at $z=z_\mathrm{eq}$]{barkana_constraints_2001}</defaultSource>
    !#   <description>From ETHOS paper [Bohr et al (2020)], determines damping of DAO.</description>
=======
    !#   <defaultValue>-10.0d0</defaultValue>
    !#   <description>The parameter $\tau$ appearing in the ETHOS transfer function \citep{cyr-racine_ethoseffective_2016}.</description>
>>>>>>> 33c225bc
    !#   <type>real</type>
    !#   <cardinality>1</cardinality>
    !# </inputParameter>
    !# <inputParameter>
    !#   <name>kPeak</name>
    !#   <source>parameters</source>
<<<<<<< HEAD
    !#   <defaultValue>-10d0</defaultValue>
    !#   <defaultSource>\citep[][for the transfer function at $z=z_\mathrm{eq}$]{barkana_constraints_2001}</defaultSource>
    !#   <description>Wavenumber of first peak in ETHOS transfer function.</description>
=======
    !#   <defaultValue>-10.0d0</defaultValue>
    !#   <description>The parameter $k_\mathrm{peak}$ appearing in the ETHOS transfer function \citep{cyr-racine_ethoseffective_2016}.</description>
>>>>>>> 33c225bc
    !#   <type>real</type>
    !#   <cardinality>1</cardinality>
    !# </inputParameter>
    !# <inputParameter>
    !#   <name>hPeak</name>
    !#   <source>parameters</source>
<<<<<<< HEAD
    !#   <defaultValue>-10d0</defaultValue>
    !#   <defaultSource>\citep[][for the transfer function at $z=z_\mathrm{eq}$]{barkana_constraints_2001}</defaultSource>
    !#   <description>Amplitude of first peak in ETHOS transfer function.</description>
=======
    !#   <defaultValue>-10.0d0</defaultValue>
    !#   <description>The parameter $h_\mathrm{peak}$ appearing in the ETHOS transfer function \citep{cyr-racine_ethoseffective_2016}.</description>
>>>>>>> 33c225bc
    !#   <type>real</type>
    !#   <cardinality>1</cardinality>
    !# </inputParameter>
    !# <inputParameter>
    !#   <name>h2</name>
    !#   <source>parameters</source>
<<<<<<< HEAD
    !#   <defaultValue>-10d0</defaultValue>
    !#   <defaultSource>\citep[][for the transfer function at $z=z_\mathrm{eq}$]{barkana_constraints_2001}</defaultSource>
    !#   <description>Amplitude of second peak in ETHOS transfer function.</description>
=======
    !#   <defaultValue>-10.0d0</defaultValue>
    !#   <description>The parameter $h_2$ appearing in the ETHOS transfer function \citep{cyr-racine_ethoseffective_2016}.</description>
>>>>>>> 33c225bc
    !#   <type>real</type>
    !#   <cardinality>1</cardinality>
    !# </inputParameter>
    !# <objectBuilder class="cosmologyParameters" name="cosmologyParameters_" source="parameters"/>
    !# <objectBuilder class="cosmologyFunctions"  name="cosmologyFunctions_"  source="parameters"/>
    !# <objectBuilder class="transferFunction"    name="transferFunctionCDM"  source="parameters"/>
    !# <inputParameter>
    !#   <name>redshift</name>
    !#   <source>parameters</source>
    !#   <defaultValue>cosmologyFunctions_%redshiftFromExpansionFactor(cosmologyFunctions_%equalityEpochMatterRadiation(requestTypeExpansionFactor))</defaultValue>
    !#   <description>The redshift of the epoch at which the transfer function is defined.</description>
    !#   <type>real</type>
    !#   <cardinality>1</cardinality>
    !# </inputParameter>
    self=transferFunctionETHOSDM(transferFunctionCDM,alpha,beta,gamma,sigma,tau,kPeak,hPeak,h2,cosmologyFunctions_%cosmicTime(cosmologyFunctions_%expansionFactorFromRedshift(redshift)),cosmologyParameters_,cosmologyFunctions_)
    !# <inputParametersValidate source="parameters"/>
    !# <objectDestructor name="cosmologyParameters_"/>
    !# <objectDestructor name="cosmologyFunctions_" />
    !# <objectDestructor name="transferFunctionCDM" />
    return
  end function ETHOSDMConstructorParameters
<<<<<<< HEAD

  function ETHOSDMConstructorInternal(transferFunctionCDM,n_alpha,n_beta,n_gamma,n_sigma,n_tau,k_peak,h_peak,h_2,time,cosmologyParameters_,darkMatterParticle_,cosmologyFunctions_) result(self)
    !% Internal constructor for the ETHOS transfer function class.
    use :: Cosmology_Parameters , only : hubbleUnitsLittleH
    use :: Dark_Matter_Particles, only : darkMatterParticleWDMThermal
    use :: Galacticus_Error     , only : Galacticus_Error_Report
=======
  
  function ETHOSDMConstructorInternal(transferFunctionCDM,alpha,beta,gamma,sigma,tau,kPeak,hPeak,h2,time,cosmologyParameters_,cosmologyFunctions_) result(self)
    !% Internal constructor for the {\normalfont \ttfamily ETHOS} transfer function class.
    use :: Cosmology_Parameters, only : hubbleUnitsLittleH
    use :: Galacticus_Error    , only : Galacticus_Error_Report
>>>>>>> 33c225bc
    implicit none
    type            (transferFunctionETHOSDM )                        :: self
    class           (transferFunctionClass   ), target, intent(in   ) :: transferFunctionCDM
    double precision                                  , intent(in   ) :: alpha              , beta , &
         &                                                               gamma              , sigma, &
         &                                                               tau                , kPeak, &
         &                                                               hPeak              , h2   , &
         &                                                               time
    class           (cosmologyParametersClass), target, intent(in   ) :: cosmologyParameters_
    class           (cosmologyFunctionsClass ), target, intent(in   ) :: cosmologyFunctions_
    !# <constructorAssign variables="*transferFunctionCDM, alpha, beta, gamma,sigma, tau, kPeak, hPeak, h2, time, *cosmologyParameters_, *cosmologyFunctions_"/>
    
    self%redshift=self%cosmologyFunctions_%redshiftFromExpansionFactor(self%cosmologyFunctions_%expansionFactor(time))
    return
  end function ETHOSDMConstructorInternal

  subroutine ETHOSDMDestructor(self)
<<<<<<< HEAD
    !% Destructor for the ETHOS transfer function class.
=======
    !% Destructor for the {\normalfont \ttfamily ETHOS} transfer function class.
>>>>>>> 33c225bc
    implicit none
    type(transferFunctionETHOSDM), intent(inout) :: self
    
    !# <objectDestructor name="self%cosmologyParameters_"/>
    !# <objectDestructor name="self%transferFunctionCDM" />
    return
  end subroutine ETHOSDMDestructor

  double precision function ETHOSDMValue(self,wavenumber)
    !% Return the transfer function at the given wavenumber.
    use :: Numerical_Constants_Math, only : Pi
    implicit none
    class           (transferFunctionETHOSDM), intent(inout) :: self
    double precision                         , intent(in   ) :: wavenumber			      

    ETHOSDMValue=+self%transferFunctionCDM%value(wavenumber)
    if (self%alpha > 0.0d0)                    &
         & ETHOSDMValue=+ETHOSDMValue          &
         &              *(                     &
         &                +(                   &
         &                  +1.0d0             &
         &                  +(                 &
         &                    +self%alpha      &
         &                    *wavenumber      &
         &                   )**self%beta      &
         &                 )  **self%gamma     &
	 &                -sqrt(self%hPeak)    &
         &                *exp(                &
         &                     -0.5d0          &
         &                     *(              &
         &                       +(            &
         &                         +wavenumber &
         &                         -self%kPeak &
         &                        )            &
         &                       /(            &
         &                         +self%sigma &
         &                         *self%kPeak &
         &                        )            &
         &                      )**2           &
         &                    )                &
         &                +0.25d0              &
         &                *sqrt(self%h2)       &
         &                *erfc(               &
         &                      +(             &
         &                        +wavenumber  &
         &                        -1.805d0     &
         &                        *self%kPeak  &
         &                       )             &
         &                      /(             &
         &                        +self%tau    &
         &                        *self%kPeak  &
         &                       )             &
         &                      -2.0d0         &
         &                     )               &
	 &                *erf(                &
         &                     -(              &
         &                       +wavenumber   &
         &                       -1.805d0      &
         &                       *self%kPeak   &
         &                      )              &
         &                     /(              &
         &                       +self%sigma   &
         &                       *self%kPeak   &
         &                      )              &
         &                     -2.0d0          &
         &                    )                &                    
         &                *cos(                &
         &                     +1.1083d0       &
         &                     *Pi             &
         &                     *wavenumber     &
         &                     /self%kPeak     &
         &                    )                &
         &               )
    return
  end function ETHOSDMValue

  double precision function ETHOSDMLogarithmicDerivative(self,wavenumber)
    !% Return the logarithmic derivative of the transfer function at the given wavenumber.
    use :: Numerical_Constants_Math, only : Pi
    implicit none
    class           (transferFunctionETHOSDM), intent(inout) :: self
    double precision                         , intent(in   ) :: wavenumber

    ETHOSDMLogarithmicDerivative=+self%transferFunctionCDM%logarithmicDerivative(wavenumber)
    if (self%alpha > 0.0d0)                                                                   &
         & ETHOSDMLogarithmicDerivative=+ETHOSDMLogarithmicDerivative                         &
         &                              +(                                                    &
         &                                +self%alpha                                         &
         &                                *(                                                  &
         &                                  +wavenumber                                       &
         &                                  *self%alpha                                       &
         &                                 )**(-1.0d0+self%beta)                              &
         &                                *(                                                  &
         &                                  +1.0d0                                            &
         &                                  +(                                                &
         &                                    +wavenumber                                     &
         &                                    *self%alpha                                     &
         &                                   )**self%beta                                     &
         &                                 )**(-1.0d0+self%gamma)                             &
         &                                *self%beta                                          &
         &                                *self%gamma                                         &
         &                                +(                                                  &
         &                                  +sqrt(self%hPeak)                                 &
         &                                  *(                                                &
         &                                    +wavenumber                                     &
         &                                    -self%kPeak                                     &
         &                                   )                                                &
         &                                 )                                                  &
         &                                /(                                                  &
         &                                  +exp(                                             &
         &                                       +(                                           &
         &                                         +wavenumber                                &
         &                                         -self%kPeak                                &
         &                                        )**2                                        &
         &                                       /(                                           &
         &                                         +2.0d0                                     &
         &                                         *self%kPeak**2                             &
         &                                         *self%sigma**2                             &
         &                                        )                                           &
         &                                      )                                             &
         &                                  *self%kPeak**2                                    &
         &                                  *self%sigma**2                                    &
         &                                 )                                                  &
         &                                -(                                                  &
         &                                  +sqrt(self%h2)                                    &
         &                                  *cos (                                            &
         &                                        +(                                          &
         &                                          +3.4818271379735677d0                     &
         &                                          *wavenumber                               &
         &                                         )                                          &
         &                                        /self%kPeak                                 &
         &                                       )                                            &
         &                                  *erfc(                                            &
         &                                        -2.0d0                                      &
         &                                        +(                                          &
         &                                          -wavenumber                               &
         &                                          +1.805d0                                  &
         &                                          *self%kPeak                               &
         &                                         )                                          &
         &                                        /(                                          &
         &                                          +self%kPeak                               &
         &                                          *self%sigma                               &
         &                                         )                                          &
         &                                       )                                            &
         &                                 )                                                  &
         &                                /(                                                  &
         &                                  +2.0d0                                            &
         &                                  *exp(                                             &
         &                                       -2.0d0                                       &
         &                                       +(                                           &
         &                                         +wavenumber                                &
         &                                         -1.805d0                                   &
         &                                         *self%kPeak                                &
         &                                        )                                           &
         &                                       /(                                           &
         &                                         +self%kPeak                                &
         &                                         *self%tau                                  &
         &                                        )                                           &
         &                                      )**2                                          &
         &                                  *self%kPeak                                       &
         &                                  *self%tau                                         &
         &                                  *sqrt(Pi)                                         &
         &                                 )                                                  &
         &                                +(                                                  &
         &                                  +sqrt(self%h2)                                    &
         &                                  *cos (                                            &
         &                                        +(                                          &
         &                                          +3.4818271379735677d0                     &
         &                                          *wavenumber                               &
         &                                         )                                          &
         &                                        /self%kPeak                                 &
         &                                       )                                            &
         &                                  *erfc(                                            &
         &                                        -2.0d0                                      &
         &                                        +(                                          &
         &                                          +wavenumber                               &
         &                                          -1.805d0                                  &
         &                                          *self%kPeak                               &
         &                                         )                                          &
         &                                        /(                                          &
         &                                          +self%kPeak                               &
         &                                          *self%tau                                 &
         &                                         )                                          &
         &                                       )                                            &
         &                                 )                                                  &
         &                                /(                                                  &
         &                                  +2.0d0                                            &
         &                                  *exp(                                             &
         &                                       -2.0d0                                       &
         &                                       +(                                           &
         &                                         -wavenumber                                &
         &                                         +1.805d0                                   &
         &                                         *self%kPeak                                &
         &                                        )                                           &
         &                                       /(                                           &
         &                                         +self%kPeak                                &
         &                                         *self%sigma                                &
         &                                        )                                           &
         &                                      )**2                                          &
         &                                  *self%kPeak                                       &
         &                                  *self%sigma                                       &
         &                                  *sqrt(Pi)                                         &
         &                                 )                                                  &
         &                                -(                                                  &
         &                                  +0.8704567844933919d0                             &
         &                                  *sqrt(self%h2)                                    &
         &                                  *erfc(                                            &
         &                                        -2.0d0                                      &
         &                                        +(                                          &
         &                                          -wavenumber                               &
         &                                          +1.805d0                                  &
         &                                          *self%kPeak                               &
         &                                         )                                          &
         &                                        /(                                          &
         &                                          +self%kPeak                               &
         &                                          *self%sigma                               &
         &                                         )                                          &
         &                                       )                                            &
         &                                  *erfc(                                            &
         &                                        -2.0d0                                      &
         &                                        +(                                          &
         &                                          +wavenumber                               &
         &                                          -1.805d0                                  &
         &                                          *self%kPeak                               &
         &                                         )                                          &
         &                                        /(                                          &
         &                                          +self%kPeak                               &
         &                                          *self%tau                                 &
         &                                         )                                          &
         &                                       )                                            &
         &                                  *sin (                                            &
         &                                        +(                                          &
         &                                          +3.4818271379735677d0                     &
         &                                          *wavenumber                               &
         &                                         )                                          &
         &                                        /self%kPeak                                 &
         &                                       )                                            &
         &                                 )                                                  &
         &                                /self%kPeak                                         &
         &                               )                                                    &
         &                              /(                                                    &
         &                                -(                                                  &
         &                                  +sqrt(self%hPeak)                                 &
         &                                  /exp (                                            &
         &                                        +(                                          &
         &                                          +wavenumber                               &
         &                                          -self%kPeak                               &
         &                                         )**2                                       &
         &                                        /(                                          &
         &                                          +2.0d0                                    &
         &                                          *self%kPeak**2                            &
         &                                          *self%sigma**2                            &
         &                                         )                                          &
         &                                       )                                            &
         &                                 )                                                  &
         &                                +(                                                  &
         &                                  +1.0d0                                            &
         &                                  +(                                                &
         &                                    +wavenumber                                     &
         &                                    *self%alpha                                     &
         &                                   )**self%beta                                     &
         &                                 )**self%gamma                                      &
         &                                +(                                                  &
         &                                  +sqrt(self%h2)                                    &
         &                                  *cos (                                            &
         &                                        +(                                          &
         &                                          +3.4818271379735677                       &
         &                                          *wavenumber                               &
         &                                         )                                          &
         &                                        /self%kPeak                                 &
         &                                       )                                            &
         &                                  *erfc(                                            &
         &                                        -2.0d0                                      &
         &                                        +(                                          &
         &                                          -wavenumber                               &
         &                                          +1.805d0                                  &
         &                                          *self%kPeak                               &
         &                                         )                                          &
         &                                        /(                                          &
         &                                          +self%kPeak                               &
         &                                          *self%sigma                               &
         &                                         )                                          &
         &                                       )                                            &
         &                                  *erfc(                                            &
         &                                        -2.0d0                                      &
         &                                        +(                                          &
         &                                          +wavenumber                               &
         &                                          -1.805d0                                  &
         &                                          *self%kPeak                               &
         &                                         )                                          &
         &                                        /(                                          &
         &                                          +self%kPeak                               &
         &                                          *self%tau                                 &
         &                                         )                                          &
         &                                       )                                            &
         &                                 )                                                  &
         &                                /4.0d0                                              &
         &                               )
    return
  end function ETHOSDMLogarithmicDerivative

  double precision function ETHOSDMHalfModeMass(self,status)
    !% Compute the mass corresponding to the wavenumber at which the transfer function is suppressed by a factor of two relative
    !% to a \gls{cdm} transfer function.
    use :: Galacticus_Error        , only : errorStatusSuccess
    use :: Numerical_Constants_Math, only : Pi
    implicit none
    class           (transferFunctionETHOSDM), intent(inout)           :: self
    integer                                  , intent(  out), optional :: status
    double precision                                                   :: matterDensity, wavenumberHalfMode

    matterDensity       =+self%cosmologyParameters_%OmegaMatter    () &
         &               *self%cosmologyParameters_%densityCritical()
    wavenumberHalfMode  =+self%kPeak/2.5d0
    ETHOSDMHalfModeMass=+4.0d0                &
         &              *Pi                   &
         &              /3.0d0                &
         &              *matterDensity        &
         &              *(                    &
         &                +Pi                 &
         &                /wavenumberHalfMode &
         &              )**3
    if (present(status)) status=errorStatusSuccess
    return
  end function ETHOSDMHalfModeMass

  double precision function ETHOSDMEpochTime(self)
    !% Return the cosmic time at the epoch at which this transfer function is defined.
    implicit none
    class(transferFunctionETHOSDM), intent(inout) :: self

    ETHOSDMEpochTime=self%time
    return
  end function ETHOSDMEpochTime<|MERGE_RESOLUTION|>--- conflicted
+++ resolved
@@ -17,27 +17,16 @@
 !!    You should have received a copy of the GNU General Public License
 !!    along with Galacticus.  If not, see <http://www.gnu.org/licenses/>.
 
-<<<<<<< HEAD
-!% Contains a module which implements a transfer function class based on the ETHOS model.
-=======
 !% Implements the ETHOS \citep{cyr-racine_ethoseffective_2016} transfer function.
->>>>>>> 33c225bc
 
   use :: Cosmology_Functions , only : cosmologyFunctionsClass
   use :: Cosmology_Parameters, only : cosmologyParametersClass
 
   !# <transferFunction name="transferFunctionETHOSDM">
-<<<<<<< HEAD
-  !#  <description>Provides a transfer function based on the ETHOS model </description>
-  !# </transferFunction>
-  type, extends(transferFunctionClass) :: transferFunctionETHOSDM
-     !% A transfer function class which modifies the CDM transfer function to fit the ETHOS model. 
-=======
   !#  <description>Implements the ETHOS \citep{cyr-racine_ethoseffective_2016} transfer function.</description>
   !# </transferFunction>
   type, extends(transferFunctionClass) :: transferFunctionETHOSDM
      !% Implements the ETHOS \citep{cyr-racine_ethoseffective_2016} transfer function.
->>>>>>> 33c225bc
      private
      double precision                                    :: alpha                         , beta    , &
           &                                                 gamma                         , sigma   , &
@@ -56,11 +45,7 @@
   end type transferFunctionETHOSDM
 
   interface transferFunctionETHOSDM
-<<<<<<< HEAD
-     !% Constructors for the ETHOS transfer function class.
-=======
      !% Constructors for the {\normalfont \ttfamily ETHOS} transfer function class.
->>>>>>> 33c225bc
      module procedure ETHOSDMConstructorParameters
      module procedure ETHOSDMConstructorInternal
   end interface transferFunctionETHOSDM
@@ -68,11 +53,7 @@
 contains
   
   function ETHOSDMConstructorParameters(parameters) result(self)
-<<<<<<< HEAD
-    !% Constructor for the ETHOS transfer function class which takes a parameter set as input.
-=======
     !% Constructor for the {\normalfont \ttfamily ETHOS} transfer function class which takes a parameter set as input.
->>>>>>> 33c225bc
     use :: Cosmology_Functions           , only : cosmologyFunctions        , cosmologyFunctionsClass
     use :: Cosmology_Functions_Parameters, only : requestTypeExpansionFactor
     use :: Galacticus_Error              , only : Galacticus_Error_Report
@@ -96,12 +77,7 @@
     !#   <name>alpha</name>
     !#   <source>parameters</source>
     !#   <defaultValue>40.0d0</defaultValue>
-<<<<<<< HEAD
-    !#   <defaultSource>\citep[][for the transfer function at $z=z_\mathrm{eq}$]{barkana_constraints_2001}</defaultSource>
-    !#   <description>The parameter $\alpha$ from nCDM transfer function [Murgia et al (2017)], sets the cutoff scale length.</description>
-=======
     !#   <description>The parameter $\alpha$ appearing in the ETHOS transfer function \citep{cyr-racine_ethoseffective_2016}.</description>
->>>>>>> 33c225bc
     !#   <type>real</type>
     !#   <cardinality>1</cardinality>
     !# </inputParameter>
@@ -109,96 +85,55 @@
     !#   <name>beta</name>
     !#   <source>parameters</source>
     !#   <defaultValue>1.5d0</defaultValue>
-<<<<<<< HEAD
-    !#   <defaultSource>\citep[][for the transfer function at $z=z_\mathrm{eq}$]{barkana_constraints_2001}</defaultSource>
-    !#   <description>The parameter $\beta$ from nCDM transfer function [Murgia et al (2017)], controls shape of cutoff .</description>
-=======
     !#   <description>The parameter $\beta$ appearing in the ETHOS transfer function \citep{cyr-racine_ethoseffective_2016}.</description>
->>>>>>> 33c225bc
     !#   <type>real</type>
     !#   <cardinality>1</cardinality>
     !# </inputParameter>
     !# <inputParameter>
     !#   <name>gamma</name>
     !#   <source>parameters</source>
-<<<<<<< HEAD
-    !#   <defaultValue>-10d0</defaultValue>
-    !#   <defaultSource>\citep[][for the transfer function at $z=z_\mathrm{eq}$]{barkana_constraints_2001}</defaultSource>
-    !#   <description>The parameter $\gamma$ from nCDM transfer function [Murgia et al (2017)], controls shape of cutoff.</description>
-=======
     !#   <defaultValue>-10.0d0</defaultValue>
     !#   <description>The parameter $\gamma$ appearing in the ETHOS transfer function \citep{cyr-racine_ethoseffective_2016}.</description>
->>>>>>> 33c225bc
     !#   <type>real</type>
     !#   <cardinality>1</cardinality>
     !# </inputParameter>
     !# <inputParameter>
     !#   <name>sigma</name>
     !#   <source>parameters</source>
-<<<<<<< HEAD
-    !#   <defaultValue>-10d0</defaultValue>
-    !#   <defaultSource>\citep[][for the transfer function at $z=z_\mathrm{eq}$]{barkana_constraints_2001}</defaultSource>
-    !#   <description>From ETHOS paper [Bohr et al (2020)], determines width of first peak in transfer function.</description>
-=======
     !#   <defaultValue>-10.0d0</defaultValue>
-    !#   <description>The parameter $\sigma$ appearing in the ETHOS transfer function \citep{cyr-racine_ethoseffective_2016}.</description>
->>>>>>> 33c225bc
+    !#   <description>The parameter $\sigma$ appearing in the ETHOS transfer function \citep{cyr-racine_ethoseffective_2016}, determines width of first peak in transfer function.</description>
     !#   <type>real</type>
     !#   <cardinality>1</cardinality>
     !# </inputParameter>
     !# <inputParameter>
     !#   <name>tau</name>
     !#   <source>parameters</source>
-<<<<<<< HEAD
-    !#   <defaultValue>-10d0</defaultValue>
-    !#   <defaultSource>\citep[][for the transfer function at $z=z_\mathrm{eq}$]{barkana_constraints_2001}</defaultSource>
-    !#   <description>From ETHOS paper [Bohr et al (2020)], determines damping of DAO.</description>
-=======
     !#   <defaultValue>-10.0d0</defaultValue>
-    !#   <description>The parameter $\tau$ appearing in the ETHOS transfer function \citep{cyr-racine_ethoseffective_2016}.</description>
->>>>>>> 33c225bc
+    !#   <description>The parameter $\tau$ appearing in the ETHOS transfer function \citep{cyr-racine_ethoseffective_2016}, determines damping of DAO.</description>
     !#   <type>real</type>
     !#   <cardinality>1</cardinality>
     !# </inputParameter>
     !# <inputParameter>
     !#   <name>kPeak</name>
     !#   <source>parameters</source>
-<<<<<<< HEAD
-    !#   <defaultValue>-10d0</defaultValue>
-    !#   <defaultSource>\citep[][for the transfer function at $z=z_\mathrm{eq}$]{barkana_constraints_2001}</defaultSource>
-    !#   <description>Wavenumber of first peak in ETHOS transfer function.</description>
-=======
     !#   <defaultValue>-10.0d0</defaultValue>
-    !#   <description>The parameter $k_\mathrm{peak}$ appearing in the ETHOS transfer function \citep{cyr-racine_ethoseffective_2016}.</description>
->>>>>>> 33c225bc
+    !#   <description>The parameter $k_\mathrm{peak}$, the wavenumber of first peak in ETHOS transfer function, apearing in the ETHOS transfer function \citep{cyr-racine_ethoseffective_2016}.</description>
     !#   <type>real</type>
     !#   <cardinality>1</cardinality>
     !# </inputParameter>
     !# <inputParameter>
     !#   <name>hPeak</name>
     !#   <source>parameters</source>
-<<<<<<< HEAD
-    !#   <defaultValue>-10d0</defaultValue>
-    !#   <defaultSource>\citep[][for the transfer function at $z=z_\mathrm{eq}$]{barkana_constraints_2001}</defaultSource>
-    !#   <description>Amplitude of first peak in ETHOS transfer function.</description>
-=======
     !#   <defaultValue>-10.0d0</defaultValue>
-    !#   <description>The parameter $h_\mathrm{peak}$ appearing in the ETHOS transfer function \citep{cyr-racine_ethoseffective_2016}.</description>
->>>>>>> 33c225bc
+    !#   <description>The parameter $h_\mathrm{peak}$, the amplitude of the first peak, appearing in the ETHOS transfer function \citep{cyr-racine_ethoseffective_2016}.</description>
     !#   <type>real</type>
     !#   <cardinality>1</cardinality>
     !# </inputParameter>
     !# <inputParameter>
     !#   <name>h2</name>
     !#   <source>parameters</source>
-<<<<<<< HEAD
-    !#   <defaultValue>-10d0</defaultValue>
-    !#   <defaultSource>\citep[][for the transfer function at $z=z_\mathrm{eq}$]{barkana_constraints_2001}</defaultSource>
-    !#   <description>Amplitude of second peak in ETHOS transfer function.</description>
-=======
     !#   <defaultValue>-10.0d0</defaultValue>
-    !#   <description>The parameter $h_2$ appearing in the ETHOS transfer function \citep{cyr-racine_ethoseffective_2016}.</description>
->>>>>>> 33c225bc
+    !#   <description>The parameter $h_2$, the amplitude of the second peak, appearing in the ETHOS transfer function \citep{cyr-racine_ethoseffective_2016}.</description>
     !#   <type>real</type>
     !#   <cardinality>1</cardinality>
     !# </inputParameter>
@@ -220,20 +155,11 @@
     !# <objectDestructor name="transferFunctionCDM" />
     return
   end function ETHOSDMConstructorParameters
-<<<<<<< HEAD
-
-  function ETHOSDMConstructorInternal(transferFunctionCDM,n_alpha,n_beta,n_gamma,n_sigma,n_tau,k_peak,h_peak,h_2,time,cosmologyParameters_,darkMatterParticle_,cosmologyFunctions_) result(self)
-    !% Internal constructor for the ETHOS transfer function class.
-    use :: Cosmology_Parameters , only : hubbleUnitsLittleH
-    use :: Dark_Matter_Particles, only : darkMatterParticleWDMThermal
-    use :: Galacticus_Error     , only : Galacticus_Error_Report
-=======
   
   function ETHOSDMConstructorInternal(transferFunctionCDM,alpha,beta,gamma,sigma,tau,kPeak,hPeak,h2,time,cosmologyParameters_,cosmologyFunctions_) result(self)
     !% Internal constructor for the {\normalfont \ttfamily ETHOS} transfer function class.
     use :: Cosmology_Parameters, only : hubbleUnitsLittleH
     use :: Galacticus_Error    , only : Galacticus_Error_Report
->>>>>>> 33c225bc
     implicit none
     type            (transferFunctionETHOSDM )                        :: self
     class           (transferFunctionClass   ), target, intent(in   ) :: transferFunctionCDM
@@ -251,11 +177,7 @@
   end function ETHOSDMConstructorInternal
 
   subroutine ETHOSDMDestructor(self)
-<<<<<<< HEAD
-    !% Destructor for the ETHOS transfer function class.
-=======
     !% Destructor for the {\normalfont \ttfamily ETHOS} transfer function class.
->>>>>>> 33c225bc
     implicit none
     type(transferFunctionETHOSDM), intent(inout) :: self
     
@@ -282,7 +204,7 @@
          &                    *wavenumber      &
          &                   )**self%beta      &
          &                 )  **self%gamma     &
-	 &                -sqrt(self%hPeak)    &
+	       &                -sqrt(self%hPeak)    &
          &                *exp(                &
          &                     -0.5d0          &
          &                     *(              &
@@ -310,7 +232,7 @@
          &                       )             &
          &                      -2.0d0         &
          &                     )               &
-	 &                *erf(                &
+	       &                *erf(                &
          &                     -(              &
          &                       +wavenumber   &
          &                       -1.805d0      &
