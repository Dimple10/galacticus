--- conflicted
+++ resolved
@@ -41,18 +41,6 @@
      module procedure diemerKravtsov2014ConstructorInternal
   end interface darkMatterProfileConcentrationDiemerKravtsov2014
 
-<<<<<<< HEAD
-  ! Initialization status.
-  logical          :: diemerKravtsov2014Initialized=.false.
-
-  ! Default parameters.
-  double precision :: darkMatterProfileConcentrationDiemerKravtsov2014Kappa, darkMatterProfileConcentrationDiemerKravtsov2014Phi0   , &
-       &              darkMatterProfileConcentrationDiemerKravtsov2014Phi1 , darkMatterProfileConcentrationDiemerKravtsov2014Eta0   , &
-       &              darkMatterProfileConcentrationDiemerKravtsov2014Eta1 , darkMatterProfileConcentrationDiemerKravtsov2014Alpha  , &
-       &              darkMatterProfileConcentrationDiemerKravtsov2014Beta , darkMatterProfileConcentrationDiemerKravtsov2014Scatter
-
-=======
->>>>>>> 28b6c64e
 contains
 
   function diemerKravtsov2014ConstructorParameters(parameters)
@@ -63,117 +51,6 @@
     type(inputParameters                                 ), intent(in   ) :: parameters
     !# <inputParameterList label="allowedParameterNames" />
 
-<<<<<<< HEAD
-    if (.not.diemerKravtsov2014Initialized) then
-       !$omp critical(diemerKravtsov2014DefaultInitialize)
-       if (.not.diemerKravtsov2014Initialized) then
-          ! Get parameters of the model.
-          !@ <inputParameter>
-          !@   <name>darkMatterProfileConcentrationDiemerKravtsov2014Kappa</name>
-          !@   <defaultValue>0.69</defaultValue>
-          !@   <attachedTo>module</attachedTo>
-          !@   <description>
-          !@     The parameter $\kappa$ appearing in the halo concentration algorithm of \cite{diemer_universal_2014}.
-          !@   </description>
-          !@   <type>real</type>
-          !@   <cardinality>1</cardinality>
-          !@ </inputParameter>
-          call Get_Input_Parameter("darkMatterProfileConcentrationDiemerKravtsov2014Kappa",darkMatterProfileConcentrationDiemerKravtsov2014Kappa,defaultValue=0.69d0)
-          !@ <inputParameter>
-          !@   <name>darkMatterProfileConcentrationDiemerKravtsov2014Phi0</name>
-          !@   <defaultValue>6.58</defaultValue>
-          !@   <attachedTo>module</attachedTo>
-          !@   <description>
-          !@     The parameter $\phi_0$ appearing in the halo concentration algorithm of \cite{diemer_universal_2014}.
-          !@   </description>
-          !@   <type>real</type>
-          !@   <cardinality>1</cardinality>
-          !@ </inputParameter>
-          call Get_Input_Parameter("darkMatterProfileConcentrationDiemerKravtsov2014Phi0",darkMatterProfileConcentrationDiemerKravtsov2014Phi0,defaultValue=6.58d0)
-          !@ <inputParameter>
-          !@   <name>darkMatterProfileConcentrationDiemerKravtsov2014Phi1</name>
-          !@   <defaultValue>1.37</defaultValue>
-          !@   <attachedTo>module</attachedTo>
-          !@   <description>
-          !@     The parameter $\phi_1$ appearing in the halo concentration algorithm of \cite{diemer_universal_2014}.
-          !@   </description>
-          !@   <type>real</type>
-          !@   <cardinality>1</cardinality>
-          !@ </inputParameter>
-          call Get_Input_Parameter("darkMatterProfileConcentrationDiemerKravtsov2014Phi1",darkMatterProfileConcentrationDiemerKravtsov2014Phi1,defaultValue=1.37d0)
-          !@ <inputParameter>
-          !@   <name>darkMatterProfileConcentrationDiemerKravtsov2014Eta0</name>
-          !@   <defaultValue>6.82</defaultValue>
-          !@   <attachedTo>module</attachedTo>
-          !@   <description>
-          !@     The parameter $\eta_0$ appearing in the halo concentration algorithm of \cite{diemer_universal_2014}.
-          !@   </description>
-          !@   <type>real</type>
-          !@   <cardinality>1</cardinality>
-          !@ </inputParameter>
-          call Get_Input_Parameter("darkMatterProfileConcentrationDiemerKravtsov2014Eta0",darkMatterProfileConcentrationDiemerKravtsov2014Eta0,defaultValue=6.82d0)
-          !@ <inputParameter>
-          !@   <name>darkMatterProfileConcentrationDiemerKravtsov2014Eta1</name>
-          !@   <defaultValue>1.42</defaultValue>
-          !@   <attachedTo>module</attachedTo>
-          !@   <description>
-          !@     The parameter $\eta_1$ appearing in the halo concentration algorithm of \cite{diemer_universal_2014}.
-          !@   </description>
-          !@   <type>real</type>
-          !@   <cardinality>1</cardinality>
-          !@ </inputParameter>
-          call Get_Input_Parameter("darkMatterProfileConcentrationDiemerKravtsov2014Eta1",darkMatterProfileConcentrationDiemerKravtsov2014Eta1,defaultValue=1.42d0)
-          !@ <inputParameter>
-          !@   <name>darkMatterProfileConcentrationDiemerKravtsov2014Alpha</name>
-          !@   <defaultValue>1.12</defaultValue>
-          !@   <attachedTo>module</attachedTo>
-          !@   <description>
-          !@     The parameter $\alpha$ appearing in the halo concentration algorithm of \cite{diemer_universal_2014}.
-          !@   </description>
-          !@   <type>real</type>
-          !@   <cardinality>1</cardinality>
-          !@ </inputParameter>
-          call Get_Input_Parameter("darkMatterProfileConcentrationDiemerKravtsov2014Alpha",darkMatterProfileConcentrationDiemerKravtsov2014Alpha,defaultValue=1.12d0)
-          !@ <inputParameter>
-          !@   <name>darkMatterProfileConcentrationDiemerKravtsov2014Beta</name>
-          !@   <defaultValue>1.69</defaultValue>
-          !@   <attachedTo>module</attachedTo>
-          !@   <description>
-          !@     The parameter $\beta$ appearing in the halo concentration algorithm of \cite{diemer_universal_2014}.
-          !@   </description>
-          !@   <type>real</type>
-          !@   <cardinality>1</cardinality>
-          !@ </inputParameter>
-          call Get_Input_Parameter("darkMatterProfileConcentrationDiemerKravtsov2014Beta",darkMatterProfileConcentrationDiemerKravtsov2014Beta,defaultValue=1.69d0)
-          !@ <inputParameter>
-          !@   <name>darkMatterProfileConcentrationDiemerKravtsov2014Scatter</name>
-          !@   <defaultValue>0.0</defaultValue>
-          !@   <attachedTo>module</attachedTo>
-          !@   <description>
-          !@     The scatter (in dex) to assume in the halo concentration algorithm of \cite{diemer_universal_2014}.
-          !@   </description>
-          !@   <type>real</type>
-          !@   <cardinality>1</cardinality>
-          !@ </inputParameter>
-          call Get_Input_Parameter("darkMatterProfileConcentrationDiemerKravtsov2014Scatter",darkMatterProfileConcentrationDiemerKravtsov2014Scatter,defaultValue=0.0d0)
-          ! Record that method is now initialized.
-          diemerKravtsov2014Initialized=.true.
-       end if
-       !$omp end critical(diemerKravtsov2014DefaultInitialize)
-    end if
-    ! Construct the object.
-    diemerKravtsov2014DefaultConstructor                                                           &
-         & =diemerKravtsov2014Constructor(                                                         &
-         &                                darkMatterProfileConcentrationDiemerKravtsov2014Kappa  , &
-         &                                darkMatterProfileConcentrationDiemerKravtsov2014Phi0   , &
-         &                                darkMatterProfileConcentrationDiemerKravtsov2014Phi1   , &
-         &                                darkMatterProfileConcentrationDiemerKravtsov2014Eta0   , &
-         &                                darkMatterProfileConcentrationDiemerKravtsov2014Eta1   , &
-         &                                darkMatterProfileConcentrationDiemerKravtsov2014Alpha  , &
-         &                                darkMatterProfileConcentrationDiemerKravtsov2014Beta   , &
-         &                                darkMatterProfileConcentrationDiemerKravtsov2014Scatter  &
-         &                               )
-=======
     ! Check and read parameters.
     call parameters%checkParameters(allowedParameterNames)    
     !# <inputParameter>
@@ -240,44 +117,36 @@
     !#   <type>real</type>
     !#   <cardinality>1</cardinality>
     !# </inputParameter>
->>>>>>> 28b6c64e
+    !# <inputParameter>
+    !#   <name>scatter</name>
+    !#   <source>parameters</source>
+    !#   <variable>diemerKravtsov2014ConstructorParameters%scatter</variable>
+    !#   <defaultValue>0.0d0</defaultValue>
+    !#   <description>The scatter (in dex) to assume in the halo concentration algorithm of \cite{diemer_universal_2014}.</description>
+    !#   <type>real</type>
+    !#   <cardinality>1</cardinality>
+    !# </inputParameter>
+         &                                darkMatterProfileConcentrationDiemerKravtsov2014Scatter  &
     return
   end function diemerKravtsov2014ConstructorParameters
 
-<<<<<<< HEAD
-  function diemerKravtsov2014Constructor(kappa,phi0,phi1,eta0,eta1,alpha,beta,scatter)
-    !% Constructor for the {\normalfont \ttfamily diemerKravtsov2014} dark matter halo profile concentration class.
-    use Galacticus_Error
-    implicit none
-    type            (darkMatterProfileConcentrationDiemerKravtsov2014)                :: diemerKravtsov2014Constructor
-    double precision                                                  , intent(in   ) :: kappa, phi0, phi1, eta0, eta1, alpha, beta, scatter
-    
-    diemerKravtsov2014Constructor%kappa        =kappa
-    diemerKravtsov2014Constructor%phi0         =phi0
-    diemerKravtsov2014Constructor%phi1         =phi1
-    diemerKravtsov2014Constructor%eta0         =eta0
-    diemerKravtsov2014Constructor%eta1         =eta1
-    diemerKravtsov2014Constructor%alpha        =alpha
-    diemerKravtsov2014Constructor%beta         =beta
-    diemerKravtsov2014Constructor%scatter      =scatter
-    diemerKravtsov2014Constructor%resetSequence=.true.
-=======
-  function diemerKravtsov2014ConstructorInternal(kappa,phi0,phi1,eta0,eta1,alpha,beta)
+  function diemerKravtsov2014ConstructorInternal(kappa,phi0,phi1,eta0,eta1,alpha,beta,scatter)
     !% Constructor for the {\normalfont \ttfamily diemerKravtsov2014} dark matter halo profile
     !% concentration class.
     use Galacticus_Error
     implicit none
     type            (darkMatterProfileConcentrationDiemerKravtsov2014)                :: diemerKravtsov2014ConstructorInternal
-    double precision                                                  , intent(in   ) :: kappa, phi0, phi1, eta0, eta1, alpha, beta
+    double precision                                                  , intent(in   ) :: kappa, phi0, phi1, eta0, eta1, alpha, beta, scatter
     
-    diemerKravtsov2014ConstructorInternal%kappa=kappa
-    diemerKravtsov2014ConstructorInternal%phi0 =phi0
-    diemerKravtsov2014ConstructorInternal%phi1 =phi1
-    diemerKravtsov2014ConstructorInternal%eta0 =eta0
-    diemerKravtsov2014ConstructorInternal%eta1 =eta1
-    diemerKravtsov2014ConstructorInternal%alpha=alpha
-    diemerKravtsov2014ConstructorInternal%beta =beta
->>>>>>> 28b6c64e
+    diemerKravtsov2014ConstructorInternal%kappa        =kappa
+    diemerKravtsov2014ConstructorInternal%phi0         =phi0
+    diemerKravtsov2014ConstructorInternal%phi1         =phi1
+    diemerKravtsov2014ConstructorInternal%eta0         =eta0
+    diemerKravtsov2014ConstructorInternal%eta1         =eta1
+    diemerKravtsov2014ConstructorInternal%alpha        =alpha
+    diemerKravtsov2014ConstructorInternal%beta         =beta
+    diemerKravtsov2014ConstructorInternal%scatter      =scatter
+    diemerKravtsov2014ConstructorInternal%resetSequence=.true.
     return
   end function diemerKravtsov2014ConstructorInternal
   
