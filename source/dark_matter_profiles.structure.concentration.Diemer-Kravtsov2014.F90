!! Copyright 2009, 2010, 2011, 2012, 2013, 2014 Andrew Benson <abenson@obs.carnegiescience.edu>
!!
!! This file is part of Galacticus.
!!
!!    Galacticus is free software: you can redistribute it and/or modify
!!    it under the terms of the GNU General Public License as published by
!!    the Free Software Foundation, either version 3 of the License, or
!!    (at your option) any later version.
!!
!!    Galacticus is distributed in the hope that it will be useful,
!!    but WITHOUT ANY WARRANTY; without even the implied warranty of
!!    MERCHANTABILITY or FITNESS FOR A PARTICULAR PURPOSE.  See the
!!    GNU General Public License for more details.
!!
!!    You should have received a copy of the GNU General Public License
!!    along with Galacticus.  If not, see <http://www.gnu.org/licenses/>.

  !% An implementation of dark matter halo profile concentrations using the \cite{diemer_universal_2014} algorithm.

  !# <darkMatterProfileConcentration name="darkMatterProfileConcentrationDiemerKravtsov2014">
  !#  <description>Dark matter halo concentrations are computed using the algorithm of \cite{diemer_universal_2014}.</description>
  !# </darkMatterProfileConcentration>

  type, extends(darkMatterProfileConcentrationClass) :: darkMatterProfileConcentrationDiemerKravtsov2014
     !% A dark matter halo profile concentration class implementing the algorithm of \cite{diemer_universal_2014}.
     private
     double precision           :: kappa, phi0, phi1, eta0, eta1, alpha, beta, scatter
     type            (fgsl_rng) :: clonedPseudoSequenceObject, pseudoSequenceObject
     logical                    :: resetSequence             , resetSequenceSnapshot
   contains
     procedure :: concentration               => diemerKravtsov2014Concentration
     procedure :: densityContrastDefinition   => diemerKravtsov2014DensityContrastDefinition
     procedure :: darkMatterProfileDefinition => diemerKravtsov2014DarkMatterProfileDefinition
  end type darkMatterProfileConcentrationDiemerKravtsov2014

  interface darkMatterProfileConcentrationDiemerKravtsov2014
     !% Constructors for the {\normalfont \ttfamily diemerKravtsov2014} dark matter halo profile concentration class.
     module procedure diemerKravtsov2014DefaultConstructor
     module procedure diemerKravtsov2014Constructor
  end interface darkMatterProfileConcentrationDiemerKravtsov2014

  ! Initialization status.
  logical          :: diemerKravtsov2014Initialized=.false.

  ! Default parameters.
  double precision :: darkMatterProfileConcentrationDiemerKravtsov2014Kappa, darkMatterProfileConcentrationDiemerKravtsov2014Phi0   , &
       &              darkMatterProfileConcentrationDiemerKravtsov2014Phi1 , darkMatterProfileConcentrationDiemerKravtsov2014Eta0   , &
       &              darkMatterProfileConcentrationDiemerKravtsov2014Eta1 , darkMatterProfileConcentrationDiemerKravtsov2014Alpha  , &
       &              darkMatterProfileConcentrationDiemerKravtsov2014Beta , darkMatterProfileConcentrationDiemerKravtsov2014Scatter

contains

  function diemerKravtsov2014DefaultConstructor()
    !% Default constructor for the {\normalfont \ttfamily diemerKravtsov2014} dark matter halo profile concentration class.
    use Input_Parameters
    implicit none
    type(darkMatterProfileConcentrationDiemerKravtsov2014), target :: diemerKravtsov2014DefaultConstructor

    if (.not.diemerKravtsov2014Initialized) then
       !$omp critical(diemerKravtsov2014DefaultInitialize)
       if (.not.diemerKravtsov2014Initialized) then
          ! Get parameters of the model.
          !@ <inputParameter>
          !@   <name>darkMatterProfileConcentrationDiemerKravtsov2014Kappa</name>
          !@   <defaultValue>0.69</defaultValue>
          !@   <attachedTo>module</attachedTo>
          !@   <description>
          !@     The parameter $\kappa$ appearing in the halo concentration algorithm of \cite{diemer_universal_2014}.
          !@   </description>
          !@   <type>real</type>
          !@   <cardinality>1</cardinality>
          !@ </inputParameter>
          call Get_Input_Parameter("darkMatterProfileConcentrationDiemerKravtsov2014Kappa",darkMatterProfileConcentrationDiemerKravtsov2014Kappa,defaultValue=0.69d0)
          !@ <inputParameter>
          !@   <name>darkMatterProfileConcentrationDiemerKravtsov2014Phi0</name>
          !@   <defaultValue>6.58</defaultValue>
          !@   <attachedTo>module</attachedTo>
          !@   <description>
          !@     The parameter $\phi_0$ appearing in the halo concentration algorithm of \cite{diemer_universal_2014}.
          !@   </description>
          !@   <type>real</type>
          !@   <cardinality>1</cardinality>
          !@ </inputParameter>
          call Get_Input_Parameter("darkMatterProfileConcentrationDiemerKravtsov2014Phi0",darkMatterProfileConcentrationDiemerKravtsov2014Phi0,defaultValue=6.58d0)
          !@ <inputParameter>
          !@   <name>darkMatterProfileConcentrationDiemerKravtsov2014Phi1</name>
          !@   <defaultValue>1.37</defaultValue>
          !@   <attachedTo>module</attachedTo>
          !@   <description>
          !@     The parameter $\phi_1$ appearing in the halo concentration algorithm of \cite{diemer_universal_2014}.
          !@   </description>
          !@   <type>real</type>
          !@   <cardinality>1</cardinality>
          !@ </inputParameter>
          call Get_Input_Parameter("darkMatterProfileConcentrationDiemerKravtsov2014Phi1",darkMatterProfileConcentrationDiemerKravtsov2014Phi1,defaultValue=1.37d0)
          !@ <inputParameter>
          !@   <name>darkMatterProfileConcentrationDiemerKravtsov2014Eta0</name>
          !@   <defaultValue>6.82</defaultValue>
          !@   <attachedTo>module</attachedTo>
          !@   <description>
          !@     The parameter $\eta_0$ appearing in the halo concentration algorithm of \cite{diemer_universal_2014}.
          !@   </description>
          !@   <type>real</type>
          !@   <cardinality>1</cardinality>
          !@ </inputParameter>
          call Get_Input_Parameter("darkMatterProfileConcentrationDiemerKravtsov2014Eta0",darkMatterProfileConcentrationDiemerKravtsov2014Eta0,defaultValue=6.82d0)
          !@ <inputParameter>
          !@   <name>darkMatterProfileConcentrationDiemerKravtsov2014Eta1</name>
          !@   <defaultValue>1.42</defaultValue>
          !@   <attachedTo>module</attachedTo>
          !@   <description>
          !@     The parameter $\eta_1$ appearing in the halo concentration algorithm of \cite{diemer_universal_2014}.
          !@   </description>
          !@   <type>real</type>
          !@   <cardinality>1</cardinality>
          !@ </inputParameter>
          call Get_Input_Parameter("darkMatterProfileConcentrationDiemerKravtsov2014Eta1",darkMatterProfileConcentrationDiemerKravtsov2014Eta1,defaultValue=1.42d0)
          !@ <inputParameter>
          !@   <name>darkMatterProfileConcentrationDiemerKravtsov2014Alpha</name>
          !@   <defaultValue>1.12</defaultValue>
          !@   <attachedTo>module</attachedTo>
          !@   <description>
          !@     The parameter $\alpha$ appearing in the halo concentration algorithm of \cite{diemer_universal_2014}.
          !@   </description>
          !@   <type>real</type>
          !@   <cardinality>1</cardinality>
          !@ </inputParameter>
          call Get_Input_Parameter("darkMatterProfileConcentrationDiemerKravtsov2014Alpha",darkMatterProfileConcentrationDiemerKravtsov2014Alpha,defaultValue=1.12d0)
          !@ <inputParameter>
          !@   <name>darkMatterProfileConcentrationDiemerKravtsov2014Beta</name>
          !@   <defaultValue>1.69</defaultValue>
          !@   <attachedTo>module</attachedTo>
          !@   <description>
          !@     The parameter $\beta$ appearing in the halo concentration algorithm of \cite{diemer_universal_2014}.
          !@   </description>
          !@   <type>real</type>
          !@   <cardinality>1</cardinality>
          !@ </inputParameter>
          call Get_Input_Parameter("darkMatterProfileConcentrationDiemerKravtsov2014Beta",darkMatterProfileConcentrationDiemerKravtsov2014Beta,defaultValue=1.69d0)
          !@ <inputParameter>
          !@   <name>darkMatterProfileConcentrationDiemerKravtsov2014Scatter</name>
          !@   <defaultValue>0.0</defaultValue>
          !@   <attachedTo>module</attachedTo>
          !@   <description>
          !@     The scatter (in dex) to assume in the halo concentration algorithm of \cite{diemer_universal_2014}.
          !@   </description>
          !@   <type>real</type>
          !@   <cardinality>1</cardinality>
          !@ </inputParameter>
          call Get_Input_Parameter("darkMatterProfileConcentrationDiemerKravtsov2014Scatter",darkMatterProfileConcentrationDiemerKravtsov2014Scatter,defaultValue=0.0d0)
          ! Record that method is now initialized.
          diemerKravtsov2014Initialized=.true.
       end if
       !$omp end critical(diemerKravtsov2014DefaultInitialize)
    end if
    ! Construct the object.
    diemerKravtsov2014DefaultConstructor                                                           &
         & =diemerKravtsov2014Constructor(                                                         &
         &                                darkMatterProfileConcentrationDiemerKravtsov2014Kappa  , &
         &                                darkMatterProfileConcentrationDiemerKravtsov2014Phi0   , &
         &                                darkMatterProfileConcentrationDiemerKravtsov2014Phi1   , &
         &                                darkMatterProfileConcentrationDiemerKravtsov2014Eta0   , &
         &                                darkMatterProfileConcentrationDiemerKravtsov2014Eta1   , &
         &                                darkMatterProfileConcentrationDiemerKravtsov2014Alpha  , &
         &                                darkMatterProfileConcentrationDiemerKravtsov2014Beta   , &
         &                                darkMatterProfileConcentrationDiemerKravtsov2014Scatter  &
         &                               )
    return
  end function diemerKravtsov2014DefaultConstructor

<<<<<<< HEAD
  function diemerKravtsov2014Constructor(kappa,phi0,phi1,eta0,eta1,alpha,beta)
    !% Constructor for the {\normalfont \ttfamily diemerKravtsov2014} dark matter halo profile concentration class.
=======
  function diemerKravtsov2014Constructor(kappa,phi0,phi1,eta0,eta1,alpha,beta,scatter)
    !% Constructor for the {\tt diemerKravtsov2014} dark matter halo profile concentration class.
>>>>>>> 795d4719
    use Galacticus_Error
    implicit none
    type            (darkMatterProfileConcentrationDiemerKravtsov2014)                :: diemerKravtsov2014Constructor
    double precision                                                  , intent(in   ) :: kappa, phi0, phi1, eta0, eta1, alpha, beta, scatter
    
    diemerKravtsov2014Constructor%kappa        =kappa
    diemerKravtsov2014Constructor%phi0         =phi0
    diemerKravtsov2014Constructor%phi1         =phi1
    diemerKravtsov2014Constructor%eta0         =eta0
    diemerKravtsov2014Constructor%eta1         =eta1
    diemerKravtsov2014Constructor%alpha        =alpha
    diemerKravtsov2014Constructor%beta         =beta
    diemerKravtsov2014Constructor%scatter      =scatter
    diemerKravtsov2014Constructor%resetSequence=.true.
    return
  end function diemerKravtsov2014Constructor
  
  double precision function diemerKravtsov2014Concentration(self,node)
    !% Return the concentration of the dark matter halo profile of {\normalfont \ttfamily node} using the \cite{diemer_universal_2014} algorithm.
    use Numerical_Constants_Math
    use Gaussian_Random
    use Power_Spectra
    use Critical_Overdensity
    use Cosmology_Parameters
    implicit none
    class           (darkMatterProfileConcentrationDiemerKravtsov2014), intent(inout)          :: self
    type            (treeNode                                        ), intent(inout), pointer :: node
    class           (nodeComponentBasic                              )               , pointer :: basic
    class           (cosmologyParametersClass                        )               , pointer :: cosmologyParameters_
    double precision                                                                           :: radiusHaloLagrangian, peakHeight        , &
         &                                                                                        wavenumber          , powerSpectrumSlope, &
         &                                                                                        concentrationMinimum, peakHeightMinimum
    
    cosmologyParameters_           => cosmologyParameters      ()
    basic                          => node               %basic()
    radiusHaloLagrangian           =  +(                                                &
         &                              +3.0d0                                          &
         &                              *basic%mass()                                   &
         &                              /4.0d0                                          &
         &                              /Pi                                             &
         &                              /cosmologyParameters_%densityCritical()         &
         &                              /cosmologyParameters_%OmegaMatter    ()         &
         &                             )**(1.0d0/3.0d0)
    peakHeight                     =                                                    &
         &                            +Critical_Overdensity_for_Collapse(basic%time())  &
         &                            /Cosmological_Mass_Root_Variance  (basic%mass())
    wavenumber                     =                                                    &
         &                            +self%kappa                                       &
         &                            *2.0d0                                            &
         &                            *Pi                                               &
         &                            /radiusHaloLagrangian
    powerSpectrumSlope             = +Power_Spectrum_Logarithmic_Derivative(wavenumber)
    concentrationMinimum           =                                                    &
         &                           +self%phi0                                         &
         &                           +self%phi1                                         &
         &                           *powerSpectrumSlope
    peakHeightMinimum              =                                                    &
         &                           +self%eta0                                         &
         &                           +self%eta1                                         &
         &                           *powerSpectrumSlope
    diemerKravtsov2014Concentration=                                                    &
         &                           +0.5d0                                             &
         &                           *concentrationMinimum                              &
         &                           *(                                                 &
         &                             +(peakHeight/peakHeightMinimum)**(-self%alpha)   &
         &                             +(peakHeight/peakHeightMinimum)**(+self%beta )   &
         &                            )
    ! Add scatter if necessary.
    if (self%scatter > 0.0d0)                                      &
         &  diemerKravtsov2014Concentration                        &
         & =diemerKravtsov2014Concentration                        &
         & *10.0d0**Gaussian_Random_Get(                           &
         &                              self%pseudoSequenceObject, &
         &                              self%scatter             , &
         &                              self%resetSequence         &
         &                             )
    return
  end function diemerKravtsov2014Concentration

  function diemerKravtsov2014DensityContrastDefinition(self)
    !% Return a virial density contrast object defining that used in the definition of concentration in the
    !% \cite{diemer_universal_2014} algorithm.
    implicit none
    class  (virialDensityContrastClass                      ), pointer                     :: diemerKravtsov2014DensityContrastDefinition
    class  (darkMatterProfileConcentrationDiemerKravtsov2014), intent(inout)               :: self
    class  (virialDensityContrastClass                      ), allocatable  , target, save :: densityContrastDefinition
    logical                                                                         , save :: densityContrastDefinitionInitialized=.false.
    !$omp threadprivate(densityContrastDefinition,densityContrastDefinitionInitialized)
    
    if (.not.densityContrastDefinitionInitialized) then
       allocate(virialDensityContrastFixed :: densityContrastDefinition)
       select type (densityContrastDefinition)
       type is (virialDensityContrastFixed)
          densityContrastDefinition=virialDensityContrastFixed(200.0d0,virialDensityContrastFixedDensityTypeCritical)
          call densityContrastDefinition%makeIndestructible()
       end select
       densityContrastDefinitionInitialized=.true.
    end if
    diemerKravtsov2014DensityContrastDefinition => densityContrastDefinition
    return
  end function diemerKravtsov2014DensityContrastDefinition

  function diemerKravtsov2014DarkMatterProfileDefinition(self)
    !% Return a dark matter density profile object defining that used in the definition of concentration in the
    !% \cite{diemer_universal_2014} algorithm.
    use Dark_Matter_Halo_Scales
    implicit none
    class  (darkMatterProfileClass                            ), pointer                     :: diemerKravtsov2014DarkMatterProfileDefinition
    class  (darkMatterProfileConcentrationDiemerKravtsov2014  ), intent(inout)               :: self
    class  (darkMatterHaloScaleVirialDensityContrastDefinition), pointer                     :: darkMatterHaloScaleDefinition
    class  (darkMatterProfileClass                            ), allocatable  , target, save :: densityProfileDefinition
    logical                                                                           , save :: densityProfileDefinitionInitialized=.false.
    !$omp threadprivate(densityProfileDefinition,densityProfileDefinitionInitialized)
    
    if (.not.densityProfileDefinitionInitialized) then
       allocate(darkMatterProfileNFW                               :: densityProfileDefinition     )
       allocate(darkMatterHaloScaleVirialDensityContrastDefinition :: darkMatterHaloScaleDefinition)
       select type (densityProfileDefinition)
       type is (darkMatterProfileNFW)
          select type (darkMatterHaloScaleDefinition)
          type is (darkMatterHaloScaleVirialDensityContrastDefinition)
             darkMatterHaloScaleDefinition=darkMatterHaloScaleVirialDensityContrastDefinition(self%densityContrastDefinition())
             densityProfileDefinition     =darkMatterProfileNFW                              (darkMatterHaloScaleDefinition   )
             call densityProfileDefinition%makeIndestructible()
          end select
       end select
       densityProfileDefinitionInitialized=.true.
    end if
    diemerKravtsov2014DarkMatterProfileDefinition => densityProfileDefinition
    return
  end function diemerKravtsov2014DarkMatterProfileDefinition

  subroutine diemerKravtsov2014StateSnapshot(self)
    !% Write the tablulation state to file.
    implicit none
    class(darkMatterProfileConcentrationDiemerKravtsov2014), intent(inout) :: self

    if (.not.self%resetSequence) self%clonedPseudoSequenceObject=FGSL_Rng_Clone(self%pseudoSequenceObject)
    self%resetSequenceSnapshot=self%resetSequence
    return
  end subroutine diemerKravtsov2014StateSnapshot

  subroutine diemerKravtsov2014StateStore(self,stateFile,fgslStateFile)
    !% Write the tablulation state to file.
    use Pseudo_Random
    implicit none
    class  (darkMatterProfileConcentrationDiemerKravtsov2014), intent(inout) :: self
    integer                                                  , intent(in   ) :: stateFile
    type   (fgsl_file                                       ), intent(in   ) :: fgslStateFile

    write (stateFile) self%resetSequenceSnapshot
    if (.not.self%resetSequenceSnapshot) call Pseudo_Random_Store(self%clonedPseudoSequenceObject,fgslStateFile)
    return
  end subroutine diemerKravtsov2014StateStore

  subroutine diemerKravtsov2014StateRestore(self,stateFile,fgslStateFile)
    !% Write the tablulation state to file.
    use Pseudo_Random
    implicit none
    class  (darkMatterProfileConcentrationDiemerKravtsov2014), intent(inout) :: self
    integer                                                  , intent(in   ) :: stateFile
    type   (fgsl_file                                       ), intent(in   ) :: fgslStateFile

    read (stateFile) self%resetSequence
    if (.not.self%resetSequence) call Pseudo_Random_Retrieve(self%pseudoSequenceObject,fgslStateFile)
   return
  end subroutine diemerKravtsov2014StateRestore<|MERGE_RESOLUTION|>--- conflicted
+++ resolved
@@ -168,13 +168,8 @@
     return
   end function diemerKravtsov2014DefaultConstructor
 
-<<<<<<< HEAD
-  function diemerKravtsov2014Constructor(kappa,phi0,phi1,eta0,eta1,alpha,beta)
+  function diemerKravtsov2014Constructor(kappa,phi0,phi1,eta0,eta1,alpha,beta,scatter)
     !% Constructor for the {\normalfont \ttfamily diemerKravtsov2014} dark matter halo profile concentration class.
-=======
-  function diemerKravtsov2014Constructor(kappa,phi0,phi1,eta0,eta1,alpha,beta,scatter)
-    !% Constructor for the {\tt diemerKravtsov2014} dark matter halo profile concentration class.
->>>>>>> 795d4719
     use Galacticus_Error
     implicit none
     type            (darkMatterProfileConcentrationDiemerKravtsov2014)                :: diemerKravtsov2014Constructor
