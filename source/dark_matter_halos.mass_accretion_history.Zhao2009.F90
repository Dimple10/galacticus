!! Copyright 2009, 2010, 2011, 2012, 2013, 2014, 2015, 2016, 2017, 2018,
!!           2019
!!    Andrew Benson <abenson@carnegiescience.edu>
!!
!! This file is part of Galacticus.
!!
!!    Galacticus is free software: you can redistribute it and/or modify
!!    it under the terms of the GNU General Public License as published by
!!    the Free Software Foundation, either version 3 of the License, or
!!    (at your option) any later version.
!!
!!    Galacticus is distributed in the hope that it will be useful,
!!    but WITHOUT ANY WARRANTY; without even the implied warranty of
!!    MERCHANTABILITY or FITNESS FOR A PARTICULAR PURPOSE.  See the
!!    GNU General Public License for more details.
!!
!!    You should have received a copy of the GNU General Public License
!!    along with Galacticus.  If not, see <http://www.gnu.org/licenses/>.

  !% An implementation of dark matter halo mass accretion histories using the \cite{zhao_accurate_2009} algorithm.

<<<<<<< HEAD
  use Cosmological_Density_Field
  use Linear_Growth             , only : linearGrowthClass      , linearGrowth
  use Cosmology_Functions       , only : cosmologyFunctionsClass, cosmologyFunctions
  
=======
  use :: Cosmological_Density_Field, only : cosmologicalMassVarianceClass, criticalOverdensityClass

>>>>>>> a25b3daf
  !# <darkMatterHaloMassAccretionHistory name="darkMatterHaloMassAccretionHistoryZhao2009">
  !#  <description>Dark matter halo mass accretion histories using the \cite{zhao_accurate_2009} algorithm.</description>
  !# </darkMatterHaloMassAccretionHistory>
  type, extends(darkMatterHaloMassAccretionHistoryClass) :: darkMatterHaloMassAccretionHistoryZhao2009
     !% A dark matter halo mass accretion historiy class using the \cite{zhao_accurate_2009} algorithm.
     private
     class(criticalOverdensityClass     ), pointer :: criticalOverdensity_      => null()
     class(cosmologicalMassVarianceClass), pointer :: cosmologicalMassVariance_ => null()
     class(linearGrowthClass            ), pointer :: linearGrowth_             => null()
     class(cosmologyFunctionsClass      ), pointer :: cosmologyFunctions_       => null()
   contains
     final     ::         zhao2009Destructor
     procedure :: time => zhao2009Time
  end type darkMatterHaloMassAccretionHistoryZhao2009

  interface darkMatterHaloMassAccretionHistoryZhao2009
     !% Constructors for the {\normalfont \ttfamily zhao2009} dark matter halo mass accretion history class.
     module procedure zhao2009ConstructorParameters
     module procedure zhao2009ConstructorInternal
  end interface darkMatterHaloMassAccretionHistoryZhao2009

contains

  function zhao2009ConstructorParameters(parameters) result(self)
    !% Constructor for the {\normalfont \ttfamily zhao2009} dark matter halo mass accretion history class which takes a parameter
    !% set as input.
    use :: Input_Parameters, only : inputParameter, inputParameters
    implicit none
    type (darkMatterHaloMassAccretionHistoryZhao2009)                :: self
    type (inputParameters                           ), intent(inout) :: parameters
    class(criticalOverdensityClass                  ), pointer       :: criticalOverdensity_
    class(cosmologicalMassVarianceClass             ), pointer       :: cosmologicalMassVariance_
    class(linearGrowthClass                         ), pointer       :: linearGrowth_
    class(cosmologyFunctionsClass                   ), pointer       :: cosmologyFunctions_

    !# <objectBuilder class="criticalOverdensity"      name="criticalOverdensity_"      source="parameters"/>
    !# <objectBuilder class="cosmologicalMassVariance" name="cosmologicalMassVariance_" source="parameters"/>
    !# <objectBuilder class="linearGrowth"             name="linearGrowth_"             source="parameters"/>
    !# <objectBuilder class="cosmologyFunctions"       name="cosmologyFunctions_"       source="parameters"/>
    self=darkMatterHaloMassAccretionHistoryZhao2009(criticalOverdensity_,cosmologicalMassVariance_,linearGrowth_,cosmologyFunctions_)
    !# <inputParametersValidate source="parameters"/>
    !# <objectDestructor name="criticalOverdensity_"     />
    !# <objectDestructor name="cosmologicalMassVariance_"/>
    !# <objectDestructor name="linearGrowth_"            />
    !# <objectDestructor name="cosmologyFunctions_"      />
    return
  end function zhao2009ConstructorParameters

  function zhao2009ConstructorInternal(criticalOverdensity_,cosmologicalMassVariance_,linearGrowth_,cosmologyFunctions_) result(self)
    !% Generic constructor for the {\normalfont \ttfamily zhao2009} dark matter halo mass accretion history class.
    implicit none
    type (darkMatterHaloMassAccretionHistoryZhao2009)                        :: self
    class(criticalOverdensityClass                  ), intent(in   ), target :: criticalOverdensity_
    class(cosmologicalMassVarianceClass             ), intent(in   ), target :: cosmologicalMassVariance_
<<<<<<< HEAD
    class(linearGrowthClass                         ), intent(in   ), target :: linearGrowth_
    class(cosmologyFunctionsClass                   ), intent(in   ), target :: cosmologyFunctions_
    !# <constructorAssign variables="*criticalOverdensity_, *cosmologicalMassVariance_, *linearGrowth_, *cosmologyFunctions_"/>
=======
    !# <constructorAssign variables="*criticalOverdensity_, *cosmologicalMassVariance_"/>
>>>>>>> a25b3daf

    return
  end function zhao2009ConstructorInternal

  subroutine zhao2009Destructor(self)
    !% Destructor for the {\normalfont \ttfamily zhao2009} dark matter halo mass accretion history class.
    implicit none
    type(darkMatterHaloMassAccretionHistoryZhao2009), intent(inout) :: self

    !# <objectDestructor name="self%criticalOverdensity_"     />
    !# <objectDestructor name="self%cosmologicalMassVariance_"/>
    !# <objectDestructor name="self%linearGrowth_"            />
    !# <objectDestructor name="self%cosmologyFunctions_"      />
    return
  end subroutine zhao2009Destructor

  double precision function zhao2009Time(self,node,mass)
    !% Compute the time corresponding to {\normalfont \ttfamily mass} in the mass accretion history of {\normalfont \ttfamily
    !% thisNode} using the algorithm of \cite{zhao_accurate_2009}.
    use :: FGSL            , only : FGSL_Success           , fgsl_odeiv_control, fgsl_odeiv_evolve, fgsl_odeiv_step, &
          &                         fgsl_odeiv_system
    use :: Galacticus_Error, only : Galacticus_Error_Report
    use :: Galacticus_Nodes, only : nodeComponentBasic     , treeNode
    use :: ODE_Solver      , only : ODE_Solve
    implicit none
    class           (darkMatterHaloMassAccretionHistoryZhao2009), intent(inout) :: self
    type            (treeNode                                  ), intent(inout) :: node
    double precision                                            , intent(in   ) :: mass
    class           (nodeComponentBasic                        ), pointer       :: baseBasicComponent
    double precision                                            , parameter     :: odeToleranceAbsolute          =1.0d-10, odeToleranceRelative =1.0d-10
    double precision                                            , dimension(1)  :: nowTime
    double precision                                                            :: baseMass                              , baseTime                     , &
       &                                                                           dSigmadMassLogarithmicObserved        , deltaCriticalObserved        , &
       &                                                                           pObserved                             , sObserved                    , &
       &                                                                           sigmaObserved                         , wObserved                    , &
       &                                                                           currentMass
    type            (fgsl_odeiv_step                           )                :: odeStepper
    type            (fgsl_odeiv_control                        )                :: odeController
    type            (fgsl_odeiv_evolve                         )                :: odeEvolver
    type            (fgsl_odeiv_system                         )                :: odeSystem
    logical                                                                     :: odeReset                      =.true.

    ! Get properties of the base node.
    baseBasicComponent => node%basic()
    baseMass=baseBasicComponent%mass()
    baseTime=baseBasicComponent%time()
    ! Trap cases where the mass occurs in the future.
    if (mass > baseMass) call Galacticus_Error_Report('specified mass is in the future'//{introspection:location})
    ! Calculate quantities which remain fixed through the ODE.
    ! Get sigma(M) and its logarithmic derivative.
    call self%cosmologicalMassVariance_%rootVarianceAndLogarithmicGradient(baseMass,baseTime,sigmaObserved,dSigmadMassLogarithmicObserved)
    ! Compute sigma proxy.
    sObserved=sigmaObserved*10.0d0**dSigmadMassLogarithmicObserved ! Equation 8 from Zhao et al. (2009).
    ! Compute critical overdensities for collapse.
    deltaCriticalObserved=self%criticalOverdensity_%value(time=baseTime,mass=baseMass)
    ! Compute w factors.
    wObserved=deltaCriticalObserved/sObserved ! Equation 7 from Zhao et al. (2009).
    ! Compute p factors.
    pObserved=0.5d0*wObserved/(1.0d0+(0.25d0*wObserved)**6) ! Equation 11 from Zhao et al. (2009).
    ! Solve the ODE for the mass evolution.
    nowTime(1) =baseTime
    currentMass=baseMass
    call ODE_Solve(odeStepper,odeController,odeEvolver,odeSystem,currentMass,mass,1,nowTime &
         &,growthRateODEs,odeToleranceAbsolute,odeToleranceRelative,reset=odeReset)
    odeReset=.true.
    ! Extract the time corresponding to the specified mass.
    zhao2009Time=nowTime(1)
    return

  contains

    integer function growthRateODEs(mass,nowTime,dNowTimedMass)
      !% System of differential equations to solve for the growth rate.
      implicit none
      double precision              , intent(in   ) :: mass
      double precision, dimension(:), intent(in   ) :: nowTime
      double precision, dimension(:), intent(  out) :: dNowTimedMass
      double precision                              :: dDeltaCriticaldtNow      , dSigmadDeltaCriticalLogarithmic, &
           &                                           dSigmadMassLogarithmicNow, deltaCriticalNow               , &
           &                                           pNow                     , sNow                           , &
           &                                           sigmaNow                 , wNow

      ! Trap unphysical cases.
      if (nowTime(1) <= 0.0d0 .or. nowTime(1) > baseTime .or. mass <= 0.0d0) then
         dNowTimedMass(1)=0.0d0
         growthRateODEs=FGSL_Success
         return
      end if
      ! Get sigma(M) and its logarithmic derivative.
      call self%cosmologicalMassVariance_%rootVarianceAndLogarithmicGradient(mass,nowTime(1),sigmaNow,dSigmadMassLogarithmicNow)
      ! Compute sigma proxy.
      sNow               =+sigmaNow                                                                                                                                          &
           &              *10.0d0**dSigmadMassLogarithmicNow                                                                                                                 &
           &              /                                                                  self%linearGrowth_      %value                               ( time=nowTime(1))   ! Equation 8 from Zhao et al. (2009).
      ! Compute critical overdensity for collapse.
      deltaCriticalNow   =+self%criticalOverdensity_%value       (time=nowTime(1),mass=mass)/self%linearGrowth_      %value                               ( time=nowTime(1))
      dDeltaCriticaldtNow=+self%criticalOverdensity_%gradientTime(time=nowTime(1),mass=mass)/self%linearGrowth_      %value                               ( time=nowTime(1)) &
           &              -self%criticalOverdensity_%value       (time=nowTime(1),mass=mass)/self%linearGrowth_      %value                               ( time=nowTime(1)) &
           &                                                                                *self%linearGrowth_      %logarithmicDerivativeExpansionFactor( time=nowTime(1)) &
           &                                                                                *self%cosmologyFunctions_%expansionRate                       (                  &
           &                                                                                 self%cosmologyFunctions_%expansionFactor                      (time=nowTime(1)) &
           &                                                                                                                                              )
      ! Compute w factor.
      wNow=deltaCriticalNow/sNow      ! Equation 7 from Zhao et al. (2009).
      ! Compute p factor.
      pNow=pObserved*max(0.0d0,1.0d0-log10(deltaCriticalNow/deltaCriticalObserved)*wObserved/0.272d0) ! Equation 10 from Zhao et al. (2009).
      ! Compute dimensionless growth rate.
      dSigmadDeltaCriticalLogarithmic=(wNow-pNow)/5.85d0 ! Equation 12 from Zhao et al. (2009).
      ! Convert to dimensionful units.
      dNowTimedMass(1)=(dSigmadMassLogarithmicNow/dDeltaCriticaldtNow)*(deltaCriticalNow/mass)/dSigmadDeltaCriticalLogarithmic
      ! Report success.
      growthRateODEs=FGSL_Success
    end function growthRateODEs

  end function zhao2009Time<|MERGE_RESOLUTION|>--- conflicted
+++ resolved
@@ -19,15 +19,10 @@
 
   !% An implementation of dark matter halo mass accretion histories using the \cite{zhao_accurate_2009} algorithm.
 
-<<<<<<< HEAD
-  use Cosmological_Density_Field
+  use :: Cosmological_Density_Field, only : cosmologicalMassVarianceClass, criticalOverdensityClass
   use Linear_Growth             , only : linearGrowthClass      , linearGrowth
   use Cosmology_Functions       , only : cosmologyFunctionsClass, cosmologyFunctions
-  
-=======
-  use :: Cosmological_Density_Field, only : cosmologicalMassVarianceClass, criticalOverdensityClass
 
->>>>>>> a25b3daf
   !# <darkMatterHaloMassAccretionHistory name="darkMatterHaloMassAccretionHistoryZhao2009">
   !#  <description>Dark matter halo mass accretion histories using the \cite{zhao_accurate_2009} algorithm.</description>
   !# </darkMatterHaloMassAccretionHistory>
@@ -82,13 +77,9 @@
     type (darkMatterHaloMassAccretionHistoryZhao2009)                        :: self
     class(criticalOverdensityClass                  ), intent(in   ), target :: criticalOverdensity_
     class(cosmologicalMassVarianceClass             ), intent(in   ), target :: cosmologicalMassVariance_
-<<<<<<< HEAD
     class(linearGrowthClass                         ), intent(in   ), target :: linearGrowth_
     class(cosmologyFunctionsClass                   ), intent(in   ), target :: cosmologyFunctions_
     !# <constructorAssign variables="*criticalOverdensity_, *cosmologicalMassVariance_, *linearGrowth_, *cosmologyFunctions_"/>
-=======
-    !# <constructorAssign variables="*criticalOverdensity_, *cosmologicalMassVariance_"/>
->>>>>>> a25b3daf
 
     return
   end function zhao2009ConstructorInternal
