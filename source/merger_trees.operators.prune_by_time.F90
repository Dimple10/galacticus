--- conflicted
+++ resolved
@@ -198,18 +198,8 @@
                    ! Clean the branch.
                    call Merger_Tree_Prune_Clean_Branch(node)
                    ! Destroy the branch.
-                   call currentTree%destroyBranch(node)
+                   call node%destroyBranch()
                 end if
-<<<<<<< HEAD
-=======
-                ! Clean the branch.
-                call Merger_Tree_Prune_Clean_Branch(node)
-                ! Destroy the branch.
-                call node%destroyBranch()
-                deallocate(node)
-                ! Return to parent node.
-                node => nodePrevious
->>>>>>> ab446ac0
              end if
           end if
           ! Step to the next node.
