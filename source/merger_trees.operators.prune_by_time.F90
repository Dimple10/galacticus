!! Copyright 2009, 2010, 2011, 2012, 2013, 2014, 2015, 2016
!!    Andrew Benson <abenson@carnegiescience.edu>
!!
!! This file is part of Galacticus.
!!
!!    Galacticus is free software: you can redistribute it and/or modify
!!    it under the terms of the GNU General Public License as published by
!!    the Free Software Foundation, either version 3 of the License, or
!!    (at your option) any later version.
!!
!!    Galacticus is distributed in the hope that it will be useful,
!!    but WITHOUT ANY WARRANTY; without even the implied warranty of
!!    MERCHANTABILITY or FITNESS FOR A PARTICULAR PURPOSE.  See the
!!    GNU General Public License for more details.
!!
!!    You should have received a copy of the GNU General Public License
!!    along with Galacticus.  If not, see <http://www.gnu.org/licenses/>.

  !% Contains a module which implements a merger tree operator which prunes branches to end at a fixed time.

  !# <mergerTreeOperator name="mergerTreeOperatorPruneByTime">
  !#  <description>Provides a merger tree operator which prunes branches to end at a fixed time.</description>
  !# </mergerTreeOperator>
  type, extends(mergerTreeOperatorClass) :: mergerTreeOperatorPruneByTime
     !% A merger tree operator class which prunes branches to end at a fixed time.
     private
     double precision :: massMinimum , massMaximum, &
          &              timeEarliest
   contains
     final     ::            pruneByTimeDestructor
     procedure :: operate => pruneByTimeOperate
  end type mergerTreeOperatorPruneByTime
  
  interface mergerTreeOperatorPruneByTime
     !% Constructors for the prune-by-time merger tree operator class.
     module procedure pruneByTimeConstructorParameters
     module procedure pruneByTimeConstructorInternal
  end interface mergerTreeOperatorPruneByTime

contains

  function pruneByTimeConstructorParameters(parameters)
    !% Constructor for the prune-by-time merger tree operator class which takes a parameter set as input.
    use Cosmology_Functions
    implicit none
    type (mergerTreeOperatorPruneByTime)                :: pruneByTimeConstructorParameters
    type (inputParameters              ), intent(inout) :: parameters
    class(cosmologyFunctionsClass      ), pointer       :: cosmologyFunctions_
    !# <inputParameterList label="allowedParameterNames" />
        
    call parameters%checkParameters(allowedParameterNames)
    !# <inputParameter>
    !#   <name>redshiftEarliest</name>
    !#   <source>parameters</source>
    !#   <variable>pruneByTimeConstructorParameters%timeEarliest</variable>
    !#   <defaultValue>0.0d0</defaultValue>
    !#   <description>Redshift at which to truncate merger tree branches.</description>
    !#   <type>real</type>
    !#   <cardinality>1</cardinality>
    !# </inputParameter>
    !# <inputParameter>
    !#   <name>massMinimum</name>
    !#   <source>parameters</source>
    !#   <variable>pruneByTimeConstructorParameters%massMinimum</variable>
    !#   <defaultValue>0.0d0</defaultValue>
    !#   <description>Minimum mass for which to consider merger tree branches for truncation.</description>
    !#   <type>real</type>
    !#   <cardinality>1</cardinality>
    !# </inputParameter>
    !# <inputParameter>
    !#   <name>massMaximum</name>
    !#   <source>parameters</source>
    !#   <variable>pruneByTimeConstructorParameters%massMaximum</variable>
    !#   <defaultValue>huge(0.0d0)</defaultValue>
    !#   <description>Maximum mass for which to consider merger tree branches for truncation.</description>
    !#   <type>real</type>
    !#   <cardinality>1</cardinality>
    !# </inputParameter>
    cosmologyFunctions_ => cosmologyFunctions()
    pruneByTimeConstructorParameters%timeEarliest             &
         & =cosmologyFunctions_ %cosmicTime(                  &
         &   cosmologyFunctions_%expansionFactorFromRedshift( &
         &    pruneByTimeConstructorParameters%timeEarliest   &
         &                                                  ) &
         &                                 )
    return
  end function pruneByTimeConstructorParameters

  function pruneByTimeConstructorInternal(timeEarliest,massMinimum,massMaximum)
    !% Internal constructor for the prune-by-time merger tree operator class.
    implicit none
    type            (mergerTreeOperatorPruneByTime)                :: pruneByTimeConstructorInternal
    double precision                               , intent(in   ) :: massMinimum                   , massMaximum, &
         &                                                            timeEarliest

    pruneByTimeConstructorInternal%timeEarliest=timeEarliest
    pruneByTimeConstructorInternal%massMinimum =massMinimum
    pruneByTimeConstructorInternal%massMaximum =massMaximum
    return
  end function pruneByTimeConstructorInternal

  elemental subroutine pruneByTimeDestructor(self)
    !% Destructor for the merger tree operator function class.
    implicit none
    type(mergerTreeOperatorPruneByTime), intent(inout) :: self

    ! Nothing to do.
    return
  end subroutine pruneByTimeDestructor

  subroutine pruneByTimeOperate(self,tree)
    !% Perform a prune-by-time operation on a merger tree.
    use Merger_Trees_Pruning_Utilities
    implicit none
    class           (mergerTreeOperatorPruneByTime), intent(inout)          :: self
    type            (mergerTree                   ), intent(inout), target  :: tree
    type            (treeNode                     )               , pointer :: node              , nodeNext    , &
         &                                                                     nodeNew           , nodeChild
    class           (nodeComponentBasic           )               , pointer :: basic             , basicParent , &
         &                                                                     basicChild
    type            (mergerTree                   )               , pointer :: currentTree
    double precision                                                        :: massNow           , massParent  , &
         &                                                                     timeNow           , timeParent  , &
         &                                                                     massAtTimeEarliest
    
    ! Iterate over trees.
    currentTree => tree
    do while (associated(currentTree))
       ! Walk the tree, locating branches which cross the earliest allowed time.
       node => currentTree%baseNode
       do while (associated(node))
          ! Find the node to walk to next.
          nodeNext => node%walkTree()          
          ! Skip this node if it is the root node.
          if (associated(node%parent)) then
             ! Get basic components.
             basic       => node       %basic()
             basicParent => node%parent%basic()             
             ! Get the time of this node and its parent.
             timeNow   =basic  %time()
             timeParent=basicParent%time()             
             ! If the branch from node to parent spans the earliest time, insert a new node at that time.
             if (timeParent > self%timeEarliest .and. timeNow < self%timeEarliest) then
                ! Get masses of these halos.
                massNow   =basic  %mass()
                massParent=basicParent%mass()   
                if (node%isPrimaryProgenitor()) then
                   ! Remove the mass in any non-primary progenitors - we don't want to include their mass in the estimated mass
                   ! growth rate of this node.
                   nodeChild => node%parent%firstChild%sibling
                   do while (associated(nodeChild))
                      basicChild => nodeChild%basic()
                      massParent          =  massParent-basicChild%mass()
                      nodeChild           => nodeChild%sibling
                   end do
                else
                   ! Halo is not the primary progenitor of its parent. Assume that its mass does not grow further.
                   massParent=massNow
                end if
                ! Determine mass at truncation time.
                massAtTimeEarliest=massNow+(massParent-massNow)*(self%timeEarliest-timeNow)/(timeParent-timeNow)
                ! Check if mass is within range.
                if     (                                        &
                     &   massAtTimeEarliest >= self%massMinimum &
                     &  .and.                                   &
                     &   massAtTimeEarliest <= self%massMaximum &
                     & ) then
                   ! Update the node to walk to next
                   if (associated(node%sibling)) then
                      nodeNext => node%sibling
                   else
                      nodeNext => node%parent
                   end if
                   ! Create new node.
                   nodeNew => treeNode(hostTree=currentTree)
                   call nodeNew%indexSet(node%index())
                   ! Assign a time and a mass
                   basic => nodeNew%basic(autoCreate=.true.)
                   call basic%timeSet(self%timeEarliest )
                   call basic%massSet(massAtTimeEarliest)
                   ! No child node.
                   nodeNew%firstChild => null()
                   ! Link to parent node.
                   nodeNew%parent     => node%parent
                   ! Link  sibling to current node sibling.
                   nodeNew%sibling    => node%sibling
                   ! Link the parent if necessary.
                   if (node%isPrimaryProgenitor()) then
                      ! Node is the main progenitor of its parent, so simply replace it with the final node in our list.
                      node%parent%firstChild  => nodeNew
                   else
                      ! Node is not the main progenitor of its parent, so find the child node that has it as a sibling.
                      nodeChild => node%parent%firstChild
                      do while (.not.associated(nodeChild%sibling,node))
                         nodeChild => nodeChild%sibling
                      end do
                      nodeChild%sibling => nodeNew
                   end if
                   ! Clean the branch.
                   call Merger_Tree_Prune_Clean_Branch(node)
                   ! Destroy the branch.
                   call node%destroyBranch()
<<<<<<< HEAD
=======
                   deallocate(node)
>>>>>>> 6c949ae7
                end if
             end if
          end if
          ! Step to the next node.
          node => nodeNext
       end do
       ! Move to the next tree.
       currentTree => currentTree%nextTree
    end do
    return
  end subroutine pruneByTimeOperate<|MERGE_RESOLUTION|>--- conflicted
+++ resolved
@@ -200,10 +200,7 @@
                    call Merger_Tree_Prune_Clean_Branch(node)
                    ! Destroy the branch.
                    call node%destroyBranch()
-<<<<<<< HEAD
-=======
                    deallocate(node)
->>>>>>> 6c949ae7
                 end if
              end if
           end if
