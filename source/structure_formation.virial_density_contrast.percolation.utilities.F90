!! Copyright 2009, 2010, 2011, 2012, 2013, 2014, 2015, 2016, 2017, 2018,
!!           2019
!!    Andrew Benson <abenson@carnegiescience.edu>
!!
!! This file is part of Galacticus.
!!
!!    Galacticus is free software: you can redistribute it and/or modify
!!    it under the terms of the GNU General Public License as published by
!!    the Free Software Foundation, either version 3 of the License, or
!!    (at your option) any later version.
!!
!!    Galacticus is distributed in the hope that it will be useful,
!!    but WITHOUT ANY WARRANTY; without even the implied warranty of
!!    MERCHANTABILITY or FITNESS FOR A PARTICULAR PURPOSE.  See the
!!    GNU General Public License for more details.
!!
!!    You should have received a copy of the GNU General Public License
!!    along with Galacticus.  If not, see <http://www.gnu.org/licenses/>.

!% Contains a module of utilities needed by the {\normalfont \ttfamily percolation} virial density contrast class.

module Virial_Density_Contrast_Percolation_Utilities
  !% Provides utilities needed by the {\normalfont \ttfamily percolation} virial density contrast class.
  use Galacticus_Nodes                  , only : treeNode                                 , nodeComponentDarkMatterProfile
  use Dark_Matter_Profile_Scales        , only : darkMatterProfileScaleRadius             , darkMatterProfileScaleRadiusClass  , &
       &                                         darkMatterProfileScaleRadiusConcentration
  use Dark_Matter_Profiles_DMO          , only : darkMatterProfileDMO                     , darkMatterProfileDMOClass
  use Cosmology_Parameters              , only : cosmologyParameters                      , cosmologyParametersClass
  use Cosmology_Functions               , only : cosmologyFunctions                       , cosmologyFunctionsClass
  use Dark_Matter_Halo_Scales           , only : darkMatterHaloScale                      , darkMatterHaloScaleClass
  use Dark_Matter_Profiles_Concentration, only : darkMatterProfileConcentration           , darkMatterProfileConcentrationClass
<<<<<<< HEAD
=======
  use Dark_Matter_Profiles_Shape        , only : darkMatterProfileShape                   , darkMatterProfileShapeClass
>>>>>>> b64b9cb5
  private
  public :: Virial_Density_Contrast_Percolation_Solver, Virial_Density_Contrast_Percolation_Objects_Constructor, percolationObjects, percolationObjectsDeepCopy

  ! Container type used to store state.
  type :: solverState
     type            (treeNode                                 ), pointer :: workNode
     class           (nodeComponentDarkMatterProfile           ), pointer :: workDarkMatterProfile
     class           (darkMatterProfileDMOClass                ), pointer :: darkMatterProfileDMO_
     class           (darkMatterProfileShapeClass              ), pointer :: darkMatterProfileShape_
     type            (darkMatterProfileScaleRadiusConcentration), pointer :: darkMatterProfileScaleRadius_
     double precision                                                     :: boundingDensity              , densityMatterMean, &
          &                                                                  massHalo
     double precision                                           , pointer :: densityContrast
  end type solverState

<<<<<<< HEAD
=======
  ! State stack.
  integer                                         :: stateCount=0
  type   (solverState), allocatable, dimension(:) :: state
  !$omp threadprivate(state,stateCount)

>>>>>>> b64b9cb5
  type :: percolationObjects
     !% Type used to store pointers to objects
     class(darkMatterProfileDMOClass          ), pointer :: darkMatterProfileDMO_
     class(cosmologyParametersClass           ), pointer :: cosmologyParameters_
     class(cosmologyFunctionsClass            ), pointer :: cosmologyFunctions_
     class(darkMatterHaloScaleClass           ), pointer :: darkMatterHaloScale_
     class(darkMatterProfileConcentrationClass), pointer :: darkMatterProfileConcentration_
<<<<<<< HEAD
=======
     class(darkMatterProfileShapeClass        ), pointer :: darkMatterProfileShape_
>>>>>>> b64b9cb5
   contains
     final :: percolationObjectsDestructor
  end type percolationObjects
  
contains

  !# <functionGlobal>
  !#  <unitName>Virial_Density_Contrast_Percolation_Objects_Constructor</unitName>
  !#  <type>class(*), pointer</type>
  !#  <module>Input_Parameters, only : inputParameter, inputParameters</module>
  !#  <arguments>type(inputParameters), intent(inout), target :: parameters</arguments>
  !# </functionGlobal>
  function Virial_Density_Contrast_Percolation_Objects_Constructor(parameters) result(self)
    !% Construct an instance of the container type for percolation virial density contrast objects from a parameter structure.
    use Input_Parameters, only : inputParameter, inputParameters
    implicit none
    class(*                         ), pointer               :: self
    type (percolationObjects        ), pointer               :: percolationObjects_
    type (inputParameters           ), intent(inout), target :: parameters
    
    allocate(percolationObjects_)
    !# <objectBuilder class="darkMatterProfileDMO"           name="percolationObjects_%darkMatterProfileDMO_"           source="parameters"/>
    !# <objectBuilder class="cosmologyParameters"            name="percolationObjects_%cosmologyParameters_"            source="parameters"/>
    !# <objectBuilder class="cosmologyFunctions"             name="percolationObjects_%cosmologyFunctions_"             source="parameters"/>
    !# <objectBuilder class="darkMatterHaloScale"            name="percolationObjects_%darkMatterHaloScale_"            source="parameters"/>
    !# <objectBuilder class="darkMatterProfileConcentration" name="percolationObjects_%darkMatterProfileConcentration_" source="parameters"/>
<<<<<<< HEAD
=======
    !# <objectBuilder class="darkMatterProfileShape"         name="percolationObjects_%darkMatterProfileShape_"         source="parameters"/>
>>>>>>> b64b9cb5
    self => percolationObjects_
    nullify(percolationObjects_)
    return
  end function Virial_Density_Contrast_Percolation_Objects_Constructor

  subroutine percolationObjectsDestructor(self)
    !% Destruct an instance of the container type for percolation virial density contrast objects.
    implicit none
    type(percolationObjects), intent(inout) :: self

    !# <objectDestructor name="self%darkMatterProfileDMO_"          />
    !# <objectDestructor name="self%cosmologyParameters_"           />
    !# <objectDestructor name="self%cosmologyFunctions_"            />
    !# <objectDestructor name="self%darkMatterHaloScale_"           />
    !# <objectDestructor name="self%darkMatterProfileConcentration_"/>
<<<<<<< HEAD
=======
    !# <objectDestructor name="self%darkMatterProfileShape_"        />
>>>>>>> b64b9cb5
    return
  end subroutine percolationObjectsDestructor
  
  !# <functionGlobal>
  !#  <unitName>percolationObjectsDeepCopy</unitName>
  !#  <type>void</type>
  !#  <arguments>class(*), intent(inout) :: self, destination</arguments>
  !# </functionGlobal>
  subroutine percolationObjectsDeepCopy(self,destination)
    !% Perform a deep copy of percolation virial density contrast objects.
    use Galacticus_Error, only : Galacticus_Error_Report
    implicit none
    class(*), intent(inout) :: self, destination

    select type (self)
    class is (percolationObjects)
       select type (destination)
       class is (percolationObjects)
          nullify(destination%darkMatterProfileDMO_          )
          nullify(destination%cosmologyParameters_           )
          nullify(destination%cosmologyFunctions_            )
          nullify(destination%darkMatterHaloScale_           )
          nullify(destination%darkMatterProfileConcentration_)
<<<<<<< HEAD
=======
          nullify(destination%darkMatterProfileShape_        )
>>>>>>> b64b9cb5
          allocate(destination%darkMatterProfileDMO_          ,mold=self%darkMatterProfileDMO_          )
          allocate(destination%cosmologyParameters_           ,mold=self%cosmologyParameters_           )
          allocate(destination%cosmologyFunctions_            ,mold=self%cosmologyFunctions_            )
          allocate(destination%darkMatterHaloScale_           ,mold=self%darkMatterHaloScale_           )
          allocate(destination%darkMatterProfileConcentration_,mold=self%darkMatterProfileConcentration_)
<<<<<<< HEAD
=======
          allocate(destination%darkMatterProfileShape_        ,mold=self%darkMatterProfileShape_        )
>>>>>>> b64b9cb5
          !# <deepCopy source="self%darkMatterProfileDMO_"           destination="destination%darkMatterProfileDMO_"          />
          !# <deepCopy source="self%cosmologyParameters_"            destination="destination%cosmologyParameters_"           />
          !# <deepCopy source="self%cosmologyFunctions_"             destination="destination%cosmologyFunctions_"            />
          !# <deepCopy source="self%darkMatterHaloScale_"            destination="destination%darkMatterHaloScale_"           />
          !# <deepCopy source="self%darkMatterProfileConcentration_" destination="destination%darkMatterProfileConcentration_"/>
<<<<<<< HEAD
=======
          !# <deepCopy source="self%darkMatterProfileShape_"         destination="destination%darkMatterProfileShape_"        />
>>>>>>> b64b9cb5
       class default
          call Galacticus_Error_Report("destination must be of 'percolationObjects' class"//{introspection:location})
       end select
    class default
       call Galacticus_Error_Report("self must be of 'percolationObjects' class"//{introspection:location})
    end select
    return
  end subroutine percolationObjectsDeepCopy
  
  !# <functionGlobal>
  !#  <unitName>Virial_Density_Contrast_Percolation_Solver</unitName>
  !#  <type>double precision</type>
  !#  <arguments>double precision                            , intent(in   )         :: mass, time, linkingLength</arguments>
  !#  <arguments>double precision                            , intent(in   ), target :: densityContrastCurrent</arguments>
  !#  <arguments>class           (*                         ), intent(in   )         :: percolationObjects_</arguments>
  !#  <arguments>class           (*                         ), intent(inout)         :: virialDensityContrast_</arguments>
  !# </functionGlobal>
  double precision function Virial_Density_Contrast_Percolation_Solver(mass,time,linkingLength,densityContrastCurrent,percolationObjects_,virialDensityContrast_)
    !% Return the virial density contrast at the given epoch, based on the percolation algorithm of \cite{more_overdensity_2011}.
    use Root_Finder                   , only : rootFinder                    , rangeExpandMultiplicative
    use Galacticus_Error              , only : Galacticus_Error_Report
    use Numerical_Constants_Math      , only : Pi
    use Galacticus_Calculations_Resets, only : Galacticus_Calculations_Reset
    use Galacticus_Nodes              , only : nodeComponentBasic
    use Virial_Density_Contrast       , only : virialDensityContrastClass
<<<<<<< HEAD
   implicit none
    double precision                                     , intent(in   )         :: mass                                      , time, &
         &                                                                          linkingLength
    double precision                                     , intent(in   ), target :: densityContrastCurrent
    class           (*                                  ), intent(in   )         :: percolationObjects_
    class           (*                                  ), intent(inout)         :: virialDensityContrast_
    double precision                                     , parameter             :: percolationThreshold           =0.652960d0
    class           (cosmologyParametersClass           ), pointer               :: cosmologyParameters_
    class           (cosmologyFunctionsClass            ), pointer               :: cosmologyFunctions_
    class           (darkMatterHaloScaleClass           ), pointer               :: darkMatterHaloScale_
    class           (darkMatterProfileConcentrationClass), pointer               :: darkMatterProfileConcentration_
    class           (nodeComponentBasic                 ), pointer               :: workBasic
    type            (rootFinder                         )                        :: finder
    double precision                                                             :: radiusHalo
=======
    implicit none
    double precision                                     , intent(in   )               :: mass                                      , time, &
         &                                                                                linkingLength
    double precision                                     , intent(in   ), target       :: densityContrastCurrent
    class           (*                                  ), intent(in   )               :: percolationObjects_
    class           (*                                  ), intent(inout)               :: virialDensityContrast_
    double precision                                     , parameter                   :: percolationThreshold           =0.652960d0
    class           (cosmologyParametersClass           ), pointer                     :: cosmologyParameters_
    class           (cosmologyFunctionsClass            ), pointer                     :: cosmologyFunctions_
    class           (darkMatterHaloScaleClass           ), pointer                     :: darkMatterHaloScale_
    class           (darkMatterProfileConcentrationClass), pointer                     :: darkMatterProfileConcentration_
    class           (nodeComponentBasic                 ), pointer                     :: workBasic
    type            (solverState                        ), allocatable  , dimension(:) :: stateTmp
    type            (rootFinder                         )                              :: finder
    double precision                                                                   :: radiusHalo
    integer                                                                            :: i
>>>>>>> b64b9cb5

    ! Increment the state stack.
    if (.not.allocated(state)) then
       allocate(state(1))
    else if (stateCount == size(state)) then
       call move_alloc(state,stateTmp)
       allocate(state(size(stateTmp)+1))
       state(1:size(stateTmp))=stateTmp
       do i=1,size(stateTmp)
          nullify(stateTmp(i)%workNode                     )
          nullify(stateTmp(i)%workDarkMatterProfile        )
          nullify(stateTmp(i)%darkMatterProfileDMO_        )
          nullify(stateTmp(i)%darkMatterProfileShape_      )
          nullify(stateTmp(i)%darkMatterProfileScaleRadius_)
          nullify(stateTmp(i)%densityContrast              )
       end do
    end if
    stateCount=stateCount+1
    ! Initialize module-scope variables.
<<<<<<< HEAD
    massHalo        =  mass
    densityContrast => densityContrastCurrent
    ! Extract required objects from the container.
    select type (percolationObjects_)
    type is (percolationObjects)
       darkMatterProfileDMO_           => percolationObjects_%darkMatterProfileDMO_
       cosmologyFunctions_             => percolationObjects_%cosmologyFunctions_
       cosmologyParameters_            => percolationObjects_%cosmologyParameters_
       darkMatterHaloScale_            => percolationObjects_%darkMatterHaloScale_
       darkMatterProfileConcentration_ => percolationObjects_%darkMatterProfileConcentration_
=======
    state(stateCount)%massHalo        =  mass
    state(stateCount)%densityContrast => densityContrastCurrent
    ! Extract required objects from the container.
    select type (percolationObjects_)
    type is (percolationObjects)
       state(stateCount)%darkMatterProfileDMO_   => percolationObjects_%darkMatterProfileDMO_
       state(stateCount)%darkMatterProfileShape_ => percolationObjects_%darkMatterProfileShape_
       cosmologyFunctions_                       => percolationObjects_%cosmologyFunctions_
       cosmologyParameters_                      => percolationObjects_%cosmologyParameters_
       darkMatterHaloScale_                      => percolationObjects_%darkMatterHaloScale_
       darkMatterProfileConcentration_           => percolationObjects_%darkMatterProfileConcentration_
>>>>>>> b64b9cb5
       class default
       call Galacticus_Error_Report('percolationObjects_ must be of "percolationObjects" type'//{introspection:location})
    end select
    ! Build a scale radius object.
<<<<<<< HEAD
    allocate(darkMatterProfileScaleRadius_)
    select type (virialDensityContrast_)
    class is (virialDensityContrastClass)
       !# <referenceConstruct object="darkMatterProfileScaleRadius_">
       !#  <constructor>
       !#   darkMatterProfileScaleRadiusConcentration(                                                                   &amp;
       !#    &amp;                                    correctForConcentrationDefinition=.true.                         , &amp;
       !#    &amp;                                    useMeanConcentration             =.true.                         , &amp;
       !#    &amp;                                    cosmologyParameters_             =cosmologyParameters_           , &amp;
       !#    &amp;                                    cosmologyFunctions_              =cosmologyFunctions_            , &amp;
       !#    &amp;                                    darkMatterHaloScale_             =darkMatterHaloScale_           , &amp;
       !#    &amp;                                    darkMatterProfileDMO_            =darkMatterProfileDMO_          , &amp;
       !#    &amp;                                    virialDensityContrast_           =virialDensityContrast_         , &amp;
       !#    &amp;                                    darkMatterProfileConcentration_  =darkMatterProfileConcentration_  &amp;
=======
    allocate(state(stateCount)%darkMatterProfileScaleRadius_)
    select type (virialDensityContrast_)
    class is (virialDensityContrastClass)
       !# <referenceConstruct object="state(stateCount)%darkMatterProfileScaleRadius_">
       !#  <constructor>
       !#   darkMatterProfileScaleRadiusConcentration(                                                                                     &amp;
       !#    &amp;                                    correctForConcentrationDefinition=.true.                                           , &amp;
       !#    &amp;                                    useMeanConcentration             =.true.                                           , &amp;
       !#    &amp;                                    cosmologyParameters_             =                  cosmologyParameters_           , &amp;
       !#    &amp;                                    cosmologyFunctions_              =                  cosmologyFunctions_            , &amp;
       !#    &amp;                                    darkMatterHaloScale_             =                  darkMatterHaloScale_           , &amp;
       !#    &amp;                                    darkMatterProfileDMO_            =state(stateCount)%darkMatterProfileDMO_          , &amp;
       !#    &amp;                                    virialDensityContrast_           =                  virialDensityContrast_         , &amp;
       !#    &amp;                                    darkMatterProfileConcentration_  =                  darkMatterProfileConcentration_  &amp;
>>>>>>> b64b9cb5
       !#    &amp;                                   )
       !#  </constructor>
       !# </referenceConstruct>
    class default
       call Galacticus_Error_Report('virialDensityContrast_ must be of "virialDensityContrastClass" class'//{introspection:location})
    end select
    ! Compute the bounding density, based on percolation theory (eq. 5 of More et al.).
    state(stateCount)%densityMatterMean=cosmologyFunctions_%matterDensityEpochal(time)
    state(stateCount)%boundingDensity  =+state(stateCount)%densityMatterMean &
         &                              *percolationThreshold                &
         &                             /linkingLength       **3
    ! Create a node and set the mass and time.
    state(stateCount)%workNode              => treeNode                                    (                 )
    workBasic                               => state(stateCount)%workNode%basic            (autoCreate=.true.)
    state(stateCount)%workDarkMatterProfile => state(stateCount)%workNode%darkMatterProfile(autoCreate=.true.)
    call workBasic            %massSet            (mass   )
    call workBasic            %timeSet            (time   )
    call workBasic            %timeLastIsolatedSet(time   )
    call state(stateCount)%workDarkMatterProfile%scaleIsLimitedSet  (.false.)
    call Galacticus_Calculations_Reset(state(stateCount)%workNode)
    ! Make an initial guess at the halo radius.
    radiusHalo=(mass/4.0d0/Pi/state(stateCount)%boundingDensity)**(1.0d0/3.0d0)
    ! Find the corresponding halo radius.
    call finder   %tolerance          (                                               &
         &                             toleranceRelative  =1.0d-3                     &
         &                            )
    call finder   %rangeExpand        (                                               &
         &                             rangeExpandUpward  =2.0d0                    , &
         &                             rangeExpandDownward=0.5d0                    , &
         &                             rangeExpandType    =rangeExpandMultiplicative  &
         &                            )
    call finder   %rootFunction       (                                               &
         &                                                 haloRadiusRootFunction     &
         &                            )
    radiusHalo=finder%find(rootGuess=radiusHalo)
    call state(stateCount)%workNode%destroy()
    deallocate(state(stateCount)%workNode)
    !# <objectDestructor name="state(stateCount)%darkMatterProfileScaleRadius_"/>
    ! Compute the corresponding density contrast.    
    Virial_Density_Contrast_Percolation_Solver=+3.0d0                                  &
         &                                     *mass                                   &
         &                                     /4.0d0                                  &
         &                                     /Pi                                     &
         &                                     /radiusHalo                         **3 &
         &                                     /state(stateCount)%densityMatterMean
    ! Release stack.
    nullify(state(stateCount)%workNode                     )
    nullify(state(stateCount)%workDarkMatterProfile        )
    nullify(state(stateCount)%darkMatterProfileDMO_        )
    nullify(state(stateCount)%darkMatterProfileShape_      )
    nullify(state(stateCount)%darkMatterProfileScaleRadius_)
    nullify(state(stateCount)%densityContrast              )  
    stateCount=stateCount-1
    return
  end function Virial_Density_Contrast_Percolation_Solver

  double precision function haloRadiusRootFunction(haloRadiusTrial)
    !% Root function used to find the radius of a halo giving the correct bounding density.
<<<<<<< HEAD
    use Dark_Matter_Profiles_Shape    , only : darkMatterProfileShape       , darkMatterProfileShapeClass
=======
>>>>>>> b64b9cb5
    use Numerical_Constants_Math      , only : Pi
    use Galacticus_Calculations_Resets, only : Galacticus_Calculations_Reset
    implicit none
    double precision, intent(in   ) :: haloRadiusTrial
    double precision                :: scaleRadius            , densityHaloRadius

    ! Construct the current density contrast.
    state(stateCount)%densityContrast=+3.0d0                                  &
         &                            *state(stateCount)%massHalo             &
         &                            /4.0d0                                  &
         &                            /Pi                                     &
         &                            /haloRadiusTrial                    **3 &
         &                            /state(stateCount)%densityMatterMean
    ! Find scale radius of the halo.
    scaleRadius=state(stateCount)%darkMatterProfileScaleRadius_%radius(state(stateCount)%workNode)
    call state(stateCount)%workDarkMatterProfile%scaleSet(scaleRadius)
    if (state(stateCount)%workDarkMatterProfile%shapeIsSettable()) then
       call state(stateCount)%workDarkMatterProfile%shapeSet(state(stateCount)%darkMatterProfileShape_%shape(state(stateCount)%workNode))
    end if
    call Galacticus_Calculations_Reset(state(stateCount)%workNode)
    ! Compute density at the halo radius.
    densityHaloRadius=state(stateCount)%darkMatterProfileDMO_%density(state(stateCount)%workNode,haloRadiusTrial)
    ! Find difference from target density.
    haloRadiusRootFunction=state(stateCount)%boundingDensity-densityHaloRadius
    return
  end function haloRadiusRootFunction

end module Virial_Density_Contrast_Percolation_Utilities<|MERGE_RESOLUTION|>--- conflicted
+++ resolved
@@ -29,10 +29,7 @@
   use Cosmology_Functions               , only : cosmologyFunctions                       , cosmologyFunctionsClass
   use Dark_Matter_Halo_Scales           , only : darkMatterHaloScale                      , darkMatterHaloScaleClass
   use Dark_Matter_Profiles_Concentration, only : darkMatterProfileConcentration           , darkMatterProfileConcentrationClass
-<<<<<<< HEAD
-=======
   use Dark_Matter_Profiles_Shape        , only : darkMatterProfileShape                   , darkMatterProfileShapeClass
->>>>>>> b64b9cb5
   private
   public :: Virial_Density_Contrast_Percolation_Solver, Virial_Density_Contrast_Percolation_Objects_Constructor, percolationObjects, percolationObjectsDeepCopy
 
@@ -48,14 +45,11 @@
      double precision                                           , pointer :: densityContrast
   end type solverState
 
-<<<<<<< HEAD
-=======
   ! State stack.
   integer                                         :: stateCount=0
   type   (solverState), allocatable, dimension(:) :: state
   !$omp threadprivate(state,stateCount)
 
->>>>>>> b64b9cb5
   type :: percolationObjects
      !% Type used to store pointers to objects
      class(darkMatterProfileDMOClass          ), pointer :: darkMatterProfileDMO_
@@ -63,10 +57,7 @@
      class(cosmologyFunctionsClass            ), pointer :: cosmologyFunctions_
      class(darkMatterHaloScaleClass           ), pointer :: darkMatterHaloScale_
      class(darkMatterProfileConcentrationClass), pointer :: darkMatterProfileConcentration_
-<<<<<<< HEAD
-=======
      class(darkMatterProfileShapeClass        ), pointer :: darkMatterProfileShape_
->>>>>>> b64b9cb5
    contains
      final :: percolationObjectsDestructor
   end type percolationObjects
@@ -93,10 +84,7 @@
     !# <objectBuilder class="cosmologyFunctions"             name="percolationObjects_%cosmologyFunctions_"             source="parameters"/>
     !# <objectBuilder class="darkMatterHaloScale"            name="percolationObjects_%darkMatterHaloScale_"            source="parameters"/>
     !# <objectBuilder class="darkMatterProfileConcentration" name="percolationObjects_%darkMatterProfileConcentration_" source="parameters"/>
-<<<<<<< HEAD
-=======
     !# <objectBuilder class="darkMatterProfileShape"         name="percolationObjects_%darkMatterProfileShape_"         source="parameters"/>
->>>>>>> b64b9cb5
     self => percolationObjects_
     nullify(percolationObjects_)
     return
@@ -112,10 +100,7 @@
     !# <objectDestructor name="self%cosmologyFunctions_"            />
     !# <objectDestructor name="self%darkMatterHaloScale_"           />
     !# <objectDestructor name="self%darkMatterProfileConcentration_"/>
-<<<<<<< HEAD
-=======
     !# <objectDestructor name="self%darkMatterProfileShape_"        />
->>>>>>> b64b9cb5
     return
   end subroutine percolationObjectsDestructor
   
@@ -139,28 +124,19 @@
           nullify(destination%cosmologyFunctions_            )
           nullify(destination%darkMatterHaloScale_           )
           nullify(destination%darkMatterProfileConcentration_)
-<<<<<<< HEAD
-=======
           nullify(destination%darkMatterProfileShape_        )
->>>>>>> b64b9cb5
           allocate(destination%darkMatterProfileDMO_          ,mold=self%darkMatterProfileDMO_          )
           allocate(destination%cosmologyParameters_           ,mold=self%cosmologyParameters_           )
           allocate(destination%cosmologyFunctions_            ,mold=self%cosmologyFunctions_            )
           allocate(destination%darkMatterHaloScale_           ,mold=self%darkMatterHaloScale_           )
           allocate(destination%darkMatterProfileConcentration_,mold=self%darkMatterProfileConcentration_)
-<<<<<<< HEAD
-=======
           allocate(destination%darkMatterProfileShape_        ,mold=self%darkMatterProfileShape_        )
->>>>>>> b64b9cb5
           !# <deepCopy source="self%darkMatterProfileDMO_"           destination="destination%darkMatterProfileDMO_"          />
           !# <deepCopy source="self%cosmologyParameters_"            destination="destination%cosmologyParameters_"           />
           !# <deepCopy source="self%cosmologyFunctions_"             destination="destination%cosmologyFunctions_"            />
           !# <deepCopy source="self%darkMatterHaloScale_"            destination="destination%darkMatterHaloScale_"           />
           !# <deepCopy source="self%darkMatterProfileConcentration_" destination="destination%darkMatterProfileConcentration_"/>
-<<<<<<< HEAD
-=======
           !# <deepCopy source="self%darkMatterProfileShape_"         destination="destination%darkMatterProfileShape_"        />
->>>>>>> b64b9cb5
        class default
           call Galacticus_Error_Report("destination must be of 'percolationObjects' class"//{introspection:location})
        end select
@@ -186,22 +162,6 @@
     use Galacticus_Calculations_Resets, only : Galacticus_Calculations_Reset
     use Galacticus_Nodes              , only : nodeComponentBasic
     use Virial_Density_Contrast       , only : virialDensityContrastClass
-<<<<<<< HEAD
-   implicit none
-    double precision                                     , intent(in   )         :: mass                                      , time, &
-         &                                                                          linkingLength
-    double precision                                     , intent(in   ), target :: densityContrastCurrent
-    class           (*                                  ), intent(in   )         :: percolationObjects_
-    class           (*                                  ), intent(inout)         :: virialDensityContrast_
-    double precision                                     , parameter             :: percolationThreshold           =0.652960d0
-    class           (cosmologyParametersClass           ), pointer               :: cosmologyParameters_
-    class           (cosmologyFunctionsClass            ), pointer               :: cosmologyFunctions_
-    class           (darkMatterHaloScaleClass           ), pointer               :: darkMatterHaloScale_
-    class           (darkMatterProfileConcentrationClass), pointer               :: darkMatterProfileConcentration_
-    class           (nodeComponentBasic                 ), pointer               :: workBasic
-    type            (rootFinder                         )                        :: finder
-    double precision                                                             :: radiusHalo
-=======
     implicit none
     double precision                                     , intent(in   )               :: mass                                      , time, &
          &                                                                                linkingLength
@@ -218,7 +178,6 @@
     type            (rootFinder                         )                              :: finder
     double precision                                                                   :: radiusHalo
     integer                                                                            :: i
->>>>>>> b64b9cb5
 
     ! Increment the state stack.
     if (.not.allocated(state)) then
@@ -238,18 +197,6 @@
     end if
     stateCount=stateCount+1
     ! Initialize module-scope variables.
-<<<<<<< HEAD
-    massHalo        =  mass
-    densityContrast => densityContrastCurrent
-    ! Extract required objects from the container.
-    select type (percolationObjects_)
-    type is (percolationObjects)
-       darkMatterProfileDMO_           => percolationObjects_%darkMatterProfileDMO_
-       cosmologyFunctions_             => percolationObjects_%cosmologyFunctions_
-       cosmologyParameters_            => percolationObjects_%cosmologyParameters_
-       darkMatterHaloScale_            => percolationObjects_%darkMatterHaloScale_
-       darkMatterProfileConcentration_ => percolationObjects_%darkMatterProfileConcentration_
-=======
     state(stateCount)%massHalo        =  mass
     state(stateCount)%densityContrast => densityContrastCurrent
     ! Extract required objects from the container.
@@ -261,27 +208,10 @@
        cosmologyParameters_                      => percolationObjects_%cosmologyParameters_
        darkMatterHaloScale_                      => percolationObjects_%darkMatterHaloScale_
        darkMatterProfileConcentration_           => percolationObjects_%darkMatterProfileConcentration_
->>>>>>> b64b9cb5
        class default
        call Galacticus_Error_Report('percolationObjects_ must be of "percolationObjects" type'//{introspection:location})
     end select
     ! Build a scale radius object.
-<<<<<<< HEAD
-    allocate(darkMatterProfileScaleRadius_)
-    select type (virialDensityContrast_)
-    class is (virialDensityContrastClass)
-       !# <referenceConstruct object="darkMatterProfileScaleRadius_">
-       !#  <constructor>
-       !#   darkMatterProfileScaleRadiusConcentration(                                                                   &amp;
-       !#    &amp;                                    correctForConcentrationDefinition=.true.                         , &amp;
-       !#    &amp;                                    useMeanConcentration             =.true.                         , &amp;
-       !#    &amp;                                    cosmologyParameters_             =cosmologyParameters_           , &amp;
-       !#    &amp;                                    cosmologyFunctions_              =cosmologyFunctions_            , &amp;
-       !#    &amp;                                    darkMatterHaloScale_             =darkMatterHaloScale_           , &amp;
-       !#    &amp;                                    darkMatterProfileDMO_            =darkMatterProfileDMO_          , &amp;
-       !#    &amp;                                    virialDensityContrast_           =virialDensityContrast_         , &amp;
-       !#    &amp;                                    darkMatterProfileConcentration_  =darkMatterProfileConcentration_  &amp;
-=======
     allocate(state(stateCount)%darkMatterProfileScaleRadius_)
     select type (virialDensityContrast_)
     class is (virialDensityContrastClass)
@@ -296,7 +226,6 @@
        !#    &amp;                                    darkMatterProfileDMO_            =state(stateCount)%darkMatterProfileDMO_          , &amp;
        !#    &amp;                                    virialDensityContrast_           =                  virialDensityContrast_         , &amp;
        !#    &amp;                                    darkMatterProfileConcentration_  =                  darkMatterProfileConcentration_  &amp;
->>>>>>> b64b9cb5
        !#    &amp;                                   )
        !#  </constructor>
        !# </referenceConstruct>
@@ -355,10 +284,6 @@
 
   double precision function haloRadiusRootFunction(haloRadiusTrial)
     !% Root function used to find the radius of a halo giving the correct bounding density.
-<<<<<<< HEAD
-    use Dark_Matter_Profiles_Shape    , only : darkMatterProfileShape       , darkMatterProfileShapeClass
-=======
->>>>>>> b64b9cb5
     use Numerical_Constants_Math      , only : Pi
     use Galacticus_Calculations_Resets, only : Galacticus_Calculations_Reset
     implicit none
