!! Copyright 2009, 2010, 2011, 2012, 2013 Andrew Benson <abenson@obs.carnegiescience.edu>
!!
!! This file is part of Galacticus.
!!
!!    Galacticus is free software: you can redistribute it and/or modify
!!    it under the terms of the GNU General Public License as published by
!!    the Free Software Foundation, either version 3 of the License, or
!!    (at your option) any later version.
!!
!!    Galacticus is distributed in the hope that it will be useful,
!!    but WITHOUT ANY WARRANTY; without even the implied warranty of
!!    MERCHANTABILITY or FITNESS FOR A PARTICULAR PURPOSE.  See the
!!    GNU General Public License for more details.
!!
!!    You should have received a copy of the GNU General Public License
!!    along with Galacticus.  If not, see <http://www.gnu.org/licenses/>.

!% Contains a module which implements the nonlinear power spectrum using the code of \cite{lawrence_coyote_2010}.

module Power_Spectra_Nonlinear_CosmicEmu
  !% Implements the nonlinear power spectrum using the code of \cite{lawrence_coyote_2010}.
  use FGSL
  implicit none
  private
  public :: Power_Spectrum_Nonlinear_CosmicEmu_Initialize

  ! Arrays to hold the power spectrum.
  integer                                                        :: wavenumberCount
  double precision                   , allocatable, dimension(:) :: powerSpectrumTable             , wavenumberTable

  ! Interpolators.
  type            (fgsl_interp      )                            :: interpolationObject
  type            (fgsl_interp_accel)                            :: interpolationAccelerator
  logical                                                        :: resetInterpolation      =.true.

contains

  !# <powerSpectrumNonlinearMethod>
  !#  <unitName>Power_Spectrum_Nonlinear_CosmicEmu_Initialize</unitName>
  !# </powerSpectrumNonlinearMethod>
  subroutine Power_Spectrum_Nonlinear_CosmicEmu_Initialize(powerSpectrumNonlinearMethod,Power_Spectrum_Nonlinear_Get)
    !% Initializes the ``CosmicEmu'' nonlinear power spectrum module.
    use ISO_Varying_String
    use Input_Parameters
    implicit none
    type     (varying_string  ), intent(in   )          :: powerSpectrumNonlinearMethod
    procedure(Power_Spectrum_Nonlinear_CosmicEmu), intent(inout), pointer :: Power_Spectrum_Nonlinear_Get

    if (powerSpectrumNonlinearMethod == 'CosmicEmu') Power_Spectrum_Nonlinear_Get => Power_Spectrum_Nonlinear_CosmicEmu
    return
  end subroutine Power_Spectrum_Nonlinear_CosmicEmu_Initialize

  double precision function Power_Spectrum_Nonlinear_CosmicEmu(waveNumber,time)
    !% Return a nonlinear power spectrum equal using the code of \cite{lawrence_coyote_2010}.
    use Numerical_Interpolation
    use Cosmology_Parameters
    use Cosmology_Functions
    use Galacticus_Error
    use FoX_wxml
    use Numerical_Comparison
    use Primordial_Power_Spectra
    use System_Command
    use ISO_Varying_String
    use Galacticus_Input_Paths
    use Power_Spectra
    use Input_Parameters
    use File_Utilities
    use Memory_Management
    implicit none
    double precision                , intent(in   ) :: time                    , waveNumber
    double precision                , save          :: timePrevious     =-1.0d0
    double precision                , parameter     :: wavenumberLong   =0.01d0, wavenumberShort  =1.0d0
    class(cosmologyFunctionsClass), pointer                    :: cosmologyFunctionsDefault
    class    (cosmologyParametersClass              )               , pointer :: thisCosmologyParameters
    double precision                                :: littleHubbleCMB         , redshift
    type            (varying_string)                :: parameterFile           , powerSpectrumFile
    type            (xmlf_t        )                :: parameterDoc
    character       (len=32        )                :: parameterLabel
    character       (len=128       )                :: powerSpectrumLine
    integer                                         :: iWavenumber             , powerSpectrumUnit

    ! If the time has changed, recompute the power spectrum.
    if (time /= timePrevious) then
       ! Get the default cosmology.
       thisCosmologyParameters => cosmologyParameters()
       ! Get the default cosmology functions object.
       cosmologyFunctionsDefault => cosmologyFunctions()     
 
       ! Store the new time and find the corresponding redshift.
       timePrevious=time
       redshift=cosmologyFunctionsDefault%redshiftFromExpansionFactor(cosmologyFunctionsDefault%expansionFactor(time))

       ! Check that this is a flat cosmology.
       if (Values_Differ(thisCosmologyParameters%OmegaMatter()+thisCosmologyParameters%OmegaDarkEnergy(),1.0d0,absTol=1.0d-3))                                       &
            & call Galacticus_Error_Report(                                                                    &
            &                              'Power_Spectrum_Nonlinear_CosmicEmu'                              , &
            &                              'this method is applicable only to flat matter+dark energy models'  &
            &                             )

       ! Check that the primordial power spectrum has no running of the spectral index.
       if     (                                                                                                              &
            &  Values_Differ(                                                                                                &
            &                Primordial_Power_Spectrum_Logarithmic_Derivative(waveNumberShort),                              &
            &                Primordial_Power_Spectrum_Logarithmic_Derivative(waveNumberLong ),                              &
            &                relTol=1.0d-3                                                                                   &
            &               )                                                                                                &
            & )                                                                                                              &
            & call Galacticus_Error_Report(                                                                                  &
            &                              'Power_Spectrum_Nonlinear_CosmicEmu'                                            , &
            &                              'this method is applicable only to models with no running of the spectral index'  &
            &                             )
       ! Generate a parameter file.
       powerSpectrumFile="powerSpectrum.txt"
       parameterFile    ="powerSpectrumParameters.xml"
       call xml_OpenFile(char(parameterFile),parameterDoc)
       call xml_NewElement(parameterDoc,"parameters")
<<<<<<< HEAD
       write (parameterLabel,'(f5.3)') thisCosmologyParameters%OmegaMatter   ()
       call Write_Parameter(parameterDoc,"Omega_Matter"             ,parameterLabel)
       write (parameterLabel,'(f6.4)') thisCosmologyParameters%OmegaBaryon   ()
       call Write_Parameter(parameterDoc,"Omega_b"                  ,parameterLabel)
       write (parameterLabel,'(f7.4)') thisCosmologyParameters%HubbleConstant()
       call Write_Parameter(parameterDoc,"H_0"                      ,parameterLabel)
=======
       write (parameterLabel,'(f5.3)') thisCosmologyParameters%OmegaMatter()
       call Write_Parameter_XML(parameterDoc,"Omega_Matter"             ,parameterLabel)
       write (parameterLabel,'(f6.4)') Omega_b     ()
       call Write_Parameter_XML(parameterDoc,"Omega_b"                  ,parameterLabel)
       write (parameterLabel,'(f7.4)') H_0         ()
       call Write_Parameter_XML(parameterDoc,"H_0"                      ,parameterLabel)
>>>>>>> 724f69ec
       write (parameterLabel,'(f6.4)') sigma_8     ()
       call Write_Parameter_XML(parameterDoc,"sigma_8"                  ,parameterLabel)
       write (parameterLabel,'(f6.4)') Primordial_Power_Spectrum_Logarithmic_Derivative(waveNumberShort)
       call Write_Parameter_XML(parameterDoc,"powerSpectrumIndex"       ,parameterLabel)
       write (parameterLabel,'(f6.3)') -1.0d0
       call Write_Parameter_XML(parameterDoc,"darkEnergyEquationOfState",parameterLabel)
       write (parameterLabel,'(f8.4)') redshift
       call Write_Parameter_XML(parameterDoc,"redshift"                 ,parameterLabel)
       call xml_Close(parameterDoc)

       ! Generate the power spectrum.
       call System_Command_Do(Galacticus_Input_Path()//"scripts/aux/Cosmic_Emu_Driver.pl "//parameterFile//" "//powerSpectrumFile)

       ! Read the data file.
       wavenumberCount=Count_Lines_In_File(powerSpectrumFile,"#")
       if (allocated(wavenumberTable   )) call Dealloc_Array(wavenumberTable   )
       if (allocated(powerSpectrumTable)) call Dealloc_Array(powerSpectrumTable)
       call Alloc_Array(wavenumberTable   ,[wavenumberCount])
       call Alloc_Array(powerSpectrumTable,[wavenumberCount])
       open(newunit=powerSpectrumUnit,file=char(powerSpectrumFile),status='old',form='formatted')
       iWavenumber=0
       do while (iWavenumber < wavenumberCount)
          read (powerSpectrumUnit,'(a)') powerSpectrumLine
          if (powerSpectrumLine(1:1) == "#") then
             if (powerSpectrumLine(1:33) == "# dimensionless Hubble parameter") then
                read (powerSpectrumLine(index(powerSpectrumLine,":")+1:),*) littleHubbleCMB
                if (Values_Differ(littleHubbleCMB,thisCosmologyParameters%HubbleConstant(unitsLittleH),relTol=1.0d-2)) &
                     call Galacticus_Error_Report(                                                                         &
                     &                            'Power_Spectrum_Nonlinear_CosmicEmu'                                   , &
                     &                            'values of H_0 in Galacticus and CosmicEmu are significantly different'  &
                     &                           )
             end if
          else
             iWavenumber=iWavenumber+1
             read (powerSpectrumLine,*) wavenumberTable(iWavenumber),powerSpectrumTable(iWavenumber)
          end if
       end do
       close(powerSpectrumUnit)

       ! Convert to logarithmic values.
       wavenumberTable   =log(wavenumberTable   )
       powerSpectrumTable=log(powerSpectrumTable)

       ! Reset the interpolator.
       call Interpolate_Done(interpolationObject,interpolationAccelerator,resetInterpolation)
       resetInterpolation=.true.

       ! Destroy the parameter and power spectrum files.
       call System_Command_Do("rm -f "//parameterFile//" "//powerSpectrumFile)

    end if

    ! Interpolate in the tabulated data to get the power spectrum.
    Power_Spectrum_Nonlinear_CosmicEmu=exp(Interpolate(wavenumberCount,wavenumberTable,powerSpectrumTable ,interpolationObject&
         &,interpolationAccelerator,log(wavenumber),reset=resetInterpolation,extrapolationType=extrapolationTypeLinear))

    return
  end function Power_Spectrum_Nonlinear_CosmicEmu

end module Power_Spectra_Nonlinear_CosmicEmu<|MERGE_RESOLUTION|>--- conflicted
+++ resolved
@@ -114,21 +114,12 @@
        parameterFile    ="powerSpectrumParameters.xml"
        call xml_OpenFile(char(parameterFile),parameterDoc)
        call xml_NewElement(parameterDoc,"parameters")
-<<<<<<< HEAD
        write (parameterLabel,'(f5.3)') thisCosmologyParameters%OmegaMatter   ()
-       call Write_Parameter(parameterDoc,"Omega_Matter"             ,parameterLabel)
+       call Write_Parameter_XML(parameterDoc,"Omega_Matter"             ,parameterLabel)
        write (parameterLabel,'(f6.4)') thisCosmologyParameters%OmegaBaryon   ()
-       call Write_Parameter(parameterDoc,"Omega_b"                  ,parameterLabel)
+       call Write_Parameter_XML(parameterDoc,"Omega_b"                  ,parameterLabel)
        write (parameterLabel,'(f7.4)') thisCosmologyParameters%HubbleConstant()
-       call Write_Parameter(parameterDoc,"H_0"                      ,parameterLabel)
-=======
-       write (parameterLabel,'(f5.3)') thisCosmologyParameters%OmegaMatter()
-       call Write_Parameter_XML(parameterDoc,"Omega_Matter"             ,parameterLabel)
-       write (parameterLabel,'(f6.4)') Omega_b     ()
-       call Write_Parameter_XML(parameterDoc,"Omega_b"                  ,parameterLabel)
-       write (parameterLabel,'(f7.4)') H_0         ()
        call Write_Parameter_XML(parameterDoc,"H_0"                      ,parameterLabel)
->>>>>>> 724f69ec
        write (parameterLabel,'(f6.4)') sigma_8     ()
        call Write_Parameter_XML(parameterDoc,"sigma_8"                  ,parameterLabel)
        write (parameterLabel,'(f6.4)') Primordial_Power_Spectrum_Logarithmic_Derivative(waveNumberShort)
