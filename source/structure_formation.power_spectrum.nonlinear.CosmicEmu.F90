--- conflicted
+++ resolved
@@ -180,13 +180,8 @@
 
     ! Interpolate in the tabulated data to get the power spectrum.
     Power_Spectrum_Nonlinear_CosmicEmu=exp(Interpolate(wavenumberTable,powerSpectrumTable ,interpolationObject&
-<<<<<<< HEAD
-         &,interpolationAccelerator,log(wavenumber),reset=resetInterpolation,extrapolationType=extrapolationTypeLinear))
+         &,interpolationAccelerator,log(wavenumber),reset=resetInterpolation,extrapolationType=extrapolationTypeExtrapolate))
     !$omp end critical(Power_Spectrum_Nonlinear_CosmicEmu)
-=======
-         &,interpolationAccelerator,log(wavenumber),reset=resetInterpolation,extrapolationType=extrapolationTypeExtrapolate))
-
->>>>>>> 771838cb
     return
   end function Power_Spectrum_Nonlinear_CosmicEmu
 
