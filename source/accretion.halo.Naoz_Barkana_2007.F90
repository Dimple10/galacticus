!! Copyright 2009, 2010, 2011, 2012, 2013, 2014, 2015, 2016, 2017, 2018,
!!           2019
!!    Andrew Benson <abenson@carnegiescience.edu>
!!
!! This file is part of Galacticus.
!!
!!    Galacticus is free software: you can redistribute it and/or modify
!!    it under the terms of the GNU General Public License as published by
!!    the Free Software Foundation, either version 3 of the License, or
!!    (at your option) any later version.
!!
!!    Galacticus is distributed in the hope that it will be useful,
!!    but WITHOUT ANY WARRANTY; without even the implied warranty of
!!    MERCHANTABILITY or FITNESS FOR A PARTICULAR PURPOSE.  See the
!!    GNU General Public License for more details.
!!
!!    You should have received a copy of the GNU General Public License
!!    along with Galacticus.  If not, see <http://www.gnu.org/licenses/>.

!+ Contributions to this file made by: Daniel McAndrew.

  !% An implementation of accretion from the \gls{igm} onto halos using filtering mass of the \gls{igm}
  !% calculated from an equation from \cite{naoz_formation_2007}.

  !# <accretionHalo name="accretionHaloNaozBarkana2007">
  !#  <description>Accretion onto halos using filtering mass of the \gls{igm} calculated from an equation from \cite{naoz_formation_2007}.</description>
  !# </accretionHalo>
  type, extends(accretionHaloSimple) :: accretionHaloNaozBarkana2007
     !% A halo accretion class using filtering mass of the \gls{igm} calculated from an equation from \cite{naoz_formation_2007}.
     private
     double precision                 :: rateAdjust                  , massMinimum             , &
          &                              filteredFractionRateStored  , filteredFractionStored
     logical                          :: filteredFractionRateComputed, filteredFractionComputed
     integer         (kind=kind_int8) :: lastUniqueID
   contains
     !@ <objectMethods>
     !@   <object>accretionHaloNaozBarkana2007</object>
     !@   <objectMethod>
     !@     <method>calculationReset</method>
     !@     <type>\void</type>
     !@     <arguments>\textcolor{red}{\textless type(table)\textgreater} node\arginout</arguments>
     !@     <description>Reset memoized calculations.</description>
     !@   </objectMethod>
     !@   <objectMethod>
     !@     <method>filteredFraction</method>
     !@     <type>double precision</type>
     !@     <arguments>\textcolor{red}{\textless type(treeNode)\textgreater} *node\arginout</arguments>
     !@     <description>Returns the fraction of potential accretion onto a halo from the \gls{igm} which succeeded.</description>
     !@   </objectMethod>
     !@   <objectMethod>
     !@     <method>filteredFractionRate</method>
     !@     <type>double precision</type>
     !@     <arguments>\textcolor{red}{\textless type(treeNode)\textgreater} *node\arginout</arguments>
     !@     <description>Returns the fraction of potential accretion rate onto a halo from the \gls{igm} which succeeds.</description>
     !@   </objectMethod>
     !@   <objectMethod>
     !@     <method>filteredFractionCompute</method>
     !@     <type>double precision</type>
     !@     <arguments>\doublezero\ massHalo\argin, \doublezero\ massFiltering\argin</arguments>
     !@     <description>Returns the fraction of potential accretion onto a halo from the \gls{igm} which succeeded given the halo and filtering masses.</description>
     !@   </objectMethod>
     !@ </objectMethods>
     final     ::                            naozBarkana2007Destructor
     procedure :: autoHook                => naozBarkana2007AutoHook
     procedure :: calculationReset        => naozBarkana2007CalculationReset
     procedure :: branchHasBaryons        => naozBarkana2007BranchHasBaryons
     procedure :: accretionRate           => naozBarkana2007AccretionRate
     procedure :: accretedMass            => naozBarkana2007AccretedMass
     procedure :: failedAccretionRate     => naozBarkana2007FailedAccretionRate
     procedure :: failedAccretedMass      => naozBarkana2007FailedAccretedMass
     procedure :: filteredFraction        => naozBarkana2007FilteredFraction
     procedure :: filteredFractionRate    => naozBarkana2007FilteredFractionRate
     procedure :: filteredFractionCompute => naozBarkana2007FilteredFractionCompute
  end type accretionHaloNaozBarkana2007

  interface accretionHaloNaozBarkana2007
     !% Constructors for the {\normalfont \ttfamily naozBarkana2007} halo accretion class.
     module procedure naozBarkana2007ConstructorParameters
     module procedure naozBarkana2007ConstructorInternal
  end interface accretionHaloNaozBarkana2007

  ! Virial density contrast definition used by Gnedin (2000) to define halos, and therefore used in the filtering mass fitting functions.
  double precision, parameter :: naozBarkana2007VirialDensityContrast=200.0d0
  
contains

  function naozBarkana2007ConstructorParameters(parameters) result(self)
    !% Constructor for the {\normalfont \ttfamily naozBarkana2007} halo accretion class which takes a parameter set as input.
    use Input_Parameters
    implicit none
    type (accretionHaloNaozBarkana2007)                :: self
    type (inputParameters             ), intent(inout) :: parameters

    self%accretionHaloSimple=accretionHaloSimple(parameters)
    !# <inputParameter>
    !#   <name>rateAdjust</name>
    !#   <cardinality>1</cardinality>
    !#   <defaultValue>0.3d0</defaultValue>
    !#   <description>The dimensionless multiplier for the rate at which the halo gas content adjusts to changes in the filtering mass.</description>
    !#   <source>parameters</source>
    !#   <type>real</type>
    !#   <variable>self%rateAdjust</variable>
    !# </inputParameter>
    !# <inputParameter>
    !#   <name>massMinimum</name>
    !#   <cardinality>1</cardinality>
    !#   <defaultValue>0.0d0</defaultValue>
    !#   <description>The minimum mass of gas accreted into a halo below which the mass is truncated to zero.</description>
    !#   <source>parameters</source>
    !#   <type>real</type>
    !#   <variable>self%massMinimum</variable>
    !# </inputParameter>
    !# <inputParametersValidate source="parameters"/>
    return
  end function naozBarkana2007ConstructorParameters
       
  function naozBarkana2007ConstructorInternal(timeReionization,velocitySuppressionReionization,accretionNegativeAllowed,accretionNewGrowthOnly,rateAdjust,massMinimum,cosmologyParameters_,cosmologyFunctions_,darkMatterHaloScale_,accretionHaloTotal_,chemicalState_,intergalacticMediumState_) result(self)
    !% Internal constructor for the {\normalfont \ttfamily naozBarkana2007} halo accretion class.
    use Galacticus_Error
    use Atomic_Data
    implicit none
    type            (accretionHaloNaozBarkana2007 )                        :: self
    double precision                               , intent(in   )         :: timeReionization        , velocitySuppressionReionization, &
         &                                                                    rateAdjust              , massMinimum
    logical                                        , intent(in   )         :: accretionNegativeAllowed, accretionNewGrowthOnly
    class           (cosmologyParametersClass     ), intent(in   ), target :: cosmologyParameters_
    class           (cosmologyFunctionsClass      ), intent(in   ), target :: cosmologyFunctions_
    class           (accretionHaloTotalClass      ), intent(in   ), target :: accretionHaloTotal_
    class           (darkMatterHaloScaleClass     ), intent(in   ), target :: darkMatterHaloScale_
    class           (chemicalStateClass           ), intent(in   ), target :: chemicalState_
    class           (intergalacticMediumStateClass), intent(in   ), target :: intergalacticMediumState_
    !# <constructorAssign variables="rateAdjust, massMinimum"/>

    self%accretionHaloSimple=accretionHaloSimple(timeReionization,velocitySuppressionReionization,accretionNegativeAllowed,accretionNewGrowthOnly,cosmologyParameters_,cosmologyFunctions_,darkMatterHaloScale_,accretionHaloTotal_,chemicalState_,intergalacticMediumState_)
    return
  end function naozBarkana2007ConstructorInternal

  subroutine naozBarkana2007AutoHook(self)
    !% Attach to the calculation reset event.
<<<<<<< HEAD
    use Events_Hooks, only : calculationResetEvent
    implicit none
    class(accretionHaloNaozBarkana2007), intent(inout) :: self

    call calculationResetEvent%attach(self,naozBarkana2007CalculationReset,bindToOpenMPThread=.true.)
=======
    use Events_Hooks, only : calculationResetEvent, openMPThreadBindingAllLevels
    implicit none
    class(accretionHaloNaozBarkana2007), intent(inout) :: self

    call calculationResetEvent%attach(self,naozBarkana2007CalculationReset,openMPThreadBindingAllLevels)
>>>>>>> b64b9cb5
    return
  end subroutine naozBarkana2007AutoHook
  
  subroutine naozBarkana2007Destructor(self)
    !% Destructor for the {\normalfont \ttfamily naozBarkana2007} halo accretion class.
    use Events_Hooks, only : calculationResetEvent
    implicit none
    type(accretionHaloNaozBarkana2007), intent(inout) :: self
    
    call calculationResetEvent%detach(self,naozBarkana2007CalculationReset)
    return
  end subroutine naozBarkana2007Destructor
   
  subroutine naozBarkana2007CalculationReset(self,node)
    !% Reset the accretion rate calculation.
    implicit none
    class(accretionHaloNaozBarkana2007), intent(inout) :: self
    type (treeNode                    ), intent(inout) :: node

    self%filteredFractionComputed    =.false.
    self%filteredFractionRateComputed=.false.
    self%lastUniqueID                =node%uniqueID()
    return
  end subroutine naozBarkana2007CalculationReset

  logical function naozBarkana2007BranchHasBaryons(self,node)
    !% Returns true if this branch can accrete any baryons.
    use Galacticus_Nodes   , only : nodeComponentBasic
    use Merger_Tree_Walkers
    implicit none
    class           (accretionHaloNaozBarkana2007       ), intent(inout)          :: self
    type            (treeNode                           ), intent(inout), target  :: node
    type            (treeNode                           )               , pointer :: branchNode
    class           (nodeComponentBasic                 )               , pointer :: basic
    type            (mergerTreeWalkerIsolatedNodesBranch)                         :: treeWalker
    double precision                                                              :: fractionBaryons     , massHaloMinimum

    fractionBaryons                 =  +self%cosmologyParameters_%OmegaBaryon() &
         &                             /self%cosmologyParameters_%OmegaMatter()
    massHaloMinimum                 =  +self                     %massMinimum   &
         &                             /fractionBaryons
    naozBarkana2007BranchHasBaryons =   .false.
    treeWalker                      =   mergerTreeWalkerIsolatedNodesBranch(node)
    do while (treeWalker%next(branchNode))
       basic => branchnode%basic()
       if (self%accretionHaloTotal_%accretedMass(branchNode)*self%filteredFraction(branchNode) >= massHaloMinimum) then
          naozBarkana2007BranchHasBaryons=.true.
          exit
       end if
    end do
    return
  end function naozBarkana2007BranchHasBaryons

  double precision function naozBarkana2007FilteredFraction(self,node)
    !% Returns the baryonic mass fraction in a halo after the effects of the filtering mass.
    use Galacticus_Nodes                    , only : nodeComponentBasic
    use Dark_Matter_Profile_Mass_Definitions
    implicit none
    class           (accretionHaloNaozBarkana2007 ), intent(inout) :: self
    type            (treeNode                     ), intent(inout) :: node
    class           (nodeComponentBasic           ), pointer       :: basic
    double precision                                               :: massFiltering, massHalo

    ! Check if node differs from previous one for which we performed calculations.
    if (node%uniqueID() /= self%lastUniqueID) call self%calculationReset(node)
    ! Evaluate the filtering mass suppression fitting formula as defined by Naoz & Barkana (2007;
    ! http://adsabs.harvard.edu/abs/2007MNRAS.377..667N). We use a halo mass in this formula defined in the same way (∆=200) as in
    ! the original work by Gnedin (2000; http://adsabs.harvard.edu/abs/2000ApJ...542..535G) based on the discussion of halo
    ! definition in Naoz, Yoshida, & Gnedin (2013; http://adsabs.harvard.edu/abs/2013ApJ...763...27N).
    if (.not.self%filteredFractionComputed) then
       basic                         => node                          %basic        (                                                 )
       massFiltering                 =  self%intergalacticMediumState_%filteringMass(basic%time()                                     )
       massHalo                      =  Dark_Matter_Profile_Mass_Definition         (node        ,naozBarkana2007VirialDensityContrast)
       self%filteredFractionStored   =  self%filteredFractionCompute(massHalo,massFiltering)
       self%filteredFractionComputed =  .true.
    end if
    naozBarkana2007FilteredFraction=self%filteredFractionStored
    return
  end function naozBarkana2007FilteredFraction

  double precision function naozBarkana2007FilteredFractionRate(self,node)
    !% Returns the baryonic mass accretion rate fraction in a halo after the effects of the filtering mass.
    use Galacticus_Nodes                    , only : nodeComponentBasic
    use Dark_Matter_Profile_Mass_Definitions
    use Math_Exponentiation
    implicit none
    class           (accretionHaloNaozBarkana2007 ), intent(inout) :: self
    type            (treeNode                     ), intent(inout) :: node
    class           (nodeComponentBasic           ), pointer       :: basic
    double precision                                               :: massFiltering, massHalo

    ! Check if node differs from previous one for which we performed calculations.
    if (node%uniqueID() /= self%lastUniqueID) call self%calculationReset(node)
    ! Evaluate the rate of change of the filtering mass suppression fitting formula as defined by Naoz & Barkana (2007;
    ! http://adsabs.harvard.edu/abs/2007MNRAS.377..667N). We use a halo mass in this formula defined in the same way (∆=200) as in
    ! the original work by Gnedin (2000; http://adsabs.harvard.edu/abs/2000ApJ...542..535G) based on the discussion of halo
    ! definition in Naoz, Yoshida, & Gnedin (2013; http://adsabs.harvard.edu/abs/2013ApJ...763...27N). The rate of change here
    ! assumes that the filtering mass is constant in time.
    if (.not.self%filteredFractionRateComputed) then
       basic          => node                               %basic        (                                                  )
       massFiltering  =  self%intergalacticMediumState_     %filteringMass(basic%time()                                      )
       massHalo       =  Dark_Matter_Profile_Mass_Definition              (node         ,naozBarkana2007VirialDensityContrast)
       if (.not.self%filteredFractionComputed) then
          self%filteredFractionStored   =  self%filteredFractionCompute(massHalo,massFiltering)
          self%filteredFractionComputed =  .true.
       end if
       self%filteredFractionRateStored  = +           self%filteredFractionStored  &
            &                             *(+1.0d0                                 &
            &                               +cubeRoot(self%filteredFractionStored) &
            &                               *(                                     &
            &                                 +2.0d0**(1.0d0/3.0d0)                &
            &                                 -1.0d0                               &
            &                                )                                     &
            &                               *24.0d0                                &
            &                               *massFiltering                         &
            &                               /massHalo                              &
            &                              )
       self%filteredFractionRateComputed=.true.
    end if
    naozBarkana2007FilteredFractionRate=self%filteredFractionRateStored
    return
  end function naozBarkana2007FilteredFractionRate

  double precision function naozBarkana2007FilteredFractionCompute(self,massHalo,massFiltering)
    !% Compute the filtered fraction.
    implicit none
    double precision                               , intent(in   ) :: massHalo, massFiltering
    class           (accretionHaloNaozBarkana2007 ), intent(inout) :: self
    !GCC$ attributes unused :: self

    naozBarkana2007FilteredFractionCompute=+1.0d0                     &
         &                                 /(                         &
         &                                    +1.0d0                  &
         &                                    +(                      &
         &                                      +2.0d0**(1.0d0/3.0d0) &
         &                                      -1.0d0                &
         &                                     )                      &
         &                                    *8.0d0                  &
         &                                    *massFiltering          &
         &                                    /massHalo               &
         &                                   )**3
    return
  end function naozBarkana2007FilteredFractionCompute

  double precision function naozBarkana2007AccretionRate(self,node,accretionMode)
    !% Computes the baryonic accretion rate onto {\normalfont \ttfamily node}.
    use Galacticus_Nodes, only : nodeComponentBasic, nodeComponentHotHalo
    implicit none
    class           (accretionHaloNaozBarkana2007), intent(inout) :: self
    type            (treeNode                    ), intent(inout) :: node
    integer                                       , intent(in   ) :: accretionMode
    class           (nodeComponentBasic          ), pointer       :: basic
    class           (nodeComponentHotHalo        ), pointer       :: hotHalo
    double precision                                              :: growthRate          , filteredFraction, &
         &                                                           filteredFractionRate, fractionAccreted

    naozBarkana2007AccretionRate=0.0d0
    if (accretionMode      == accretionModeCold) return
    if (node%isSatellite()                     ) return
    ! Get required objects.
    basic   => node%basic  ()
    hotHalo => node%hotHalo()
    ! Find the post-filtering accretion rate fraction.
    filteredFractionRate=self%filteredFractionRate(node)
    ! Compute the mass accretion rate onto the halo.
    naozBarkana2007AccretionRate=+self%cosmologyParameters_%OmegaBaryon  (    ) &
         &                       /self%cosmologyParameters_%OmegaMatter  (    ) &
         &                       *self%accretionHaloTotal_ %accretionRate(node) &
         &                       *filteredFractionRate
    ! Test for negative accretion.
    if (.not.self%accretionNegativeAllowed.and.self%accretionHaloTotal_%accretionRate(node) < 0.0d0) then
       ! Accretion rate is negative, and not allowed. Return zero accretion rate.
       naozBarkana2007AccretionRate=+0.0d0
    else
       ! Adjust the rate to allow mass to flow back-and-forth from accreted to unaccreted reservoirs if the current mass fraction
       ! differs from that expected given the filtering mass.
       growthRate                  =+self                     %rateAdjust               &
            &                       /self%darkMatterHaloScale_%dynamicalTimescale(node)
       filteredFraction            =+self                     %filteredFraction  (node)
       fractionAccreted            =+  hotHalo                %          mass    (    ) &
            &                       /(                                                  &
            &                         +hotHalo                %          mass    (    ) &
            &                         +hotHalo                %unaccretedMass    (    ) &
            &                        )
       naozBarkana2007AccretionRate=+naozBarkana2007AccretionRate                       &
            &                       -(                                                  &
            &                         +hotHalo                %          mass    (    ) &
            &                         +hotHalo                %unaccretedMass    (    ) &
            &                        )                                                  &
            &                       *(                                                  &
            &                         +fractionAccreted                                 &
            &                         -filteredFraction                                 &
            &                        )                                                  &
            &                       *growthRate
    end if
    ! If accretion is allowed only on new growth, check for new growth and shut off accretion if growth is not new.
    if (self%accretionNewGrowthOnly .and. self%accretionHaloTotal_%accretedMass(node) < basic%massMaximum()) naozBarkana2007AccretionRate=0.0d0
    return
  end function naozBarkana2007AccretionRate

  double precision function naozBarkana2007AccretedMass(self,node,accretionMode)
    !% Computes the mass of baryons accreted into {\normalfont \ttfamily node}.
    use Galacticus_Nodes, only : nodeComponentBasic
    implicit none
    class           (accretionHaloNaozBarkana2007), intent(inout) :: self
    type            (treeNode                    ), intent(inout) :: node
    integer                                       , intent(in   ) :: accretionMode
    class           (nodeComponentBasic          ), pointer       :: basic
    double precision                                              :: filteredFraction

    naozBarkana2007AccretedMass=0.0d0
    if (accretionMode      == accretionModeCold) return
    if (node%isSatellite()                     ) return
    ! Get required objects.
    basic            => node%basic           (    )
    ! Get the filtered mass fraction.
    filteredFraction =  self%filteredFraction(node)
    ! Get the default cosmology.
    naozBarkana2007AccretedMass=+self%cosmologyParameters_%OmegaBaryon (    ) &
         &                      /self%cosmologyParameters_%OmegaMatter (    ) &
         &                      *self%accretionHaloTotal_ %accretedMass(node) &
         &                      *filteredFraction
         return
  end function naozBarkana2007AccretedMass

  double precision function naozBarkana2007FailedAccretionRate(self,node,accretionMode)
    !% Computes the baryonic accretion rate onto {\normalfont \ttfamily node}.
    use Galacticus_Nodes     , only : nodeComponentBasic, nodeComponentHotHalo
    use Accretion_Halo_Totals
    implicit none
    class           (accretionHaloNaozBarkana2007), intent(inout) :: self
    type            (treeNode                    ), intent(inout) :: node
    integer                                       , intent(in   ) :: accretionMode
    class           (nodeComponentBasic          ), pointer       :: basic
    class           (nodeComponentHotHalo        ), pointer       :: hotHalo
    double precision                                              :: growthRate          , filteredFraction, &
         &                                                           filteredFractionRate, fractionAccreted

    naozBarkana2007FailedAccretionRate=0.0d0
    if (accretionMode               == accretionModeCold) return
    if (node         %isSatellite()                     ) return
    ! Get required objects.
    basic   => node%basic  ()
    hotHalo => node%hotHalo()
    ! Get the post-filtering accretion rate fraction.
    filteredFractionRate=self%filteredFractionRate(node)
    ! Test for negative accretion.
    if (.not.self%accretionNegativeAllowed.and.self%accretionHaloTotal_%accretionRate(node) < 0.0d0) then
       naozBarkana2007FailedAccretionRate=+self%cosmologyParameters_%OmegaBaryon  (    ) &
            &                             /self%cosmologyParameters_%OmegaMatter  (    ) &
            &                             *self%accretionHaloTotal_ %accretionRate(node)
    else
       ! Compute the rate of failed accretion.
       naozBarkana2007FailedAccretionRate=+self%cosmologyParameters_%OmegaBaryon  (    ) &
            &                             /self%cosmologyParameters_%OmegaMatter  (    ) &
            &                             *self%accretionHaloTotal_ %accretionRate(node) &
            &                             *(                                             &
            &                               +1.0d0                                       &
            &                               -filteredFractionRate                        &
            &                              )
       ! Adjust the rate to allow mass to flow back-and-forth from accreted to unaccreted reservoirs if the current mass fraction
       ! differs from that expected given the filtering mass.
       growthRate                        =+self                     %rateAdjust               &
            &                             /self%darkMatterHaloScale_%dynamicalTimescale(node)
       filteredFraction                  =+self                     %filteredFraction  (node)
       fractionAccreted                  =+  hotHalo                %          mass    (    ) &
            &                             /(                                                  &
            &                               +hotHalo                %          mass    (    ) &
            &                               +hotHalo                %unaccretedMass    (    ) &
            &                              )
       naozBarkana2007FailedAccretionRate=+naozBarkana2007FailedAccretionRate                 &
            &                             +(                                                  &
            &                               +hotHalo                %          mass    (    ) &
            &                               +hotHalo                %unaccretedMass    (    ) &
            &                              )                                                  &
            &                             *(                                                  &
            &                               +fractionAccreted                                 &
            &                               -filteredFraction                                 &
            &                              )                                                  &
            &                             *growthRate
    end if
    ! If accretion is allowed only on new growth, check for new growth and shut off accretion if growth is not new.
    if (self%accretionNewGrowthOnly .and. self%accretionHaloTotal_%accretedMass(node) < basic%massMaximum()) naozBarkana2007FailedAccretionRate=0.0d0
    return
  end function naozBarkana2007FailedAccretionRate

  double precision function naozBarkana2007FailedAccretedMass(self,node,accretionMode)
    !% Computes the mass of baryons accreted into {\normalfont \ttfamily node}.
    use Galacticus_Nodes, only : nodeComponentBasic
    implicit none
    class           (accretionHaloNaozBarkana2007), intent(inout) :: self
    type            (treeNode                    ), intent(inout) :: node
    integer                                       , intent(in   ) :: accretionMode
    class           (nodeComponentBasic          ), pointer       :: basic
    double precision                                              :: filteredFraction

    naozBarkana2007FailedAccretedMass=0.0d0
    if (accretionMode      == accretionModeCold) return
    if (node%isSatellite()                     ) return
    ! Get required objects.
    basic => node%basic()
    ! Get the failed fraction.
    filteredFraction=self%filteredFraction(node)
    ! Get the default cosmology.
    naozBarkana2007FailedAccretedMass = +self%cosmologyParameters_%OmegaBaryon (    ) &
         &                              /self%cosmologyParameters_%OmegaMatter (    ) &
         &                              *self%accretionHaloTotal_ %accretedMass(node) &
         &                              *(                                            &
         &                                +1.0d0                                      &
         &                                -filteredFraction                           &
         &                               )
    return
  end function naozBarkana2007FailedAccretedMass
  <|MERGE_RESOLUTION|>--- conflicted
+++ resolved
@@ -137,19 +137,11 @@
 
   subroutine naozBarkana2007AutoHook(self)
     !% Attach to the calculation reset event.
-<<<<<<< HEAD
-    use Events_Hooks, only : calculationResetEvent
+    use Events_Hooks, only : calculationResetEvent, openMPThreadBindingAllLevels
     implicit none
     class(accretionHaloNaozBarkana2007), intent(inout) :: self
 
-    call calculationResetEvent%attach(self,naozBarkana2007CalculationReset,bindToOpenMPThread=.true.)
-=======
-    use Events_Hooks, only : calculationResetEvent, openMPThreadBindingAllLevels
-    implicit none
-    class(accretionHaloNaozBarkana2007), intent(inout) :: self
-
     call calculationResetEvent%attach(self,naozBarkana2007CalculationReset,openMPThreadBindingAllLevels)
->>>>>>> b64b9cb5
     return
   end subroutine naozBarkana2007AutoHook
   
