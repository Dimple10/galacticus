--- conflicted
+++ resolved
@@ -52,15 +52,10 @@
        ! Open the Galacticus output file.
        call Galacticus_Output_Open_File()
        ! Tell OpenMP that nested parallelism is allowed.
-<<<<<<< HEAD
-       call OMP_Set_Nested(.true.)
+       !$ call OMP_Set_Nested(.true.)
        ! Establish global functions.
        call Functions_Global_Set()
        ! Write initial message.
-=======
-       !$ call omp_set_nested(.true.)
-
->>>>>>> cc90fb58
        call Galacticus_Display_Indent('Starting task set')
        doneStart=.true.
     end if
