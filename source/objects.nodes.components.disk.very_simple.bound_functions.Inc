--- conflicted
+++ resolved
@@ -24,8 +24,8 @@
   implicit none
   class(nodeComponentDiskVerySimple), intent(in   ) :: self
   type (nodeComponentHotHalo       )                :: hotHalo
-<<<<<<< HEAD
-
+  !GCC$ attributes unused :: self
+  
   if     (                                                                                                &
        &   hotHalo%      hotHaloCoolingMassRateIsAttached()                                               &
        &  .or.                                                                                            &
@@ -37,13 +37,6 @@
        &                             )
   call hotHalo%      hotHaloCoolingMassRateFunction(      DiskVerySimpleMassGasRateGeneric)
   call hotHalo%hotHaloCoolingAbundancesRateFunction(DiskVerySimpleAbundancesGasRateGeneric)
-=======
-  !GCC$ attributes unused :: self
-  
-  if (hotHalo%hotHaloCoolingMassRateIsAttached()) &
-       & call Galacticus_Error_Report('Node_Component_Disk_Very_Simple_Attach_Pipes','expected to find unclaimed hot halo mass cooling pipe')
-  call hotHalo%hotHaloCoolingMassRateFunction(DiskVerySimpleMassGasRateGeneric)
->>>>>>> 0ee3714b
   return
 end subroutine Node_Component_Disk_Very_Simple_Attach_Pipe
 
