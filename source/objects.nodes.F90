!! Copyright 2009, 2010, 2011, 2012, 2013, 2014, 2015, 2016
!!    Andrew Benson <abenson@carnegiescience.edu>
!!
!! This file is part of Galacticus.
!!
!!    Galacticus is free software: you can redistribute it and/or modify
!!    it under the terms of the GNU General Public License as published by
!!    the Free Software Foundation, either version 3 of the License, or
!!    (at your option) any later version.
!!
!!    Galacticus is distributed in the hope that it will be useful,
!!    but WITHOUT ANY WARRANTY; without even the implied warranty of
!!    MERCHANTABILITY or FITNESS FOR A PARTICULAR PURPOSE.  See the
!!    GNU General Public License for more details.
!!
!!    You should have received a copy of the GNU General Public License
!!    along with Galacticus.  If not, see <http://www.gnu.org/licenses/>.

!% Contains a module which implements an object hierarchy for nodes in merger trees and all of their constituent physical
!% components.

module Galacticus_Nodes
  !% Implements an object hierarchy for nodes in merger trees and all of their constituent physical components.
  use, intrinsic :: ISO_C_Binding
  use Galacticus_Error
  use Memory_Management
  use ISO_Varying_String
  use Kepler_Orbits
  use Tensors
  use Abundances_Structure
  use Chemical_Abundances_Structure
  use Stellar_Luminosities_Structure
  use Histories
  use Numerical_Constants_Astronomical
  use IO_HDF5
  use Pseudo_Random
  private
<<<<<<< HEAD
  public :: nodeClassHierarchyInitialize, nodeClassHierarchyFinalize, Galacticus_Nodes_Unique_ID_Set, interruptTask
=======
  public :: Galacticus_Nodes_Initialize, Galacticus_Nodes_Finalize, Galacticus_Nodes_Unique_ID_Set, Interrupt_Procedure_Template, nodeEventBuildFromRaw
>>>>>>> 46dd38aa

  type, public :: treeNodeList
     !% Type to give a list of treeNodes.
     type(treeNode), pointer :: node
  end type treeNodeList

  ! Include merger tree object.
  include "objects.merger_trees.type.inc"

  ! Include universe class.
  include "objects.universe.type.inc"

  ! Zero dimension arrays to be returned as defaults.
  integer                                            , dimension(0) :: nullInteger1d
  double precision                                   , dimension(0) :: nullDouble1d

  ! Labels for function mapping reduction types.
  integer                         , parameter, public               :: reductionSummation=1
  integer                         , parameter, public               :: reductionProduct  =2

  ! Unique ID counter.
  integer         (kind=kind_int8)                                  :: uniqueIdCount     =0

  ! Event ID counter.
  integer         (kind=kind_int8)                                  :: eventID           =0
  
  ! Define a constructor for treeNodes.
  interface treeNode
     module procedure Tree_Node_Constructor
  end interface treeNode

  ! Include node methods.
  !# <include directive="component" type="component">
  include 'objects.nodes.components.inc'
  !# </include>

  !
  ! Nodes functions.
  subroutine Galacticus_Nodes_Unique_ID_Set(uniqueID)
    !% Resets the global unique ID number.
    implicit none
    integer(kind=kind_int8), intent(in   ) :: uniqueID

    uniqueIdCount=uniqueID
    return
  end subroutine Galacticus_Nodes_Unique_ID_Set

  !
  ! Functions for treeNode class.
  function Tree_Node_Constructor(index,hostTree)
    !% Return a pointer to a newly created and initialized {\normalfont \ttfamily treeNode}.
    implicit none
    type   (treeNode      ), pointer                         :: Tree_Node_Constructor
    integer(kind=kind_int8), intent(in   ), optional         :: index
    type   (mergerTree    ), intent(in   ), optional, target :: hostTree
    integer                                                  :: allocErr

    ! Initialize tree node methods if necessary.
    call nodeClassHierarchyInitialize()

    ! Allocate the object.
    allocate(Tree_Node_Constructor,stat=allocErr)
    if (allocErr/=0) call Galacticus_Error_Report('Tree_Node_Constructor','unable to allocate node')
    call Memory_Usage_Record(sizeof(Tree_Node_Constructor),memoryType=memoryTypeNodes)

    ! Initialize the node.
    call Tree_Node_Constructor%initialize(index,hostTree)
    return
  end function Tree_Node_Constructor

  function Tree_Node_Type(self)
    !% Returns the name of a {\normalfont \ttfamily treeNode} object.
    implicit none
    class(treeNode      ), intent(in   ) :: self
    type (varying_string)                :: Tree_Node_Type
    !GCC$ attributes unused :: self
    
    Tree_Node_Type="treeNode"
    return
  end function Tree_Node_Type

  function Tree_Node_Index(self)
    !% Returns the index of a {\normalfont \ttfamily treeNode}.
    use Galacticus_Error
    implicit none
    class  (treeNode      ), intent(in   ), target :: self
    type   (treeNode      ), pointer               :: workNode
    integer(kind=kind_int8)                        :: Tree_Node_Index

    select type (self)
    type is (treeNode)
       workNode => self
    class default
       workNode => null()
       call Galacticus_Error_Report('Tree_Node_Index','treeNode of unknown class')
    end select
    if (associated(workNode)) then
       Tree_Node_Index=workNode%indexValue
    else
       Tree_Node_Index=-1
    end if
    return
  end function Tree_Node_Index

  subroutine Tree_Node_Index_Set(self,index)
    !% Sets the index of a {\normalfont \ttfamily treeNode}.
    implicit none
    class  (treeNode      ), intent(inout) :: self
    integer(kind=kind_int8), intent(in   ) :: index

    self%indexValue=index
    return
  end subroutine Tree_Node_Index_Set

  function Tree_Node_Unique_ID(self)
    !% Returns the unique ID of a {\normalfont \ttfamily treeNode}.
    use Galacticus_Error
    implicit none
    class  (treeNode      ), intent(in   ), target :: self
    type   (treeNode      ), pointer               :: workNode
    integer(kind=kind_int8)                        :: Tree_Node_Unique_ID

    select type (self)
    type is (treeNode)
       workNode => self
    class default
       workNode => null()
       call Galacticus_Error_Report('Tree_Node_Unique_ID','treeNode of unknown class')
    end select
    if (associated(workNode)) then
       Tree_Node_Unique_ID=workNode%uniqueIdValue
    else
       Tree_Node_Unique_ID=-1
    end if
    return
  end function Tree_Node_Unique_ID

  subroutine Tree_Node_Unique_ID_Set(self,uniqueID)
    !% Sets the index of a {\normalfont \ttfamily treeNode}.
    implicit none
    class  (treeNode      ), intent(inout)           :: self
    integer(kind=kind_int8), intent(in   ), optional :: uniqueID

    if (present(uniqueID)) then
       self%uniqueIdValue=uniqueID
    else
       !$omp critical(UniqueID_Assign)
       uniqueIDCount=uniqueIDCount+1
       if (uniqueIDCount <= 0) call Galacticus_Error_Report('Tree_Node_Unique_ID_Set','ran out of unique ID numbers')
       self%uniqueIdValue=uniqueIDCount
       !$omp end critical(UniqueID_Assign)
    end if
    return
  end subroutine Tree_Node_Unique_ID_Set

  double precision function Tree_Node_Time_Step(self)
    !% Returns the time-step last used by a {\normalfont \ttfamily treeNode}.
    implicit none
    class(treeNode), intent(in   ) :: self

    Tree_Node_Time_Step=self%timeStepValue
    return
  end function Tree_Node_Time_Step

  subroutine Tree_Node_Time_Step_Set(self,timeStep)
    !% Sets the time-step used by a {\normalfont \ttfamily treeNode}.
    implicit none
    class           (treeNode      ), intent(inout) :: self
    double precision                , intent(in   ) :: timeStep

    self%timeStepValue=timeStep
    return
  end subroutine Tree_Node_Time_Step_Set
  
 subroutine Tree_Node_Attach_Event(self,newEvent)
    !% Create a new event in a tree node.
    implicit none
    class(treeNode ), intent(inout)          :: self
    class(nodeEvent), intent(inout), pointer :: newEvent
    class(nodeEvent)               , pointer :: thisEvent

    !$omp atomic
    eventID       =  eventID+1
    newEvent%ID   =  eventID
    newEvent%next => null()
    if (associated(self%event)) then
       thisEvent => self%event
       do while (associated(thisEvent%next))
          thisEvent => thisEvent%next
       end do
       thisEvent%next => newEvent
    else
       self%event => newEvent
    end if
    return
  end subroutine Tree_Node_Attach_Event

  subroutine Tree_Node_Remove_Paired_Event(self,event)
    !% Removed a paired event from {\normalfont \ttfamily self}. Matching is done on the basis of event ID.
    implicit none
    class  (treeNode ), intent(inout) :: self
    class  (nodeEvent), intent(in   ) :: event
    class  (nodeEvent), pointer       :: lastEvent  , nextEvent, pairEvent
    logical                           :: pairMatched

    ! Locate the paired event in self and remove it.
    pairEvent => self%event
    lastEvent => self%event
    ! Iterate over all events.
    pairMatched=.false.
    do while (associated(pairEvent).and..not.pairMatched)
       ! Match the paired event ID with the current event ID.
       if (pairEvent%ID == event%ID) then
          pairMatched=.true.
          if (associated(pairEvent,self%event)) then
             self     %event => pairEvent%next
             lastEvent       => self     %event
          else
             lastEvent%next  => pairEvent%next
          end if
          nextEvent => pairEvent%next
          deallocate(pairEvent)
          pairEvent => nextEvent
       else
          lastEvent => pairEvent
          pairEvent => pairEvent%next
       end if
    end do
    if (.not.pairMatched) call Galacticus_Error_Report('Tree_Node_Remove_Paired_Event','unable to find paired event')
    return
  end subroutine Tree_Node_Remove_Paired_Event

  logical function Tree_Node_Is_Primary_Progenitor(self)
    !% Returns true if {\normalfont \ttfamily self} is the primary progenitor of its parent node.
    use Galacticus_Error
    implicit none
    class(treeNode), intent(inout) :: self

    select type (self)
    type is (treeNode)
       if (associated(self%parent)) then
          Tree_Node_Is_Primary_Progenitor=associated(self%parent%firstChild,self)
       else
          Tree_Node_Is_Primary_Progenitor=.false.
       end if
    class default
       Tree_Node_Is_Primary_Progenitor=.false.
       call Galacticus_Error_Report('Tree_Node_Is_Primary_Progenitor','treeNode is of unknown class')
    end select
    return
  end function Tree_Node_Is_Primary_Progenitor

  logical function Tree_Node_Is_Primary_Progenitor_Of_Index(self,targetNodeIndex)
    !% Return true if {\normalfont \ttfamily self} is a progenitor of the node with index {\normalfont \ttfamily targetNodeIndex}.
    use Galacticus_Error
    implicit none
    class  (treeNode      ), intent(in   ), target :: self
    integer(kind=kind_int8), intent(in   )         :: targetNodeIndex
    type   (treeNode      ), pointer               :: workNode

    Tree_Node_Is_Primary_Progenitor_Of_Index=.false.
    select type (self)
    type is (treeNode)
       workNode => self
    class default
       workNode => null()
       call Galacticus_Error_Report('Tree_Node_Is_Primary_Progenitor_Of_Index','treeNode of unknown class - this should not happen')
    end select
    do while (associated(workNode))
       if (workNode%index() == targetNodeIndex) then
          Tree_Node_Is_Primary_Progenitor_Of_Index=.true.
          return
       end if
       if (.not.workNode%isPrimaryProgenitor()) return
       workNode => workNode%parent
    end do
    return
  end function Tree_Node_Is_Primary_Progenitor_Of_Index

  logical function Tree_Node_Is_Primary_Progenitor_Of_Node(self,targetNode)
    !% Return true if {\normalfont \ttfamily self} is a progenitor of {\normalfont \ttfamily targetNode}.
    use Galacticus_Error
    implicit none
    class(treeNode), intent(in   ), target  :: self
    type (treeNode), intent(in   ), pointer :: targetNode
    type (treeNode)               , pointer :: workNode

    Tree_Node_Is_Primary_Progenitor_Of_Node=.false.
    select type (self)
    type is (treeNode)
       workNode => self
    class default
       workNode => null()
       call Galacticus_Error_Report('Tree_Node_Is_Primary_Progenitor_Of_Node','treeNode of unknown class - this should not happen')
    end select
    do while (associated(workNode))
       if (associated(workNode,targetNode)) then
          Tree_Node_Is_Primary_Progenitor_Of_Node=.true.
          return
       end if
       if (.not.workNode%isPrimaryProgenitor()) return
       workNode => workNode%parent
    end do
    return
  end function Tree_Node_Is_Primary_Progenitor_Of_Node

  logical function Tree_Node_Is_Progenitor_Of_Index(self,targetNodeIndex)
    !% Return true if {\normalfont \ttfamily self} is a progenitor of the node with index {\normalfont \ttfamily targetNodeIndex}.
    use Galacticus_Error
    implicit none
    class  (treeNode      ), intent(in   ), target :: self
    integer(kind=kind_int8), intent(in   )         :: targetNodeIndex
    type   (treeNode      ), pointer               :: workNode

    Tree_Node_Is_Progenitor_Of_Index=.false.
    select type (self)
    type is (treeNode)
       workNode => self
    class default
       workNode => null()
       call Galacticus_Error_Report('Tree_Node_Is_Progenitor_Of_Index','treeNode of unknown class')
    end select
    do while (associated(workNode))
       if (workNode%index() == targetNodeIndex) then
          Tree_Node_Is_Progenitor_Of_Index=.true.
          return
       end if
       workNode => workNode%parent
    end do
    return
  end function Tree_Node_Is_Progenitor_Of_Index

  logical function Tree_Node_Is_Progenitor_Of_Node(self,targetNode)
    !% Return true if {\normalfont \ttfamily self} is a progenitor of {\normalfont \ttfamily targetNode}.
    use Galacticus_Error
    implicit none
    class(treeNode), intent(in   ), target  :: self
    type (treeNode), intent(in   ), pointer :: targetNode
    type (treeNode)               , pointer :: workNode

    Tree_Node_Is_Progenitor_Of_Node=.false.
    select type (self)
    type is (treeNode)
       workNode => self
    class default
       workNode => null()
       call Galacticus_Error_Report('Tree_Node_Is_Progenitor_Of_Node','treeNode of unknown class - this should not happen')
    end select
    do while (associated(workNode))
       if (associated(workNode,targetNode)) then
          Tree_Node_Is_Progenitor_Of_Node=.true.
          return
       end if
       workNode => workNode%parent
    end do
    return
  end function Tree_Node_Is_Progenitor_Of_Node

  logical function Tree_Node_Is_On_Main_Branch(self)
    !% Returns true if {\normalfont \ttfamily self} is on the main branch.
    use Galacticus_Error
    implicit none
    class(treeNode), intent(inout), target :: self
    type (treeNode), pointer               :: workNode

    Tree_Node_Is_On_Main_Branch=.not.associated(self%parent)
    select type (self)
    type is (treeNode)
       workNode => self
    class default
       workNode => null()
       call Galacticus_Error_Report('Tree_Node_Is_On_Main_Branch','treeNode of unknown class - this should not happen')
    end select
    do while (associated(workNode%parent))
       if (.not.workNode%isPrimaryProgenitor()) return
       workNode => workNode%parent
    end do
    Tree_Node_Is_On_Main_Branch=.true.
    return
  end function Tree_Node_Is_On_Main_Branch

  logical function Tree_Node_Is_Satellite(self)
    !% Returns true if {\normalfont \ttfamily self} is a satellite.
    use Galacticus_Error
    implicit none
    class(treeNode), intent(in   ), target :: self
    type (treeNode), pointer               :: childNode, parentNode, selfActual

    select type (self)
    type is (treeNode)
       selfActual => self
    class default
       selfActual => null()
       call Galacticus_Error_Report('Tree_Node_Is_Satellite','treeNode of unknown class - this should not happen')
    end select
    parentNode => selfActual%parent
    select case (associated(parentNode))
    case (.false.)
       Tree_Node_Is_Satellite=.false.
       return
    case (.true.)
       childNode => parentNode%firstChild
       Tree_Node_Is_Satellite=.true.
       do while (associated(childNode))
          if (associated(childNode,selfActual)) then
             Tree_Node_Is_Satellite=.false.
             exit
          end if
          childNode => childNode%sibling
       end do
    end select
    return
  end function Tree_Node_Is_Satellite

  function Tree_Node_Get_Last_Satellite(self) result (satelliteNode)
    !% Returns a pointer to the final satellite node associated with {\normalfont \ttfamily self}.
    implicit none
    class(treeNode), intent(in   ) :: self
    type (treeNode), pointer       :: satelliteNode

    satelliteNode => self%firstSatellite
    do while (associated(satelliteNode%sibling))
       satelliteNode => satelliteNode%sibling
    end do
    return
  end function Tree_Node_Get_Last_Satellite

  function Tree_Node_Get_Earliest_Progenitor(self) result (progenitorNode)
    !% Returns a pointer to the earliest progenitor of {\normalfont \ttfamily self}.
    use Galacticus_Error
    implicit none
    type (treeNode), pointer       :: progenitorNode
    class(treeNode), intent(inout) :: self

    select type (self)
    type is (treeNode)
       progenitorNode => self
       do while (associated(progenitorNode%firstChild))
          progenitorNode => progenitorNode%firstChild
       end do
    class default
       progenitorNode => null()
       call Galacticus_Error_Report('Tree_Node_Get_Earliest_Progenitor','treeNode of unknown class - this should not happen')
    end select
    return
  end function Tree_Node_Get_Earliest_Progenitor

  function Tree_Node_Merges_With_Node(thisNode)
    !% Returns a pointer to the node with which {\normalfont \ttfamily thisNode} will merge.
    implicit none
    class(treeNode), intent(in   ) :: thisNode
    type (treeNode), pointer       :: Tree_Node_Merges_With_Node

    ! Check if a specific merge node has been set.
    if (associated(thisNode%mergeTarget)) then
       ! One has, so simply return it.
       Tree_Node_Merges_With_Node => thisNode%mergeTarget
    else
       ! No specific merge node has been set, assume merging with the parent node.
       Tree_Node_Merges_With_Node => thisNode%parent
    end if
    return
  end function Tree_Node_Merges_With_Node

  subroutine Tree_Node_Remove_From_Host(self)
    !% Remove {\normalfont \ttfamily self} from the linked list of its host node's satellites.
    use Galacticus_Display
    use Galacticus_Error
    use String_Handling
    implicit none
    class(treeNode      ), intent(in   ), target :: self
    type (treeNode      ), pointer               :: hostNode, previousNode, selfActual, thisNode
    type (varying_string)                        :: message

    select type (self)
    type is (treeNode)
       selfActual => self
    class default
       selfActual => null()
       call Galacticus_Error_Report('Tree_Node_Remove_From_Host','treeNode of unknown class')
    end select

    ! Remove from the parent node satellite list.
    hostNode => selfActual%parent
    message='Satellite node ['
    message=message//selfActual%index()//'] being removed from host node ['//hostNode%index()//']'
    call Galacticus_Display_Message(message,verbosityInfo)
    if (associated(hostNode%firstSatellite,selfActual)) then
       ! This is the first satellite, unlink it, and link to any sibling.
       hostNode%firstSatellite => selfActual%sibling
    else
       thisNode     => hostNode%firstSatellite
       previousNode => null()
       do while (associated(thisNode))
          if (associated(thisNode,selfActual)) then
             ! Found our node, link its older sibling to its younger sibling.
             previousNode%sibling => thisNode%sibling
             exit
          end if
          previousNode => thisNode
          thisNode     => thisNode%sibling
       end do
    end if
    return
  end subroutine Tree_Node_Remove_From_Host

  subroutine Tree_Node_Remove_from_Mergee(self)
    !% Remove {\normalfont \ttfamily self} from the linked list of its host node's satellites.
    use Galacticus_Display
    use Galacticus_Error
    use String_Handling
    implicit none
    class(treeNode      ), intent(in   ), target :: self
    type (treeNode      ), pointer               :: hostNode, previousNode, selfActual, thisNode
    type (varying_string)                        :: message

    select type (self)
    type is (treeNode)
       selfActual => self
    class default
       selfActual => null()
       call Galacticus_Error_Report('Tree_Node_Remove_from_Mergee','treeNode of unknown class')
    end select

    ! Remove from the mergee list of any merge target.
    if (associated(selfActual%mergeTarget)) then
       hostNode => selfActual%mergeTarget
       message='Mergee node ['
       message=message//selfActual%index()//'] being removed from merge target ['//hostNode%index()//']'
       call Galacticus_Display_Message(message,verbosityInfo)
       if (associated(hostNode%firstMergee,selfActual)) then
          ! This is the first mergee, unlink it, and link to any sibling.
          hostNode%firstMergee => selfActual%siblingMergee
       else
          thisNode     => hostNode%firstMergee
          previousNode => null()
          do while (associated(thisNode))
             if (associated(thisNode,selfActual)) then
                ! Found our node, link its older sibling to its younger sibling.
                previousNode%siblingMergee => thisNode%siblingMergee
                exit
             end if
             previousNode => thisNode
             thisNode     => thisNode%siblingMergee
          end do
       end if
    end if
    return
  end subroutine Tree_Node_Remove_from_Mergee

  function treeNodeWalkTree(self)
    !% This function provides a mechanism for walking through an entire merger tree. Given a
    !% pointer {\normalfont \ttfamily self} to a node of the tree, it will return the next node
    !% that should be visited in the tree. Thus, if {\normalfont \ttfamily self} is initially
    !% set to the base of the merger tree and {\normalfont \ttfamily Merger\_Tree\_Walk()} is
    !% called repeatedly it will walk through every node of the tree. Once the entire tree has
    !% been walked, a {\normalfont \ttfamily null()} pointer will be returned, indicating that
    !% there are no more nodes to walk. Each node will be visited once and once only if the tree
    !% is walked in this way.
    implicit none
    type (treeNode)               , pointer :: treeNodeWalkTree
    class(treeNode), intent(inout), target  :: self
    type (treeNode)               , pointer :: workNode

    workNode => self
    if (.not.associated(workNode%parent)) then
       ! This is the base of the merger tree.
       do while (associated(workNode%firstChild))
          workNode => workNode%firstChild
       end do
       if (associated(workNode,self)) nullify(workNode)
    else
       if (associated(workNode%sibling)) then
          workNode => workNode%sibling
          do while (associated(workNode%firstChild))
             workNode => workNode%firstChild
          end do
       else
          workNode => workNode%parent
          ! Terminate when back at tree base.
          if (.not.associated(workNode%parent)) workNode => null()
       end if
    end if
    treeNodeWalkTree => workNode
    return
  end function treeNodeWalkTree
  
  function treeNodeWalkTreeUnderConstruction(self)
    !% This function provides a mechanism for walking through a merger tree that is being built.
    implicit none
    type (treeNode)               , pointer :: treeNodeWalkTreeUnderConstruction
    class(treeNode), intent(inout), target  :: self
    type (treeNode)               , pointer :: workNode

    workNode => self
    if (associated(workNode%firstChild)) then
       ! Move to the primary child if one exists.
       do while (associated(workNode%firstChild))
          workNode => workNode%firstChild
       end do
    else
       if (associated(workNode%sibling)) then
          workNode => workNode%sibling
          do while (associated(workNode%firstChild))
             workNode => workNode%firstChild
          end do
       else
          do while (associated(workNode))
             if (associated(workNode%parent)) then
                workNode => workNode%parent
                if (associated(workNode%sibling)) then
                   workNode => workNode%sibling
                   do while (associated(workNode%firstChild))
                      workNode => workNode%firstChild
                   end do
                   exit
                end if
             else
                workNode => null()
             end if
          end do
       end if
    end if
    treeNodeWalkTreeUnderConstruction => workNode
    return
  end function treeNodeWalkTreeUnderConstruction

  function treeNodeWalkTreeWithSatellites(self)
    !% Merger tree walk function which also descends through satellite nodes. Note that it is
    !% important that the walk descends to satellites before descending to children: the
    !% routines that destroy merger tree branches rely on this since child nodes are used in
    !% testing whether a node is a satellite---if they are destroyed prior to the test being
    !% made then problems with dangling pointers will occur.
    implicit none
    type (treeNode)               , pointer :: treeNodeWalkTreeWithSatellites
    class(treeNode), intent(inout), target  :: self
    type (treeNode)               , pointer :: workNode

    workNode => self
    if (.not.associated(workNode%parent)) then
       ! This is the base of the merger tree.
       ! Descend through satellites and children.
       workNode => Merger_Tree_Walk_Descend_to_Progenitors(workNode)
       if (associated(workNode,self)) nullify(workNode)
    else
       if (associated(workNode%sibling)) then
          workNode => workNode%sibling
          ! Descend through satellites and children.
          workNode => Merger_Tree_Walk_Descend_to_Progenitors(workNode)
       else
          ! About to move back up the tree. Check if the node we're moving up from is a satellite.
          if (workNode%isSatellite()) then
             ! It is a satellite. Therefore, the parent may have children that have yet to be
             ! visited. Check if the parent has children.
             if (associated(workNode%parent%firstChild)) then
                ! Parent does have children, so move to the first one.
                workNode => workNode%parent%firstChild
                ! Descend through satellites and children.
                workNode => Merger_Tree_Walk_Descend_to_Progenitors(workNode)
             else
                ! Parent has no children, so move to the parent.
                workNode => workNode%parent
             end if
          else
             ! It is not a satellite, so all satellites and children have been processed.
             workNode => workNode%parent
          end if
          ! Terminate when back at tree base.
          if (.not.associated(workNode%parent)) workNode => null()
       end if
    end if
    treeNodeWalkTreeWithSatellites => workNode
    return
  end function treeNodeWalkTreeWithSatellites

  function treeNodeWalkBranch(self,startNode)
    !% This function provides a mechanism for walking through the branches of the merger
    !% tree. Given a pointer {\normalfont \ttfamily self} to a branch of the tree, it will
    !% return the next node that should be visited in the tree. Thus, if {\normalfont \ttfamily
    !% self} is initially set to the base of the merger tree and {\normalfont \ttfamily
    !% Merger\_Tree\_Walk\_Branch()} is called repeatedly it will walk through every node of the
    !% branch. Once the entire branch has been walked, a {\normalfont \ttfamily null()} pointer
    !% will be returned, indicating that there are no more nodes to walk. Each node will be
    !% visited once and once only if the branch is walked in this way.
    implicit none
    type (treeNode)               , pointer :: treeNodeWalkBranch
    class(treeNode), intent(inout), target  :: self
    type (treeNode), intent(inout), pointer :: startNode
    type (treeNode)               , pointer :: workNode          , selfNode

    selfNode => self
    workNode => self
    if (associated(selfNode,startNode)) then
       do while (associated(workNode%firstChild))
          workNode => workNode%firstChild
       end do
       if (associated(workNode,selfNode)) nullify(workNode)
    else
       if (associated(workNode%sibling)) then
          workNode => workNode%sibling
          do while (associated(workNode%firstChild))
             workNode => workNode%firstChild
          end do
       else
          workNode => workNode%parent
          ! Terminate when back at starting node.
          if (associated(workNode,startNode)) workNode => null()
       end if
    end if
    treeNodeWalkBranch => workNode
    return
  end function treeNodeWalkBranch

  function treeNodeWalkBranchWithSatellites(self,startNode)
    !% This function provides a mechanism for walking through the branches of the merger
    !% tree. Given a pointer {\normalfont \ttfamily self} to a branch of the tree, it will
    !% return the next node that should be visited in the tree. Thus, if {\normalfont \ttfamily
    !% self} is initially set to the base of the merger tree and {\normalfont \ttfamily
    !% Merger\_Tree\_Walk\_Branch()} is called repeatedly it will walk through every node of the
    !% branch. Once the entire branch has been walked, a {\normalfont \ttfamily null()} pointer
    !% will be returned, indicating that there are no more nodes to walk. Each node will be
    !% visited once and once only if the branch is walked in this way. Note that it is important
    !% that the walk descends to satellites before descending to children: the routines that
    !% destroy merger tree branches rely on this since child nodes are used in testing whether a
    !% node is a satellite---if they are destroyed prior to the test being made then problems
    !% with dangling pointers will occur.
    implicit none
    type (treeNode)               , pointer :: treeNodeWalkBranchWithSatellites
    class(treeNode), intent(inout), target  :: self
    type (treeNode), intent(inout), pointer :: startNode
    type (treeNode)               , pointer :: workNode                        , selfNode

    selfNode => self
    workNode => self
    if (associated(selfNode,startNode)) then
       ! Descend through satellites and children.
       workNode => Merger_Tree_Walk_Descend_to_Progenitors(workNode)
       if (associated(workNode,selfNode)) nullify(workNode)
    else
       if (associated(workNode%sibling)) then
          workNode => workNode%sibling
          ! Descend through satellites and children.
          workNode => Merger_Tree_Walk_Descend_to_Progenitors(workNode)
       else
          ! About to move back up the tree. Check if the node we're moving up from is a satellite.
          if (workNode%isSatellite()) then
             ! It is a satellite. Therefore, the parent may have children that have yet to be
             ! visited. Check if the parent has children.
             if (associated(workNode%parent%firstChild)) then
                ! Parent does have children, so move to the first one.
                workNode => workNode%parent%firstChild
                ! Descend through satellites and children.
                workNode => Merger_Tree_Walk_Descend_to_Progenitors(workNode)
             else
                ! Parent has no satellites, so move to the parent.
                workNode => workNode%parent
             end if
          else
             ! It is not a satellite, so all satellites and children of the parent must have
             ! been processed. Therefore, move to the parent.
             workNode => workNode%parent
          end if
          ! Terminate when back at starting node.
          if (associated(workNode,startNode)) workNode => null()
       end if
    end if
    treeNodeWalkBranchWithSatellites => workNode
    return
  end function treeNodeWalkBranchWithSatellites
  
  function Merger_Tree_Walk_Descend_to_Progenitors(self) result (progenitorNode)
    !% Descend to the deepest progenitor (satellites and children) of {\normalfont \ttfamily self}.
    implicit none
    type(treeNode), intent(in   ), pointer :: self
    type(treeNode)               , pointer :: progenitorNode

    ! Begin at the input node.
    progenitorNode => self

    ! Descend through satellites and children.
    do while (associated(progenitorNode%firstSatellite).or.associated(progenitorNode%firstChild))
       if (associated(progenitorNode%firstSatellite)) then
          progenitorNode => progenitorNode%firstSatellite
       else
          progenitorNode => progenitorNode%firstChild
       end if
  end do
    return
  end function Merger_Tree_Walk_Descend_to_Progenitors

  subroutine treeNodeDestroyBranch(self)
    !% Destroy the tree branch rooted at this given node.
    implicit none
    class(treeNode), intent(inout), target  :: self
    type (treeNode)               , pointer :: nodeDestroy, nodeNext, &
         &                                     branchTip
    
    ! Descend to the tip of the branch.
    branchTip => self
    nodeNext  => branchTip%walkBranchWithSatellites(branchTip)
    ! Loop over all tree nodes.
    do while (associated(nodeNext))
       ! Keep of a record of the current node, so that we can destroy it.
       nodeDestroy => nodeNext
       ! Walk to the next node in the tree.
       nodeNext => nodeDestroy%walkBranchWithSatellites(branchTip)
       ! If the node about to be destroyed is the primary progenitor of its parent we must move the child pointer of the parent to
       ! point to the node's sibling. This is necessary as parent-child pointers are used to establish satellite status and so
       ! will be utilized when walking the tree. Failure to do this can result in attempts to use dangling pointers.
       if (associated(nodeDestroy%parent).and.associated(nodeDestroy%parent%firstChild,nodeDestroy)) &
            & nodeDestroy%parent%firstChild => nodeDestroy%sibling
       ! Destroy the current node.
       call nodeDestroy%destroy()
       deallocate(nodeDestroy)
    end do
    ! Destroy the base node of the branch.
    if (associated(self%parent).and.associated(self%parent%firstChild,self)) self%parent%firstChild => self%sibling
    call self%destroy()
    return
  end subroutine treeNodeDestroyBranch

  !
  ! Functions for nodeComponent class.
  function Node_Component_Generic_Type(self)
    !% Returns the name of a generic tree node component.
    implicit none
    class(nodeComponent ), intent(in   ) :: self
    type (varying_string)                :: Node_Component_Generic_Type
    !GCC$ attributes unused :: self

    Node_Component_Generic_Type="nodeComponent"
    return
  end function Node_Component_Generic_Type

  subroutine Node_Component_Generic_Destroy(self)
    !% Destroy a generic tree node component.
    implicit none
    class(nodeComponent), intent(inout) :: self
    !GCC$ attributes unused :: self
    
    ! Do nothing.
    return
  end subroutine Node_Component_Generic_Destroy

  subroutine Node_Component_ODE_Step_Initialize_Null(self)
    !% Initialize a generic tree node component for an ODE solver step.
    implicit none
    class(nodeComponent), intent(inout) :: self
    !GCC$ attributes unused :: self
    
    return
  end subroutine Node_Component_ODE_Step_Initialize_Null

  subroutine Node_Component_Dump_Null(self)
    !% Dump a generic tree node component.
    implicit none
    class(nodeComponent), intent(in   ) :: self
    !GCC$ attributes unused :: self

    return
  end subroutine Node_Component_Dump_Null

  subroutine Node_Component_Dump_XML_Null(self,fileHandle)
    !% Dump a generic tree node component to XML.
    implicit none
    class  (nodeComponent), intent(inout) :: self
    integer               , intent(in   ) :: fileHandle
    !GCC$ attributes unused :: self, fileHandle

    return
  end subroutine Node_Component_Dump_XML_Null

  subroutine Node_Component_Dump_Raw_Null(self,fileHandle)
    !% Dump a generic tree node component in binary.
    implicit none
    class  (nodeComponent), intent(in   ) :: self
    integer               , intent(in   ) :: fileHandle
    !GCC$ attributes unused :: self, fileHandle

    return
  end subroutine Node_Component_Dump_Raw_Null

  subroutine Node_Component_Read_Raw_Null(self,fileHandle)
    !% Read a generic tree node component in binary.
    implicit none
    class  (nodeComponent), intent(inout) :: self
    integer               , intent(in   ) :: fileHandle
    !GCC$ attributes unused :: self, fileHandle

    return
  end subroutine Node_Component_Read_Raw_Null

  subroutine Node_Component_Output_Count_Null(self,integerPropertyCount,doublePropertyCount,time,instance)
    !% Dump a generic tree node component.
    implicit none
    class           (nodeComponent), intent(inout) :: self
    integer                        , intent(inout) :: doublePropertyCount, integerPropertyCount
    double precision               , intent(in   ) :: time
    integer                        , intent(in   ) :: instance
    !GCC$ attributes unused :: self, integerPropertyCount, doublePropertyCount, time, instance

    return
  end subroutine Node_Component_Output_Count_Null

  subroutine Node_Component_Output_Names_Null(self,integerProperty,integerPropertyNames,integerPropertyComments &
       &,integerPropertyUnitsSI,doubleProperty,doublePropertyNames,doublePropertyComments,doublePropertyUnitsSI,time,instance)
    !% Dump a generic tree node component.
    implicit none
    class           (nodeComponent )              , intent(inout) :: self
    double precision                              , intent(in   ) :: time
    integer                                       , intent(inout) :: doubleProperty         , integerProperty
    character       (len=*         ), dimension(:), intent(inout) :: doublePropertyComments , doublePropertyNames   , &
         &                                                           integerPropertyComments, integerPropertyNames
    double precision                , dimension(:), intent(inout) :: doublePropertyUnitsSI  , integerPropertyUnitsSI
    integer                                       , intent(in   ) :: instance
    !GCC$ attributes unused :: self, integerProperty, integerPropertyNames, integerPropertyComments, integerPropertyUnitsSI, doubleProperty, doublePropertyNames, doublePropertyComments, doublePropertyUnitsSI, time, instance
    
    return
  end subroutine Node_Component_Output_Names_Null

  subroutine Node_Component_Output_Null(self,integerProperty,integerBufferCount,integerBuffer,doubleProperty&
       &,doubleBufferCount,doubleBuffer,time,instance)
    !% Dump a generic tree node component.
    implicit none
    class           (nodeComponent    ), intent(inout) :: self
    double precision                   , intent(in   ) :: time
    integer                            , intent(inout) :: doubleBufferCount     , doubleProperty, integerBufferCount, &
         &                                                integerProperty
    integer         (kind=kind_int8   ), intent(inout) :: integerBuffer    (:,:)
    double precision                   , intent(inout) :: doubleBuffer     (:,:)
    integer                            , intent(in   ) :: instance
    !GCC$ attributes unused :: self, integerProperty, integerBufferCount, integerBuffer, doubleProperty, doubleBufferCount, doubleBuffer, time, instance

    return
  end subroutine Node_Component_Output_Null

  integer function Node_Component_Serialize_Count_Zero(self)
    !% Return the serialization count of a generic tree node component.
    implicit none
    class(nodeComponent), intent(in   ) :: self
    !GCC$ attributes unused :: self
    
    Node_Component_Serialize_Count_Zero=0
    return
  end function Node_Component_Serialize_Count_Zero

  subroutine Node_Component_Serialization_Offsets(self,count)
    !% Return the serialization count of a generic tree node component.
    implicit none
    class  (nodeComponent), intent(in   ) :: self
    integer               , intent(inout) :: count
    !GCC$ attributes unused :: self, count
    
    return
  end subroutine Node_Component_Serialization_Offsets

  subroutine Node_Component_Serialize_Null(self,array)
    !% Serialize a generic tree node component.
    implicit none
    class           (nodeComponent)              , intent(in   ) :: self
    double precision               , dimension(:), intent(  out) :: array
    !GCC$ attributes unused :: self, array
    
    return
  end subroutine Node_Component_Serialize_Null

  subroutine Node_Component_Deserialize_Null(self,array)
    !% Deserialize a generic tree node component.
    implicit none
    class           (nodeComponent)              , intent(inout) :: self
    double precision               , dimension(:), intent(in   ) :: array
    !GCC$ attributes unused :: self, array
    
    return
  end subroutine Node_Component_Deserialize_Null

  function Node_Component_Host_Node(self)
    !% Return the host tree node of a tree node component.
    implicit none
    class(nodeComponent), intent(in   ) :: self
    type (treeNode     ), pointer       :: Node_Component_Host_Node

    Node_Component_Host_Node => self%hostNode
    return
  end function Node_Component_Host_Node

  subroutine Node_Component_Null_Void0_InOut(self)
    !% A null {\normalfont \ttfamily void} function for rank 0 {\normalfont \ttfamily nodeComponent} arrays.
    implicit none
    class(nodeComponent), intent(inout) :: self
    !GCC$ attributes unused :: self
    
    return
  end subroutine Node_Component_Null_Void0_InOut

  double precision function Node_Component_Null_Double0_InOut(self)
    !% A null {\normalfont \ttfamily double} function for rank 0 {\normalfont \ttfamily nodeComponent} arrays.
    implicit none
    class(nodeComponent), intent(inout) :: self
    !GCC$ attributes unused :: self

    Node_Component_Null_Double0_InOut=0.0d0
    return
  end function Node_Component_Null_Double0_InOut

  double precision function Node_Component_Enclosed_Mass_Null(self,radius,componentType,massType,weightBy,weightIndex,haloLoaded)
    !% A null implementation of the enclosed mass in a component. Always returns zero.
    implicit none
    class           (nodeComponent), intent(inout)           :: self
    integer                        , intent(in   )           :: componentType, massType, weightBy, weightIndex
    double precision               , intent(in   )           :: radius
    logical                        , intent(in   ), optional :: haloLoaded
    !GCC$ attributes unused :: self, radius, componentType, massType, weightBy, weightIndex, haloLoaded
    
    Node_Component_Enclosed_Mass_Null=0.0d0
    return
  end function Node_Component_Enclosed_Mass_Null

  double precision function Node_Component_Density_Null(self,positionSpherical,componentType,massType,weightBy,weightIndex,haloLoaded)
    !% A null implementation of the density in a component. Always returns zero.
    implicit none
    class           (nodeComponent)              , intent(inout)           :: self
    integer                                      , intent(in   )           :: componentType    , massType, weightBy, &
         &                                                                    weightIndex
    double precision               , dimension(3), intent(in   )           :: positionSpherical
    logical                                      , intent(in   ), optional :: haloLoaded
    !GCC$ attributes unused :: self, positionSpherical, componentType, massType, weightBy, weightIndex, haloLoaded
    
    Node_Component_Density_Null=0.0d0
    return
  end function Node_Component_Density_Null

  double precision function Node_Component_Surface_Density_Null(self,positionCylindrical,componentType,massType,weightBy,weightIndex,haloLoaded)
    !% A null implementation of the surface density in a component. Always returns zero.
    implicit none
    class           (nodeComponent)              , intent(inout)           :: self
    integer                                      , intent(in   )           :: componentType      , massType   , &
         &                                                                    weightBy           , weightIndex
    double precision               , dimension(3), intent(in   )           :: positionCylindrical
    logical                                      , intent(in   ), optional :: haloLoaded
    !GCC$ attributes unused :: self, positionCylindrical, componentType, massType, weightBy, weightIndex, haloLoaded
    
    Node_Component_Surface_Density_Null=0.0d0
    return
  end function Node_Component_Surface_Density_Null

  double precision function Node_Component_Potential_Null(self,radius,componentType,massType,haloLoaded,status)
    !% A null implementation of the gravitational potential in a component. Always returns zero.
    implicit none
    class           (nodeComponent), intent(inout)           :: self
    integer                        , intent(in   )           :: componentType, massType
    double precision               , intent(in   )           :: radius
    logical                        , intent(in   ), optional :: haloLoaded
    integer                        , intent(inout), optional :: status
    !GCC$ attributes unused :: self, radius, componentType, massType, haloLoaded, status
    
    Node_Component_Potential_Null=0.0d0
    return
  end function Node_Component_Potential_Null

  double precision function Node_Component_Rotation_Curve_Null(self,radius,componentType,massType,haloLoaded)
    !% A null implementation of the rotation curve due to a component. Always returns zero.
    implicit none
    class           (nodeComponent), intent(inout)           :: self
    integer                        , intent(in   )           :: componentType, massType
    double precision               , intent(in   )           :: radius
    logical                        , intent(in   ), optional :: haloLoaded
    !GCC$ attributes unused :: self, radius, componentType, massType, haloLoaded
    
    Node_Component_Rotation_Curve_Null=0.0d0
    return
  end function Node_Component_Rotation_Curve_Null

  double precision function Node_Component_Rotation_Curve_Gradient_Null(self,radius,componentType,massType,haloLoaded)
    !% A null implementation of the gradient of the rotation curve due to a component. Always returns zero.
    implicit none
    class           (nodeComponent), intent(inout)           :: self
    integer                        , intent(in   )           :: componentType, massType
    double precision               , intent(in   )           :: radius
    logical                        , intent(in   ), optional :: haloLoaded
    !GCC$ attributes unused :: self, radius, componentType, massType, haloLoaded
    
    Node_Component_Rotation_Curve_Gradient_Null=0.0d0
    return
  end function Node_Component_Rotation_Curve_Gradient_Null

  ! Simple Boolean functions.
  logical function Boolean_False()
    !% Returns Boolean false always.
    implicit none

    Boolean_False=.false.
    return
  end function Boolean_False

  logical function Boolean_True()
    !% Returns Boolean true always.
    implicit none

    Boolean_True=.true.
    return
  end function Boolean_True

  ! Include functions for the merger tree class.
  include "objects.merger_trees.functions.inc"

  ! Include functions for the universe class.
  include "objects.universe.functions.inc"

end module Galacticus_Nodes<|MERGE_RESOLUTION|>--- conflicted
+++ resolved
@@ -35,11 +35,7 @@
   use IO_HDF5
   use Pseudo_Random
   private
-<<<<<<< HEAD
-  public :: nodeClassHierarchyInitialize, nodeClassHierarchyFinalize, Galacticus_Nodes_Unique_ID_Set, interruptTask
-=======
-  public :: Galacticus_Nodes_Initialize, Galacticus_Nodes_Finalize, Galacticus_Nodes_Unique_ID_Set, Interrupt_Procedure_Template, nodeEventBuildFromRaw
->>>>>>> 46dd38aa
+  public :: nodeClassHierarchyInitialize, nodeClassHierarchyFinalize, Galacticus_Nodes_Unique_ID_Set, interruptTask, nodeEventBuildFromRaw
 
   type, public :: treeNodeList
      !% Type to give a list of treeNodes.
