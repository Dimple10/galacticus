!! Copyright 2009, 2010, 2011, 2012, 2013, 2014, 2015, 2016
!!    Andrew Benson <abenson@carnegiescience.edu>
!!
!! This file is part of Galacticus.
!!
!!    Galacticus is free software: you can redistribute it and/or modify
!!    it under the terms of the GNU General Public License as published by
!!    the Free Software Foundation, either version 3 of the License, or
!!    (at your option) any later version.
!!
!!    Galacticus is distributed in the hope that it will be useful,
!!    but WITHOUT ANY WARRANTY; without even the implied warranty of
!!    MERCHANTABILITY or FITNESS FOR A PARTICULAR PURPOSE.  See the
!!    GNU General Public License for more details.
!!
!!    You should have received a copy of the GNU General Public License
!!    along with Galacticus.  If not, see <http://www.gnu.org/licenses/>.

!% Contains a module which implements a very simple hot halo node component.

module Node_Component_Hot_Halo_Very_Simple
  !% Implements a very simple hot halo node component.
  use Galacticus_Nodes
  implicit none
  private
  public :: Node_Component_Hot_Halo_Very_Simple_Reset            , Node_Component_Hot_Halo_Very_Simple_Rate_Compute   , &
       &    Node_Component_Hot_Halo_Very_Simple_Scale_Set        , Node_Component_Hot_Halo_Very_Simple_Tree_Initialize, &
       &    Node_Component_Hot_Halo_Very_Simple_Satellite_Merging, Node_Component_Hot_Halo_Very_Simple_Promote        , &
       &    Node_Component_Hot_Halo_Very_Simple_Post_Evolve      , Node_Component_Hot_Halo_Very_Simple_Node_Merger

  !# <component>
  !#  <class>hotHalo</class>
  !#  <name>verySimple</name>
  !#  <isDefault>no</isDefault>
  !#  <properties>
  !#   <property>
  !#     <name>mass</name>
  !#     <type>double</type>
  !#     <rank>0</rank>
  !#     <attributes isSettable="true" isGettable="true" isEvolvable="true" />
  !#     <output unitsInSI="massSolar" comment="Mass of gas in the hot halo."/>
  !#   </property>
  !#   <property>
<<<<<<< HEAD
  !#     <name>abundances</name>
  !#     <type>abundances</type>
  !#     <rank>0</rank>
  !#     <attributes isSettable="true" isGettable="true" isEvolvable="true" />
  !#     <output unitsInSI="massSolar" comment="Mass of metals in the hot halo."/>
  !#   </property>
  !#   <property>
=======
>>>>>>> 6c949ae7
  !#     <name>unaccretedMass</name>
  !#     <type>double</type>
  !#     <rank>0</rank>
  !#     <attributes isSettable="true" isGettable="true" isEvolvable="true" createIfNeeded="true" />
  !#     <output unitsInSI="massSolar" comment="Mass of gas that failed to accrete into the hot halo."/>
  !#   </property>
  !#   <property>
  !#     <name>outflowingMass</name>
  !#     <attributes isSettable="false" isGettable="false" isEvolvable="true" isDeferred="rate" />
  !#     <type>double</type>
  !#     <rank>0</rank>
  !#     <isVirtual>true</isVirtual>
  !#   </property>
  !#   <property>
  !#     <name>outflowingAbundances</name>
  !#     <attributes isSettable="false" isGettable="false" isEvolvable="true" isDeferred="rate" />
  !#     <type>abundances</type>
  !#     <rank>0</rank>
  !#     <isVirtual>true</isVirtual>
  !#   </property>
  !#   <property>
  !#     <name>hotHaloCoolingMass</name>
  !#     <attributes isSettable="false" isGettable="false" isEvolvable="true" isDeferred="rate" bindsTo="top" />
  !#     <type>double</type>
  !#     <rank>0</rank>
  !#     <isVirtual>true</isVirtual>
  !#   </property>
  !#   <property>
  !#     <name>hotHaloCoolingAbundances</name>
  !#     <attributes isSettable="false" isGettable="false" isEvolvable="true" isDeferred="rate" bindsTo="top" />
  !#     <type>abundances</type>
  !#     <rank>0</rank>
  !#     <isVirtual>true</isVirtual>
  !#   </property>
  !#   <property>
  !#     <name>outerRadius</name>
  !#     <type>double</type>
  !#     <rank>0</rank>
  !#     <isVirtual>true</isVirtual>
  !#     <attributes isSettable="false" isGettable="true" isEvolvable="false" isDeferred="get" />
  !#   </property>
  !#  </properties>
  !# </component>

  ! Quantities stored to avoid repeated computation.
  logical          :: gotCoolingRate   =.false.
  double precision :: coolingRate
  !$omp threadprivate(gotCoolingRate,coolingRate)
  ! Record of whether this module has been initialized.
  logical          :: moduleInitialized=.false.

contains

  subroutine Node_Component_Hot_Halo_Very_Simple_Initialize()
    !% Initializes the very simple hot halo component module.
    implicit none
    type(nodeComponentHotHaloVerySimple) :: hotHaloComponent

    ! Initialize the module if necessary.
    !$omp critical (Node_Component_Hot_Halo_Very_Simple_Initialize)
    if (.not.moduleInitialized) then

       ! Bind outflowing material pipes to the functions that will handle input of outflowing material to the hot halo.
       call hotHaloComponent%      outflowingMassRateFunction(Node_Component_Hot_Halo_Very_Simple_Outflowing_Mass_Rate      )
       call hotHaloComponent%outflowingAbundancesRateFunction(Node_Component_Hot_Halo_Very_Simple_Outflowing_Abundances_Rate)

       ! Bind outer radius function.
       call hotHaloComponent%             outerRadiusFunction(Node_Component_Hot_Halo_Very_Simple_Outer_Radius              )

       ! Record that the module is now initialized.
       moduleInitialized=.true.

    end if
    !$omp end critical (Node_Component_Hot_Halo_Very_Simple_Initialize)
    return
  end subroutine Node_Component_Hot_Halo_Very_Simple_Initialize

  !# <calculationResetTask>
  !# <unitName>Node_Component_Hot_Halo_Very_Simple_Reset</unitName>
  !# </calculationResetTask>
  subroutine Node_Component_Hot_Halo_Very_Simple_Reset(thisNode)
    !% Remove memory of stored computed values as we're about to begin computing derivatives anew.
    implicit none
    type(treeNode), intent(inout), pointer :: thisNode

    gotCoolingRate=.false.
    return
  end subroutine Node_Component_Hot_Halo_Very_Simple_Reset

  subroutine Node_Component_Hot_Halo_Very_Simple_Push_To_Cooling_Pipes(thisNode,massRate,interrupt,interruptProcedure)
    !% Push mass through the cooling pipes at the given rate.
    use Abundances_Structure
    implicit none
    type            (treeNode            ), intent(inout), pointer :: thisNode
    double precision                      , intent(in   )          :: massRate
    logical                               , intent(inout)          :: interrupt
    procedure       (                    ), intent(inout), pointer :: interruptProcedure
    class           (nodeComponentHotHalo)               , pointer :: thisHotHaloComponent
    type            (abundances          )                         :: abundancesCoolingRate
    
    ! Get the hot halo component.
    thisHotHaloComponent => thisNode%hotHalo()
    select type (thisHotHaloComponent)
    class is (nodeComponentHotHaloVerySimple)
       ! Ignore zero rates.
       if (massRate /= 0.0d0 .and. thisHotHaloComponent%mass() > 0.0d0) then
          ! Remove mass from the hot component.
          abundancesCoolingRate=+massRate                          &
               &                *thisHotHaloComponent%abundances() &
               &                /thisHotHaloComponent%mass      ()
          call    thisHotHaloComponent%massRate                    (-massRate                                          )
          call    thisHotHaloComponent%abundancesRate              (-abundancesCoolingRate                             )
          ! Pipe the mass rate to whatever component claimed it.
          if (thisHotHaloComponent%hotHaloCoolingMassRateIsAttached      ()) then
             call thisHotHaloComponent%hotHaloCoolingMassRate      (+massRate             ,interrupt,interruptProcedure)
             if (interrupt) return
          end if
          if (thisHotHaloComponent%hotHaloCoolingAbundancesRateIsAttached()) then
             call thisHotHaloComponent%hotHaloCoolingAbundancesRate(+abundancesCoolingRate,interrupt,interruptProcedure)
             if (interrupt) return
          end if
       end if
    end select
    return
  end subroutine Node_Component_Hot_Halo_Very_Simple_Push_To_Cooling_Pipes

  subroutine Node_Component_Hot_Halo_Very_Simple_Outflowing_Mass_Rate(self,rate,interrupt,interruptProcedure)
    !% Accept outflowing gas from a galaxy and deposit it into very simple hot halo.
    implicit none
    class           (nodeComponentHotHalo), intent(inout)                    :: self
    double precision                      , intent(in   )                    :: rate
    logical                               , intent(inout), optional          :: interrupt
    procedure       (                    ), intent(inout), optional, pointer :: interruptProcedure

    ! Funnel the outflow gas into the hot halo.
    call self%massRate(rate)
    return
  end subroutine Node_Component_Hot_Halo_Very_Simple_Outflowing_Mass_Rate
  
  subroutine Node_Component_Hot_Halo_Very_Simple_Outflowing_Abundances_Rate(self,rate,interrupt,interruptProcedure)
    !% Accept outflowing gas abundances from a galaxy and deposit them into very simple hot halo.
    use Abundances_Structure
    implicit none
    class    (nodeComponentHotHalo), intent(inout)                    :: self
    type     (abundances          ), intent(in   )                    :: rate
    logical                        , intent(inout), optional          :: interrupt
    procedure(                    ), intent(inout), optional, pointer :: interruptProcedure

    ! Funnel the outflow gas abundances into the hot halo.
    call self%abundancesRate(rate)
    return
  end subroutine Node_Component_Hot_Halo_Very_Simple_Outflowing_Abundances_Rate
  
  double precision function Node_Component_Hot_Halo_Very_Simple_Outer_Radius(self)
    !% Return the outer radius of the hot halo. Assumes a simple model in which this always equals the virial radius.
    use Dark_Matter_Halo_Scales
    implicit none
    class(nodeComponentHotHaloVerySimple), intent(inout) :: self
    class(darkMatterHaloScaleClass      ), pointer       :: darkMatterHaloScale_

    darkMatterHaloScale_ => darkMatterHaloScale()
    Node_Component_Hot_Halo_Very_Simple_Outer_Radius=darkMatterHaloScale_%virialRadius(self%hostNode)
    return
  end function Node_Component_Hot_Halo_Very_Simple_Outer_Radius

  !# <rateComputeTask>
  !#  <unitName>Node_Component_Hot_Halo_Very_Simple_Rate_Compute</unitName>
  !# </rateComputeTask>
  subroutine Node_Component_Hot_Halo_Very_Simple_Rate_Compute(thisNode,interrupt,interruptProcedure)
    !% Compute the very simple hot halo component mass rate of change.
    use Accretion_Halos
    implicit none
    type            (treeNode            ), intent(inout), pointer :: thisNode
    logical                               , intent(inout)          :: interrupt
    procedure       (                    ), intent(inout), pointer :: interruptProcedure
    class           (nodeComponentHotHalo)               , pointer :: thisHotHaloComponent
    class           (accretionHaloClass  )               , pointer :: accretionHalo_
    double precision                                               :: massAccretionRate   , failedMassAccretionRate
    
    ! Get the hot halo component.
    thisHotHaloComponent => thisNode%hotHalo()
    select type (thisHotHaloComponent)
    class is (nodeComponentHotHaloVerySimple)
       ! Get required objects.
       accretionHalo_ => accretionHalo()
       ! Find the rate of gas mass accretion onto the halo.
       massAccretionRate      =accretionHalo_%accretionRate      (thisNode,accretionModeTotal)
       failedMassAccretionRate=accretionHalo_%failedAccretionRate(thisNode,accretionModeTotal)
       ! Apply accretion rates.
       if (      massAccretionRate > 0.0d0 .or. thisHotHaloComponent%mass() > 0.0d0) &
            & call thisHotHaloComponent%          massRate(      massAccretionRate,interrupt,interruptProcedure)
       if (failedMassAccretionRate > 0.0d0 .or. thisHotHaloComponent%mass() > 0.0d0) &
            & call thisHotHaloComponent%unaccretedMassRate(failedMassAccretionRate,interrupt,interruptProcedure)
       ! Next compute the cooling rate in this halo.
       call Node_Component_Hot_Halo_Very_Simple_Cooling_Rate         (thisNode                                         )
       ! Pipe the cooling rate to which ever component claimed it.
       call Node_Component_Hot_Halo_Very_Simple_Push_To_Cooling_Pipes(thisNode,coolingRate,interrupt,interruptProcedure)
    end select
    return
  end subroutine Node_Component_Hot_Halo_Very_Simple_Rate_Compute

  !# <scaleSetTask>
  !#  <unitName>Node_Component_Hot_Halo_Very_Simple_Scale_Set</unitName>
  !# </scaleSetTask>
  subroutine Node_Component_Hot_Halo_Very_Simple_Scale_Set(thisNode)
    !% Set scales for properties of {\normalfont \ttfamily thisNode}.
    use Abundances_Structure
    implicit none
    type            (treeNode            ), intent(inout), pointer :: thisNode
    double precision                      , parameter              :: scaleMassRelative   =1.0d-2
    class           (nodeComponentHotHalo)               , pointer :: thisHotHaloComponent
    class           (nodeComponentBasic  )               , pointer :: thisBasicComponent
    double precision                                               :: massVirial

    ! Get the hot halo component.
    thisHotHaloComponent => thisNode%hotHalo()
    ! Ensure that it is of the very simple class.
    select type (thisHotHaloComponent)
    class is (nodeComponentHotHaloVerySimple)
       ! The the basic component.
       thisBasicComponent => thisNode%basic()
       ! Get virial properties.
       massVirial=thisBasicComponent%mass()
       ! Set the scale.
<<<<<<< HEAD
       call thisHotHaloComponent%          massScale(               massVirial*scaleMassRelative)
       call thisHotHaloComponent%unaccretedMassScale(               massVirial*scaleMassRelative)
       call thisHotHaloComponent%    abundancesScale(unitAbundances*massVirial*scaleMassRelative)
=======
       call thisHotHaloComponent%          massScale(massVirial*scaleMassRelative)
       call thisHotHaloComponent%unaccretedMassScale(massVirial*scaleMassRelative)
>>>>>>> 6c949ae7
    end select
    return
  end subroutine Node_Component_Hot_Halo_Very_Simple_Scale_Set

  !# <mergerTreeInitializeTask>
  !#  <unitName>Node_Component_Hot_Halo_Very_Simple_Tree_Initialize</unitName>
  !#  <after>darkMatterProfile</after>
  !# </mergerTreeInitializeTask>
  subroutine Node_Component_Hot_Halo_Very_Simple_Tree_Initialize(thisNode)
    !% Initialize the contents of the very simple hot halo component.
    use Cosmology_Parameters
    use Accretion_Halos
<<<<<<< HEAD
    use Abundances_Structure
=======
>>>>>>> 6c949ae7
    implicit none
    type            (treeNode            ), intent(inout), pointer :: thisNode
    type            (treeNode            )               , pointer :: childNode
    class           (nodeComponentHotHalo)               , pointer :: currentHotHaloComponent, thisHotHaloComponent
    class           (nodeComponentBasic  )               , pointer :: childBasicComponent    , currentBasicComponent
    class           (accretionHaloClass  )               , pointer :: accretionHalo_
<<<<<<< HEAD
=======
    class           (nodeEvent           )               , pointer :: event
>>>>>>> 6c949ae7
    double precision                                               :: hotHaloMass            , failedHotHaloMass

    ! If the very simple hot halo is not active, then return immediately.
    if (associated(thisNode%firstChild).or..not.defaultHotHaloComponent%verySimpleIsActive()) return
<<<<<<< HEAD
=======
    ! Search for a subhalo promotion events associated with this node.
    event => thisNode%event
    do while (associated(event))
       ! Check if this event:
       !  a) is a subhalo promotion event;
       !  b) has no associated task (which means this is the node being promoted to, not the node being promoted itself).
       ! Do not assign any mass to such nodes, as they should receive gas from the node which is promoted to them.
       select type (event)
       type is (nodeEventSubhaloPromotion)
          if (.not.associated(event%task)) return
       end select
       event => event%next
    end do
>>>>>>> 6c949ae7

    ! Ensure that this module has been initialized.
    call Node_Component_Hot_Halo_Very_Simple_Initialize()

    ! Get the hot halo component.
    currentHotHaloComponent => thisNode%hotHalo()
    ! Ensure that it is of unspecified class.
    select type (currentHotHaloComponent)
    type is (nodeComponentHotHalo)
       ! Get required objects.
       accretionHalo_ => accretionHalo()
       ! Get the mass of hot gas accreted and the mass that failed to accrete.
       hotHaloMass      =accretionHalo_%accretedMass      (thisNode,accretionModeTotal)
       failedHotHaloMass=accretionHalo_%failedAccretedMass(thisNode,accretionModeTotal)
       ! If either is non-zero, then create a hot halo component and add these masses to it.
       if (hotHaloMass > 0.0d0 .or. failedHotHaloMass > 0.0d0) then
          call Node_Component_Hot_Halo_Very_Simple_Create(thisNode)
          thisHotHaloComponent => thisNode%hotHalo()
<<<<<<< HEAD
          call thisHotHaloComponent%          massSet(      hotHaloMass)
          call thisHotHaloComponent%unaccretedMassSet(failedHotHaloMass)
          call thisHotHaloComponent%    abundancesSet(   zeroAbundances)
=======
          call thisHotHaloComponent%           massSet(      hotHaloMass )
          call thisHotHaloComponent% unaccretedMassSet(failedHotHaloMass )
>>>>>>> 6c949ae7
       end if
    end select
    return
  end subroutine Node_Component_Hot_Halo_Very_Simple_Tree_Initialize
  
  !# <satelliteMergerTask>
  !#  <unitName>Node_Component_Hot_Halo_Very_Simple_Satellite_Merging</unitName>
  !# </satelliteMergerTask>
  subroutine Node_Component_Hot_Halo_Very_Simple_Satellite_Merging(thisNode)
    !% Remove any hot halo associated with {\normalfont \ttfamily thisNode} before it merges with its host halo.
    use Abundances_Structure
    implicit none
    type (treeNode            ), intent(inout), pointer :: thisNode
    type (treeNode            )               , pointer :: hostNode
    class(nodeComponentHotHalo)               , pointer :: hostHotHaloComponent, thisHotHaloComponent

    ! Get the hot halo component.
    thisHotHaloComponent => thisNode%hotHalo()
    ! Ensure that it is of unspecified class.
    select type (thisHotHaloComponent)
    class is (nodeComponentHotHaloVerySimple)

       ! Find the node to merge with.
       hostNode             => thisNode%mergesWith()
       hostHotHaloComponent => hostNode%hotHalo   ()

       ! Move the hot halo to the host.
       call hostHotHaloComponent%                    massSet(                                                 &
            &                                                 hostHotHaloComponent%mass                    () &
            &                                                +thisHotHaloComponent%mass                    () &
            &                                               )
       call hostHotHaloComponent%              abundancesSet(                                                 &
            &                                                 hostHotHaloComponent%abundances              () &
            &                                                +thisHotHaloComponent%abundances              () &
            &                                               )
       call thisHotHaloComponent%                    massSet(                                                 &
            &                                                 0.0d0                                           &
            &                                               )
       call thisHotHaloComponent%              abundancesSet(                                                 &
            &                                                 zeroAbundances                                  &
            &                                               )
    end select
    return
  end subroutine Node_Component_Hot_Halo_Very_Simple_Satellite_Merging

  !# <nodePromotionTask>
  !#  <unitName>Node_Component_Hot_Halo_Very_Simple_Promote</unitName>
  !# </nodePromotionTask>
  subroutine Node_Component_Hot_Halo_Very_Simple_Promote(thisNode)
    !% Ensure that {\normalfont \ttfamily thisNode} is ready for promotion to its parent. In this case, we simply update the hot halo mass of {\tt
    !% thisNode} to account for any hot halo already in the parent.
    implicit none
    type (treeNode            ), intent(inout), pointer :: thisNode
    type (treeNode            )               , pointer :: parentNode
    class(nodeComponentHotHalo)               , pointer :: parentHotHaloComponent, thisHotHaloComponent

    ! Get the hot halo component.
    thisHotHaloComponent => thisNode%hotHalo()
    ! Ensure that it is of specified class.
    select type (thisHotHaloComponent)
    class is (nodeComponentHotHaloVerySimple)
       ! Get the parent node of this node.
       parentNode             => thisNode  %parent
       parentHotHaloComponent => parentNode%hotHalo()
       ! If the parent node has a hot halo component, then add it to that of this node, and perform other changes needed prior to
       ! promotion.
       select type (parentHotHaloComponent)
       class is (nodeComponentHotHaloVerySimple)
          call thisHotHaloComponent%unaccretedMassSet(                                         &
               &                                      +thisHotHaloComponent  %unaccretedMass() &
               &                                      +parentHotHaloComponent%unaccretedMass() &
               &                                     )
          call thisHotHaloComponent%          massSet(                                         &
               &                                      +thisHotHaloComponent  %          mass() &
               &                                      +parentHotHaloComponent%          mass() &
               &                                     )
<<<<<<< HEAD
          call thisHotHaloComponent%    abundancesSet(                                         &
               &                                      +thisHotHaloComponent  %    abundances() &
               &                                      +parentHotHaloComponent%    abundances() &
               &                                     )
=======
>>>>>>> 6c949ae7
       end select
    end select
    return
  end subroutine Node_Component_Hot_Halo_Very_Simple_Promote

  !# <postEvolveTask>
  !#  <unitName>Node_Component_Hot_Halo_Very_Simple_Post_Evolve</unitName>
  !# </postEvolveTask>
  subroutine Node_Component_Hot_Halo_Very_Simple_Post_Evolve(thisNode)
    !% Do processing of the node required after evolution.
    use Abundances_Structure
    implicit none
    type (treeNode            ), intent(inout), pointer :: thisNode
    type (treeNode            )               , pointer :: parentNode
    class(nodeComponentHotHalo)               , pointer :: parentHotHaloComponent, thisHotHaloComponent

    ! Get the hot halo component.
    thisHotHaloComponent => thisNode%hotHalo()
    select type (thisHotHaloComponent)
    class is (nodeComponentHotHaloVerySimple)
       ! Check if this node is a satellite.
       if (thisNode%isSatellite()) then
          ! Transfer any outflowed gas to the hot halo of the parent node.
          parentNode => thisNode%parent
          do while (parentNode%isSatellite())
             parentNode => parentNode%parent
          end do
          parentHotHaloComponent => parentNode%hotHalo()
          call parentHotHaloComponent%      massSet(parentHotHaloComponent%mass      ()+thisHotHaloComponent%mass      ())
          call parentHotHaloComponent%abundancesSet(parentHotHaloComponent%abundances()+thisHotHaloComponent%abundances())
          call   thisHotHaloComponent%      massSet(                                                                0.0d0)
          call   thisHotHaloComponent%abundancesSet(                                                       zeroAbundances)
       end if
    end select
    return
  end subroutine Node_Component_Hot_Halo_Very_Simple_Post_Evolve

  !# <nodeMergerTask>
  !#  <unitName>Node_Component_Hot_Halo_Very_Simple_Node_Merger</unitName>
  !# </nodeMergerTask>
  subroutine Node_Component_Hot_Halo_Very_Simple_Node_Merger(thisNode)
    !% Starve {\normalfont \ttfamily thisNode} by transferring its hot halo to its parent.
    use Abundances_Structure
    implicit none
    type (treeNode            ), intent(inout), pointer :: thisNode
    type (treeNode            )               , pointer :: parentNode
    class(nodeComponentHotHalo)               , pointer :: parentHotHaloComponent, thisHotHaloComponent

    ! Get the hot halo component.
    thisHotHaloComponent => thisNode%hotHalo()
    select type (thisHotHaloComponent)
    class is (nodeComponentHotHaloVerySimple)
       ! Find the parent node and its hot halo component.
       parentNode => thisNode%parent
       parentHotHaloComponent => parentNode%hotHalo()
       ! Any gas that failed to be accreted by this halo is always transferred to the parent.
       call parentHotHaloComponent%unaccretedMassSet(parentHotHaloComponent%unaccretedMass()+thisHotHaloComponent%unaccretedMass())
       call   thisHotHaloComponent%unaccretedMassSet(                                                                        0.0d0)
       ! Move the hot halo to the parent. We leave the hot halo in place even if it is starved, since outflows will accumulate
       ! to this hot halo (and will be moved to the parent at the end of the evolution timestep).
       call parentHotHaloComponent%          massSet(parentHotHaloComponent%          mass()+thisHotHaloComponent%          mass())
<<<<<<< HEAD
       call parentHotHaloComponent%    abundancesSet(parentHotHaloComponent%    abundances()+thisHotHaloComponent%    abundances())
       call   thisHotHaloComponent%          massSet(                                                                        0.0d0)
       call   thisHotHaloComponent%    abundancesSet(                                                               zeroAbundances)
=======
       call   thisHotHaloComponent%          massSet(                                                                        0.0d0)
>>>>>>> 6c949ae7
    end select
    return
  end subroutine Node_Component_Hot_Halo_Very_Simple_Node_Merger

  subroutine Node_Component_Hot_Halo_Very_Simple_Cooling_Rate(thisNode)
    !% Get and store the cooling rate for {\normalfont \ttfamily thisNode}.
    use Cooling_Rates
    implicit none
    type (treeNode            ), intent(inout), pointer :: thisNode
    class(nodeComponentHotHalo)               , pointer :: thisHotHaloComponent

    if (.not.gotCoolingRate) then
       ! Get the hot halo component.
       thisHotHaloComponent => thisNode%hotHalo()
       if (thisHotHaloComponent%mass() > 0.0d0) then
          ! Get the cooling time.
          coolingRate=Cooling_Rate(thisNode)
       else
          coolingRate=0.0d0
       end if
       ! Flag that cooling rate has now been computed.
       gotCoolingRate=.true.
    end if
    return
  end subroutine Node_Component_Hot_Halo_Very_Simple_Cooling_Rate

  subroutine Node_Component_Hot_Halo_Very_Simple_Create(thisNode)
    !% Creates a very simple hot halo component for {\normalfont \ttfamily thisNode}.
    implicit none
    type (treeNode            ), intent(inout), pointer :: thisNode
    class(nodeComponentHotHalo)               , pointer :: thisHotHaloComponent

    ! Ensure that this module has been initialized.
    call Node_Component_Hot_Halo_Very_Simple_Initialize()

    ! Create the component.
    thisHotHaloComponent => thisNode%hotHalo(autoCreate=.true.)
    return
  end subroutine Node_Component_Hot_Halo_Very_Simple_Create

end module Node_Component_Hot_Halo_Very_Simple<|MERGE_RESOLUTION|>--- conflicted
+++ resolved
@@ -41,7 +41,6 @@
   !#     <output unitsInSI="massSolar" comment="Mass of gas in the hot halo."/>
   !#   </property>
   !#   <property>
-<<<<<<< HEAD
   !#     <name>abundances</name>
   !#     <type>abundances</type>
   !#     <rank>0</rank>
@@ -49,8 +48,6 @@
   !#     <output unitsInSI="massSolar" comment="Mass of metals in the hot halo."/>
   !#   </property>
   !#   <property>
-=======
->>>>>>> 6c949ae7
   !#     <name>unaccretedMass</name>
   !#     <type>double</type>
   !#     <rank>0</rank>
@@ -275,14 +272,9 @@
        ! Get virial properties.
        massVirial=thisBasicComponent%mass()
        ! Set the scale.
-<<<<<<< HEAD
        call thisHotHaloComponent%          massScale(               massVirial*scaleMassRelative)
        call thisHotHaloComponent%unaccretedMassScale(               massVirial*scaleMassRelative)
        call thisHotHaloComponent%    abundancesScale(unitAbundances*massVirial*scaleMassRelative)
-=======
-       call thisHotHaloComponent%          massScale(massVirial*scaleMassRelative)
-       call thisHotHaloComponent%unaccretedMassScale(massVirial*scaleMassRelative)
->>>>>>> 6c949ae7
     end select
     return
   end subroutine Node_Component_Hot_Halo_Very_Simple_Scale_Set
@@ -295,26 +287,18 @@
     !% Initialize the contents of the very simple hot halo component.
     use Cosmology_Parameters
     use Accretion_Halos
-<<<<<<< HEAD
-    use Abundances_Structure
-=======
->>>>>>> 6c949ae7
+    use Abundances_Structure
     implicit none
     type            (treeNode            ), intent(inout), pointer :: thisNode
     type            (treeNode            )               , pointer :: childNode
     class           (nodeComponentHotHalo)               , pointer :: currentHotHaloComponent, thisHotHaloComponent
     class           (nodeComponentBasic  )               , pointer :: childBasicComponent    , currentBasicComponent
     class           (accretionHaloClass  )               , pointer :: accretionHalo_
-<<<<<<< HEAD
-=======
     class           (nodeEvent           )               , pointer :: event
->>>>>>> 6c949ae7
     double precision                                               :: hotHaloMass            , failedHotHaloMass
 
     ! If the very simple hot halo is not active, then return immediately.
     if (associated(thisNode%firstChild).or..not.defaultHotHaloComponent%verySimpleIsActive()) return
-<<<<<<< HEAD
-=======
     ! Search for a subhalo promotion events associated with this node.
     event => thisNode%event
     do while (associated(event))
@@ -328,7 +312,6 @@
        end select
        event => event%next
     end do
->>>>>>> 6c949ae7
 
     ! Ensure that this module has been initialized.
     call Node_Component_Hot_Halo_Very_Simple_Initialize()
@@ -347,14 +330,9 @@
        if (hotHaloMass > 0.0d0 .or. failedHotHaloMass > 0.0d0) then
           call Node_Component_Hot_Halo_Very_Simple_Create(thisNode)
           thisHotHaloComponent => thisNode%hotHalo()
-<<<<<<< HEAD
           call thisHotHaloComponent%          massSet(      hotHaloMass)
           call thisHotHaloComponent%unaccretedMassSet(failedHotHaloMass)
           call thisHotHaloComponent%    abundancesSet(   zeroAbundances)
-=======
-          call thisHotHaloComponent%           massSet(      hotHaloMass )
-          call thisHotHaloComponent% unaccretedMassSet(failedHotHaloMass )
->>>>>>> 6c949ae7
        end if
     end select
     return
@@ -431,13 +409,10 @@
                &                                      +thisHotHaloComponent  %          mass() &
                &                                      +parentHotHaloComponent%          mass() &
                &                                     )
-<<<<<<< HEAD
           call thisHotHaloComponent%    abundancesSet(                                         &
                &                                      +thisHotHaloComponent  %    abundances() &
                &                                      +parentHotHaloComponent%    abundances() &
                &                                     )
-=======
->>>>>>> 6c949ae7
        end select
     end select
     return
@@ -499,13 +474,9 @@
        ! Move the hot halo to the parent. We leave the hot halo in place even if it is starved, since outflows will accumulate
        ! to this hot halo (and will be moved to the parent at the end of the evolution timestep).
        call parentHotHaloComponent%          massSet(parentHotHaloComponent%          mass()+thisHotHaloComponent%          mass())
-<<<<<<< HEAD
        call parentHotHaloComponent%    abundancesSet(parentHotHaloComponent%    abundances()+thisHotHaloComponent%    abundances())
        call   thisHotHaloComponent%          massSet(                                                                        0.0d0)
        call   thisHotHaloComponent%    abundancesSet(                                                               zeroAbundances)
-=======
-       call   thisHotHaloComponent%          massSet(                                                                        0.0d0)
->>>>>>> 6c949ae7
     end select
     return
   end subroutine Node_Component_Hot_Halo_Very_Simple_Node_Merger
