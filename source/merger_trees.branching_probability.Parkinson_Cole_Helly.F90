--- conflicted
+++ resolved
@@ -198,13 +198,8 @@
     !# <objectDestructor name="self%cosmologicalMassVariance_"/>
     return
   end subroutine parkinsonColeHellyDestructor
-<<<<<<< HEAD
-  
+
   double precision function parkinsonColeHellyMassBranch(self,haloMass,deltaCritical,time,massResolution,probabilityFraction,randomNumberGenerator,node)
-=======
-
-  double precision function parkinsonColeHellyMassBranch(self,haloMass,deltaCritical,massResolution,probabilityFraction,randomNumberGenerator,node)
->>>>>>> a25b3daf
     !% A merger tree branch split mass function.
     implicit none
     class           (mergerTreeBranchingProbabilityParkinsonColeHelly), intent(inout), target :: self
@@ -301,11 +296,7 @@
       double precision, intent(in   ) :: massFraction
       double precision                :: massFractionSigma, massFractionAlpha
 
-<<<<<<< HEAD
-      call self%cosmologicalMassVariance_%rootVarianceAndLogarithmicGradient(massFraction*haloMass,self%timeParent,massFractionSigma,massFractionAlpha)   
-=======
-      call self%cosmologicalMassVariance_%rootVarianceAndLogarithmicGradient(massFraction*haloMass,massFractionSigma,massFractionAlpha)
->>>>>>> a25b3daf
+      call self%cosmologicalMassVariance_%rootVarianceAndLogarithmicGradient(massFraction*haloMass,self%timeParent,massFractionSigma,massFractionAlpha)
       R      =+(                   &
            &    +massFractionAlpha &
            &    /halfMassAlpha     &
@@ -531,7 +522,7 @@
          &                             childHaloMass
 
     childHaloMass=exp(logChildHaloMass)
-    call parkinsonColeHellySelf%cosmologicalMassVariance_%rootVarianceAndLogarithmicGradient(childHaloMass,parkinsonColeHellySelf%timeParent,childSigma,childAlpha)    
+    call parkinsonColeHellySelf%cosmologicalMassVariance_%rootVarianceAndLogarithmicGradient(childHaloMass,parkinsonColeHellySelf%timeParent,childSigma,childAlpha)
     parkinsonColeHellyProbabilityIntegrandLogarithmic=+parkinsonColeHellyProgenitorMassFunction(childHaloMass,childSigma,childAlpha)&
          &                                            *                                         childHaloMass
     return
@@ -981,12 +972,8 @@
           gammaEffective=self%gamma1-1.0d0/halfMassAlpha
           call self%upperBoundHypergeometric%populate(                                                                           &
                &                                      +sqrtTwoOverPi                                                             &
-<<<<<<< HEAD
                &                                      *resolutionMassSigma                                                       &
-               &                                      /massSigma                                                                 & 
-=======
                &                                      /massSigma                                                                 &
->>>>>>> a25b3daf
                &                                      *(                                                                         &
                &                                        +(halfMassSigma/massSigma)**(+gammaEffective-1.0d0)                      &
                &                                        /                           (-gammaEffective+1.0d0)                      &
