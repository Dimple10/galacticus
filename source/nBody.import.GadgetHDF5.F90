--- conflicted
+++ resolved
@@ -171,19 +171,15 @@
     class           (nbodyImporterGadgetHDF5), intent(inout)                              :: self
     type            (nBodyData              ), intent(  out), allocatable, dimension(:  ) :: simulations
     double precision                                                     , dimension(6  ) :: massParticleType
-<<<<<<< HEAD
-    double precision                                        , pointer    , dimension(:,:) :: position         , velocity            , &
+    double precision                                        , pointer    , dimension(:,:) :: position             , velocity            , &
          &                                                                                   sampleWeight
     integer         (c_size_t               )               , allocatable, dimension(:,:) :: weight
     integer         (c_size_t               )               , pointer    , dimension(:,:) :: boundStatus
-=======
-    double precision                                        , pointer    , dimension(:,:) :: position             , velocity
->>>>>>> 89849073
     integer         (c_size_t               )               , pointer    , dimension(:  ) :: particleID
-    integer         (c_size_t               )                                             :: countParticles   , countBootstrapSample
+    integer         (c_size_t               )                                             :: countParticles       , countBootstrapSample
     character       (len=9                  )                                             :: particleGroupName
     type            (hdf5Object             )                                             :: header               , dataset
-    double precision                                                                      :: lengthSoftening      , massParticle, &
+    double precision                                                                      :: lengthSoftening      , massParticle        , &
          &                                                                                   hubbleConstantLittleH, redshift
 
     allocate(simulations(1))
@@ -234,7 +230,6 @@
     velocity=+velocity                    &
          &   *self      %unitVelocityInSI &
          &   /kilo
-<<<<<<< HEAD
     if (simulations(1)%analysis%hasDataset('selfBoundStatus')) then
        dataset=simulations(1)%analysis%openDataset('selfBoundStatus')
        countBootstrapSample=dataset%size(2)
@@ -246,7 +241,7 @@
        call simulations(1)%analysis%readDatasetStatic('weight'         ,weight      )
        sampleWeight=dble(weight)
        deallocate(weight)
-=======
+    end if
     !! For cosmological simulations velocities are in internal Gadget units and must be multiplied by √a to get peculiar velocity.
     if (self%isCosmological) then
        velocity=+velocity         &
@@ -257,7 +252,6 @@
             &                +redshift &
             &               )          &
             &             )
->>>>>>> 89849073
     end if
     ! Store the data.
     simulations(1)%propertiesInteger     =rank1IntegerSizeTPtrHash()
