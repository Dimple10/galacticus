--- conflicted
+++ resolved
@@ -51,15 +51,9 @@
   logical function alwaysPasses(self,node)
     !% Implement an always-pass galactic filter.
     implicit none
-<<<<<<< HEAD
     class(galacticFilterAlways), intent(inout)         :: self
     type (treeNode            ), intent(inout), target :: node
-    !GCC$ attributes unused :: self, node
-=======
-    class(galacticFilterAlways), intent(inout) :: self
-    type (treeNode            ), intent(inout) :: node
     !$GLC attributes unused :: self, node
->>>>>>> ae0d2701
 
     alwaysPasses=.true.
     return
