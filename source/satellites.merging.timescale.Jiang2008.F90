--- conflicted
+++ resolved
@@ -16,15 +16,11 @@
 !!    along with Galacticus.  If not, see <http://www.gnu.org/licenses/>.
 
   !% Implements calculations of satellite merging times using the \cite{jiang_fitting_2008} method.
-
-<<<<<<< HEAD
-  !# <satelliteMergingTimescales name="satelliteMergingTimescalesJiang2008" />
   use FGSL
-=======
+  
   !# <satelliteMergingTimescales name="satelliteMergingTimescalesJiang2008">
   !#  <description>Computes the merging timescale using the method of \cite{jiang_fitting_2008}.</description>
   !# </satelliteMergingTimescales>
->>>>>>> 6161737d
 
   type, extends(satelliteMergingTimescalesClass) :: satelliteMergingTimescalesJiang2008
      !% A class implementing the \cite{jiang_fitting_2008} method for satellite merging timescales.
@@ -121,11 +117,8 @@
     use Dark_Matter_Profiles
     use Dynamical_Friction_Timescale_Utilities
     use Satellite_Orbits
-<<<<<<< HEAD
     use Gaussian_Random
-=======
     use Galacticus_Error
->>>>>>> 6161737d
     implicit none
     class           (satelliteMergingTimescalesJiang2008)           , intent(inout)          :: self
     type            (treeNode                           )           , intent(inout), pointer :: thisNode
