--- conflicted
+++ resolved
@@ -75,11 +75,7 @@
     !#   <group>starFormation</group>
     !#   <source>parameters</source>
     !#   <type>string</type>
-<<<<<<< HEAD
-    !# </inputParameter>       
-=======
     !# </inputParameter>
->>>>>>> a25b3daf
     !# <objectBuilder class="darkMatterHaloScale"  name="darkMatterHaloScale_"  source="parameters"/>
     !# <objectBuilder class="darkMatterProfileDMO" name="darkMatterProfileDMO_" source="parameters"/>
     self=satelliteMergingTimescalesJiang2008(timescaleMultiplier,scatter,darkMatterHaloScale_,darkMatterProfileDMO_)
