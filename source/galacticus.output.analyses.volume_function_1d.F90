--- conflicted
+++ resolved
@@ -46,11 +46,7 @@
           &                                                                                      xAxisLabel                                     , yAxisLabel                                       , &
           &                                                                                      targetLabel
      double precision                                                                         :: propertyUnitsInSI                              , distributionUnitsInSI
-<<<<<<< HEAD
-     class           (nodePropertyExtractorClass     ), pointer                     :: nodePropertyExtractor_      => null()
-=======
      class           (nodePropertyExtractorClass               ), pointer                     :: nodePropertyExtractor_                => null()
->>>>>>> b64b9cb5
      class           (outputAnalysisPropertyOperatorClass      ), pointer                     :: outputAnalysisPropertyOperator_       => null()                                                   , &
           &                                                                                      outputAnalysisPropertyUnoperator_     => null()
      class           (outputAnalysisWeightOperatorClass        ), pointer                     :: outputAnalysisWeightOperator_         => null()
@@ -106,11 +102,7 @@
     implicit none
     type            (outputAnalysisVolumeFunction1D           )                              :: self
     type            (inputParameters                          ), intent(inout)               :: parameters
-<<<<<<< HEAD
-    class           (nodePropertyExtractorClass     ), pointer                     :: nodePropertyExtractor_
-=======
     class           (nodePropertyExtractorClass               ), pointer                     :: nodePropertyExtractor_
->>>>>>> b64b9cb5
     class           (outputAnalysisPropertyOperatorClass      ), pointer                     :: outputAnalysisPropertyOperator_      , outputAnalysisPropertyUnoperator_
     class           (outputAnalysisWeightOperatorClass        ), pointer                     :: outputAnalysisWeightOperator_
     class           (outputAnalysisDistributionOperatorClass  ), pointer                     :: outputAnalysisDistributionOperator_
@@ -417,11 +409,7 @@
     double precision                                           , intent(in   )          , dimension(:  ) :: binCenter
     integer         (c_size_t                                 ), intent(in   )                           :: bufferCount
     double precision                                           , intent(in   )          , dimension(:,:) :: outputWeight
-<<<<<<< HEAD
-    class           (nodePropertyExtractorClass     ), intent(in   ), target                   :: nodePropertyExtractor_
-=======
     class           (nodePropertyExtractorClass               ), intent(in   ), target                   :: nodePropertyExtractor_
->>>>>>> b64b9cb5
     class           (outputAnalysisPropertyOperatorClass      ), intent(in   ), target                   :: outputAnalysisPropertyOperator_      , outputAnalysisPropertyUnoperator_
     class           (outputAnalysisWeightOperatorClass        ), intent(in   ), target                   :: outputAnalysisWeightOperator_
     class           (outputAnalysisDistributionOperatorClass  ), intent(in   ), target                   :: outputAnalysisDistributionOperator_
