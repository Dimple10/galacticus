--- conflicted
+++ resolved
@@ -805,8 +805,7 @@
     ! Check for existance of a target distribution.
     if (allocated(self%functionValueTarget)) then
        ! Finalize analysis.
-<<<<<<< HEAD
-       call volumeFunction1DFinalizeAnalysis(self)
+       call self%finalizeAnalysis()
        ! If model has everywhere zero return an improbable likelihood.
        if (all(self%functionValue == 0.0d0) .and. all(self%functionCovariance == 0.0d0)) then
           volumeFunction1DLogLikelihood=logImprobable
@@ -829,26 +828,6 @@
                &                               -0.5d0*dble(self%binCount)                    &
                &                               *log(2.0d0*Pi)
        end if
-=======
-       call self%finalizeAnalysis()
-       ! Allocate workspaces.
-       allocate(functionCovarianceCombined(self%binCount,self%binCount))
-       allocate(functionValueDifference   (self%binCount              ))
-       ! Find combined covariance and difference between model and target.
-       functionValueDifference   =+self%functionValue            &
-            &                     -self%functionValueTarget
-       functionCovarianceCombined=+self%functionCovariance       &
-            &                     +self%functionCovarianceTarget
-       residual                  = functionValueDifference
-       covariance                = functionCovarianceCombined
-       ! Compute the log-likelihood.
-       volumeFunction1DLogLikelihood       =-0.5d0*covariance%covarianceProduct(residual)
-       if (self%likelihoodNormalize)                                                      &
-            & volumeFunction1DLogLikelihood=+volumeFunction1DLogLikelihood                &
-            &                               -0.5d0*covariance%determinant      (        ) &
-            &                               -0.5d0*dble(self%binCount)                    &
-            &                               *log(2.0d0*Pi)
->>>>>>> a5ad2ba5
     else
        volumeFunction1DLogLikelihood=0.0d0
        call Galacticus_Error_Report('no target distribution was provided for likelihood calculation'//{introspection:location})
