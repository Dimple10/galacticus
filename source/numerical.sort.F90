--- conflicted
+++ resolved
@@ -119,13 +119,8 @@
     !% Given an unsorted double {\tt array}, sorts it in place.
     use Kind_Numbers
     implicit none
-<<<<<<< HEAD
-    real   (kind=c_double), dimension(:)          , intent(in   ) :: array
-    integer(kind=c_size_t), dimension(size(array))                :: Sort_Index_Do_Double
-=======
-    double precision                , dimension(:)                        , intent(in   ) :: array
-    integer         (kind=c_size_t ), dimension(size(array,kind=c_size_t))                :: Sort_Index_Do_Double
->>>>>>> 22fa3fb9
+    real   (kind=c_double), dimension(:                        ), intent(in   ) :: array
+    integer(kind=c_size_t), dimension(size(array,kind=c_size_t))                :: Sort_Index_Do_Double
 
     call Sort_Index_Do_Double_C(size(array,kind=c_size_t),array,Sort_Index_Do_Double)
     Sort_Index_Do_Double=Sort_Index_Do_Double+1
@@ -213,21 +208,12 @@
     !% Do an double sort.
     use Kind_Numbers
     implicit none
-<<<<<<< HEAD
-    integer                , intent(in   )         :: arraySize
-    real   (c_double)      , intent(in   ), target :: array       (arraySize)
-    integer(kind=c_size_t ), intent(inout)         :: idx         (arraySize)
-    integer(kind=c_size_t )                        :: arraySizeC
-    integer                                        :: status
-    type   (c_ptr         )                        :: arrayPointer
-=======
-    integer         (kind=c_size_t ), intent(in   )         :: arraySize
-    double precision                , intent(in   ), target :: array       (arraySize)
-    integer         (kind=c_size_t ), intent(inout)         :: idx         (arraySize)
-    integer         (kind=c_size_t )                        :: arraySizeC
-    integer                                                 :: status
-    type            (c_ptr         )                        :: arrayPointer
->>>>>>> 22fa3fb9
+    integer(kind=c_size_t), intent(in   )         :: arraySize
+    real   (c_double     ), intent(in   ), target :: array       (arraySize)
+    integer(kind=c_size_t), intent(inout)         :: idx         (arraySize)
+    integer(kind=c_size_t)                        :: arraySizeC
+    integer                                       :: status
+    type   (c_ptr        )                        :: arrayPointer
 
     arrayPointer=c_loc(array)
     arraySizeC=arraySize
