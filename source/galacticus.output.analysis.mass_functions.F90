--- conflicted
+++ resolved
@@ -1584,7 +1584,7 @@
           !@   <defaultValue>10.8</defaultValue>
           !@   <attachedTo>module</attachedTo>
           !@   <description>
-          !@    Transition mass, $M_{\rm t}$, in the high-mass stellar mass systematic parameterization for the SDSS stellar mass function: $\log_{10}(M_\star/M_{\rm t}) \rightarrow \log_{10}(M_\star/M_{\rm t}) + [\mu+\kappa\ log_{10}(M_\star/M_{\rm t})]/[1+\exp(-\log_{10}(M_\star/M_{\rm t})/\Delta\log_{10}M_{\rm t})]$.
+          !@    Transition mass, $M_{\mathrm t}$, in the high-mass stellar mass systematic parameterization for the SDSS stellar mass function: $\log_{10}(M_\star/M_{\mathrm t}) \rightarrow \log_{10}(M_\star/M_{\mathrm t}) + [\mu+\kappa\ log_{10}(M_\star/M_{\mathrm t})]/[1+\exp(-\log_{10}(M_\star/M_{\mathrm t})/\Delta\log_{10}M_{\mathrm t})]$.
           !@   </description>
           !@   <type>real</type>
           !@   <cardinality>0..1</cardinality>
@@ -1596,7 +1596,7 @@
           !@   <defaultValue>0.5</defaultValue>
           !@   <attachedTo>module</attachedTo>
           !@   <description>
-          !@    Transition mass width, $\Delta M_{\rm t}$, in the high-mass stellar mass systematic parameterization for the SDSS stellar mass function: $\log_{10}(M_\star/M_{\rm t}) \rightarrow \log_{10}(M_\star/M_{\rm t}) + [\mu+\kappa\ log_{10}(M_\star/M_{\rm t})]/[1+\exp(-\log_{10}(M_\star/M_{\rm t})/\Delta\log_{10}M_{\rm t})]$.
+          !@    Transition mass width, $\Delta M_{\mathrm t}$, in the high-mass stellar mass systematic parameterization for the SDSS stellar mass function: $\log_{10}(M_\star/M_{\mathrm t}) \rightarrow \log_{10}(M_\star/M_{\mathrm t}) + [\mu+\kappa\ log_{10}(M_\star/M_{\mathrm t})]/[1+\exp(-\log_{10}(M_\star/M_{\mathrm t})/\Delta\log_{10}M_{\mathrm t})]$.
           !@   </description>
           !@   <type>real</type>
           !@   <cardinality>0..1</cardinality>
@@ -1608,7 +1608,7 @@
           !@   <defaultValue>0</defaultValue>
           !@   <attachedTo>module</attachedTo>
           !@   <description>
-          !@    Parameter $\mu$ in the high-mass stellar mass systematic parameterization for the SDSS stellar mass function: $\log_{10}(M_\star/M_{\rm t}) \rightarrow \log_{10}(M_\star/M_{\rm t}) + [\mu+\kappa\ log_{10}(M_\star/M_{\rm t})]/[1+\exp(-\log_{10}(M_\star/M_{\rm t})/\Delta\log_{10}M_{\rm t})]$.
+          !@    Parameter $\mu$ in the high-mass stellar mass systematic parameterization for the SDSS stellar mass function: $\log_{10}(M_\star/M_{\mathrm t}) \rightarrow \log_{10}(M_\star/M_{\mathrm t}) + [\mu+\kappa\ log_{10}(M_\star/M_{\mathrm t})]/[1+\exp(-\log_{10}(M_\star/M_{\mathrm t})/\Delta\log_{10}M_{\mathrm t})]$.
           !@   </description>
           !@   <type>real</type>
           !@   <cardinality>0..1</cardinality>
@@ -1620,7 +1620,7 @@
           !@   <defaultValue>0</defaultValue>
           !@   <attachedTo>module</attachedTo>
           !@   <description>
-          !@    Parameter $\kappa$ in the high-mass stellar mass systematic parameterization for the SDSS stellar mass function: $\log_{10}(M_\star/M_{\rm t}) \rightarrow \log_{10}(M_\star/M_{\rm t}) + [\mu+\kappa\ log_{10}(M_\star/M_{\rm t})]/[1+\exp(-\log_{10}(M_\star/M_{\rm t})/\Delta\log_{10}M_{\rm t})]$.
+          !@    Parameter $\kappa$ in the high-mass stellar mass systematic parameterization for the SDSS stellar mass function: $\log_{10}(M_\star/M_{\mathrm t}) \rightarrow \log_{10}(M_\star/M_{\mathrm t}) + [\mu+\kappa\ log_{10}(M_\star/M_{\mathrm t})]/[1+\exp(-\log_{10}(M_\star/M_{\mathrm t})/\Delta\log_{10}M_{\mathrm t})]$.
           !@   </description>
           !@   <type>real</type>
           !@   <cardinality>0..1</cardinality>
@@ -1665,7 +1665,7 @@
           !@   <defaultValue>0.1</defaultValue>
           !@   <attachedTo>module</attachedTo>
           !@   <description>
-          !@    The parameter, $a$, appearing in the model for the HI mass random errors used when constructing the ALFALFA HI mass function. Specifically, $\sigma_{\rm obs} = a + \exp\left(-{\log_{10}(M_{\rm HI}/M_\odot)-b\over c}\right)$.
+          !@    The parameter, $a$, appearing in the model for the HI mass random errors used when constructing the ALFALFA HI mass function. Specifically, $\sigma_{\mathrm obs} = a + \exp\left(-{\log_{10}(M_{\mathrm HI}/M_\odot)-b\over c}\right)$.
           !@   </description>
           !@   <type>real</type>
           !@   <cardinality>0..1</cardinality>
@@ -1677,7 +1677,7 @@
           !@   <defaultValue>5.885</defaultValue>
           !@   <attachedTo>module</attachedTo>
           !@   <description>
-          !@    The parameter, $b$, appearing in the model for the HI mass random errors used when constructing the ALFALFA HI mass function. Specifically, $\sigma_{\rm obs} = a + \exp\left(-{\log_{10}(M_{\rm HI}/M_\odot)-b\over c}\right)$.
+          !@    The parameter, $b$, appearing in the model for the HI mass random errors used when constructing the ALFALFA HI mass function. Specifically, $\sigma_{\mathrm obs} = a + \exp\left(-{\log_{10}(M_{\mathrm HI}/M_\odot)-b\over c}\right)$.
           !@   </description>
           !@   <type>real</type>
           !@   <cardinality>0..1</cardinality>
@@ -1689,7 +1689,7 @@
           !@   <defaultValue>0.505</defaultValue>
           !@   <attachedTo>module</attachedTo>
           !@   <description>
-          !@    The parameter, $c$, appearing in the model for the HI mass random errors used when constructing the ALFALFA HI mass function. Specifically, $\sigma_{\rm obs} = a + \exp\left(-{\log_{10}(M_{\rm HI}/M_\odot)-b\over c}\right)$.
+          !@    The parameter, $c$, appearing in the model for the HI mass random errors used when constructing the ALFALFA HI mass function. Specifically, $\sigma_{\mathrm obs} = a + \exp\left(-{\log_{10}(M_{\mathrm HI}/M_\odot)-b\over c}\right)$.
           !@   </description>
           !@   <type>real</type>
           !@   <cardinality>0..1</cardinality>
@@ -1737,11 +1737,7 @@
           !@   <defaultValue>4.82 \citep{obreschkow_simulation_2009}</defaultValue>
           !@   <attachedTo>module</attachedTo>
           !@   <description>
-<<<<<<< HEAD
-          !@    The parameter, $\mu$, appearing in the model for the H$_2$/HI mass ratio used when constructing the ALFALFA HI mass function. Specifically, $\log_{10}R_{\mathrm mol} = \mu + \kappa \log_{10}(M_{\mathrm gas}/10^9M_\odot)$.
-=======
           !@    The parameter, $A_2$, appearing in the model for the H$_2$/HI ratio in galaxies from \cite{obreschkow_simulation_2009}.
->>>>>>> 795d4719
           !@   </description>
           !@   <type>real</type>
           !@   <cardinality>0..1</cardinality>
@@ -1753,11 +1749,7 @@
           !@   <defaultValue>$-0.506$ \citep{obreschkow_simulation_2009}</defaultValue>
           !@   <attachedTo>module</attachedTo>
           !@   <description>
-<<<<<<< HEAD
-          !@    The parameter, $\kappa$, appearing in the model for the H$_2$/HI mass ratio used when constructing the ALFALFA HI mass function. Specifically, $\log_{10}R_{\mathrm mol} = \mu + \kappa \log_{10}(M_{\mathrm gas}/10^9M_\odot)$.
-=======
           !@    The parameter, $\alpha_1$, appearing in the model for the H$_2$/HI ratio in galaxies from \cite{obreschkow_simulation_2009}.
->>>>>>> 795d4719
           !@   </description>
           !@   <type>real</type>
           !@   <cardinality>0..1</cardinality>
@@ -1793,7 +1785,7 @@
           !@   <defaultValue>$0.4$~dex (Obsreschkow, private communication)</defaultValue>
           !@   <attachedTo>module</attachedTo>
           !@   <description>
-          !@    The scatter in the molecular ratio $\log_{10}R_{\rm mol}$ of \cite{obreschkow_simulation_2009} compared to observational data.
+          !@    The scatter in the molecular ratio $\log_{10}R_{\mathrm mol}$ of \cite{obreschkow_simulation_2009} compared to observational data.
           !@   </description>
           !@   <type>real</type>
           !@   <cardinality>0..1</cardinality>
@@ -1868,7 +1860,7 @@
   end function Map_Mass_ALFALFA_HI_Mass_Function_Z0_00
 
   double precision function Molecular_Ratio_ALFALFA_HI_Mass_Function_Z0_00(mass,thisNode)
-    !% Compute the molecular ratio, $R_{\rm mol}=M_{\rm H_2}/M_{\rm HI}$ for the ALFALFA survey analysis. Assumes the model of
+    !% Compute the molecular ratio, $R_{\mathrm mol}=M_{\mathrm H_2}/M_{\mathrm HI}$ for the ALFALFA survey analysis. Assumes the model of
     !% \cite{obreschkow_simulation_2009}.
     use Numerical_Constants_Astronomical
     implicit none
