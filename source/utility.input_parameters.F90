--- conflicted
+++ resolved
@@ -67,43 +67,6 @@
     type     (varying_string)         , intent(in   )                   :: parameterFile
     type     (hdf5Object    )         , intent(in   ), optional, target :: outputFileObjectTarget
     character(len=*         )         , intent(in   ), optional         :: allowedParametersFile
-<<<<<<< HEAD
-    type     (Node          ), pointer                                  :: allowedParameterDoc   , nameElement             , &
-         &                                                                 thisParameter         , versionElement
-    type     (NodeList      ), pointer                                  :: allowedParameterList
-    type     (regEx         ), save                                     :: thisRegEx
-    !$omp threadprivate(thisRegEx)
-    logical                                                             :: parameterMatched      , unknownParametersPresent
-    integer                                                             :: allowedParameterCount , distance                , &
-         &                                                                 iParameter            , ioErr                   , &
-         &                                                                 jParameter            , minimumDistance
-    type     (varying_string)                                           :: possibleMatch         , thisParameterName       , &
-         &                                                                 unknownParameter      , message
-    character(len=10        )                                           :: versionLabel
-
-    ! Open and parse the data file.
-    !$omp critical (FoX_DOM_Access)
-    parameterDoc => parseFile(char(parameterFile),iostat=ioErr)
-    if (ioErr /= 0) call Galacticus_Error_Report('Input_Parameters_File_Open','Unable to find or parse parameter file')
-    parameterList => getElementsByTagname(parameterDoc,"parameter")
-    parameterCount=getLength(parameterList)
-    ! Check for version information.
-    if (XML_Path_Exists(parameterDoc,"version")) then
-       versionElement => XML_Get_First_Element_By_Tag_Name(parameterDoc,"version")
-       versionLabel=getTextContent(versionElement)
-       if (trim(versionLabel) /= "0.9.4") then
-          message="HELP: Parameter file appears to be for version "                  // &
-               &  trim(versionLabel)                                       //char(10)// &
-               &  "      Consider using: scripts/aux/parametersMigrate.pl "          // &
-               &  trim(parameterFile)                                                // &
-               &  " newParameters.xml"                                     //char(10)// &
-               &  "      to migrate your parameter file."
-          call Galacticus_Display_Message(message)
-       end if
-    end if
-    !$omp end critical (FoX_DOM_Access)
-=======
->>>>>>> 4f958fd2
 
     ! Create a pointer to the output object if given.
     if (present(outputFileObjectTarget)) outputFileObject => outputFileObjectTarget
@@ -111,85 +74,7 @@
     if (present(outputFileObjectTarget)) then
        globalParameters1=inputParameters(parameterFile,allowedParametersFile=allowedParametersFile,outputParameters=parametersGroup)
     else
-<<<<<<< HEAD
-       haveOutputFile=.false.
-    end if
-
-    ! Open and parse the allowed parameters file if present.
-    if (present(allowedParametersFile)) then
-       ! Check if the file exists.
-       if (File_Exists(char(Galacticus_Input_Path())//BUILDPATH//'/'//allowedParametersFile)) then
-          !$omp critical (FoX_DOM_Access)
-          ! Parse the file.
-          allowedParameterDoc => parseFile(char(Galacticus_Input_Path())//BUILDPATH//'/'//allowedParametersFile,iostat=ioErr)
-          if (ioErr /= 0) call Galacticus_Error_Report('Input_Parameters_File_Open','Unable to find or parse allowed parameters file')
-          ! Extract the list of parameters.
-          allowedParameterList => getElementsByTagname(allowedParameterDoc,"parameter")
-          allowedParameterCount=getLength(allowedParameterList)
-          ! Loop over all parameters in the input file.
-          unknownParametersPresent=.false.
-          do iParameter=0,parameterCount-1
-             thisParameter => item(parameterList,iParameter)
-             nameElement   => XML_Get_First_Element_By_Tag_Name(thisParameter,"name")
-             jParameter    =  0
-             parameterMatched=.false.
-             do while (.not.parameterMatched .and. jParameter < allowedParameterCount)
-                thisParameter   => item(allowedParameterList,jParameter)
-                thisParameterName=getTextContent(thisParameter)
-                if (extract(thisParameterName,1,6) == "regEx:") then
-                   thisRegEx=regEx(char(extract(thisParameterName,7,len(thisParameterName))))
-                   parameterMatched=thisRegEx%matches(getTextContent(nameElement))
-                   call thisRegEx%destroy()
-                else
-                   parameterMatched=(getTextContent(nameElement) == thisParameterName)
-                end if
-                jParameter=jParameter+1
-             end do
-             if (.not.parameterMatched) then
-                if (.not.unknownParametersPresent) then
-                   !$ if (omp_in_parallel()) then
-                   !$    write (0,'(i2,a2,$)') omp_get_thread_num(),": "
-                   !$ else
-                   !$    write (0,'(a2,a2,$)') "MM",": "
-                   !$ end if
-                   write (0,'(a)') '-> WARNING: unknown parameters present:'
-                end if
-                unknownParametersPresent=.true.
-                !$ if (omp_in_parallel()) then
-                !$    write (0,'(i2,a2,$)') omp_get_thread_num(),": "
-                !$ else
-                !$    write (0,'(a2,a2,$)') "MM",": "
-                !$ end if
-                unknownParameter=getTextContent(nameElement)
-                minimumDistance=10000
-                do jParameter=0,allowedParameterCount-1
-                   thisParameter => item(allowedParameterList,jParameter)
-                   distance=String_Levenshtein_Distance(char(unknownParameter),getTextContent(thisParameter))
-                   if (distance < minimumDistance) then
-                      minimumDistance=distance
-                      possibleMatch=getTextContent(thisParameter)
-                   end if
-                end do
-                write (0,'(5a)') '    ',char(unknownParameter),' [did you mean "',char(possibleMatch),'"?]'
-             end if
-          end do
-          ! Destroy the document.
-          call destroy(allowedParameterDoc)
-          !$omp end critical (FoX_DOM_Access)
-          if (unknownParametersPresent) then
-             !$ if (omp_in_parallel()) then
-             !$    write (0,'(i2,a2,$)') omp_get_thread_num(),": "
-             !$ else
-             !$    write (0,'(a2,a2,$)') "MM",": "
-             !$ end if
-             write (0,'(a)') '<-'
-          end if
-       else
-          call Galacticus_Display_Message("Allowed parameter file '"//allowedParametersFile//"' is missing - incorrect parameters will not be detected",verbosityWarn)
-       end if
-=======
        globalParameters1=inputParameters(parameterFile,allowedParametersFile=allowedParametersFile)
->>>>>>> 4f958fd2
     end if
     globalParameters => globalParameters1
     return
