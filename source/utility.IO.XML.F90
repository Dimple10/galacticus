!! Copyright 2009, 2010, 2011, 2012, 2013, 2014 Andrew Benson <abenson@obs.carnegiescience.edu>
!!
!! This file is part of Galacticus.
!!
!!    Galacticus is free software: you can redistribute it and/or modify
!!    it under the terms of the GNU General Public License as published by
!!    the Free Software Foundation, either version 3 of the License, or
!!    (at your option) any later version.
!!
!!    Galacticus is distributed in the hope that it will be useful,
!!    but WITHOUT ANY WARRANTY; without even the implied warranty of
!!    MERCHANTABILITY or FITNESS FOR A PARTICULAR PURPOSE.  See the
!!    GNU General Public License for more details.
!!
!!    You should have received a copy of the GNU General Public License
!!    along with Galacticus.  If not, see <http://www.gnu.org/licenses/>.

!% Contains a module which implements various utility functions for extracting data from XML files.

module IO_XML
  !% Implements various utility functions for extracting data from XML files.
  implicit none
  private
  public :: XML_Extrapolation_Element_Decode , XML_Array_Read  , XML_Array_Read_Static, &
       &    XML_Get_First_Element_By_Tag_Name, XML_Array_Length, XML_Path_Exists      , &
       &    XML_Extract_Text

  ! Labels for extrapolation methods.
  integer, parameter, public :: extrapolateFixed=1, extrapolatePowerLaw=2, extrapolateZero=0

  ! Interface for array reading functions.
  interface XML_Array_Read
     module procedure XML_Array_Read_One_Column
     module procedure XML_Array_Read_Two_Column
     module procedure XML_List_Array_Read_One_Column
  end interface XML_Array_Read
  interface XML_Array_Read_Static
     module procedure XML_Array_Read_Static_One_Column
     module procedure XML_List_Double_Array_Read_Static_One_Column
     module procedure XML_List_Integer_Array_Read_Static_One_Column
     module procedure XML_List_Character_Array_Read_Static_One_Column
  end interface XML_Array_Read_Static

contains

  function XML_Extract_Text(xmlElement)
    !% Extract the text from an XML element and return as a variable length string.
    use ISO_Varying_String
    use FoX_dom
    implicit none
    type(varying_string)                         :: XML_Extract_Text
    type(node          ), intent(in   ), pointer :: xmlElement

    XML_Extract_Text=getTextContent(xmlElement)
    return
  end function XML_Extract_Text

  integer function XML_Array_Length(xmlElement,arrayElementName)
    !% Return the length of an array of XML elements.
    use FoX_dom
    implicit none
    type     (node    ), intent(in   ), pointer :: xmlElement
    character(len=*   ), intent(in   )          :: arrayElementName
    type     (nodeList)               , pointer :: arrayElements

    arrayElements => getElementsByTagName(xmlElement,arrayElementName)
    XML_Array_Length=getLength(arrayElements)
    return
  end function XML_Array_Length

  subroutine XML_Array_Read_Static_One_Column(xmlElement,arrayElementName,column1)
    !% Read one column of data from an array of XML elements.
    use FoX_dom
    implicit none
    type            (node    )              , intent(in   ), pointer :: xmlElement
    character       (len=*   )              , intent(in   )          :: arrayElementName
    double precision          , dimension(:), intent(inout)          :: column1
    type            (node    )                             , pointer :: arrayElement
    type            (nodeList)                             , pointer :: arrayElements
    double precision          , dimension(1)                         :: dataValues
    integer                                                          :: i

    arrayElements => getElementsByTagName(xmlElement,arrayElementName)
    do i=1,getLength(arrayElements)
       arrayElement => item(arrayElements,i-1)
       call extractDataContent(arrayELement,dataValues)
       column1(i)=dataValues(1)
    end do
    return
  end subroutine XML_Array_Read_Static_One_Column

  subroutine XML_Array_Read_One_Column(xmlElement,arrayElementName,column1)
    !% Read one column of data from an array of XML elements.
    use FoX_dom
    use Memory_Management
    implicit none
    type            (node    )                           , intent(in   ), pointer :: xmlElement
    character       (len=*   )                           , intent(in   )          :: arrayElementName
    double precision          , allocatable, dimension(:), intent(inout)          :: column1
    type            (node    )                                          , pointer :: arrayElement
    type            (nodeList)                                          , pointer :: arrayElements
    double precision                       , dimension(1)                         :: dataValues
    integer                                                                       :: i

    arrayElements => getElementsByTagName(xmlElement,arrayElementName)
    call Alloc_Array(column1,[getLength(arrayElements)])
    do i=1,getLength(arrayElements)
       arrayElement => item(arrayElements,i-1)
       call extractDataContent(arrayELement,dataValues)
       column1(i)=dataValues(1)
    end do
    return
  end subroutine XML_Array_Read_One_Column

  subroutine XML_Array_Read_Two_Column(xmlElement,arrayElementName,column1,column2)
    !% Read two columns of data from an array of XML elements.
    use FoX_dom
    use Memory_Management
    implicit none
    type            (node    )                           , intent(in   ), pointer :: xmlElement
    character       (len=*   )                           , intent(in   )          :: arrayElementName
    double precision          , allocatable, dimension(:), intent(inout)          :: column1         , column2
    type            (node    )                                          , pointer :: arrayElement
    type            (nodeList)                                          , pointer :: arrayElements
    double precision                       , dimension(2)                         :: dataValues
    integer                                                                       :: i

    arrayElements => getElementsByTagName(xmlElement,arrayElementName)
    call Alloc_Array(column1,[getLength(arrayElements)])
    call Alloc_Array(column2,[getLength(arrayElements)])
    do i=1,getLength(arrayElements)
       arrayElement => item(arrayElements,i-1)
       call extractDataContent(arrayELement,dataValues)
       column1(i)=dataValues(1)
       column2(i)=dataValues(2)
    end do
    return
  end subroutine XML_Array_Read_Two_Column

  subroutine XML_List_Array_Read_One_Column(xmlElements,arrayElementName,column1)
    !% Read one column of data from an array of XML elements.
    use FoX_dom
    use Memory_Management
    implicit none
    type            (nodeList)                           , intent(in   ), pointer :: xmlElements
    character       (len=*   )                           , intent(in   )          :: arrayElementName
    double precision          , allocatable, dimension(:), intent(inout)          :: column1
    type            (node    )                                          , pointer :: arrayElement    , xmlElement
    double precision                       , dimension(1)                         :: dataValues
    integer                                                                       :: i

    call Alloc_Array(column1,[getLength(xmlElements)])
    do i=1,getLength(xmlElements)
       xmlElement   => item                             (xmlElements,i-1             )
       arrayElement => XML_Get_First_Element_By_Tag_Name(xmlElement ,arrayElementName)
       call extractDataContent(arrayELement,dataValues)
       column1(i)=dataValues(1)
    end do
    return
  end subroutine XML_List_Array_Read_One_Column

  subroutine XML_List_Double_Array_Read_Static_One_Column(xmlElements,arrayElementName,column1)
    !% Read one column of integer data from an array of XML elements.
    use FoX_dom
    implicit none
    type            (nodeList)              , intent(in   ), pointer :: xmlElements
    character       (len=*   )              , intent(in   )          :: arrayElementName
    double precision          , dimension(:), intent(inout)          :: column1
    type            (node    )                             , pointer :: arrayElement    , xmlElement
    double precision          , dimension(1)                         :: dataValues
    integer                                                          :: i

    do i=1,getLength(xmlElements)
       xmlElement   => item                             (xmlElements,i-1             )
       arrayElement => XML_Get_First_Element_By_Tag_Name(xmlElement ,arrayElementName)
       call extractDataContent(arrayELement,dataValues)
       column1(i)=dataValues(1)
    end do
    return
  end subroutine XML_List_Double_Array_Read_Static_One_Column

  subroutine XML_List_Integer_Array_Read_Static_One_Column(xmlElements,arrayElementName,column1)
    !% Read one column of integer data from an array of XML elements.
    use FoX_dom
    implicit none
    type     (nodeList)              , intent(in   ), pointer :: xmlElements
    character(len=*   )              , intent(in   )          :: arrayElementName
    integer            , dimension(:), intent(inout)          :: column1
    type     (node    )                             , pointer :: arrayElement    , xmlElement
    integer            , dimension(1)                         :: dataValues
    integer                                                   :: i

    do i=1,getLength(xmlElements)
       xmlElement   => item                             (xmlElements,i-1             )
       arrayElement => XML_Get_First_Element_By_Tag_Name(xmlElement ,arrayElementName)
       call extractDataContent(arrayELement,dataValues)
       column1(i)=dataValues(1)
    end do
    return
  end subroutine XML_List_Integer_Array_Read_Static_One_Column

  subroutine XML_List_Character_Array_Read_Static_One_Column(xmlElements,arrayElementName,column1)
    !% Read one column of character data from an array of XML elements.
    use FoX_dom
    implicit none
    type     (nodeList        )              , intent(in   ), pointer :: xmlElements
    character(len=*           )              , intent(in   )          :: arrayElementName
    character(len=*           ), dimension(:), intent(inout)          :: column1
    type     (node            )                             , pointer :: arrayElement    , xmlElement
    character(len=len(column1)), dimension(1)                         :: dataValues
    integer                                                           :: i

    do i=1,getLength(xmlElements)
       xmlElement   => item                             (xmlElements,i-1             )
       arrayElement => XML_Get_First_Element_By_Tag_Name(xmlElement ,arrayElementName)
       call extractDataContent(arrayELement,dataValues)
       column1(i)=dataValues(1)
    end do
    return
  end subroutine XML_List_Character_Array_Read_Static_One_Column

  function XML_Get_First_Element_By_Tag_Name(xmlElement,tagName)
    !% Return a pointer to the first node in an XML node that matches the given {\tt tagName}.
    use FoX_dom
    use Galacticus_Error
    implicit none
    type     (node            )               , pointer :: XML_Get_First_Element_By_Tag_Name
    type     (node            ), intent(in   ), pointer :: xmlElement
    character(len=*           ), intent(in   )          :: tagName
    type     (nodeList        )               , pointer :: elementList
    character(len=len(tagName))                         :: currentTagName                   , path
    integer                                             :: pathPosition

    XML_Get_First_Element_By_Tag_Name => xmlElement
    path=tagName
    do while (path /= "")
       pathPosition=index(path,"/")
       if (pathPosition == 0) then
          currentTagName=path
          path          =""
       else
          currentTagName=path(             1:pathPosition-1)
          path          =path(pathPosition+1:len(path)     )
       endif
       elementList => getElementsByTagName(XML_Get_First_Element_By_Tag_Name,currentTagName)
       if (getLength(elementList) < 1) then
<<<<<<< HEAD
          call Galacticus_Error_Report('XML_Get_First_Element_By_Tag_Name','no elements match tag name "'//trim(currentTagName)//'"')
=======
          call Galacticus_Error_Report('XML_Get_First_Element_By_Tag_Name','no elements match tag name "'//tagName//'"')
>>>>>>> a6cfbee6
       else
          XML_Get_First_Element_By_Tag_Name => item(elementList,0)
       end if
    end do
    return
  end function XML_Get_First_Element_By_Tag_Name

  logical function XML_Path_Exists(xmlElement,path)
    !% Return true if the supplied {\tt path} exists in the supplied {\tt xmlElement}.
    use FoX_dom
    implicit none
    type     (node         ), intent(in   ), pointer :: xmlElement
    character(len=*        ), intent(in   )          :: path
    type     (nodeList     )               , pointer :: elementList
    type     (node         )               , pointer :: element
    character(len=len(path))                         :: currentPath , currentTagName
    integer                                          :: pathPosition

    XML_Path_Exists =  .true.
    element         => xmlElement
    currentPath     =  path
    do while (currentPath /= "")
       pathPosition=index(currentPath,"/")
       if (pathPosition == 0) then
          currentTagName=currentPath
          currentPath   =""
       else
          currentTagName=currentPath(             1:          pathPosition-1)
          currentPath   =currentPath(pathPosition+1:len(path)-pathPosition  )
       endif
       elementList => getElementsByTagName(element,currentTagName)
       if (getLength(elementList) < 1) then
          XML_Path_Exists=.false.
          return
       else
          element => item(elementList,0)
       end if
    end do
    return
  end function XML_Path_Exists

  subroutine XML_Extrapolation_Element_Decode(extrapolationElement,limitType,extrapolationMethod,allowedMethods)
    !% Extracts information from a standard XML {\tt extrapolationElement}. Optionally a set of {\tt allowedMethods} can be
    !% specified---if the extracted method does not match one of these an error is issued.
    use Galacticus_Error
    use FoX_dom
    implicit none
    type     (Node    )              , intent(in   ), pointer  :: extrapolationElement
    character(len=*   )              , intent(  out)           :: limitType
    integer                          , intent(  out)           :: extrapolationMethod
    integer            , dimension(:), intent(in   ), optional :: allowedMethods
    type     (Node    )                             , pointer  :: limitElement        , methodElement
    type     (NodeList)                             , pointer  :: elementList
    character(len=32  )                                        :: methodType

    ! Extract the limit type.
    elementList => getElementsByTagname(extrapolationElement,"limit")
    if (getLength(elementList) /= 1) call Galacticus_Error_Report('Extrapolation_Element_Decode','extrapolation element must contain exactly one limit element')
    limitElement => item(elementList,0)
    call extractDataContent(limitElement,limitType)

    ! Extract the method type.
    elementList => getElementsByTagname(extrapolationElement,"method")
    if (getLength(elementList) /= 1) call Galacticus_Error_Report('Extrapolation_Element_Decode','extrapolation element must contain exactly one method element')
    methodElement => item(elementList,0)
    call extractDataContent(methodElement,methodType)
    select case (trim(methodType))
    case ('zero')
       extrapolationMethod=extrapolateZero
    case ('fixed')
       extrapolationMethod=extrapolateFixed
    case ('power law')
       extrapolationMethod=extrapolatePowerLaw
    case default
       call Galacticus_Error_Report('Extrapolation_Element_Decode','unrecognized extrapolation method')
    end select

    ! Validate the method type.
    if (present(allowedMethods)) then
       if (all(allowedMethods /= extrapolationMethod)) call Galacticus_Error_Report('Extrapolation_Element_Decode','unallowed extrapolation method')
    end if

    return
  end subroutine XML_Extrapolation_Element_Decode

end module IO_XML<|MERGE_RESOLUTION|>--- conflicted
+++ resolved
@@ -244,11 +244,7 @@
        endif
        elementList => getElementsByTagName(XML_Get_First_Element_By_Tag_Name,currentTagName)
        if (getLength(elementList) < 1) then
-<<<<<<< HEAD
           call Galacticus_Error_Report('XML_Get_First_Element_By_Tag_Name','no elements match tag name "'//trim(currentTagName)//'"')
-=======
-          call Galacticus_Error_Report('XML_Get_First_Element_By_Tag_Name','no elements match tag name "'//tagName//'"')
->>>>>>> a6cfbee6
        else
           XML_Get_First_Element_By_Tag_Name => item(elementList,0)
        end if
