--- conflicted
+++ resolved
@@ -166,19 +166,11 @@
 
   subroutine truncatedExponentialAutoHook(self)
     !% Attach to the calculation reset event.
-<<<<<<< HEAD
-    use Events_Hooks, only : calculationResetEvent
+    use Events_Hooks, only : calculationResetEvent, openMPThreadBindingAllLevels
     implicit none
     class(darkMatterProfileDMOTruncatedExponential), intent(inout) :: self
 
-    call calculationResetEvent%attach(self,truncatedExponentialCalculationReset,bindToOpenMPThread=.true.)
-=======
-    use Events_Hooks, only : calculationResetEvent, openMPThreadBindingAllLevels
-    implicit none
-    class(darkMatterProfileDMOTruncatedExponential), intent(inout) :: self
-
     call calculationResetEvent%attach(self,truncatedExponentialCalculationReset,openMPThreadBindingAllLevels)
->>>>>>> b64b9cb5
     return
   end subroutine truncatedExponentialAutoHook
   
