--- conflicted
+++ resolved
@@ -199,7 +199,6 @@
     return
   end subroutine truncatedExponentialDestructor
 
-<<<<<<< HEAD
   function truncatedExponentialGet(self,node,weightBy,weightIndex) result(massDistribution_)
     !!{
     Return the dark matter mass distribution for the given {\normalfont \ttfamily node}.
@@ -266,10 +265,7 @@
     return
   end function truncatedExponentialGet
 
-  subroutine truncatedExponentialCalculationReset(self,node)
-=======
   subroutine truncatedExponentialCalculationReset(self,node,uniqueID)
->>>>>>> 03a68653
     !!{
     Reset the dark matter profile calculation.
     !!}
