!! Copyright 2009, 2010, 2011, 2012, 2013 Andrew Benson <abenson@obs.carnegiescience.edu>
!!
!! This file is part of Galacticus.
!!
!!    Galacticus is free software: you can redistribute it and/or modify
!!    it under the terms of the GNU General Public License as published by
!!    the Free Software Foundation, either version 3 of the License, or
!!    (at your option) any later version.
!!
!!    Galacticus is distributed in the hope that it will be useful,
!!    but WITHOUT ANY WARRANTY; without even the implied warranty of
!!    MERCHANTABILITY or FITNESS FOR A PARTICULAR PURPOSE.  See the
!!    GNU General Public License for more details.
!!
!!    You should have received a copy of the GNU General Public License
!!    along with Galacticus.  If not, see <http://www.gnu.org/licenses/>.

!% Contains a module which performs analysis to compute a variety of mass-dependent size functions.

module Galacticus_Output_Analyses_Mass_Dpndnt_Sz_Dstrbtins
  !% Performs analysis to compute a variety of mass-dependent size functions. Currently supported mass functions include:
  !% \begin{itemize}
  !% \item The \gls{sdss} late-type galaxy size distributions from \cite{shen_size_2003}.
  !% \end{itemize}
  use, intrinsic :: ISO_C_Binding
  use Galacticus_Nodes
  use Galactic_Structure_Options
  use Geometry_Surveys
  use Numerical_Constants_Astronomical
  use Numerical_Constants_Prefixes
  implicit none
  private
  public :: Galacticus_Output_Analysis_Mass_Dpndnt_Sz_Dstrbtins, Galacticus_Output_Analysis_Mass_Dpndnt_Sz_Dstrbtins_Output

  ! Record of module initialization.
  logical                                                   :: moduleInitialized          =.false.

  ! Record of whether this analysis is active.
  logical                                                   :: analysisActive

  ! Number of supported mass functions.
  integer          , parameter                              :: sizeFunctionsSupportedCount=1

  ! Labels for supported mass functions.
  character(len=21), dimension(sizeFunctionsSupportedCount) :: sizeFunctionLabels= &
       & [                                                                         &
       &  'sdssSizeFunctionZ0.07'                                                  &
       & ]

  ! Interface for mass mapping functions.
  abstract interface
     double precision function Map_Mass(mass,thisNode)
       import treeNode
       double precision          , intent(in   )          :: mass
       type            (treeNode), intent(inout), pointer :: thisNode
     end function Map_Mass
  end interface

  ! Interface for radius mapping functions.
  abstract interface
     double precision function Map_Radius(radius,thisNode)
       import treeNode
       double precision          , intent(in   )          :: radius
       type            (treeNode), intent(inout), pointer :: thisNode
     end function Map_Radius
  end interface

  ! Interface for mass error functions.
  abstract interface
     double precision function Mass_Error(mass,thisNode)
       import treeNode
       double precision          , intent(in   )          :: mass
       type            (treeNode), intent(inout), pointer :: thisNode
     end function Mass_Error
  end interface

  ! Interface for radius error functions.
  abstract interface
     double precision function Radius_Error(radius,thisNode)
       import treeNode
       double precision          , intent(in   )          :: radius
       type            (treeNode), intent(inout), pointer :: thisNode
     end function Radius_Error
  end interface

  ! Type for descriptors of mass functions.
  type :: sizeFunctionDescriptor
     double precision                                           :: massSystematicLogM0           , radiusSystematicLogR0
     double precision                                           :: massRandomError               , radiusRandomError
     procedure       (  Mass_Error       ), pointer    , nopass :: massRandomErrorFunction
     procedure       (Radius_Error       ), pointer    , nopass :: radiusRandomErrorFunction
     double precision                                           :: massLogarithmicMinimum
     integer                                                    :: massSystematicCoefficientCount, radiusSystematicCoefficientCount
     integer                                                    :: massType
     double precision                                           :: massUnitsInSI                 , radiusUnitsInSI
     character       (len= 32            )                      :: label
     character       (len=128            )                      :: comment
     procedure       (Map_Mass           ), pointer    , nopass :: mapMass
     procedure       (Map_Radius         ), pointer    , nopass :: mapRadius
     class           (surveyGeometryClass), allocatable         :: geometry
  end type sizeFunctionDescriptor

  ! Mass function descriptors.
  type(sizeFunctionDescriptor), dimension(sizeFunctionsSupportedCount), target :: sizeFunctionDescriptors= &
       & [                                                                                                 &
       ! SDSS late-type galaxy sizes from Shen et al. (2003). 
       &                           sizeFunctionDescriptor(                                                 &
       &                                                  11.0000d+0                         ,             &
       &                                                   1.0000d-3                         ,             &
       &                                                   0.0806d+0                         ,             &
       &                                                   0.0128d+0                         ,             &
       &                                                   null()                            ,             &
       &                                                   null()                            ,             &
       &                                                   6.500d0                           ,             &
       &                                                   2                                 ,             &
       &                                                   2                                 ,             &
       &                                                   massTypeStellar                   ,             &
       &                                                   massSolar                         ,             &
       &                                                   megaParsec/kilo                   ,             &
       &                                                   'sdssGalaxySizesZ0.07'            ,             &
       &                                                   'SDSS disk galaxy sizes at z=0.07',             &
       &                                                   null()                            ,             &
       &                                                   null()                            ,             &
       &                                                   null()                                          &
       &                                                 )                                                 &
       & ]

  ! Type to store size functions.
  type :: sizeFunction
     ! Copy of the mass function descriptor for this mass function.
     type            (sizeFunctionDescriptor), pointer                       :: descriptor
     ! Parameters for the systematic error model.
     double precision                        , allocatable, dimension(:    ) :: massSystematicCoefficients, radiusSystematicCoefficients
<<<<<<< HEAD
=======
     ! The index of the output corresponding to the required redshift.
     integer         (c_size_t              )                                :: outputNumber
>>>>>>> 22fa3fb9
     ! The number of bins.
     integer                                                                 :: massesCount               , radiiCount
     ! Arrays for the masses, radii and size function.
     double precision                        , allocatable, dimension(:    ) :: masses                    , massesLogarithmic       , &
          &                                                                     massesLogarithmicMinimum  , massesLogarithmicMaximum, &
          &                                                                     sizeFunctionWeights
     double precision                        , allocatable, dimension(:,:  ) :: radii                     , radiiLogarithmic        , &
          &                                                                     radiiLogarithmicMinimum   , radiiLogarithmicMaximum , &
          &                                                                     sizeFunction              , outputWeight
     ! Arrays for accumulation of of main branch galaxies
     double precision                        , allocatable, dimension(:,:,:) :: mainBranchGalaxyWeights   , mainBranchGalaxyWeightsSquared
     ! Array for the covariance matrix.
     double precision                        , allocatable, dimension(:,:  ) :: sizeFunctionCovariance
     ! Cosmology conversion factors.
     double precision                        , allocatable, dimension(:    ) :: cosmologyConversionMass   , cosmologyConversionSizeFunction, &
          &                                                                     cosmologyConversionSize
  end type sizeFunction

  ! Mass functions.
  type(sizeFunction), allocatable, dimension(:) :: sizeFunctions

  ! Type for storing temporary size functions during cumulation.
  type :: sizeFunctionWork
     double precision, allocatable, dimension(:,:) :: sizeFunction
     double precision, allocatable, dimension(  :) :: sizeFunctionWeights
     double precision, allocatable, dimension(:,:) :: covariance
  end type sizeFunctionWork

  ! Work array.
  type(sizeFunctionWork), allocatable, dimension(:) :: thisGalaxy
  !$omp threadprivate(thisGalaxy)

  ! Options controlling binning in halo mass.
  integer                     :: analysisSizeFunctionCovarianceModel
  integer         , parameter :: analysisSizeFunctionCovarianceModelPoisson =1
  integer         , parameter :: analysisSizeFunctionCovarianceModelBinomial=2
  integer                     :: analysisSizeFunctionsHaloMassBinsCount                 , analysisSizeFunctionsHaloMassBinsPerDecade
  double precision            :: analysisSizeFunctionsHaloMassMinimum                   , analysisSizeFunctionsHaloMassMaximum           , &
       &                         analysisSizeFunctionsHaloMassIntervalLogarithmicInverse, analysisSizeFunctionsHaloMassMinimumLogarithmic

contains

  !# <mergerTreeAnalysisTask>
  !#  <unitName>Galacticus_Output_Analysis_Mass_Dpndnt_Sz_Dstrbtins</unitName>
  !# </mergerTreeAnalysisTask>
  subroutine Galacticus_Output_Analysis_Mass_Dpndnt_Sz_Dstrbtins(thisTree,thisNode,nodeStatus,iOutput,mergerTreeAnalyses)
    !% Construct a mass functions to compare to various observational determinations.
    use, intrinsic :: ISO_C_Binding
    use Galacticus_Nodes
    use Galacticus_Input_Paths
    use ISO_Varying_String
    use Memory_Management
    use Cosmology_Parameters
    use Galactic_Structure_Enclosed_Masses
    use Input_Parameters
    use Galacticus_Output_Times
    use Galacticus_Error
    use Cosmology_Functions
    use Numerical_Comparison
    use Dark_Matter_Halo_Scales
    use String_Handling
    use IO_HDF5
    use Vectors
    use Galacticus_Output_Analyses_Cosmology_Scalings
    use Galacticus_Output_Merger_Tree_Data
    implicit none
<<<<<<< HEAD
    type            (mergerTree                    ), intent(in   )                 :: thisTree
    type            (treeNode                      ), intent(inout), pointer        :: thisNode
    integer                                         , intent(in   )                 :: nodeStatus
    integer                                         , intent(in   )                 :: iOutput
    type            (varying_string                ), intent(in   ), dimension(:  ) :: mergerTreeAnalyses
    class           (nodeComponentBasic            )               , pointer        :: thisBasic
    class           (nodeComponentDisk             )               , pointer        :: thisDisk
    class           (cosmologyFunctionsClass       )               , pointer        :: cosmologyFunctionsModel
    class           (darkMatterHaloScaleClass      )               , pointer        :: darkMatterHaloScale_
    type            (cosmologyFunctionsMatterLambda)                                :: cosmologyFunctionsObserved
    type            (cosmologyParametersSimple     )                                :: cosmologyParametersObserved
    integer                                                                         :: i,j,k,l,currentAnalysis,activeAnalysisCount,haloMassBin,iDistribution,jDistribution,jOutput
    double precision                                                                :: dataHubbleParameter ,mass,massLogarithmic&
         &,massRandomError,radiusLogarithmic,radius,sizeRandomError,dataOmegaDarkEnergy,dataOmegaMatter,sersicIndexMaximum,redshift,timeMinimum,timeMaximum,distanceMinimum,distanceMaximum
    type            (varying_string                )                                :: parameterName&
         &,analysisSizeFunctionCovarianceModelText,cosmologyScalingSizeFunction,cosmologyScalingMass,cosmologyScalingSize,message
    character       (len=128                       )                                :: distributionGroupName
    logical                                                                         :: groupFound
    type            (hdf5Object                    )                                :: dataFile,sizeDataset,distributionGroup,cosmologyGroup
=======
    type            (mergerTree             ), intent(in   )                 :: thisTree
    type            (treeNode               ), intent(inout), pointer        :: thisNode
    integer         (c_size_t               ), intent(in   )                 :: iOutput
    type            (varying_string         ), intent(in   ), dimension(:  ) :: mergerTreeAnalyses
    class           (nodeComponentBasic     )               , pointer        :: thisBasic
    class           (nodeComponentSpin      )               , pointer        :: thisSpin
    type            (node                   )               , pointer        :: doc,sizeFunction,radiusElement,datum,cosmology,cosmologyScalingElement,hubbleElement,omegaDarkEnergyElement,omegaMatterElement,datasetElement
    type            (nodeList               )               , pointer        :: sizeFunctionList,radiiList,massElement
    class           (cosmologyFunctionsClass)               , pointer        :: cosmologyFunctionsModel
    class           (darkMatterHaloScaleClass)               , pointer :: darkMatterHaloScale_
    type            (cosmologyFunctionsMatterLambda)                                :: cosmologyFunctionsObserved
    type            (cosmologyParametersSimple     )                                :: cosmologyParametersObserved
    integer         (c_size_t                      )                         :: k
    integer                                                                  :: i,j,currentAnalysis,activeAnalysisCount,ioErr,haloMassBin,iDistribution,iRadius
    double precision                                                         :: dataHubbleParameter &
         &,mass,massLogarithmic,massRandomError,radiusLogarithmic,radius,sizeRandomError,dataOmegaDarkEnergy,dataOmegaMatter
    type            (varying_string                )                         :: parameterName,analysisSizeFunctionCovarianceModelText,cosmologyScalingSizeFunction,cosmologyScalingMass,cosmologyScalingSize
    character       (len=128                       )                         :: cosmologyScaling
>>>>>>> 22fa3fb9

    ! Initialize the module if necessary.
    if (.not.moduleInitialized) then
       !$omp critical(Galacticus_Output_Analysis_Mass_Dpndnt_Sz_Dstrbtins_Initialize)
       if (.not.moduleInitialized) then
          !@ <inputParameter>
          !@   <name>analysisSizeFunctionCovarianceModel</name>
          !@   <defaultValue>binomial</defaultValue>
          !@   <attachedTo>module</attachedTo>
          !@   <description>
          !@    The model to use when constructing the mass function covariance matrix for main branch galaxies.
          !@   </description>
          !@   <type>string</type>
          !@   <cardinality>0..1</cardinality>
          !@   <group>output</group>
          !@ </inputParameter>
          call Get_Input_Parameter('analysisSizeFunctionCovarianceModel',analysisSizeFunctionCovarianceModelText,defaultValue='Poisson')
          select case (char(analysisSizeFunctionCovarianceModelText))
          case ( 'Poisson'  )
             analysisSizeFunctionCovarianceModel=analysisSizeFunctionCovarianceModelPoisson
          case ( 'binomial' )
             analysisSizeFunctionCovarianceModel=analysisSizeFunctionCovarianceModelBinomial
          case default
             call Galacticus_Error_Report('Galacticus_Output_Analysis_Mass_Dpndnt_Sz_Dstrbtins','unrecognized value for "analysisSizeFunctionCovarianceModel" - allowed values are "Poisson", and "binomial"')
          end select
          !@ <inputParameter>
          !@   <name>analysisSizeFunctionsHaloMassBinsPerDecade</name>
          !@   <defaultValue>10</defaultValue>
          !@   <attachedTo>module</attachedTo>
          !@   <description>
          !@    The number of bins per decade of halo mass to use when constructing the mass function covariance matrix for main branch galaxies.
          !@   </description>
          !@   <type>real</type>
          !@   <cardinality>0..1</cardinality>
          !@   <group>output</group>
          !@ </inputParameter>
          call Get_Input_Parameter('analysisSizeFunctionsHaloMassBinsPerDecade',analysisSizeFunctionsHaloMassBinsPerDecade,defaultValue=10)
          !@ <inputParameter>
          !@   <name>analysisSizeFunctionsHaloMassMinimum</name>
          !@   <defaultValue>$10^8M_\odot$</defaultValue>
          !@   <attachedTo>module</attachedTo>
          !@   <description>
          !@    The minimum halo mass to consider when constructing the mass function covariance matrix for main branch galaxies.
          !@   </description>
          !@   <type>real</type>
          !@   <cardinality>0..1</cardinality>
          !@   <group>output</group>
          !@ </inputParameter>
          call Get_Input_Parameter('analysisSizeFunctionsHaloMassMinimum',analysisSizeFunctionsHaloMassMinimum,defaultValue=1.0d8)
          !@ <inputParameter>
          !@   <name>analysisSizeFunctionsHaloMassMaximum</name>
          !@   <defaultValue>$10^{16}M_\odot$</defaultValue>
          !@   <attachedTo>module</attachedTo>
          !@   <description>
          !@    The maximum halo mass to consider when constructing the mass function covariance matrix for main branch galaxies.
          !@   </description>
          !@   <type>real</type>
          !@   <cardinality>0..1</cardinality>
          !@   <group>output</group>
          !@ </inputParameter>
          call Get_Input_Parameter('analysisSizeFunctionsHaloMassMaximum',analysisSizeFunctionsHaloMassMaximum,defaultValue=1.0d16)
          analysisSizeFunctionsHaloMassMinimumLogarithmic        =     log10( analysisSizeFunctionsHaloMassMinimum)
          analysisSizeFunctionsHaloMassBinsCount                 =int(                                                  &
               &                                                       log10(                                           &
               &                                                              analysisSizeFunctionsHaloMassMaximum      &
               &                                                             /analysisSizeFunctionsHaloMassMinimum      &
               &                                                            )                                           &
               &                                                      *dble(analysisSizeFunctionsHaloMassBinsPerDecade) &
               &                                                      +0.5d0&
               &                                                     )
          analysisSizeFunctionsHaloMassIntervalLogarithmicInverse= dble (analysisSizeFunctionsHaloMassBinsCount)        &
               &                                                  /log10(                                               &
               &                                                          analysisSizeFunctionsHaloMassMaximum          &
               &                                                         /analysisSizeFunctionsHaloMassMinimum          &
               &                                                        )
          ! Establish mapping functions for size function descriptors.
          sizeFunctionDescriptors(1)%mapRadius => Map_Radius_SDSS_Size_Function_Z0_07
          ! Establish survey geometries.
          allocate(surveyGeometryLiWhite2009SDSS :: sizeFunctionDescriptors(1)%geometry)
          select type (g => sizeFunctionDescriptors(1)%geometry)
          type is (surveyGeometryLiWhite2009SDSS)
             g=surveyGeometryLiWhite2009SDSS()
          end select
          ! Determine how many supported mass functions are requested.
          activeAnalysisCount=0
          do i=1,sizeFunctionsSupportedCount
             if (any(trim(mergerTreeAnalyses) == trim(sizeFunctionLabels(i)))) activeAnalysisCount=activeAnalysisCount+1
          end do
          ! Allocate mass function arrays and populate with required data.
          if (activeAnalysisCount <= 0) then
             analysisActive=.false.
          else
             analysisActive=.true.
             currentAnalysis=0
             allocate(sizeFunctions(activeAnalysisCount))
             cosmologyFunctionsModel => cosmologyFunctions()
             do i=1,size(mergerTreeAnalyses)
                do j=1,sizeFunctionsSupportedCount
                   if (mergerTreeAnalyses(i) == trim(sizeFunctionLabels(j))) then
                      currentAnalysis=currentAnalysis+1
                      ! Set a pointer to the descriptor for this size function.
                      sizeFunctions(currentAnalysis)%descriptor => sizeFunctionDescriptors(j)
                      ! Read parameters of the systematic error model.
                      if (sizeFunctionDescriptors(j)%massSystematicCoefficientCount > 0) then
                         allocate(sizeFunctions(currentAnalysis)%massSystematicCoefficients(sizeFunctionDescriptors(j)%massSystematicCoefficientCount))
                         do k=1,sizeFunctionDescriptors(j)%massSystematicCoefficientCount
                            parameterName=trim(sizeFunctionLabels(j))//'MassSystematic'
                            parameterName=parameterName//(k-1)
                            !@ <inputParameter>
                            !@   <regEx>(sdssSizeFunction)Z[0-9\.]+MassSystematic[0-9]+</regEx>
                            !@   <defaultValue>0</defaultValue>
                            !@   <attachedTo>module</attachedTo>
                            !@   <description>
                            !@     Mass-dependent size function mass systematic parameters.
                            !@   </description>
                            !@   <type>real</type>
                            !@   <cardinality>1</cardinality>
                            !@ </inputParameter>
                            call Get_Input_Parameter(char(parameterName),sizeFunctions(currentAnalysis)%massSystematicCoefficients(k),defaultValue=0.0d0)
                         end do
                      end if
                      if (sizeFunctionDescriptors(j)%radiusSystematicCoefficientCount > 0) then
                         allocate(sizeFunctions(currentAnalysis)%radiusSystematicCoefficients(sizeFunctionDescriptors(j)%radiusSystematicCoefficientCount))
                         do k=1,sizeFunctionDescriptors(j)%radiusSystematicCoefficientCount
                            parameterName=trim(sizeFunctionLabels(j))//'RadiusSystematic'
                            parameterName=parameterName//(k-1)
                            !@ <inputParameter>
                            !@   <regEx>(sdssSizeFunction)Z[0-9\.]+RadiusSystematic[0-9]+</regEx>
                            !@   <defaultValue>0</defaultValue>
                            !@   <attachedTo>module</attachedTo>
                            !@   <description>
                            !@     Mass-dependent size function radius systematic parameters.
                            !@   </description>
                            !@   <type>real</type>
                            !@   <cardinality>1</cardinality>
                            !@ </inputParameter>
                            call Get_Input_Parameter(char(parameterName),sizeFunctions(currentAnalysis)%radiusSystematicCoefficients(k),defaultValue=0.0d0)
                         end do
                      end if
                      ! Read the appropriate observational data definition.
                      select case (trim(sizeFunctionLabels(j)))
                      case ('sdssSizeFunctionZ0.07')
                         ! SDSS z=0.07 size function.
                         !$omp critical(HDF5_Access)
                         call dataFile%openFile(char(Galacticus_Input_Path())//"data/observations/galaxySizes/Galaxy_Sizes_By_Mass_SDSS_Shen_2003.hdf5",readOnly=.true.)
                         ! Count number of distributions.
                         sizeFunctions(currentAnalysis)%massesCount=0
                         groupFound=.true.
                         jDistribution=0
                         do while (groupFound)
                            jDistribution=jDistribution+1
                            write (distributionGroupName,'(a,i2.2)')  &
                                 & "distribution"                   , &
                                 & jDistribution
                            groupFound=dataFile%hasGroup(distributionGroupName)
                            if (groupFound) then
                               distributionGroup=dataFile%openGroup(distributionGroupName)
                               call distributionGroup%readAttribute("sersicIndexMaximum",sersicIndexMaximum)
                               call distributionGroup%close        (                                       )
                               if (sersicIndexMaximum <= 2.5d0) &
                                    &  sizeFunctions(currentAnalysis)%massesCount &
                                    & =sizeFunctions(currentAnalysis)%massesCount &
                                    & +1
                            end if
                         end do
                         ! Count radii.
                         distributionGroup=dataFile         %openGroup  ("distribution01")
                         sizeDataset      =distributionGroup%openDataset("radius"        )
                         sizeFunctions(currentAnalysis)%radiiCount=sizeDataset%size(dim=1)
                         call sizeDataset      %close()
                         call distributionGroup%close()
                         ! Construct arrays.
                         call Alloc_Array(sizeFunctions(currentAnalysis)%masses                        ,[                                          sizeFunctions(currentAnalysis)%massesCount                                       ])
                         call Alloc_Array(sizeFunctions(currentAnalysis)%massesLogarithmic             ,[                                          sizeFunctions(currentAnalysis)%massesCount                                       ])
                         call Alloc_Array(sizeFunctions(currentAnalysis)%massesLogarithmicMinimum      ,[                                          sizeFunctions(currentAnalysis)%massesCount                                       ])
                         call Alloc_Array(sizeFunctions(currentAnalysis)%massesLogarithmicMaximum      ,[                                          sizeFunctions(currentAnalysis)%massesCount                                       ])
                         call Alloc_Array(sizeFunctions(currentAnalysis)%radii                         ,[sizeFunctions(currentAnalysis)%radiiCount,sizeFunctions(currentAnalysis)%massesCount                                       ])
                         call Alloc_Array(sizeFunctions(currentAnalysis)%radiiLogarithmic              ,[sizeFunctions(currentAnalysis)%radiiCount,sizeFunctions(currentAnalysis)%massesCount                                       ])
                         call Alloc_Array(sizeFunctions(currentAnalysis)%radiiLogarithmicMinimum       ,[sizeFunctions(currentAnalysis)%radiiCount,sizeFunctions(currentAnalysis)%massesCount                                       ])
                         call Alloc_Array(sizeFunctions(currentAnalysis)%radiiLogarithmicMaximum       ,[sizeFunctions(currentAnalysis)%radiiCount,sizeFunctions(currentAnalysis)%massesCount                                       ])
                         call Alloc_Array(sizeFunctions(currentAnalysis)%sizeFunction                  ,[sizeFunctions(currentAnalysis)%radiiCount,sizeFunctions(currentAnalysis)%massesCount                                       ])
                         call Alloc_Array(sizeFunctions(currentAnalysis)%sizeFunctionWeights           ,[                                          sizeFunctions(currentAnalysis)%massesCount                                       ])
                         call Alloc_Array(sizeFunctions(currentAnalysis)%sizeFunctionCovariance        ,[                                                                                                                             &
                              &                                                                          sizeFunctions(currentAnalysis)%radiiCount*sizeFunctions(currentAnalysis)%massesCount,                                        &
                              &                                                                          sizeFunctions(currentAnalysis)%radiiCount*sizeFunctions(currentAnalysis)%massesCount                                         &
                              &                                                                         ]                                                                                                                             &
                              &          )
                         call Alloc_Array(sizeFunctions(currentAnalysis)%mainBranchGalaxyWeights       ,[sizeFunctions(currentAnalysis)%radiiCount,sizeFunctions(currentAnalysis)%massesCount,analysisSizeFunctionsHaloMassBinsCount])
                         call Alloc_Array(sizeFunctions(currentAnalysis)%mainBranchGalaxyWeightsSquared,[sizeFunctions(currentAnalysis)%radiiCount,sizeFunctions(currentAnalysis)%massesCount,analysisSizeFunctionsHaloMassBinsCount])
                         ! Read datasets.
                         jDistribution=0
                         iDistribution=0
                         groupFound=.true.
                         do while (groupFound)
                            jDistribution=jDistribution+1
                            write (distributionGroupName,'(a,i2.2)')  &
                                 & "distribution"                   , &
                                 & jDistribution
                            groupFound=dataFile%hasGroup(distributionGroupName)
                            if (groupFound) then
                               distributionGroup=dataFile%openGroup(distributionGroupName)
                               call distributionGroup%readAttribute("sersicIndexMaximum",sersicIndexMaximum)
                               if (sersicIndexMaximum <= 2.5d0) then
                                  iDistribution=iDistribution+1
                                  call distributionGroup%readAttribute    ("massMinimum",sizeFunctions(currentAnalysis)%massesLogarithmicMinimum(  iDistribution))
                                  call distributionGroup%readAttribute    ("massMaximum",sizeFunctions(currentAnalysis)%massesLogarithmicMaximum(  iDistribution))
                                  call distributionGroup%readDatasetStatic("radius"     ,sizeFunctions(currentAnalysis)%radii                   (:,iDistribution))
                                  if (iDistribution == 1) then
                                     sizeDataset      =distributionGroup%openDataset("radius"             )
                                     call sizeDataset      %readAttribute("cosmologyScaling"    ,cosmologyScalingSize        )
                                     call sizeDataset      %close        (                                                   )
                                     call distributionGroup%readAttribute("massCosmologyScaling",cosmologyScalingMass        )
                                     sizeDataset      =distributionGroup%openDataset("radiusFunction"     )
                                     call sizeDataset      %readAttribute("cosmologyScaling"    ,cosmologyScalingSizeFunction)
                                     call sizeDataset      %close        (                                                   )
                                  end if
                               end if
                               call distributionGroup%close()
                            end if
                         end do
                         sizeFunctions              (currentAnalysis)%massesLogarithmicMinimum  &
                              & =log10(sizeFunctions(currentAnalysis)%massesLogarithmicMinimum)
                         sizeFunctions              (currentAnalysis)%massesLogarithmicMaximum  &
                              & =log10(sizeFunctions(currentAnalysis)%massesLogarithmicMaximum)
                         ! Extract cosmological parameters.
                         cosmologyGroup=dataFile%openGroup("cosmology")
                         call cosmologyGroup%readAttribute("H_0"         ,dataHubbleParameter)
                         call cosmologyGroup%readAttribute("Omega_Matter",dataOmegaMatter    )
                         call cosmologyGroup%readAttribute("Omega_DE"    ,dataOmegaDarkEnergy)
                         call cosmologyGroup%close        (                                  )
                         ! Finished reading data.
                         call dataFile%close()
                         !$omp end critical(HDF5_Access)
                         ! Create the observed cosmology.
                         cosmologyParametersObserved=cosmologyParametersSimple     (                                     &
                              &                                                     OmegaMatter    =dataOmegaMatter    , &
                              &                                                     OmegaDarkEnergy=dataOmegaDarkEnergy, &
                              &                                                     HubbleConstant =dataHubbleParameter, &
                              &                                                     temperatureCMB =0.0d0              , &
                              &                                                     OmegaBaryon    =0.0d0                &
                              &                                                    )
                         cosmologyFunctionsObserved =cosmologyFunctionsMatterLambda(                                     &
                              &                                                     cosmologyParametersObserved          &
                              &                                                    )
                         ! Adjust masses to current Hubble parameter.
                         sizeFunctions(currentAnalysis)%massesLogarithmic             = 0.5d0* (sizeFunctions(currentAnalysis)%massesLogarithmicMinimum+sizeFunctions(currentAnalysis)%massesLogarithmicMaximum)
                         sizeFunctions(currentAnalysis)%masses                        =10.0d0** sizeFunctions(currentAnalysis)%massesLogarithmic
                         sizeFunctions(currentAnalysis)%radiiLogarithmic              =log10   (sizeFunctions(currentAnalysis)%radii                                                                           )
                         sizeFunctions(currentAnalysis)%sizeFunction                  =0.0d0
                         sizeFunctions(currentAnalysis)%sizeFunctionWeights           =0.0d0
                         sizeFunctions(currentAnalysis)%sizeFunctionCovariance        =0.0d0
                         sizeFunctions(currentAnalysis)%mainBranchGalaxyWeights       =0.0d0
                         sizeFunctions(currentAnalysis)%mainBranchGalaxyWeightsSquared=0.0d0
                         do k=1,sizeFunctions(currentAnalysis)%radiiCount
                            if (k ==                                          1) then
                               sizeFunctions(currentAnalysis)%radiiLogarithmicMinimum(k,:)=sizeFunctions(currentAnalysis)%radiiLogarithmic(k,:)-0.5d0*(sizeFunctions(currentAnalysis)%radiiLogarithmic(k+1,:)-sizeFunctions(currentAnalysis)%radiiLogarithmic(k  ,:))
                            else
                               sizeFunctions(currentAnalysis)%radiiLogarithmicMinimum(k,:)=                                                    +0.5d0*(sizeFunctions(currentAnalysis)%radiiLogarithmic(k-1,:)+sizeFunctions(currentAnalysis)%radiiLogarithmic(k  ,:))
                            end if
                            if (k == sizeFunctions(currentAnalysis)%radiiCount) then
                               sizeFunctions(currentAnalysis)%radiiLogarithmicMaximum(k,:)=sizeFunctions(currentAnalysis)%radiiLogarithmic(k,:)+0.5d0*(sizeFunctions(currentAnalysis)%radiiLogarithmic(k  ,:)-sizeFunctions(currentAnalysis)%radiiLogarithmic(k-1,:))
                            else
                               sizeFunctions(currentAnalysis)%radiiLogarithmicMaximum(k,:)=                                                    +0.5d0*(sizeFunctions(currentAnalysis)%radiiLogarithmic(k+1,:)+sizeFunctions(currentAnalysis)%radiiLogarithmic(k  ,:))
                            end if
                         end do
                      case default
                         call Galacticus_Error_Report('Galacticus_Output_Analysis_Mass_Dpndnt_Sz_Dstrbtins','unknown size function')
                      end select
                      ! Get cosmological conversion factors.
                      call Alloc_Array(sizeFunctions(currentAnalysis)%cosmologyConversionMass        ,[Galacticus_Output_Time_Count()])
                      call Alloc_Array(sizeFunctions(currentAnalysis)%cosmologyConversionSize        ,[Galacticus_Output_Time_Count()])
                      call Alloc_Array(sizeFunctions(currentAnalysis)%cosmologyConversionSizeFunction,[Galacticus_Output_Time_Count()])
                      do jOutput=1,Galacticus_Output_Time_Count()
                         redshift=                                                                                      &
                              &   cosmologyFunctionsModel %redshiftFromExpansionFactor(                                 &
                              &    cosmologyFunctionsModel%expansionFactor             (                                &
                              &                                                         Galacticus_Output_Time(jOutput) &
                              &                                                        )                                &
                              &                                                       )
                         call Cosmology_Conversion_Factors(                                                                                                         &
                              &                            redshift                                                                                               , &
                              &                            cosmologyFunctionsModel                                                                                , &
                              &                            cosmologyFunctionsObserved                                                                             , &
                              &                            cosmologyScalingMass           =cosmologyScalingMass                                                   , &
                              &                            cosmologyScalingSize           =cosmologyScalingSize                                                   , &
                              &                            cosmologyScalingMassFunction   =cosmologyScalingSizeFunction                                           , &
                              &                            cosmologyConversionMass        =sizeFunctions(currentAnalysis)%cosmologyConversionMass        (jOutput), &
                              &                            cosmologyConversionSize        =sizeFunctions(currentAnalysis)%cosmologyConversionSize        (jOutput), &
                              &                            cosmologyConversionMassFunction=sizeFunctions(currentAnalysis)%cosmologyConversionSizeFunction(jOutput)  &
                              &                           )
                      end do
                      ! Compute output weights for mass function.
                      call Alloc_Array(sizeFunctions(currentAnalysis)%outputWeight,[sizeFunctions(currentAnalysis)%massesCount,Galacticus_Output_Time_Count()])
                      sizeFunctions(currentAnalysis)%outputWeight=0.0d0
                      do k=1,sizeFunctions(currentAnalysis)%massesCount
                         do jOutput=1,Galacticus_Output_Time_Count()
                            do l=1,sizeFunctions(currentAnalysis)%descriptor%geometry%fieldCount()
                               if (jOutput == Galacticus_Output_Time_Count()) then
                                  timeMaximum=     Galacticus_Output_Time(jOutput)
                               else
                                  timeMaximum=sqrt(Galacticus_Output_Time(jOutput)*Galacticus_Output_Time(jOutput+1))
                               end if
                               if (jOutput ==                              1) then
                                  timeMinimum=     Galacticus_Output_Time(jOutput)
                               else
                                  timeMinimum=sqrt(Galacticus_Output_Time(jOutput)*Galacticus_Output_Time(jOutput-1))
                               end if
                               distanceMinimum=max(                                                                                                                &
                                    &              cosmologyFunctionsModel%distanceComoving(timeMaximum)                                                         , &
                                    &              sizeFunctions(currentAnalysis)%descriptor%geometry%distanceMinimum(sizeFunctions(currentAnalysis)%masses(k),l)  &
                                    &             )
                               distanceMaximum=min(                                                                                                                &
                                    &              cosmologyFunctionsModel%distanceComoving(timeMinimum)                                                         , &
                                    &              sizeFunctions(currentAnalysis)%descriptor%geometry%distanceMaximum(sizeFunctions(currentAnalysis)%masses(k),l)  &
                                    &             )
                               sizeFunctions        (currentAnalysis)%outputWeight                    (k,jOutput)  &
                                    & =sizeFunctions(currentAnalysis)%outputWeight                    (k,jOutput)  &
                                    & +sizeFunctions(currentAnalysis)%descriptor  %geometry%solidAngle(  l      )  &
                                    & /3.0d0                                                                       &
                                    & *                                                                            &
                                    & max(                                                                         &
                                    &     +0.0d0                                                                 , &
                                    &     +distanceMaximum**3                                                      &
                                    &     -distanceMinimum**3                                                      &
                                    &    )
                            end do
                         end do
                         where(sizeFunctions(currentAnalysis)%outputWeight(k,:) < 0.0d0)
                            sizeFunctions(currentAnalysis)%outputWeight(k,:)=0.0d0
                         end where
                         if (any(sizeFunctions(currentAnalysis)%outputWeight(k,:) > 0.0d0)) then
                            sizeFunctions                  (currentAnalysis)%outputWeight(k,:)  &
                                 &       =    sizeFunctions(currentAnalysis)%outputWeight(k,:)  &
                                 &       /sum(sizeFunctions(currentAnalysis)%outputWeight(k,:))
                         else
                            message="size function '"//trim(sizeFunctions(currentAnalysis)%descriptor%label)//"' bin "
                            message=message//k//" has zero weights"
                            call Galacticus_Error_Report('Galacticus_Output_Analysis_Mass_Dpndnt_Sz_Dstrbtins',message)
                         end if
                      end do
                      exit
                   end if
                end do
             end do
             ! Ensure that disk component supports radius property.
             if (.not.defaultDiskComponent%radiusIsGettable()) &
                  & call Galacticus_Error_Report                                                                   &
                  & (                                                                                              &
                  &  'Galacticus_Output_Analysis_Mass_Dpndnt_Sz_Dstrbtins'                                       , &
                  &  'This analysis requires that the "radius" property of the disk is gettable.'//                &
                  &  Galacticus_Component_List(                                                                    &
                  &                            'disk'                                                            , &
                  &                             defaultDiskComponent%radiusAttributeMatch(requireGettable=.true.)  &
                  &                           )                                                                    &
                  & )             
          end if
          ! Record that module is initialized.
          moduleInitialized=.true.
       end if
       !$omp end critical(Galacticus_Output_Analysis_Mass_Dpndnt_Sz_Dstrbtins_Initialize)
    end if
    ! Return if this analysis is not active.
    if (.not.analysisActive) return
    ! Return if this is a tree finalization.
    if (nodeStatus == nodeStatusFinal) return
    ! Allocate work arrays.
    if (.not.allocated(thisGalaxy)) allocate(thisGalaxy(size(sizeFunctions)))
    ! Iterate over active analyses.
    do i=1,size(sizeFunctions)
       ! Return if this size function receives no contribution from this output number.
       if (all(sizeFunctions(i)%outputWeight(:,iOutput) <= 0.0d0)) cycle
       ! Allocate workspace.
       if (.not.allocated(thisGalaxy(i)%sizeFunction       )) call Alloc_Array(thisGalaxy(i)%sizeFunction       ,[sizeFunctions(i)%radiiCount,sizeFunctions(i)%massesCount])
       if (.not.allocated(thisGalaxy(i)%sizeFunctionWeights)) call Alloc_Array(thisGalaxy(i)%sizeFunctionWeights,[                            sizeFunctions(i)%massesCount])
       if (.not.allocated(thisGalaxy(i)%covariance         )) call Alloc_Array(thisGalaxy(i)%covariance         ,[                                                          &
            &                                                                                                     sizeFunctions(i)%radiiCount*sizeFunctions(i)%massesCount, &
            &                                                                                                     sizeFunctions(i)%radiiCount*sizeFunctions(i)%massesCount  &
            &                                                                                                    ]                                                          &
            &                                                                 )
       ! Get the galactic mass.
       mass=                                                                                                                                            &
            &  Galactic_Structure_Enclosed_Mass(thisNode,radiusLarge,componentType=componentTypeDisk    ,massType=sizeFunctions(i)%descriptor%massType) &
            & +Galactic_Structure_Enclosed_Mass(thisNode,radiusLarge,componentType=componentTypeSpheroid,massType=sizeFunctions(i)%descriptor%massType)
       if (mass            <=                  0.0d0) return
       if (associated(sizeFunctions(i)%descriptor%mapMass)) mass=sizeFunctions(i)%descriptor%mapMass(mass,thisNode)
       mass=mass*sizeFunctions(i)%cosmologyConversionMass(iOutput) ! Convert for cosmology.
       massLogarithmic=log10(mass)
       do j=1,sizeFunctions(i)%descriptor%massSystematicCoefficientCount
          massLogarithmic=massLogarithmic+sizeFunctions(i)%massSystematicCoefficients(j)*(log10(mass)-sizeFunctions(i)%descriptor%massSystematicLogM0)**(j-1)
       end do
       if (massLogarithmic <  sizeFunctions(i)%descriptor%massLogarithmicMinimum) return
       ! Get the galactic radius.
       thisDisk => thisNode%disk  ()
       radius   =  thisDisk%radius()
       if (associated(sizeFunctions(i)%descriptor%mapRadius)) radius=sizeFunctions(i)%descriptor%mapRadius(radius,thisNode)
       radius=radius*sizeFunctions(i)%cosmologyConversionSize(iOutput) ! Convert for cosmology.
       radiusLogarithmic=log10(radius)
       do j=1,sizeFunctions(i)%descriptor%radiusSystematicCoefficientCount
          radiusLogarithmic=radiusLogarithmic+sizeFunctions(i)%radiusSystematicCoefficients(j)*(log10(radius)-sizeFunctions(i)%descriptor%radiusSystematicLogR0)**(j-1)
       end do
        ! Compute contributions to each bin.
       massRandomError=sizeFunctions(i)%descriptor%massRandomError
       sizeRandomError=sizeFunctions(i)%descriptor%radiusRandomError
       if (associated(sizeFunctions(i)%descriptor%  massRandomErrorFunction)) massRandomError=sizeFunctions(i)%descriptor%massRandomErrorFunction  (mass  ,thisNode)
       if (associated(sizeFunctions(i)%descriptor%radiusRandomErrorFunction)) sizeRandomError=sizeFunctions(i)%descriptor%radiusRandomErrorFunction(radius,thisNode)
       thisGalaxy(i)%sizeFunction=       (                                                                                               &
            &                             +erf((sizeFunctions(i)%radiiLogarithmicMaximum-radiusLogarithmic)/sizeRandomError/sqrt(2.0d0)) &
            &                             -erf((sizeFunctions(i)%radiiLogarithmicMinimum-radiusLogarithmic)/sizeRandomError/sqrt(2.0d0)) &
            &                            )                                                                                               &
            &                            /2.0d0
       thisGalaxy(i)%sizeFunctionWeights=(                                                                                               &
            &                             +erf((sizeFunctions(i)%massesLogarithmicMaximum- massLogarithmic)/massRandomError/sqrt(2.0d0)) &
            &                             -erf((sizeFunctions(i)%massesLogarithmicMinimum- massLogarithmic)/massRandomError/sqrt(2.0d0)) &
            &                            )                                                                                               &
            &                            /2.0d0                                                                                          &
            &                            *thisTree%volumeWeight                                                                          &
            &                            *sizeFunctions(i)%cosmologyConversionSizeFunction(iOutput)
      do j=1,sizeFunctions(i)%massesCount
          thisGalaxy(i)%sizeFunction(:,j)=thisGalaxy(i)%sizeFunction(:,j)*thisGalaxy(i)%sizeFunctionWeights(j)
       end do       
       ! Apply output weights.
       do j=1,sizeFunctions(i)%radiiCount
          thisGalaxy           (i)%sizeFunction(j,:        ) &
               & =thisGalaxy   (i)%sizeFunction(j,:        ) &
               & *sizeFunctions(i)%outputWeight(  :,iOutput)
       end do
       thisGalaxy(i)%sizeFunctionWeights=thisGalaxy(i)%sizeFunctionWeights*sizeFunctions(i)%outputWeight(:,iOutput)
       ! Accumulate size function.
       !$omp critical (Galacticus_Output_Analysis_Mass_Dpndnt_Sz_Dstrbtins_Accumulate)
       sizeFunctions(i)%sizeFunction       =sizeFunctions(i)%sizeFunction       +thisGalaxy(i)%sizeFunction
       sizeFunctions(i)%sizeFunctionWeights=sizeFunctions(i)%sizeFunctionWeights+thisGalaxy(i)%sizeFunctionWeights
       !$omp end critical (Galacticus_Output_Analysis_Mass_Dpndnt_Sz_Dstrbtins_Accumulate)
       ! Treat main branch and other galaxies differently.
       if (thisNode%isOnMainBranch().and.analysisSizeFunctionCovarianceModel == analysisSizeFunctionCovarianceModelBinomial) then
          ! Find the bin to which this halo mass belongs.
          thisBasic => thisNode%basic()
          haloMassBin=floor((log10(thisBasic%mass())-analysisSizeFunctionsHaloMassMinimumLogarithmic)*analysisSizeFunctionsHaloMassIntervalLogarithmicInverse)+1
          ! Accumulate weights to halo mass arrays.
          if (haloMassBin >= 1 .and. haloMassBin <= analysisSizeFunctionsHaloMassBinsCount) then
            !$omp critical (Galacticus_Output_Analysis_Mass_Dpndnt_Sz_Dstrbtins_Accumulate)
             sizeFunctions        (i)%mainBranchGalaxyWeights       (:,:,haloMassBin)= &
                  &  sizeFunctions(i)%mainBranchGalaxyWeights       (:,:,haloMassBin)  &
                  &  +thisGalaxy  (i)%sizeFunction
             sizeFunctions        (i)%mainBranchGalaxyWeightsSquared(:,:,haloMassBin)= &
                  &  sizeFunctions(i)%mainBranchGalaxyWeightsSquared(:,:,haloMassBin)  &
                  &  +thisGalaxy  (i)%sizeFunction**2
             !$omp end critical (Galacticus_Output_Analysis_Mass_Dpndnt_Sz_Dstrbtins_Accumulate)
          end if
       else
          thisGalaxy(i)%covariance=                                                                                                   &
               & Vector_Outer_Product(reshape(thisGalaxy(i)%sizeFunction,[sizeFunctions(i)%massesCount*sizeFunctions(i)%radiiCount]))
          ! Accumulate covariance.
          !$omp critical (Galacticus_Output_Analysis_Mass_Dpndnt_Sz_Dstrbtins_Accumulate)
          sizeFunctions(i)%sizeFunctionCovariance=sizeFunctions(i)%sizeFunctionCovariance+thisGalaxy(i)%covariance
          !$omp end critical (Galacticus_Output_Analysis_Mass_Dpndnt_Sz_Dstrbtins_Accumulate)
       end if
    end do
    return
  end subroutine Galacticus_Output_Analysis_Mass_Dpndnt_Sz_Dstrbtins

  !# <hdfPreCloseTask>
  !#  <unitName>Galacticus_Output_Analysis_Mass_Dpndnt_Sz_Dstrbtins_Output</unitName>
  !# </hdfPreCloseTask>
  subroutine Galacticus_Output_Analysis_Mass_Dpndnt_Sz_Dstrbtins_Output
    !% Outputs SDSS $z\approx 0.07$ stellar mass function to file.
    use Galacticus_HDF5
    use Vectors
    implicit none
    integer                      :: k,m,mi,ri,mj,rj,ci,cj
    type            (hdf5Object) :: analysisGroup,sizeFunctionGroup,thisDataset
    double precision             :: haloWeightBinTotal

    ! Return immediately if this analysis is not active.
    if (.not.analysisActive) return
    ! Iterate over mass functions.
    do k=1,size(sizeFunctions)
       ! Symmetrize the covariance matrix (we've accumulated only the upper triangle).
       sizeFunctions(k)%sizeFunctionCovariance=Matrix_Copy_Upper_To_Lower_Triangle(sizeFunctions(k)%sizeFunctionCovariance)
       ! Add the contribution from main branch galaxies to the covariance matrix.
       if (analysisSizeFunctionCovarianceModel == analysisSizeFunctionCovarianceModelBinomial) then
          do m=1,analysisSizeFunctionsHaloMassBinsCount
             haloWeightBinTotal=sum(sizeFunctions(k)%mainBranchGalaxyWeights(:,:,m))
             if ( haloWeightBinTotal > 0.0 ) then
                do mi=1,sizeFunctions(k)%massesCount
                   do ri=1,sizeFunctions(k)%radiiCount
                      ci=(mi-1)*sizeFunctions(k)%radiiCount+ri
                      sizeFunctions               (k)%sizeFunctionCovariance        (ci,ci)=                      &
                           &         sizeFunctions(k)%sizeFunctionCovariance        (ci,ci)                       &
                           & +(1.0d0-sizeFunctions(k)%mainBranchGalaxyWeights       (ri,mi,m)/haloWeightBinTotal) &
                           & *       sizeFunctions(k)%mainBranchGalaxyWeightsSquared(ri,mi,m)
                      do mj=1,sizeFunctions(k)%massesCount
                         do rj=1,sizeFunctions(k)%radiiCount
                            cj=(mj-1)*sizeFunctions(k)%radiiCount+rj
                            if (mi == mj .and. ri == rj) cycle
                            sizeFunctions         (k)%sizeFunctionCovariance        (ci,cj)=                      &
                                 &   sizeFunctions(k)%sizeFunctionCovariance        (ci,cj)                       &
                                 & -(sizeFunctions(k)%mainBranchGalaxyWeights       (rj,mj,m)/haloWeightBinTotal) &
                                 & * sizeFunctions(k)%mainBranchGalaxyWeightsSquared(ri,mi,m)
                         end do
                      end do
                   end do
                end do
             end if
          end do
       end if
       ! Normalize the model size function in each mass interval and convert model size function to differential per log10(R).
       do mi=1,sizeFunctions(k)%massesCount 
          if (sizeFunctions(k)%sizeFunctionWeights(mi) > 0.0d0) then
             do ri=1,sizeFunctions(k)%radiiCount
                ci=(mi-1)*sizeFunctions(k)%radiiCount+ri
                sizeFunctions               (k)%sizeFunction           (ri,mi)=sizeFunctions(k)%sizeFunction           (ri,mi)  &
                     &       /(sizeFunctions(k)%radiiLogarithmicMaximum(ri,mi)-sizeFunctions(k)%radiiLogarithmicMinimum(ri,mi)) &
                     &       / sizeFunctions(k)%sizeFunctionWeights    (   mi)
                do mj=1,sizeFunctions(k)%massesCount
                   if (sizeFunctions(k)%sizeFunctionWeights(mj) > 0.0d0) then
                      do rj=1,sizeFunctions(k)%radiiCount 
                         cj=(mj-1)*sizeFunctions(k)%radiiCount+rj
                         sizeFunctions         (k)%sizeFunctionCovariance (ci,cj)=sizeFunctions(k)%sizeFunctionCovariance (ci,cj)  &
                              & /(sizeFunctions(k)%radiiLogarithmicMaximum(ri,mi)-sizeFunctions(k)%radiiLogarithmicMinimum(ri,mi)) &
                              & /(sizeFunctions(k)%radiiLogarithmicMaximum(rj,mj)-sizeFunctions(k)%radiiLogarithmicMinimum(rj,mj)) &
                              & / sizeFunctions(k)%sizeFunctionWeights    (   mi)                                                  &
                              & / sizeFunctions(k)%sizeFunctionWeights    (   mj)
                      end do
                   end if
                end do
             end do
          end if
       end do
       ! Output the size function.
       !$omp critical(HDF5_Access)
       analysisGroup    =galacticusOutputFile%openGroup('analysis','Model analysis')
       sizeFunctionGroup=analysisGroup       %openGroup(trim(sizeFunctions(k)%descriptor%label),trim(sizeFunctions(k)%descriptor%comment))
       call sizeFunctionGroup%writeDataset  (sizeFunctions(k)%masses                    ,'mass'                  ,'Mass'                     ,datasetReturned=thisDataset)
       call thisDataset      %writeAttribute(sizeFunctions(k)%descriptor%massUnitsInSI  ,'unitsInSI'                                                                     )
       call thisDataset      %close()
       call sizeFunctionGroup%writeDataset  (sizeFunctions(k)%radii                     ,'radius'                ,'Radius'                   ,datasetReturned=thisDataset)
       call thisDataset      %writeAttribute(sizeFunctions(k)%descriptor%radiusUnitsInSI,'unitsInSI'                                                                     )
       call thisDataset      %close()
       call sizeFunctionGroup%writeDataset  (sizeFunctions(k)%sizeFunction              ,'sizeFunction'          ,'Mass function'                                        )
       call sizeFunctionGroup%writeDataset  (sizeFunctions(k)%sizeFunctionCovariance    ,'sizeFunctionCovariance','Mass function covariance'                             )
       call sizeFunctionGroup%close()
       call analysisGroup    %close()
       !$omp end critical(HDF5_Access)
    end do
    return
  end subroutine Galacticus_Output_Analysis_Mass_Dpndnt_Sz_Dstrbtins_Output

  double precision function Map_Radius_SDSS_Size_Function_Z0_07(radius,thisNode)
    !% Maps scale radii into Petrosian $r_{50}$ radii for the SDSS disk size analysis. Also converts from Mpc to kpc.
    implicit none
    double precision          , intent(in   )          :: radius
    type            (treeNode), intent(inout), pointer :: thisNode
    double precision          , parameter              :: diskScaleLengthToPetrosianR50=1.667632104d0

    Map_Radius_SDSS_Size_Function_Z0_07=radius*diskScaleLengthToPetrosianR50*kilo
    return
  end function Map_Radius_SDSS_Size_Function_Z0_07
  
end module Galacticus_Output_Analyses_Mass_Dpndnt_Sz_Dstrbtins<|MERGE_RESOLUTION|>--- conflicted
+++ resolved
@@ -131,11 +131,6 @@
      type            (sizeFunctionDescriptor), pointer                       :: descriptor
      ! Parameters for the systematic error model.
      double precision                        , allocatable, dimension(:    ) :: massSystematicCoefficients, radiusSystematicCoefficients
-<<<<<<< HEAD
-=======
-     ! The index of the output corresponding to the required redshift.
-     integer         (c_size_t              )                                :: outputNumber
->>>>>>> 22fa3fb9
      ! The number of bins.
      integer                                                                 :: massesCount               , radiiCount
      ! Arrays for the masses, radii and size function.
@@ -202,11 +197,10 @@
     use Galacticus_Output_Analyses_Cosmology_Scalings
     use Galacticus_Output_Merger_Tree_Data
     implicit none
-<<<<<<< HEAD
     type            (mergerTree                    ), intent(in   )                 :: thisTree
     type            (treeNode                      ), intent(inout), pointer        :: thisNode
     integer                                         , intent(in   )                 :: nodeStatus
-    integer                                         , intent(in   )                 :: iOutput
+    integer         (c_size_t                      ), intent(in   )                 :: iOutput
     type            (varying_string                ), intent(in   ), dimension(:  ) :: mergerTreeAnalyses
     class           (nodeComponentBasic            )               , pointer        :: thisBasic
     class           (nodeComponentDisk             )               , pointer        :: thisDisk
@@ -214,7 +208,8 @@
     class           (darkMatterHaloScaleClass      )               , pointer        :: darkMatterHaloScale_
     type            (cosmologyFunctionsMatterLambda)                                :: cosmologyFunctionsObserved
     type            (cosmologyParametersSimple     )                                :: cosmologyParametersObserved
-    integer                                                                         :: i,j,k,l,currentAnalysis,activeAnalysisCount,haloMassBin,iDistribution,jDistribution,jOutput
+    integer         (c_size_t                      )                                :: k
+    integer                                                                         :: i,j,l,currentAnalysis,activeAnalysisCount,haloMassBin,iDistribution,jDistribution,jOutput
     double precision                                                                :: dataHubbleParameter ,mass,massLogarithmic&
          &,massRandomError,radiusLogarithmic,radius,sizeRandomError,dataOmegaDarkEnergy,dataOmegaMatter,sersicIndexMaximum,redshift,timeMinimum,timeMaximum,distanceMinimum,distanceMaximum
     type            (varying_string                )                                :: parameterName&
@@ -222,26 +217,6 @@
     character       (len=128                       )                                :: distributionGroupName
     logical                                                                         :: groupFound
     type            (hdf5Object                    )                                :: dataFile,sizeDataset,distributionGroup,cosmologyGroup
-=======
-    type            (mergerTree             ), intent(in   )                 :: thisTree
-    type            (treeNode               ), intent(inout), pointer        :: thisNode
-    integer         (c_size_t               ), intent(in   )                 :: iOutput
-    type            (varying_string         ), intent(in   ), dimension(:  ) :: mergerTreeAnalyses
-    class           (nodeComponentBasic     )               , pointer        :: thisBasic
-    class           (nodeComponentSpin      )               , pointer        :: thisSpin
-    type            (node                   )               , pointer        :: doc,sizeFunction,radiusElement,datum,cosmology,cosmologyScalingElement,hubbleElement,omegaDarkEnergyElement,omegaMatterElement,datasetElement
-    type            (nodeList               )               , pointer        :: sizeFunctionList,radiiList,massElement
-    class           (cosmologyFunctionsClass)               , pointer        :: cosmologyFunctionsModel
-    class           (darkMatterHaloScaleClass)               , pointer :: darkMatterHaloScale_
-    type            (cosmologyFunctionsMatterLambda)                                :: cosmologyFunctionsObserved
-    type            (cosmologyParametersSimple     )                                :: cosmologyParametersObserved
-    integer         (c_size_t                      )                         :: k
-    integer                                                                  :: i,j,currentAnalysis,activeAnalysisCount,ioErr,haloMassBin,iDistribution,iRadius
-    double precision                                                         :: dataHubbleParameter &
-         &,mass,massLogarithmic,massRandomError,radiusLogarithmic,radius,sizeRandomError,dataOmegaDarkEnergy,dataOmegaMatter
-    type            (varying_string                )                         :: parameterName,analysisSizeFunctionCovarianceModelText,cosmologyScalingSizeFunction,cosmologyScalingMass,cosmologyScalingSize
-    character       (len=128                       )                         :: cosmologyScaling
->>>>>>> 22fa3fb9
 
     ! Initialize the module if necessary.
     if (.not.moduleInitialized) then
@@ -611,7 +586,7 @@
     if (.not.allocated(thisGalaxy)) allocate(thisGalaxy(size(sizeFunctions)))
     ! Iterate over active analyses.
     do i=1,size(sizeFunctions)
-       ! Return if this size function receives no contribution from this output number.
+       ! Cycle if this size function receives no contribution from this output number.
        if (all(sizeFunctions(i)%outputWeight(:,iOutput) <= 0.0d0)) cycle
        ! Allocate workspace.
        if (.not.allocated(thisGalaxy(i)%sizeFunction       )) call Alloc_Array(thisGalaxy(i)%sizeFunction       ,[sizeFunctions(i)%radiiCount,sizeFunctions(i)%massesCount])
@@ -625,14 +600,14 @@
        mass=                                                                                                                                            &
             &  Galactic_Structure_Enclosed_Mass(thisNode,radiusLarge,componentType=componentTypeDisk    ,massType=sizeFunctions(i)%descriptor%massType) &
             & +Galactic_Structure_Enclosed_Mass(thisNode,radiusLarge,componentType=componentTypeSpheroid,massType=sizeFunctions(i)%descriptor%massType)
-       if (mass            <=                  0.0d0) return
+       if (mass            <=                  0.0d0) cycle
        if (associated(sizeFunctions(i)%descriptor%mapMass)) mass=sizeFunctions(i)%descriptor%mapMass(mass,thisNode)
        mass=mass*sizeFunctions(i)%cosmologyConversionMass(iOutput) ! Convert for cosmology.
        massLogarithmic=log10(mass)
        do j=1,sizeFunctions(i)%descriptor%massSystematicCoefficientCount
           massLogarithmic=massLogarithmic+sizeFunctions(i)%massSystematicCoefficients(j)*(log10(mass)-sizeFunctions(i)%descriptor%massSystematicLogM0)**(j-1)
        end do
-       if (massLogarithmic <  sizeFunctions(i)%descriptor%massLogarithmicMinimum) return
+       if (massLogarithmic <  sizeFunctions(i)%descriptor%massLogarithmicMinimum) cycle
        ! Get the galactic radius.
        thisDisk => thisNode%disk  ()
        radius   =  thisDisk%radius()
