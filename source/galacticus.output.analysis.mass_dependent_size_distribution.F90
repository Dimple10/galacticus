--- conflicted
+++ resolved
@@ -194,18 +194,6 @@
     use Vectors
     use Galacticus_Output_Analyses_Cosmology_Scalings
     implicit none
-<<<<<<< HEAD
-    type            (mergerTree             ), intent(in   )                 :: thisTree
-    type            (treeNode               ), intent(inout), pointer        :: thisNode
-    integer                                  , intent(in   )                 :: iOutput
-    type            (varying_string         ), intent(in   ), dimension(:  ) :: mergerTreeAnalyses
-    class           (nodeComponentBasic     )               , pointer        :: thisBasic
-    class           (nodeComponentSpin      )               , pointer        :: thisSpin
-    type            (node                   )               , pointer        :: doc,sizeFunction,radiusElement,datum,cosmology,cosmologyScalingElement,hubbleElement,omegaDarkEnergyElement,omegaMatterElement,datasetElement
-    type            (nodeList               )               , pointer        :: sizeFunctionList,radiiList,massElement
-    class           (cosmologyFunctionsClass)               , pointer        :: cosmologyFunctionsModel
-    class           (darkMatterHaloScaleClass)               , pointer :: darkMatterHaloScale_
-=======
     type            (mergerTree                    ), intent(in   )                 :: thisTree
     type            (treeNode                      ), intent(inout), pointer        :: thisNode
     integer                                         , intent(in   )                 :: iOutput
@@ -213,7 +201,7 @@
     class           (nodeComponentBasic            )               , pointer        :: thisBasic
     class           (nodeComponentDisk             )               , pointer        :: thisDisk
     class           (cosmologyFunctionsClass       )               , pointer        :: cosmologyFunctionsModel
->>>>>>> 832ec03d
+    class           (darkMatterHaloScaleClass)               , pointer :: darkMatterHaloScale_
     type            (cosmologyFunctionsMatterLambda)                                :: cosmologyFunctionsObserved
     type            (cosmologyParametersSimple     )                                :: cosmologyParametersObserved
     integer                                                                         :: i,j,k,currentAnalysis,activeAnalysisCount,haloMassBin,iDistribution,jDistribution,jOutput
@@ -590,16 +578,9 @@
           massLogarithmic=massLogarithmic+sizeFunctions(i)%massSystematicCoefficients(j)*(log10(mass)-sizeFunctions(i)%descriptor%massSystematicLogM0)**(j-1)
        end do
        if (massLogarithmic <  sizeFunctions(i)%descriptor%massLogarithmicMinimum) return
-<<<<<<< HEAD
-       ! Get the galactic radius. Currently this analysis assumes a radius determined from the halo virial radius and spin parameter.
-       thisSpin             => thisNode%spin()
-       darkMatterHaloScale_ => darkMatterHaloScale()
-       radius               =  darkMatterHaloScale_%virialRadius(thisNode)*thisSpin%spin()/sqrt(2.0d0)
-=======
        ! Get the galactic radius.
        thisDisk => thisNode%disk  ()
        radius   =  thisDisk%radius()
->>>>>>> 832ec03d
        if (associated(sizeFunctions(i)%descriptor%mapRadius)) radius=sizeFunctions(i)%descriptor%mapRadius(radius,thisNode)
        radius=radius*sizeFunctions(i)%cosmologyConversionSize(iOutput) ! Convert for cosmology.
        radiusLogarithmic=log10(radius)
