--- conflicted
+++ resolved
@@ -343,20 +343,12 @@
     !% Function which evaluates the set of ODEs for the evolution of a specific node.
     use ODE_Solver_Error_Codes
     implicit none
-<<<<<<< HEAD
-    double precision               , intent(in   )               :: time
-    double precision               , intent(in   ), dimension(:) :: y
-    double precision               , intent(  out), dimension(:) :: dydt
-    logical                                                     :: interrupt
-    procedure       (interruptTask), pointer                    :: interruptProcedure
-=======
-    double precision                       , intent(in   )                         :: time
-    double precision                       , intent(in   ), dimension(          :) :: y
-    double precision                       , intent(  out), dimension(          :) :: dydt
-    double precision                                      , dimension(nProperties) :: yError            , yTolerance
-    logical                                                                        :: interrupt         , odeConverged
-    procedure(Interrupt_Procedure_Template), pointer                               :: interruptProcedure
->>>>>>> e1b33080
+    double precision                , intent(in   )                         :: time
+    double precision                , intent(in   ), dimension(          :) :: y
+    double precision                , intent(  out), dimension(          :) :: dydt
+    double precision                               , dimension(nProperties) :: yError            , yTolerance
+    logical                                                                 :: interrupt         , odeConverged
+    procedure       (interruptTask), pointer                                :: interruptProcedure
 
     ! Return success by default.
     Tree_Node_ODEs=FGSL_Success
