!! Copyright 2009, 2010, 2011, 2012, 2013, 2014, 2015, 2016
!!    Andrew Benson <abenson@carnegiescience.edu>
!!
!! This file is part of Galacticus.
!!
!!    Galacticus is free software: you can redistribute it and/or modify
!!    it under the terms of the GNU General Public License as published by
!!    the Free Software Foundation, either version 3 of the License, or
!!    (at your option) any later version.
!!
!!    Galacticus is distributed in the hope that it will be useful,
!!    but WITHOUT ANY WARRANTY; without even the implied warranty of
!!    MERCHANTABILITY or FITNESS FOR A PARTICULAR PURPOSE.  See the
!!    GNU General Public License for more details.
!!
!!    You should have received a copy of the GNU General Public License
!!    along with Galacticus.  If not, see <http://www.gnu.org/licenses/>.

!% Contains a module which implements evolution of a single node in a merger tree.

module Merger_Trees_Evolve_Node
  !% Implements evolution of a single node in a merger tree.
  use Galacticus_Nodes
  use Kind_Numbers
  use ISO_Varying_String
  use FODEIV2
  private
  public :: Tree_Node_Evolve, Tree_Node_Promote, Events_Node_Merger, Tree_Node_Is_Accurate
  
  ! Variables used in the ODE solver.
  type            (fodeiv2_driver)                            :: ode2Driver
  type            (fodeiv2_system)                            :: ode2System
  logical                                                     :: odeReset
  !$omp threadprivate(ode2System,ode2Driver,odeReset)
  
  ! Flag to indicate if the node evolver method has been initialized.
  logical                                                     :: evolverInitialized       =.false.

  ! Parameters controlling the accuracy of ODE solving.
  double precision                                            :: odeToleranceAbsolute             , odeToleranceRelative

  ! Arrays that point to node properties and their derivatives.
  integer                                                     :: nProperties                      , nPropertiesMax      =0
  double precision                , allocatable, dimension(:) :: propertyScales                   , propertyValues
  !$omp threadprivate(nPropertiesMax,nProperties,propertyValues,propertyScales)
#ifdef PROFILE
  logical                                                     :: profileOdeEvolver
#endif

  ! Module global pointer to the node being processed.
  integer         (kind=kind_int8              )          :: activeTreeIndex
  type            (treeNode                    ), pointer :: activeNode
  !$omp threadprivate(activeNode,activeTreeIndex)
  ! Variables to track interrupt events.
  logical                                                 :: firstInterruptFound
  double precision                                        :: firstInterruptTime
  procedure       (interruptTask), pointer :: firstInterruptProcedure
  !$omp threadprivate(firstInterruptFound,firstInterruptTime,firstInterruptProcedure)
  ! Flag to indicate if node merging event method has been initialized.
  logical                                                 :: nodeMergersInitialized  =.false.

  ! Name of node mergers method used.
  type            (varying_string              )          :: nodeMergersMethod

  ! The algorithm to use for ODE solving.
  type            (fodeiv2_step_type           )          :: Galacticus_ODE_Algorithm

  ! Pointer to the subroutine that tabulates the transfer function and template interface for that subroutine.
  procedure       (Node_Mergers_Template       ), pointer :: Events_Node_Merger_Do   =>null()
  abstract interface
     subroutine Node_Mergers_Template(thisNode)
       import treeNode
       type(treeNode), intent(inout), pointer :: thisNode
     end subroutine Node_Mergers_Template
  end interface

  ! Pointer to an error handler for failures in the ODE solver.
  procedure(), pointer :: Galacticus_ODE_Error_Handler => Tree_Node_ODEs_Error_Handler

  ! Previous state of ODE system - used to restore this state if the ODE evaluation
  ! functions are called in succession without change.
  double precision                            :: timePrevious          =-1.0d0
  double precision, allocatable, dimension(:) :: propertyValuesPrevious       , propertyRatesPrevious
  !$omp threadprivate(timePrevious,propertyValuesPrevious,propertyRatesPrevious)
  
contains

  subroutine Tree_Node_Evolve_Initialize
    !% Initializes the tree evolving routines by reading in parameters
    use Input_Parameters
    use Galacticus_Error
    type(varying_string) :: odeAlgorithm

    ! Initialize if necessary.
    !$omp critical (Tree_Node_Evolve_Initialize)
    if (.not.evolverInitialized) then
       ! Get tolerance values for the ODE solver.
       !@ <inputParameter>
       !@   <name>odeToleranceAbsolute</name>
       !@   <defaultValue>$0.01$</defaultValue>
       !@   <attachedTo>module</attachedTo>
       !@   <description>
       !@     The absolute tolerance used in solving differential equations for node evolution.
       !@   </description>
       !@   <type>real</type>
       !@   <cardinality>1</cardinality>
       !@   <group>timeStepping</group>
       !@ </inputParameter>
       call Get_Input_Parameter('odeToleranceAbsolute',odeToleranceAbsolute,defaultValue=0.01d0)
       !@ <inputParameter>
       !@   <name>odeToleranceRelative</name>
       !@   <defaultValue>0.01</defaultValue>
       !@   <attachedTo>module</attachedTo>
       !@   <description>
       !@     The relative tolerance used in solving differential equations for node evolution.
       !@   </description>
       !@   <type>real</type>
       !@   <cardinality>1</cardinality>
       !@   <group>timeStepping</group>
       !@ </inputParameter>
       call Get_Input_Parameter('odeToleranceRelative',odeToleranceRelative,defaultValue=1.0d-2)
       !@ <inputParameter>
       !@   <name>odeAlgorithm</name>
       !@   <defaultValue>Runge-Kutta-Cash-Karp</defaultValue>
       !@   <attachedTo>module</attachedTo>
       !@   <description>
       !@     The algorithm to use in the ODE solver.
       !@   </description>
       !@   <type>real</type>
       !@   <cardinality>1</cardinality>
       !@   <group>timeStepping</group>
       !@ </inputParameter>
       call Get_Input_Parameter('odeAlgorithm',odeAlgorithm,defaultValue='Runge-Kutta-Cash-Karp')
       select case (char(odeAlgorithm))
       case ('Runge-Kutta-Cash-Karp')
          Galacticus_ODE_Algorithm=Fodeiv2_Step_RKCK
       case ('Runge-Kutta-Second-Order')
          Galacticus_ODE_Algorithm=Fodeiv2_Step_RK2
       case ('Runge-Kutta')
          Galacticus_ODE_Algorithm=Fodeiv2_Step_RK4
       case ('Runge-Kutta-Fehlberg')
          Galacticus_ODE_Algorithm=Fodeiv2_Step_RKF45
       case ('Runge-Kutta-Prince-Dormand')
          Galacticus_ODE_Algorithm=Fodeiv2_Step_RK8PD
       case ('multistepAdams')
          Galacticus_ODE_Algorithm=Fodeiv2_Step_msAdams
       case default
          call Galacticus_Error_Report('Tree_Node_Evolve_Initialize','odeAlgorithm is unrecognized')
       end select
#ifdef PROFILE
       !@ <inputParameter>
       !@   <name>profileOdeEvolver</name>
       !@   <defaultValue>false</defaultValue>
       !@   <attachedTo>module</attachedTo>
       !@   <description>
       !@     Specifies whether or not to profile the ODE evolver.
       !@   </description>
       !@   <type>boolean</type>
       !@   <cardinality>1</cardinality>
       !@   <group>timeStepping</group>
       !@ </inputParameter>
       call Get_Input_Parameter('profileOdeEvolver',profileOdeEvolver,defaultValue=.false.)
#endif
       ! Flag that the module is now initialized.
       evolverInitialized=.true.
    end if
    !$omp end critical (Tree_Node_Evolve_Initialize)
    return
  end subroutine Tree_Node_Evolve_Initialize

  subroutine Tree_Node_Evolve(thisTree,thisNode,endTime,interrupted,interruptProcedure)
    !% Evolves {\normalfont \ttfamily thisNode} to time {\normalfont \ttfamily endTime}, or until evolution is interrupted.
    use ODEIV2_Solver
    use Memory_Management
    use Galacticus_Calculations_Resets
    use, intrinsic :: ISO_C_Binding
    !# <include directive="preEvolveTask" type="moduleUse">
    include 'objects.tree_node.pre_evolve.modules.inc'
    !# </include>
    !# <include directive="postEvolveTask" type="moduleUse">
    include 'objects.tree_node.post_evolve.modules.inc'
    !# </include>
    !# <include directive="scaleSetTask" type="moduleUse">
    include 'objects.tree_node.set_scale.modules.inc'
    !# </include>
    !# <include directive="analyticSolverTask" type="moduleUse">
    include 'objects.tree_node.analytic_solver_task.modules.inc'
    !# </include>
    implicit none
    class           (mergerTree                  )      , intent(inout)          :: thisTree
    type            (treeNode                    )      , intent(inout), pointer :: thisNode
    double precision                                    , intent(in   )          :: endTime
    logical                                             , intent(  out)          :: interrupted
    procedure       (interruptTask)      , intent(  out), pointer :: interruptProcedure
    class           (nodeComponentBasic          )                     , pointer :: basicComponent
    integer                                       , save                         :: nPropertiesPrevious=-1
    !$omp threadprivate(nPropertiesPrevious)
    logical                                                                      :: solvedAnalytically
    double precision                                                             :: startTimeThisNode
#ifdef PROFILE
    type            (c_funptr                    )                               :: Error_Analyzer
#endif
    
    ! Initialize.
    call Tree_Node_Evolve_Initialize()

    ! Call routines to perform any pre-evolution tasks.
    !# <include directive="preEvolveTask" type="functionCall" functionType="void">
    !#  <functionArgs>thisNode</functionArgs>
    include 'objects.tree_node.pre_evolve.inc'
    !# </include>

    ! Determine the end time for this node - either the specified end time, or the time associated with the parent node, whichever
    ! occurs first.
    basicComponent => thisNode%basic()
    startTimeThisNode=basicComponent%time()

    ! Ensure calculations are reset for this new step.
    call Galacticus_Calculations_Reset(thisNode)
    
    ! Attempt to find analytic solutions.
    solvedAnalytically=.false.     
    !# <include directive="analyticSolverTask" type="functionCall" functionType="void">
    !#  <functionArgs>thisNode,startTimeThisNode,endTime,solvedAnalytically</functionArgs>
    include 'objects.tree_node.analytic_solver_task.inc'
    !# </include>
    ! Check if an analytic solution was available - use numerical solution if not.
    if (solvedAnalytically) then
       ! An analytic solution was available. Record that no interrupt therefore occurred.
       interrupted=.false.
    else       
       ! Find number of variables to evolve for this node.
       nProperties=thisNode%serializeCount()
       ! Allocate pointer arrays if necessary.
       if (nProperties > nPropertiesMax) then
          if (allocated(propertyValues)) then
             call Memory_Usage_Record(sizeof(propertyValues        ),addRemove=-1)
             deallocate(propertyValues        )
             call Memory_Usage_Record(sizeof(propertyScales        ),addRemove=-1)
             deallocate(propertyScales        )
             call Memory_Usage_Record(sizeof(propertyValuesPrevious),addRemove=-1)
             deallocate(propertyValuesPrevious)
             call Memory_Usage_Record(sizeof(propertyRatesPrevious ),addRemove=-1)
             deallocate(propertyRatesPrevious )
          end if
          allocate(propertyValues        (nProperties))
          call Memory_Usage_Record(sizeof(propertyValues        ))
          allocate(propertyScales        (nProperties))
          call Memory_Usage_Record(sizeof(propertyScales        ))
          allocate(propertyValuesPrevious(nProperties))
          call Memory_Usage_Record(sizeof(propertyValuesPrevious))
          allocate(propertyRatesPrevious (nProperties))
          call Memory_Usage_Record(sizeof(propertyRatesPrevious ))
          nPropertiesMax        =nProperties
          propertyValuesPrevious=0.0d0
       end if
       ! Serialize property values to array.
       call thisNode%serializeValues(propertyValues)
       ! Compute offsets into serialization arrays for rates and scales.
       call thisNode%serializationOffsets()
       
       ! Compute scales for all properties and extract from the node.
       call thisNode%odeStepScalesInitialize()
       !# <include directive="scaleSetTask" type="functionCall" functionType="void">
       !#  <functionArgs>thisNode</functionArgs>
       include 'objects.tree_node.set_scale.inc'
       !# </include>
       call thisNode%serializeScales(propertyScales)
       ! Assign module global pointer to this node.
       activeTreeIndex=  thisTree%index
       activeNode     => thisNode
       ! Reset interrupt variables.
       firstInterruptFound     =  .false.
       firstInterruptTime      =  0.0d0
       firstInterruptProcedure => null()
       ! Call ODE solver routines.
#ifdef PROFILE
       if (profileOdeEvolver) then
          Error_Analyzer=c_funloc(Tree_Node_Evolve_Error_Analyzer)
       else
          Error_Analyzer=C_NULL_FUNPTR
       end if
#endif
       if (nPropertiesPrevious > 0 .and. .not.odeReset) call ODEIV2_Solver_Free(ode2Driver,ode2System)
       odeReset           =.true.
       nPropertiesPrevious=nProperties
       timePrevious       =-1.0d0
       if (startTimeThisNode /= endTime)                                   &
            & call ODEIV2_Solve(                                           &
            &                   ode2Driver,ode2System                    , &
            &                   startTimeThisNode,endTime                , &
            &                   nProperties                              , &
            &                   propertyValues                           , &
            &                   Tree_Node_ODEs                           , &
            &                   odeToleranceAbsolute,odeToleranceRelative, &
#ifdef PROFILE
            &                   Error_Analyzer                           , &
#endif
            &                   propertyScales                           , &
            &                   reset=odeReset                           , &
            &                   errorHandler=Galacticus_ODE_Error_Handler, &
            &                   algorithm   =Galacticus_ODE_Algorithm      &
            &                  )       
       ! Extract values.
       call thisNode%deserializeValues(propertyValues)       
       ! Ensure that the maximum time has not been exceed (can happen due to rounding errors).
       if (basicComponent%time() > endTime) call basicComponent%timeSet(endTime)
       ! Flag interruption if one occurred.
       if (firstInterruptTime /= 0.0d0) then
          interrupted=.true.
          interruptProcedure => firstInterruptProcedure
       else
          interrupted=.false.
       end if
    endif

    ! Call routines to perform any post-evolution tasks.
    if (associated(thisNode)) then
       !# <include directive="postEvolveTask" type="functionCall" functionType="void">
       !#  <functionArgs>thisNode</functionArgs>
       include 'objects.tree_node.post_evolve.inc'
       !# </include>
    end if
 
    return
  end subroutine Tree_Node_Evolve

  logical function Tree_Node_Is_Accurate(valueNode,valueExpected)
    !% Return true if a tree node property is within expected accuracy of a given value.
    use Numerical_Comparison
    implicit none
    double precision, intent(in   ) :: valueExpected, valueNode

    ! Initialize.
    call Tree_Node_Evolve_Initialize()

    ! Compare values.
    Tree_Node_Is_Accurate=Values_Agree(valueNode,valueExpected,odeToleranceAbsolute,odeToleranceRelative)
    return
  end function Tree_Node_Is_Accurate

  integer function Tree_Node_ODEs(time,y,dydt)
    !% Function which evaluates the set of ODEs for the evolution of a specific node.
    use ODE_Solver_Error_Codes
    implicit none
<<<<<<< HEAD
    double precision                       , intent(in   )               :: time
    double precision                       , intent(in   ), dimension(:) :: y
    double precision                       , intent(  out), dimension(:) :: dydt
    logical                                                              :: interrupt
    procedure(Interrupt_Procedure_Template), pointer                     :: interruptProcedure
=======
    integer  (kind=c_int                  )                       :: Tree_Node_ODEs
    real     (kind=c_double               )               , value :: time
    real     (kind=c_double               ), intent(in   )        :: y                 (*)
    real     (kind=c_double               )                       :: dydt              (*)
    type     (c_ptr                       )               , value :: parameterPointer
    logical                                                       :: interrupt
    procedure(interruptTask), pointer              :: interruptProcedure
>>>>>>> 1ab40be3

    ! Return success by default.
    Tree_Node_ODEs=FGSL_Success
    ! Check if we can reuse the previous derivatives.
    if   (                                                                 &
       &   time                  == timePrevious                           &
       &  .and.                                                            &
       &   all(y(1:nProperties)  == propertyValuesPrevious(1:nProperties)) &
       & ) then
       dydt                  (1:nProperties)=propertyRatesPrevious(1:nProperties)
       return
    else
       timePrevious                         =time
       propertyValuesPrevious(1:nProperties)=y                    (1:nProperties)
    end if

    ! Extract values.
    call activeNode%deserializeValues(y(1:nProperties))
    
    ! Set derivatives to zero initially.
    call activeNode%odeStepRatesInitialize()

    if (firstInterruptFound .and. time >= firstInterruptTime) then
       ! Already beyond the location of the first interrupt, simply return zero derivatives.
       dydt                 (1:nProperties)=0.0d0
       propertyRatesPrevious(1:nProperties)=0.0d0
    else
       ! Compute derivatives.
       call Tree_Node_Compute_Derivatives(activeNode,interrupt,interruptProcedure)
       ! Check whether an interrupt has been requested.
       select case (interrupt)
       case (.false.)
          ! No interrupt - place derivatives into ODE arrays.
          call activeNode%serializeRates(dydt(1:nProperties))
          propertyRatesPrevious(1:nProperties)=dydt(1:nProperties)
       case (.true.)
          ! Interrupt requested - freeze evolution and store the interrupt if it is the earliest one to occur.
          dydt                 (1:nProperties)=0.0d0
          propertyRatesPrevious(1:nProperties)=0.0d0
          if (time < firstInterruptTime .or. .not.firstInterruptFound) then
             firstInterruptFound     =  .true.
             firstInterruptTime      =  time
             firstInterruptProcedure => interruptProcedure
             ! Let the ODE solver know that an interrupt occured, and when it happened.
             Tree_Node_ODEs          =  odeSolverInterrupt
             interruptedAtX          =  time
             return
          end if
       end select
    end if
    return
  end function Tree_Node_ODEs

  subroutine Tree_Node_Compute_Derivatives(thisNode,interrupt,interruptProcedureReturn)
    !% Call routines to set alls derivatives for {\normalfont \ttfamily thisNode}.
    use Galacticus_Calculations_Resets
    !# <include directive="preDerivativeTask" type="moduleUse">
    include 'objects.merger_trees.prederivative.tasks.modules.inc'
    !# </include>
    !# <include directive="rateComputeTask" type="moduleUse">
    include 'objects.node.component.derivatives.modules.inc'
    !# </include>
    implicit none
    type     (treeNode), intent(inout), pointer :: thisNode
    logical            , intent(  out)          :: interrupt
    procedure(        ), intent(  out), pointer :: interruptProcedureReturn
    procedure(        )               , pointer :: interruptProcedure

    ! Initialize interrupt status.
    interrupt=.false.
    interruptProcedure => null()

    ! Call component routinrm build.les to indicate that derivative calculation is commencing.
    call Galacticus_Calculations_Reset(thisNode)

    ! Call routines to perform any pre-derivative calculations.
    !# <include directive="preDerivativeTask" type="functionCall" functionType="void">
    !#  <functionArgs>thisNode</functionArgs>
    include 'objects.merger_trees.prederivative.tasks.inc'
    !# </include>

    ! Call component routines to compute derivatives.
    !# <include directive="rateComputeTask" type="functionCall" functionType="void">
    !#  <functionArgs>thisNode,interrupt,interruptProcedure</functionArgs>
    include 'objects.node.component.derivatives.inc'
    !# </include>

    ! Return the procedure pointer.
    interruptProcedureReturn => interruptProcedure

    return
  end subroutine Tree_Node_Compute_Derivatives

  subroutine Tree_Node_ODEs_Error_Handler(time,y)
    !% Handles errors in the ODE solver when evolving \glc\ nodes. Dumps the content of the node.
    use, intrinsic :: ISO_C_Binding
    use String_Handling
    use Galacticus_Display
    implicit none
    real     (kind=c_double     ), intent(in)                         :: time
    real     (kind=c_double     ), intent(in), dimension(nProperties) :: y
    real     (kind=c_double     )            , dimension(nProperties) :: dydt
    type     (varying_string    )                                     :: message
    integer                                                           :: i               , lengthMaximum
    character(len =12           )                                     :: label
    integer  (kind=c_int        )                                     :: odeStatus
 
    message="ODE solver failed in tree #"
    message=message//activeTreeIndex
    call Galacticus_Display_Message(message)
    ! Dump all node properties.
    call activeNode%dump()
    ! Evaluate derivatives.
    odeStatus=Tree_Node_ODEs(time,y,dydt)
    call Galacticus_Display_Indent('ODE system parameters')
    lengthMaximum=0    
    do i=1,nProperties
       lengthMaximum=max(lengthMaximum,len(activeNode%nameFromIndex(i)))
    end do
    do i=1,nProperties
       message=activeNode%nameFromIndex(i)
       message=repeat(" ",lengthMaximum-len(message))//message
       write (label,'(e12.6)') y             (i)
       message=message//" : "//label
       write (label,'(e12.6)') dydt          (i)
       message=message//" : "//label
       write (label,'(e12.6)') propertyScales(i)
       message=message//" : "//label
       call Galacticus_Display_Message(message)
    end do
    call Galacticus_Display_Unindent('done')
    return
  end subroutine Tree_Node_ODEs_Error_Handler

#ifdef PROFILE
  subroutine Tree_Node_Evolve_Error_Analyzer(currentPropertyValue,currentPropertyError,timeStep,stepStatus) bind(c)
    !% Profiles ODE solver step sizes and errors.
    use, intrinsic :: ISO_C_Binding
    use FGSL
    use Galacticus_Meta_Evolver_Profiler
    implicit none
    real            (kind=c_double ), dimension(nProperties), intent(in   )        :: currentPropertyValue
    real            (kind=c_double ), dimension(nProperties), intent(in   )        :: currentPropertyError
    real            (kind=c_double )                        , intent(in   ), value :: timeStep
    integer         (kind=c_int    )                        , intent(in   ), value :: stepStatus
    double precision                                                               :: scale               , scaledError     , scaledErrorMaximum
    integer                                                                        :: iProperty           , limitingProperty
    type            (varying_string)                                               :: propertyName

    ! If the step was not good, return immediately.
    if (stepStatus /= FGSL_Success) return

    ! Find the property with the largest error (i.e. that which is limiting the step).
    scaledErrorMaximum=0.0d0
    do iProperty=1,nProperties
       scale=odeToleranceAbsolute*propertyScales(iProperty)+odeToleranceRelative*abs(currentPropertyValue(iProperty))
       scaledError=abs(currentPropertyError(iProperty))/scale
       if (scaledError > scaledErrorMaximum) then
          scaledErrorMaximum=scaledError
          limitingProperty=iProperty
       end if
    end do
    ! Check that we found a limiting property.
    if (scaledErrorMaximum > 0.0d0) then
       ! Decode the step limiting property.
       propertyName=activeNode%nameFromIndex(limitingProperty)
       ! Record this information.
       call Galacticus_Meta_Evolver_Profile(timeStep,propertyName)
    end if
    return
  end subroutine Tree_Node_Evolve_Error_Analyzer
#endif

  subroutine Tree_Node_Promote(thisNode)
    !% Transfer the properties of {\normalfont \ttfamily thisNode} to its parent node, then destroy it.
    use String_Handling
    use Galacticus_Display
    !# <include directive="nodePromotionTask" type="moduleUse">
    include 'objects.tree_node.promote.modules.inc'
    !# </include>
    implicit none
    type (treeNode      ), intent(inout), pointer :: thisNode
    type (treeNode      )               , pointer :: parentNode, satelliteNode, &
         &                                           mergeeNode
    type (varying_string)                         :: message
    
    ! Get pointer to parent node.
    parentNode => thisNode%parent

    ! Display a message.
    if (Galacticus_Verbosity_Level() >= verbosityInfo) then
       message='Promoting node '
       message=message//thisNode%index()//' to '//parentNode%index()
       call Galacticus_Display_Message(message,verbosityInfo)
    end if

    ! Perform any processing necessary before this halo is promoted.
    !# <include directive="nodePromotionTask" type="functionCall" functionType="void">
    !#  <functionArgs>thisNode</functionArgs>
    include 'objects.tree_node.promote.inc'
    !# </include>

    ! Move the components of thisNode to the parent.
    call thisNode%moveComponentsTo(parentNode)

    ! Copy any formation node data to the parent, and update the formation node's parentNode pointer to point to the new parent.
    if (associated(thisNode%formationNode)) then
       if (associated(parentNode%formationNode)) then
          call parentNode%formationNode%destroy()
          deallocate(parentNode%formationNode)
       end if
       allocate(parentNode%formationNode)
       call thisNode%formationNode%copyNodeTo(parentNode%formationNode)
       parentNode%formationNode%parent => parentNode
    end if

    ! Transfer any satellite nodes to the parent.
    if (associated(thisNode%firstSatellite)) then
       ! Attach the satellite nodes to the parent.
       if (associated(parentNode%firstSatellite)) then
          ! Find the last satellite of the parent node.
          satelliteNode         => parentNode%lastSatellite()
          satelliteNode%sibling => thisNode  %firstSatellite
       else
          parentNode%firstSatellite => thisNode%firstSatellite
       end if
       ! Get the first satellite of thisNode.
       satelliteNode => thisNode%firstSatellite
       do while (associated(satelliteNode))
          ! Set the parent node for this satellite to the parent.
          satelliteNode%parent => parentNode
          satelliteNode        => satelliteNode%sibling
       end do
    end if

    ! Mergees of the node to be promoted must have their merge targets reset to the parent node.
    mergeeNode => thisNode%firstMergee
    do while (associated(mergeeNode))
       mergeeNode%mergeTarget => parentNode
       mergeeNode => mergeeNode%siblingMergee
    end do
    if (associated(parentNode%firstMergee)) then
       mergeeNode => parentNode%firstMergee
       do while (associated(mergeeNode%siblingMergee))
          mergeeNode => mergeeNode%siblingMergee
       end do
       mergeeNode%siblingMergee => thisNode%firstMergee
    else
       parentNode%firstMergee => thisNode%firstMergee
    end if
    
    ! Nullify the child pointer for the parent.
    parentNode%firstChild => null()

    ! Destroy the node.
    call thisNode%destroy()
    deallocate(thisNode)

    return
  end subroutine Tree_Node_Promote

  subroutine Events_Node_Merger(thisNode)
    !% Handles instances where {\normalfont \ttfamily thisNode} is about to merge with its parent node.
    use Input_Parameters
    use Galacticus_Error
    use Galacticus_Display
    use String_Handling
    !# <include directive="nodeMergersMethod" type="moduleUse">
    include 'events.node_mergers.moduleUse.inc'
    !# </include>
    !# <include directive="nodeMergerTask" type="moduleUse">
    include 'events.node_mergers.process.modules.inc'
    !# </include>
    implicit none
    type (treeNode      ), intent(inout), pointer :: thisNode
    type (varying_string)                         :: message

    ! Display a message.
    if (Galacticus_Verbosity_Level() >= verbosityInfo) then
       message='Making node '
       message=message//thisNode%index()//' a satellite in '//thisNode%parent%index()
       call Galacticus_Display_Message(message,verbosityInfo)
    end if

    ! Call subroutines to perform any necessary processing prior to this node merger event.
    !# <include directive="nodeMergerTask" type="functionCall" functionType="void">
    !#  <functionArgs>thisNode</functionArgs>
    include 'events.node_mergers.process.inc'
    !# </include>

    !$omp critical (Events_Node_Merger_Initialize)
    if (.not.nodeMergersInitialized) then
       ! Get the node mergers method parameter.
       !@ <inputParameter>
       !@   <name>nodeMergersMethod</name>
       !@   <defaultValue>singleLevelHierarchy</defaultValue>
       !@   <attachedTo>module</attachedTo>
       !@   <description>
       !@     Selects the method to be used for handling node merger events.
       !@   </description>
       !@   <type>string</type>
       !@   <cardinality>1</cardinality>
       !@ </inputParameter>
       call Get_Input_Parameter('nodeMergersMethod',nodeMergersMethod,defaultValue='singleLevelHierarchy')
       ! Include file that makes calls to all available method initialization routines.
       !# <include directive="nodeMergersMethod" type="functionCall" functionType="void">
       !#  <functionArgs>nodeMergersMethod,Events_Node_Merger_Do</functionArgs>
       include 'events.node_mergers.inc'
       !# </include>
       if (.not.associated(Events_Node_Merger_Do)) call Galacticus_Error_Report('Events_Node_Merger','method '&
            &//char(nodeMergersMethod)//' is unrecognized')
       nodeMergersInitialized=.true.
    end if
    !$omp end critical (Events_Node_Merger_Initialize)

    ! Call the routine to perform the merger.
    call Events_Node_Merger_Do(thisNode)

    return
  end subroutine Events_Node_Merger

end module Merger_Trees_Evolve_Node<|MERGE_RESOLUTION|>--- conflicted
+++ resolved
@@ -343,21 +343,11 @@
     !% Function which evaluates the set of ODEs for the evolution of a specific node.
     use ODE_Solver_Error_Codes
     implicit none
-<<<<<<< HEAD
-    double precision                       , intent(in   )               :: time
-    double precision                       , intent(in   ), dimension(:) :: y
-    double precision                       , intent(  out), dimension(:) :: dydt
-    logical                                                              :: interrupt
-    procedure(Interrupt_Procedure_Template), pointer                     :: interruptProcedure
-=======
-    integer  (kind=c_int                  )                       :: Tree_Node_ODEs
-    real     (kind=c_double               )               , value :: time
-    real     (kind=c_double               ), intent(in   )        :: y                 (*)
-    real     (kind=c_double               )                       :: dydt              (*)
-    type     (c_ptr                       )               , value :: parameterPointer
-    logical                                                       :: interrupt
-    procedure(interruptTask), pointer              :: interruptProcedure
->>>>>>> 1ab40be3
+    double precision               , intent(in   )               :: time
+    double precision               , intent(in   ), dimension(:) :: y
+    double precision               , intent(  out), dimension(:) :: dydt
+    logical                                                     :: interrupt
+    procedure       (interruptTask), pointer                    :: interruptProcedure
 
     ! Return success by default.
     Tree_Node_ODEs=FGSL_Success
