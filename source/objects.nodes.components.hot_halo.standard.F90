!! Copyright 2009, 2010, 2011, 2012, 2013, 2014, 2015, 2016, 2017, 2018,
!!           2019, 2020, 2021, 2022, 2023
!!    Andrew Benson <abenson@carnegiescience.edu>
!!
!! This file is part of Galacticus.
!!
!!    Galacticus is free software: you can redistribute it and/or modify
!!    it under the terms of the GNU General Public License as published by
!!    the Free Software Foundation, either version 3 of the License, or
!!    (at your option) any later version.
!!
!!    Galacticus is distributed in the hope that it will be useful,
!!    but WITHOUT ANY WARRANTY; without even the implied warranty of
!!    MERCHANTABILITY or FITNESS FOR A PARTICULAR PURPOSE.  See the
!!    GNU General Public License for more details.
!!
!!    You should have received a copy of the GNU General Public License
!!    along with Galacticus.  If not, see <http://www.gnu.org/licenses/>.

!!{
Contains a module which implements the standard hot halo node component.
!!}

module Node_Component_Hot_Halo_Standard
  !!{
  Implements the standard hot halo node component.
  !!}
  use :: Accretion_Halos                           , only : accretionHaloClass
  use :: Chemical_Reaction_Rates                   , only : chemicalReactionRateClass
  use :: Chemical_States                           , only : chemicalStateClass
  use :: Cooling_Infall_Radii                      , only : coolingInfallRadiusClass
  use :: Cooling_Rates                             , only : coolingRateClass
  use :: Cooling_Specific_Angular_Momenta          , only : coolingSpecificAngularMomentumClass
  use :: Cosmology_Functions                       , only : cosmologyFunctionsClass
  use :: Cosmology_Parameters                      , only : cosmologyParametersClass
  use :: Dark_Matter_Halo_Scales                   , only : darkMatterHaloScaleClass
  use :: Galactic_Structure                        , only : galacticStructureClass
  use :: Hot_Halo_Mass_Distributions               , only : hotHaloMassDistributionClass
  use :: Hot_Halo_Temperature_Profiles             , only : hotHaloTemperatureProfileClass
  use :: Hot_Halo_Outflows_Reincorporations        , only : hotHaloOutflowReincorporationClass
  use :: Hot_Halo_Ram_Pressure_Stripping           , only : hotHaloRamPressureStrippingClass
  use :: Hot_Halo_Ram_Pressure_Stripping_Timescales, only : hotHaloRamPressureTimescaleClass
  use :: Kind_Numbers                              , only : kind_int8
  use :: Radiation_Fields                          , only : radiationFieldClass                , radiationFieldCosmicMicrowaveBackground, radiationFieldList, radiationFieldSummation
  implicit none
  private
  public :: Node_Component_Hot_Halo_Standard_Initialize  , Node_Component_Hot_Halo_Standard_Thread_Initialize  , &
       &    Node_Component_Hot_Halo_Standard_Scale_Set   , Node_Component_Hot_Halo_Standard_Tree_Initialize    , &
       &    Node_Component_Hot_Halo_Standard_Node_Merger , Node_Component_Hot_Halo_Standard_Thread_Uninitialize, &
       &    Node_Component_Hot_Halo_Standard_Post_Step   , Node_Component_Hot_Halo_Standard_Reset              , &
       &    Node_Component_Hot_Halo_Standard_Rate_Compute, Node_Component_Hot_Halo_Standard_Pre_Evolve         , &
       &    Node_Component_Hot_Halo_Standard_State_Store , Node_Component_Hot_Halo_Standard_State_Restore

  !![
  <component>
   <class>hotHalo</class>
   <name>standard</name>
   <isDefault>true</isDefault>
   <createFunction isDeferred="true" />
   <properties>
    <property>
      <name>isInitialized</name>
      <type>logical</type>
      <rank>0</rank>
      <attributes isSettable="true" isGettable="true" isEvolvable="false" />
    </property>
    <property>
      <name>mass</name>
      <type>double</type>
      <rank>0</rank>
      <attributes isSettable="true" isGettable="true" isEvolvable="true" createIfNeeded="true" />
      <output unitsInSI="massSolar" comment="Mass of gas in the hot halo."/>
    </property>
    <property>
      <name>abundances</name>
      <type>abundances</type>
      <rank>0</rank>
      <attributes isSettable="true" isGettable="true" isEvolvable="true" createIfNeeded="true" />
      <output unitsInSI="massSolar" comment="Mass of metals in the hot phase of the hot halo."/>
    </property>
    <property>
      <name>chemicals</name>
      <type>chemicalAbundances</type>
      <rank>0</rank>
      <attributes isSettable="true" isGettable="true" isEvolvable="true" createIfNeeded="true" />
      <output unitsInSI="massSolar" comment="Mass of chemicals in the hot phase of the hot halo."/>
    </property>
    <property>
      <name>angularMomentum</name>
      <type>double</type>
      <rank>0</rank>
      <attributes isSettable="true" isGettable="true" isEvolvable="true" createIfNeeded="true" />
      <output unitsInSI="massSolar*megaParsec*kilo" comment="Angular momentum of gas in the hot halo."/>
    </property>
    <property>
      <name>outflowedMass</name>
      <type>double</type>
      <rank>0</rank>
      <attributes isSettable="true" isGettable="true" isEvolvable="true" />
      <output unitsInSI="massSolar" comment="Mass of outflowed gas in the hot halo."/>
    </property>
    <property>
      <name>outflowedAngularMomentum</name>
      <type>double</type>
      <rank>0</rank>
      <attributes isSettable="true" isGettable="true" isEvolvable="true" />
      <output unitsInSI="massSolar*megaParsec*kilo" comment="Angular momentum of outflowed gas in the hot halo."/>
    </property>
    <property>
      <name>outflowedAbundances</name>
      <type>abundances</type>
      <rank>0</rank>
      <attributes isSettable="true" isGettable="true" isEvolvable="true" />
      <output unitsInSI="massSolar" comment="Mass of metals in the outflowed phase of the hot halo."/>
    </property>
    <property>
      <name>outflowedChemicals</name>
      <type>chemicalAbundances</type>
      <rank>0</rank>
      <attributes isSettable="true" isGettable="true" isEvolvable="true" />
      <output unitsInSI="massSolar" comment="Mass of chemicals in the outflowed phase of the hot halo."/>
    </property>
    <property>
      <name>outflowingMass</name>
      <attributes isSettable="false" isGettable="false" isEvolvable="true" isDeferred="rate" isVirtual="true" />
      <type>double</type>
      <rank>0</rank>
    </property>
    <property>
      <name>outflowingAngularMomentum</name>
      <attributes isSettable="false" isGettable="false" isEvolvable="true" isDeferred="rate" isVirtual="true" />
      <type>double</type>
      <rank>0</rank>
    </property>
    <property>
      <name>outflowingAbundances</name>
      <attributes isSettable="false" isGettable="false" isEvolvable="true" isDeferred="rate" isVirtual="true" />
      <type>abundances</type>
      <rank>0</rank>
    </property>
    <property>
      <name>unaccretedMass</name>
      <type>double</type>
      <rank>0</rank>
      <attributes isSettable="true" isGettable="true" isEvolvable="true" createIfNeeded="true" />
      <output unitsInSI="massSolar" comment="Mass of gas that failed to accrete into the hot halo."/>
    </property>
    <property>
      <name>unaccretedAbundances</name>
      <type>abundances</type>
      <rank>0</rank>
      <attributes isSettable="true" isGettable="true" isEvolvable="true" createIfNeeded="true" />
      <output unitsInSI="massSolar" comment="Mass of metals that failed to accrete into the hot halo."/>
    </property>
    <property>
      <name>outerRadius</name>
      <type>double</type>
      <rank>0</rank>
      <attributes isSettable="true" isGettable="true" isEvolvable="true" isDeferred="get" />
      <output unitsInSI="megaParsec" comment="Outer radius of the hot halo."/>
    </property>
    <property>
      <name>strippedMass</name>
      <type>double</type>
      <rank>0</rank>
      <attributes isSettable="true" isGettable="true" isEvolvable="true" />
    </property>
    <property>
      <name>strippedAbundances</name>
      <type>abundances</type>
      <rank>0</rank>
      <attributes isSettable="true" isGettable="true" isEvolvable="true" />
    </property>
    <property>
      <name>strippedChemicals</name>
      <type>chemicalAbundances</type>
      <rank>0</rank>
      <attributes isSettable="true" isGettable="true" isEvolvable="true" />
    </property>
    <property>
      <name>hotHaloCoolingMass</name>
      <attributes isSettable="false" isGettable="false" isEvolvable="true" isDeferred="rate" bindsTo="top" isVirtual="true" />
      <type>double</type>
      <rank>0</rank>
    </property>
    <property>
      <name>hotHaloCoolingAngularMomentum</name>
      <attributes isSettable="false" isGettable="false" isEvolvable="true" isDeferred="rate" bindsTo="top" isVirtual="true" />
      <type>double</type>
      <rank>0</rank>
    </property>
    <property>
      <name>hotHaloCoolingAbundances</name>
      <attributes isSettable="false" isGettable="false" isEvolvable="true" isDeferred="rate" bindsTo="top" isVirtual="true" />
      <type>abundances</type>
      <rank>0</rank>
    </property>
    <property>
      <name>massSink</name>
      <attributes isSettable="false" isGettable="false" isEvolvable="true" isDeferred="rate" isVirtual="true" />
      <type>double</type>
      <rank>0</rank>
    </property>
    <property>
      <name>heatSource</name>
      <attributes isSettable="false" isGettable="false" isEvolvable="true" isDeferred="rate" isVirtual="true" />
      <type>double</type>
      <rank>0</rank>
    </property>
    <property>
      <name>massTotal</name>
      <attributes isSettable="false" isGettable="true" isEvolvable="false" isVirtual="true" />
      <type>double</type>
      <rank>0</rank>
      <getFunction>Node_Component_Hot_Halo_Standard_Mass_Total</getFunction>
    </property>
   </properties>
   <bindings>
     <binding method="massRemovalRate" function="Node_Component_Hot_Halo_Standard_Mass_Removal_Rate" description="Called whenever the standard hot halo component removes mass from the halo." returnType="\void" arguments="" bindsTo="component" />
     <binding method="outflowReturn" bindsTo="component" isDeferred="true" >
      <interface>
       <type>void</type>
       <self pass="true" intent="inout" />
       <argument>logical                 , intent(inout)          :: interrupt</argument>
       <argument>procedure(interruptTask), intent(inout), pointer :: interruptProcedure</argument>
      </interface>
     </binding>
     <binding method="outerRadiusGrowthRate" bindsTo="component" isDeferred="true" >
      <interface>
       <type>double</type>
       <rank>0</rank>
       <self pass="true" intent="inout" />
      </interface>
     </binding>
     <binding method="massDistribution" bindsTo="component" isDeferred="true" >
      <interface>
       <type>class(massDistributionClass), pointer</type>
       <rank>0</rank>
       <module>Galactic_Structure_Options, only : enumerationWeightByType, enumerationComponentTypeType, enumerationMassTypeType</module>
       <module>Mass_Distributions        , only : massDistributionClass                                                         </module>
       <self pass="true" intent="inout" />
       <argument>type   (enumerationComponentTypeType), intent(in   ), optional :: componentType</argument>
       <argument>type   (enumerationMassTypeType     ), intent(in   ), optional :: massType     </argument>
       <argument>type   (enumerationWeightByType     ), intent(in   ), optional :: weightBy     </argument>
       <argument>integer                              , intent(in   ), optional :: weightIndex  </argument>
      </interface>
     </binding>
   </bindings>
   <functions>objects.nodes.components.hot_halo.standard.bound_functions.inc</functions>
  </component>
  !!]

  ! Objects used by this component.
  class(cosmologyFunctionsClass            ), pointer :: cosmologyFunctions_
  class(darkMatterHaloScaleClass           ), pointer :: darkMatterHaloScale_
  class(coolingSpecificAngularMomentumClass), pointer :: coolingSpecificAngularMomentum_
  class(coolingInfallRadiusClass           ), pointer :: coolingInfallRadius_
  class(hotHaloMassDistributionClass       ), pointer :: hotHaloMassDistribution_
  class(hotHaloTemperatureProfileClass     ), pointer :: hotHaloTemperatureProfile_
  class(accretionHaloClass                 ), pointer :: accretionHalo_
  class(hotHaloRamPressureStrippingClass   ), pointer :: hotHaloRamPressureStripping_
  class(hotHaloRamPressureTimescaleClass   ), pointer :: hotHaloRamPressureTimescale_
  class(hotHaloOutflowReincorporationClass ), pointer :: hotHaloOutflowReincorporation_
  class(chemicalStateClass                 ), pointer :: chemicalState_
  class(coolingRateClass                   ), pointer :: coolingRate_
  class(cosmologyParametersClass           ), pointer :: cosmologyParameters_
  class(galacticStructureClass             ), pointer :: galacticStructure_
  !$omp threadprivate(cosmologyFunctions_,darkMatterHaloScale_,coolingSpecificAngularMomentum_,coolingInfallRadius_,hotHaloMassDistribution_,hotHaloTemperatureProfile_,accretionHalo_,chemicalState_,hotHaloRamPressureStripping_,hotHaloRamPressureTimescale_,coolingRate_,cosmologyParameters_,hotHaloOutflowReincorporation_,galacticStructure_)

  ! Internal count of abundances and chemicals.
  integer                                                                         :: abundancesCount                                             , chemicalsCount

  ! Configuration variables.
  logical                                                                         :: hotHaloExcessHeatDrivesOutflow
  double precision                                                                :: rateMaximumExpulsion                                        , efficiencyStrippingOutflow

  ! Quantities stored to avoid repeated computation.
  integer         (kind=kind_int8                                    )            :: uniqueIDPrevious
  logical                                                                         :: gotAngularMomentumCoolingRate                       =.false., gotCoolingRate                   =.false., &
       &                                                                             gotOuterRadiusGrowthRate                            =.false.
  double precision                                                                :: angularMomentumHeatingRateRemaining                         , rateCooling                              , &
       &                                                                             massHeatingRateRemaining                                    , outerRadiusGrowthRateStored
  !$omp threadprivate(gotCoolingRate,gotAngularMomentumCoolingRate,gotOuterRadiusGrowthRate,rateCooling,massHeatingRateRemaining,angularMomentumHeatingRateRemaining,outerRadiusGrowthRateStored,uniqueIDPrevious)
  ! Radiation structure.
  type           (radiationFieldSummation                            ), pointer   :: radiation
  type           (radiationFieldCosmicMicrowaveBackground            ), pointer   :: radiationCosmicMicrowaveBackground
  class          (radiationFieldClass                                ), pointer   :: radiationIntergalacticBackground
  type           (radiationFieldList                                 ), pointer   :: radiationFieldList_
  !$omp threadprivate(radiation,radiationCosmicMicrowaveBackground,radiationIntergalacticBackground,radiationFieldList_)

  ! Tracked properties control.
  logical                                                                         :: trackStrippedGas

  ! Parameters controlling absolute tolerance scales.
  double precision                                                    , parameter :: scaleMassRelative                                  =1.0d-3
  double precision                                                    , parameter :: scaleRadiusRelative                                =1.0d-1

<<<<<<< HEAD
  ! Procedure pointer to mass distribution function.
  procedure       (Node_Component_Hot_Halo_Standard_Mass_Distribution), pointer   :: Node_Component_Hot_Halo_Standard_Mass_Distribution_
  
=======
  ! A threadprivate object used to track to which thread events are attached.
  integer :: thread
  !$omp threadprivate(thread)

>>>>>>> d7c95ab1
contains

  !![
  <nodeComponentInitializationTask>
   <unitName>Node_Component_Hot_Halo_Standard_Initialize</unitName>
  </nodeComponentInitializationTask>
  !!]
  subroutine Node_Component_Hot_Halo_Standard_Initialize(parameters)
    !!{
    Initializes the standard hot halo component module.
    !!}
    use :: Abundances_Structure                 , only : Abundances_Property_Count      , abundances
    use :: Chemical_Abundances_Structure        , only : Chemicals_Property_Count
    use :: Error                                , only : Error_Report
    use :: Galacticus_Nodes                     , only : defaultHotHaloComponent        , nodeComponentHotHaloStandard
    use :: ISO_Varying_String                   , only : var_str                        , varying_string              , char
    use :: Input_Parameters                     , only : inputParameter                 , inputParameters
    use :: Node_Component_Hot_Halo_Standard_Data, only : currentNode                    , formationNode               , fractionLossAngularMomentum, coolingFromNode          , &
         &                                               fractionBaryonLimitInNodeMerger, outflowReturnOnFormation    , starveSatellites           , starveSatellitesOutflowed, &
         &                                               angularMomentumAlwaysGrows
    implicit none
    type(inputParameters             ), intent(inout) :: parameters
    type(varying_string              )                :: hotHaloCoolingFromText
    type(nodeComponentHotHaloStandard)                :: hotHalo
    type(inputParameters             )                :: subParameters

    ! Initialize the module if necessary.
    !$omp critical (Node_Component_Hot_Halo_Standard_Initialize)
    if (defaultHotHaloComponent%standardIsActive()) then

       ! Get numbers of abundance and chemicals properties.
       abundancesCount=Abundances_Property_Count()
       chemicalsCount =Chemicals_Property_Count ()

       ! Find our parameters.
       subParameters=parameters%subParameters('componentHotHalo')
       ! Determine whether satellite nodes will be starved of gas.
       !![
       <inputParameter>
         <name>starveSatellites</name>
         <defaultValue>.false.</defaultValue>
         <description>Specifies whether or not the hot halo should be removed (``starved'') when a node becomes a satellite.</description>
         <source>subParameters</source>
       </inputParameter>
       !!]

       !![
       <inputParameter>
         <name>starveSatellitesOutflowed</name>
         <defaultValue>.false.</defaultValue>
         <description>Specifies whether or not the outflowed hot halo should be removed (``starved'') when a node becomes a satellite.</description>
         <source>subParameters</source>
       </inputParameter>
       !!]

       ! Determine whether stripped material should be tracked.
       !![
       <inputParameter>
         <name>trackStrippedGas</name>
         <defaultValue>.true.</defaultValue>
         <description>Specifies whether or not gas stripped from the hot halo should be tracked.</description>
         <source>subParameters</source>
       </inputParameter>
       !!]

       ! Determine whether outflowed gas should be restored to the hot reservoir on halo formation events.
       !![
       <inputParameter>
         <name>outflowReturnOnFormation</name>
         <defaultValue>.false.</defaultValue>
         <description>Specifies whether or not outflowed gas should be returned to the hot reservoir on halo formation events.</description>
         <source>subParameters</source>
       </inputParameter>
       !!]

       ! Determine whether negative angular momentum accretion rates onto the halo should be treated as positive for the purposes
       ! of computing the hot halo angular momentum.
       !![
       <inputParameter>
         <name>angularMomentumAlwaysGrows</name>
         <defaultValue>.false.</defaultValue>
         <description>Specifies whether or not negative rates of accretion of angular momentum into the hot halo will be treated as positive
            for the purposes of computing the hot halo angular momentum.</description>
         <source>subParameters</source>
       </inputParameter>
       !!]

       ! Determine whether the angular momentum of cooling gas should be computed from the "current node" or the "formation node".
       !![
       <inputParameter>
         <name>coolingFromNode</name>
         <defaultValue>var_str('currentNode')</defaultValue>
         <description>Specifies whether the angular momentum of cooling gas should be computed from the ``current node'' or the ``formation node''.</description>
         <source>subParameters</source>
         <variable>hotHaloCoolingFromText</variable>
       </inputParameter>
       !!]
       select case (char(hotHaloCoolingFromText))
       case ("currentNode"  )
          coolingFromNode=currentNode
       case ("formationNode")
          coolingFromNode=formationNode
       case default
          call Error_Report('coolingFromNode must be one of "currentNode" or "formationNode"'//{introspection:location})
       end select

       ! Determine whether excess heating of the halo will drive an outflow.
       !![
       <inputParameter>
         <name>hotHaloExcessHeatDrivesOutflow</name>
         <defaultValue>.true.</defaultValue>
         <description>Specifies whether heating of the halo in excess of its cooling rate will drive an outflow from the halo.</description>
         <source>subParameters</source>
       </inputParameter>
       !!]

       ! Get efficiency with which outflowing gas is stripped from the hot halo.
       !![
       <inputParameter>
         <name>efficiencyStrippingOutflow</name>
         <defaultValue>0.1d0</defaultValue>
         <description>Specifies the efficiency with which outflowing gas is stripped from the hot halo, following the prescription of \citeauthor{font_colours_2008}~(\citeyear{font_colours_2008}; i.e. this is the parameter $\epsilon_\mathrm{strip}$ in their eqn.~6).</description>
         <source>subParameters</source>
       </inputParameter>
       !!]

       ! Get the maximum rate (in units of halo inverse dynamical time) at which gas can be expelled from the halo.
       !![
       <inputParameter>
         <name>rateMaximumExpulsion</name>
         <defaultValue>1.0d0</defaultValue>
         <description>Specifies the maximum rate at which mass can be expelled from the hot halo in units of the inverse halo dynamical time.</description>
         <source>subParameters</source>
       </inputParameter>
       !!]

       ! Get fraction of angular momentum that is lost during cooling/infall.
       !![
       <inputParameter>
         <name>fractionLossAngularMomentum</name>
         <defaultValue>0.3d0</defaultValue>
         <description>Specifies the fraction of angular momentum that is lost from cooling/infalling gas.</description>
         <source>subParameters</source>
       </inputParameter>
       !!]

       ! Get option controlling limiting of baryon fraction during node mergers.
       !![
       <inputParameter>
         <name>fractionBaryonLimitInNodeMerger</name>
         <defaultValue>.false.</defaultValue>
         <description>Controls whether the hot gas content of nodes should be limited to not exceed the universal baryon fraction at node
           merger events. If set to {\normalfont \ttfamily true}, hot gas (and angular momentum, abundances, and chemicals proportionally) will be
           removed from the merged halo to the unaccreted gas reservoir to limit the baryonic mass to the universal baryon
           fraction where possible.</description>
         <source>subParameters</source>
       </inputParameter>
       !!]
       ! Bind the outer radius get function.
       call hotHalo%                  outerRadiusFunction(Node_Component_Hot_Halo_Standard_Outer_Radius              )
       ! Bind the heat source pipe to the function that will handle heat input to the hot halo.
       call hotHalo%               heatSourceRateFunction(Node_Component_Hot_Halo_Standard_Heat_Source               )
       ! Bind outflowing material pipes to the functions that will handle input of outflowing material to the hot halo.
       call hotHalo%           outflowingMassRateFunction(Node_Component_Hot_Halo_Standard_Outflowing_Mass_Rate      )
       call hotHalo%outflowingAngularMomentumRateFunction(Node_Component_Hot_Halo_Standard_Outflowing_Ang_Mom_Rate   )
       call hotHalo%     outflowingAbundancesRateFunction(Node_Component_Hot_Halo_Standard_Outflowing_Abundances_Rate)
       ! Bind a creation function.
       call hotHalo%                    createFunctionSet(Node_Component_Hot_Halo_Standard_Initializor               )
       ! Bind the mass distribution function.
       Node_Component_Hot_Halo_Standard_Mass_Distribution_ => Node_Component_Hot_Halo_Standard_Mass_Distribution
       call hotHalo%             massDistributionFunction(Node_Component_Hot_Halo_Standard_Mass_Distribution_        )
       ! Bind the mass sink function.
       call hotHalo%                 massSinkRateFunction(Node_Component_Hot_Halo_Standard_Mass_Sink                 )
       ! Bind the outflow return function.
       call hotHalo%                outflowReturnFunction(Node_Component_Hot_Halo_Standard_Outflow_Return            )
       ! Bind the outer radius growth rate function.
       call hotHalo%        outerRadiusGrowthRateFunction(Node_Component_Hot_Halo_Standard_Outer_Radius_Growth_Rate  )
    end if
    !$omp end critical (Node_Component_Hot_Halo_Standard_Initialize)
    return
  end subroutine Node_Component_Hot_Halo_Standard_Initialize

  !![
  <nodeComponentThreadInitializationTask>
   <unitName>Node_Component_Hot_Halo_Standard_Thread_Initialize</unitName>
  </nodeComponentThreadInitializationTask>
  !!]
  subroutine Node_Component_Hot_Halo_Standard_Thread_Initialize(parameters)
    !!{
    Initializes the tree node hot halo methods module.
    !!}
    use :: Events_Hooks    , only : nodePromotionEvent                   , satelliteMergerEvent    , postEvolveEvent   , openMPThreadBindingAtLevel, &
         &                          dependencyRegEx                      , dependencyDirectionAfter, haloFormationEvent
    use :: Error           , only : Error_Report
    use :: Galacticus_Nodes, only : defaultHotHaloComponent
    use :: Input_Parameters, only : inputParameter                       , inputParameters
    use :: Radiation_Fields, only : radiationFieldIntergalacticBackground
    implicit none
    type(inputParameters), intent(inout) :: parameters
    type(dependencyRegEx), dimension(1)  :: dependencies
    type(inputParameters)                :: subParameters

    ! Check if this implementation is selected. Define the radiation component to include both the CMB and the intergalactic background if it is.
    if (defaultHotHaloComponent%standardIsActive()) then
       ! Find our parameters.
       subParameters=parameters%subParameters('componentHotHalo')
       !![
       <objectBuilder class="cosmologyParameters"            name="cosmologyParameters_"            source="subParameters"/>
       <objectBuilder class="cosmologyFunctions"             name="cosmologyFunctions_"             source="subParameters"/>
       <objectBuilder class="darkMatterHaloScale"            name="darkMatterHaloScale_"            source="subParameters"/>
       <objectBuilder class="coolingSpecificAngularMomentum" name="coolingSpecificAngularMomentum_" source="subParameters"/>
       <objectBuilder class="coolingInfallRadius"            name="coolingInfallRadius_"            source="subParameters"/>
       <objectBuilder class="hotHaloMassDistribution"        name="hotHaloMassDistribution_"        source="subParameters"/>
       <objectBuilder class="hotHaloTemperatureProfile"      name="hotHaloTemperatureProfile_"      source="subParameters"/>
       <objectBuilder class="accretionHalo"                  name="accretionHalo_"                  source="subParameters"/>
       <objectBuilder class="chemicalState"                  name="chemicalState_"                  source="subParameters"/>
       <objectBuilder class="hotHaloRamPressureStripping"    name="hotHaloRamPressureStripping_"    source="subParameters"/>
       <objectBuilder class="hotHaloRamPressureTimescale"    name="hotHaloRamPressureTimescale_"    source="subParameters"/>
       <objectBuilder class="hotHaloOutflowReincorporation"  name="hotHaloOutflowReincorporation_"  source="subParameters"/>
       <objectBuilder class="coolingRate"                    name="coolingRate_"                    source="subParameters"/>
       <objectBuilder class="galacticStructure"              name="galacticStructure_"              source="subParameters"/>
       !!]
       dependencies(1)=dependencyRegEx(dependencyDirectionAfter,'^remnantStructure:')
       call nodePromotionEvent  %attach(thread,nodePromotion  ,openMPThreadBindingAtLevel,label='nodeComponentHotHaloStandard'                          )
       call satelliteMergerEvent%attach(thread,satelliteMerger,openMPThreadBindingAtLevel,label='nodeComponentHotHaloStandard',dependencies=dependencies)
       call postEvolveEvent     %attach(thread,postEvolve     ,openMPThreadBindingAtLevel,label='nodeComponentHotHaloStandard'                          )
       call haloFormationEvent  %attach(thread,haloFormation  ,openMPThreadBindingAtLevel,label='nodeComponentHotHaloStandard'                          )
       allocate(radiation                         )
       allocate(radiationFieldList_               )
       allocate(radiationCosmicMicrowaveBackground)
       !![
       <referenceConstruct object="radiationCosmicMicrowaveBackground" constructor="radiationFieldCosmicMicrowaveBackground(cosmologyFunctions_)"/>
       !!]
       radiationFieldList_%radiationField_ => radiationCosmicMicrowaveBackground
       if (parameters%isPresent('radiationFieldIntergalacticBackground')) then
          !![
          <objectBuilder class="radiationField" name="radiationIntergalacticBackground" parameterName="radiationFieldIntergalacticBackground" source="parameters"/>
          !!]
          select type (radiationIntergalacticBackground)
          class is (radiationFieldIntergalacticBackground)
             ! This is as expected.
          class default
             call Error_Report('radiation field is not of the intergalactic background class'//{introspection:location})
          end select
          allocate(radiationFieldList_%next)
          radiationFieldList_%next%radiationField_ => radiationIntergalacticBackground
       else
          radiationIntergalacticBackground => null()
       end if
       !![
       <referenceConstruct object="radiation" constructor="radiationFieldSummation(radiationFieldList_)"/>
       !!]
       nullify(radiationFieldList_)
    end if
    return
  end subroutine Node_Component_Hot_Halo_Standard_Thread_Initialize

  !![
  <nodeComponentThreadUninitializationTask>
   <unitName>Node_Component_Hot_Halo_Standard_Thread_Uninitialize</unitName>
  </nodeComponentThreadUninitializationTask>
  !!]
  subroutine Node_Component_Hot_Halo_Standard_Thread_Uninitialize()
    !!{
    Uninitializes the tree node hot halo methods module.
    !!}
    use :: Events_Hooks    , only : nodePromotionEvent     , satelliteMergerEvent, postEvolveEvent, haloFormationEvent
    use :: Galacticus_Nodes, only : defaultHotHaloComponent
    implicit none

    if (defaultHotHaloComponent%standardIsActive()) then
       !![
       <objectDestructor name="cosmologyParameters_"              />
       <objectDestructor name="cosmologyFunctions_"               />
       <objectDestructor name="darkMatterHaloScale_"              />
       <objectDestructor name="coolingSpecificAngularMomentum_"   />
       <objectDestructor name="coolingInfallRadius_"              />
       <objectDestructor name="hotHaloMassDistribution_"          />
       <objectDestructor name="hotHaloTemperatureProfile_"        />
       <objectDestructor name="accretionHalo_"                    />
       <objectDestructor name="chemicalState_"                    />
       <objectDestructor name="hotHaloRamPressureStripping_"      />
       <objectDestructor name="hotHaloRamPressureTimescale_"      />
       <objectDestructor name="hotHaloOutflowReincorporation_"    />
       <objectDestructor name="coolingRate_"                      />
       <objectDestructor name="radiationIntergalacticBackground"  />
       <objectDestructor name="radiationCosmicMicrowaveBackground"/>
       <objectDestructor name="radiation"                         />
       <objectDestructor name="galacticStructure_"                />
       !!]
       if (nodePromotionEvent  %isAttached(thread,nodePromotion  )) call nodePromotionEvent  %detach(thread,nodePromotion  )
       if (satelliteMergerEvent%isAttached(thread,satelliteMerger)) call satelliteMergerEvent%detach(thread,satelliteMerger)
       if (postEvolveEvent     %isAttached(thread,postEvolve     )) call postEvolveEvent     %detach(thread,postEvolve     )
       if (haloFormationEvent  %isAttached(thread,haloFormation  )) call haloFormationEvent  %detach(thread,haloFormation  )
    end if
    return
  end subroutine Node_Component_Hot_Halo_Standard_Thread_Uninitialize

  !![
  <calculationResetTask>
  <unitName>Node_Component_Hot_Halo_Standard_Reset</unitName>
  </calculationResetTask>
  !!]
  subroutine Node_Component_Hot_Halo_Standard_Reset(node)
    !!{
    Remove memory of stored computed values as we're about to begin computing derivatives anew.
    !!}
    use :: Galacticus_Nodes, only : treeNode
    implicit none
    type(treeNode), intent(inout) :: node

    uniqueIDPrevious             =node%uniqueID()
    gotCoolingRate               =.false.
    gotAngularMomentumCoolingRate=.false.
    gotOuterRadiusGrowthRate     =.false.
    return
  end subroutine Node_Component_Hot_Halo_Standard_Reset

  double precision function Node_Component_Hot_Halo_Standard_Outer_Radius(self)
    !!{
    Return the outer radius in the standard hot halo.
    !!}
    use :: Galacticus_Nodes, only : nodeComponentHotHaloStandard, treeNode
    implicit none
    class           (nodeComponentHotHaloStandard), intent(inout) :: self
    type            (treeNode                    ), pointer       :: selfHost
    double precision                                              :: radiusVirial

    selfHost     => self%host                        (        )
    radiusVirial =  darkMatterHaloScale_%radiusVirial(selfHost)
    Node_Component_Hot_Halo_Standard_Outer_Radius=max(                                      &
         &                                            min(                                  &
         &                                                self%outerRadiusValue()         , &
         &                                                                    radiusVirial  &
         &                                               )                                , &
         &                                                scaleRadiusRelative*radiusVirial  &
         &                                            )
    return
  end function Node_Component_Hot_Halo_Standard_Outer_Radius

  !![
  <postStepTask>
   <unitName>Node_Component_Hot_Halo_Standard_Post_Step</unitName>
  </postStepTask>
  !!]
  subroutine Node_Component_Hot_Halo_Standard_Post_Step(node,status)
    !!{
    Do processing of the node required after evolution.
    !!}
    use :: Chemical_Abundances_Structure, only : chemicalAbundances
    use :: Galacticus_Nodes             , only : nodeComponentHotHalo, nodeComponentHotHaloStandard, treeNode   , defaultHotHaloComponent
    use :: Interface_GSL                , only : GSL_Success         , GSL_Continue                , GSL_Failure
    implicit none
    type            (treeNode            ), intent(inout), pointer :: node
    integer                               , intent(inout)          :: status
    class           (nodeComponentHotHalo)               , pointer :: hotHalo
    type            (chemicalAbundances  ), save                   :: chemicalMasses
    !$omp threadprivate(chemicalMasses)
    integer                                                        :: i
    double precision                                               :: massChemicals , massChemicalsPositive

    ! Return immediately if this class is not in use.
    if (.not.defaultHotHaloComponent%standardIsActive()) return
    ! Limit hot gas mass, and outer radius to be non-negative.
    hotHalo => node%hotHalo()
    select type (hotHalo)
    class is (nodeComponentHotHaloStandard)
       ! Note that "status" is not set to failure as these changes in state of the hot halo should not change any calculation of
       ! differential evolution rates as a negative mass/outer radius was unphysical anyway.
       if (hotHalo%       mass() < 0.0d0) then
          call hotHalo%       massSet(0.0d0)
          ! Indicate that ODE evolution should continue after this state change.
          if (status == GSL_Success) status=GSL_Continue
       end if
       if (hotHalo%outerRadius() < 0.0d0) then
          call hotHalo%outerRadiusSet(0.0d0)
          ! Indicate that ODE evolution should continue after this state change.
          if (status == GSL_Success) status=GSL_Continue
       end if
       ! Truncate negative chemical species, keeping total mass of chemicals fixed.
       if (chemicalsCount > 0) then
          massChemicals        =0.0d0
          massChemicalsPositive=0.0d0
          chemicalMasses       =hotHalo%chemicals()
          do i=1,chemicalsCount
             massChemicals=+massChemicals               &
                  &        +chemicalMasses%abundance(i)
             if (chemicalMasses%abundance(i) < 0.0d0) then
                call chemicalMasses%abundanceSet(i,0.0d0)
             else
                massChemicalsPositive=+massChemicalsPositive       &
                     &                +chemicalMasses%abundance(i)
             end if
          end do
          if (massChemicalsPositive > massChemicals) then
             ! Mark ODE failure here to force derivatives to be recomputed.
             status=GSL_Failure
             if (massChemicalsPositive > 0.0d0) then
                chemicalMasses=+          chemicalMasses         &
                     &         *max(0.0d0,massChemicals        ) &
                     &         /          massChemicalsPositive
             else
                call chemicalMasses%reset()
             end if
             call hotHalo%chemicalsSet(chemicalMasses)
          end if
          if (chemicalMasses%sumOver() > hotHalo%mass()) then
             ! Ensure total mass of chemicals can not exceed the mass of the hot halo gas.
             chemicalMasses=+chemicalMasses           &
                  &         *hotHalo       %mass   () &
                  &         /chemicalMasses%sumOver()
             call hotHalo%chemicalsSet(chemicalMasses)
             ! Mark ODE failure here to force derivatives to be recomputed.
             status=GSL_Failure
          end if
       end if
    end select
    return
  end subroutine Node_Component_Hot_Halo_Standard_Post_Step

  subroutine postEvolve(self,node)
    !!{
    Do processing of the node required after evolution.
    !!}
    use :: Abundances_Structure                 , only : zeroAbundances
    use :: Chemical_Abundances_Structure        , only : zeroChemicalAbundances 
    use :: Galacticus_Nodes                     , only : nodeComponentHotHalo  , nodeComponentHotHaloStandard, nodeComponentSpin, nodeComponentBasic, &
         &                                               treeNode
    use :: Node_Component_Hot_Halo_Standard_Data, only : starveSatellites      , starveSatellitesOutflowed
    implicit none
    class(*                   ), intent(inout) :: self
    type (treeNode            ), intent(inout) :: node
    type (treeNode            ), pointer       :: nodeParent
    class(nodeComponentBasic  ), pointer       :: basicParent
    class(nodeComponentHotHalo), pointer       :: hotHaloParent, hotHalo
    class(nodeComponentSpin   ), pointer       :: spinParent
    !$GLC attributes unused :: self

    ! Process hot gas for satellites.
    if (node%isSatellite()) then
       if (starveSatellites.or.starveSatellitesOutflowed) then
          hotHalo => node%hotHalo(autoCreate=.true.)
          select type (hotHalo)
          class is (nodeComponentHotHaloStandard)
             ! Transfer any outflowed gas to the hot halo of the parent node.
             nodeParent => node%parent
             do while (nodeParent%isSatellite())
                nodeParent => nodeParent%parent
             end do
             basicParent   => nodeParent%basic  (                 )
             hotHaloParent => nodeParent%hotHalo(autoCreate=.true.)
             spinParent    => nodeParent%spin   (                 )
             call hotHaloParent%outflowedAngularMomentumSet(                                           &
                  &                                         +hotHaloParent %outflowedAngularMomentum() &
                  &                                         +hotHalo       %outflowedMass           () &
                  &                                         *spinParent    %angularMomentum         () &
                  &                                         /basicParent   %mass                    () &
                  &                                        )
             call hotHalo      %outflowedAngularMomentumSet(                                           &
                  &                                         +0.0d0                                     &
                  &                                        )
             call hotHaloParent%outflowedMassSet           (                                           &
                  &                                         +hotHaloParent %outflowedMass           () &
                  &                                         +hotHalo       %outflowedMass           () &
                  &                                        )
             call hotHalo      %outflowedMassSet           (                                           &
                  &                                         +0.0d0                                     &
                  &                                        )
             call hotHaloParent%outflowedAbundancesSet     (                                           &
                  &                                         +hotHaloParent %outflowedAbundances     () &
                  &                                         +hotHalo       %outflowedAbundances     () &
                  &                                        )
             call hotHalo      %outflowedAbundancesSet     (                                           &
                  &                                         +zeroAbundances                            &
                  &                                        )
             call hotHaloParent%outflowedChemicalsSet      (                                           &
                  &                                         +hotHaloParent %outflowedChemicals      () &
                  &                                         +hotHalo       %outflowedChemicals      () &
                  &                                        )
             call hotHalo      %outflowedChemicalsSet      (                                           &
                  &                                         +zeroChemicalAbundances                    &
                  &                                        )
          end select
       end if
       ! Check if stripped mass is being tracked.
       if (trackStrippedGas) then
          hotHalo => node%hotHalo()
          select type (hotHalo)
          class is (nodeComponentHotHaloStandard)
             ! Transfer any stripped gas to the host halo.
             nodeParent => node%parent
             do while (nodeParent%isSatellite())
                nodeParent => nodeParent%parent
             end do
             call Node_Component_Hot_Halo_Standard_Create(nodeParent)
             basicParent   => nodeParent%basic  (                 )
             hotHaloParent => nodeParent%hotHalo(autoCreate=.true.)
             spinParent    => nodeParent%spin   (                 )
             call hotHaloParent%outflowedAngularMomentumSet(                                           &
                  &                                         +hotHaloParent %outflowedAngularMomentum() &
                  &                                         +hotHalo       %strippedMass            () &
                  &                                         *spinParent    %angularMomentum         () &
                  &                                         /basicParent   %mass                    () &
                  &                                        )
             call hotHaloParent%outflowedMassSet           (                                           &
                  &                                         +hotHaloParent %outflowedMass           () &
                  &                                         +hotHalo       %strippedMass            () &
                  &                                        )
             call hotHalo      %strippedMassSet            (                                           &
                  &                                         +0.0d0                                     &
                  &                                        )
             call hotHaloParent%outflowedAbundancesSet     (                                           &
                  &                                         +hotHaloParent %outflowedAbundances     () &
                  &                                         +hotHalo       %strippedAbundances      () &
                  &                                        )
             call hotHalo      %strippedAbundancesSet      (                                           &
                  &                                         +zeroAbundances                            &
                  &                                        )
             call hotHaloParent%outflowedChemicalsSet      (                                           &
                  &                                         +hotHaloParent %outflowedChemicals      () &
                  &                                         +hotHalo       %strippedChemicals       () &
                  &                                        )
             call hotHalo      %strippedChemicalsSet       (                                           &
                  &                                         +zeroChemicalAbundances                    &
                  &                                        )
          end select
       end if
    end if
    return
  end subroutine postEvolve

  subroutine Node_Component_Hot_Halo_Standard_Strip_Gas_Rate(node,gasMassRate,interrupt,interruptProcedure)
    !!{
    Add gas stripped from the hot halo to the stripped gas reservoirs under the assumption of uniformly distributed properties
    (e.g. fully-mixed metals).
    !!}
    use :: Galacticus_Nodes, only : interruptTask, nodeComponentHotHalo, nodeComponentHotHaloStandard, treeNode
    implicit none
    type            (treeNode            ), intent(inout)          :: node
    double precision                      , intent(in   )          :: gasMassRate
    logical                               , intent(inout)          :: interrupt
    procedure       (interruptTask       ), intent(inout), pointer :: interruptProcedure
    class           (nodeComponentHotHalo)               , pointer :: hotHalo
    double precision                                               :: gasMass

    ! Exit immediately for zero rate.
    if (gasMassRate == 0.0d0) return

    ! Get the hot halo component.
    hotHalo => node%hotHalo()
    select type (hotHalo)
    class is (nodeComponentHotHaloStandard)
       ! Get the gas mass present.
       gasMass=hotHalo%mass()
       ! If gas is present, adjust the rates.
       if (gasMass > 0.0d0) then
          ! Mass.
          call hotHalo%      strippedMassRate(                     gasMassRate        ,interrupt,interruptProcedure)
          ! Metal abundances.
          call hotHalo%strippedAbundancesRate(hotHalo%abundances()*gasMassRate/gasMass,interrupt,interruptProcedure)
          ! Chemical abundances.
          call hotHalo% strippedChemicalsRate(hotHalo%chemicals ()*gasMassRate/gasMass,interrupt,interruptProcedure)
       end if
    end select
    return
  end subroutine Node_Component_Hot_Halo_Standard_Strip_Gas_Rate

  subroutine Node_Component_Hot_Halo_Standard_Heat_Source(hotHalo,rate,interrupt,interruptProcedure)
    !!{
    An incoming pipe for sources of heating to the hot halo.
    !!}
    use :: Error           , only : Error_Report
    use :: Galacticus_Nodes, only : interruptTask, nodeComponentHotHalo, nodeComponentHotHaloStandard, treeNode
    implicit none
    class           (nodeComponentHotHalo), intent(inout)                    :: hotHalo
    double precision                      , intent(in   )                    :: rate
    logical                               , intent(inout), optional          :: interrupt
    procedure       (interruptTask       ), intent(inout), optional, pointer :: interruptProcedure
    type            (treeNode            )                         , pointer :: node
    double precision                                                         :: excessMassHeatingRate, inputMassHeatingRate, massHeatingRate

     ! Trap cases where an attempt is made to remove energy via this input function.
     if (rate < 0.0d0) call Error_Report('attempt to remove energy via heat source pipe to hot halo'//{introspection:location})

     ! Get the node associated with this hot halo component.
     node => hotHalo%host()

     ! Ensure that the cooling rate has been computed.
     call Node_Component_Hot_Halo_Standard_Cooling_Rate(node)

     ! Compute the input mass heating rate from the input energy heating rate.
     inputMassHeatingRate=rate/darkMatterHaloScale_%velocityVirial(node)**2

     ! Limit the mass heating rate such that it never exceeds the remaining budget.
     massHeatingRate=min(inputMassHeatingRate,massHeatingRateRemaining)

     ! Update the remaining budget of allowed mass heating rate.
     if (massHeatingRateRemaining-massHeatingRate <= 0.0d0) massHeatingRate=massHeatingRateRemaining
     massHeatingRateRemaining=max(massHeatingRateRemaining-massHeatingRate,0.0d0)

     ! Call routine to apply this mass heating rate to all hot halo cooling pipes.
     call Node_Component_Hot_Halo_Standard_Push_To_Cooling_Pipes(node,-massHeatingRate,interrupt,interruptProcedure)

     ! If requested, compute the rate at which an outflow is driven from the halo by excess heating.
     if (hotHaloExcessHeatDrivesOutflow) then

        ! Compute the excess mass heating rate (i.e. that beyond which is being used to offset the cooling rate).
        excessMassHeatingRate=inputMassHeatingRate-massHeatingRate

        ! Remove any excess mass heating rate from the halo.
        select type (hotHalo)
        class is (nodeComponentHotHaloStandard)
           call Node_Component_Hot_Halo_Standard_Push_From_Halo(hotHalo,excessMassHeatingRate)
        end select

     end if

     return
   end subroutine Node_Component_Hot_Halo_Standard_Heat_Source

  subroutine Node_Component_Hot_Halo_Standard_Push_To_Cooling_Pipes(node,massRate,interrupt,interruptProcedure)
    !!{
    Push mass through the cooling pipes (along with appropriate amounts of metals and angular momentum) at the given rate.
    !!}
    use :: Abundances_Structure                 , only : abundances        , operator(*)
    use :: Chemical_Abundances_Structure        , only : chemicalAbundances, operator(*)
    use :: Error                                , only : Error_Report
    use :: Galacticus_Nodes                     , only : interruptTask     , nodeComponentHotHalo, nodeComponentHotHaloStandard      , treeNode
    use :: Node_Component_Hot_Halo_Standard_Data, only : currentNode       , formationNode       , fractionLossAngularMomentum, coolingFromNode
    implicit none
    type            (treeNode                ), intent(inout)          , target  :: node
    double precision                          , intent(in   )                    :: massRate
    logical                                   , intent(inout), optional          :: interrupt
    procedure       (interruptTask           ), intent(inout), optional, pointer :: interruptProcedure
    type            (treeNode                )                         , pointer :: nodeCooling
    class           (nodeComponentHotHalo    )                         , pointer :: hotHaloCooling            , hotHalo
    type            (abundances              ), save                             :: abundancesCoolingRate
    type            (chemicalAbundances      ), save                             :: chemicalsCoolingRate
    !$omp threadprivate(abundancesCoolingRate,chemicalsCoolingRate)
    double precision                                                             :: angularMomentumCoolingRate, infallRadius

    ! Get the hot halo component.
    hotHalo => node%hotHalo()
    select type (hotHalo)
    class is (nodeComponentHotHaloStandard)

       ! Ignore zero rates.
       if (massRate /= 0.0d0 .and. hotHalo%mass() > 0.0d0 .and. hotHalo%angularMomentum() > 0.0d0) then
          ! Remove mass from the hot component.
          call    hotHalo%massRate       (-massRate)
          call    hotHalo%massRemovalRate(+massRate)
          ! Pipe the mass rate to whichever component claimed it.
          if (hotHalo%hotHaloCoolingMassRateIsAttached()) &
               & call hotHalo%hotHaloCoolingMassRate(+massRate,interrupt,interruptProcedure)
          ! Find the node to use for cooling calculations.
          select case (coolingFromNode)
          case (currentNode  )
             nodeCooling => node
          case (formationNode)
             nodeCooling => node%formationNode
          case default
             nodeCooling => null()
             call Error_Report('unknown "coolingFromNode" - this should not happen'//{introspection:location})
          end select
          infallRadius              =coolingInfallRadius_%radius(node)
          angularMomentumCoolingRate=massRate*coolingSpecificAngularMomentum_%angularMomentumSpecific(nodeCooling,infallRadius)
          if (.not.gotAngularMomentumCoolingRate) then
             angularMomentumHeatingRateRemaining=rateCooling*coolingSpecificAngularMomentum_%angularMomentumSpecific(nodeCooling,infallRadius)
             gotAngularMomentumCoolingRate=.true.
          end if
          if (massRate < 0.0d0) then
             if (massHeatingRateRemaining == 0.0d0) then
                angularMomentumCoolingRate=-angularMomentumHeatingRateRemaining
                angularMomentumHeatingRateRemaining=0.0d0
             else
                angularMomentumCoolingRate=max(angularMomentumCoolingRate,-angularMomentumHeatingRateRemaining)
                angularMomentumHeatingRateRemaining=angularMomentumHeatingRateRemaining+angularMomentumCoolingRate
             end if
          end if
          call    hotHalo%angularMomentumRate       (     -angularMomentumCoolingRate                                                                                  )
          ! Pipe the cooling rate to which ever component claimed it.
          if (hotHalo%hotHaloCoolingAngularMomentumRateIsAttached()) &
               & call hotHalo%hotHaloCoolingAngularMomentumRate(sign(+angularMomentumCoolingRate*(1.0d0-fractionLossAngularMomentum),massRate),interrupt,interruptProcedure)
          ! Get the rate of change of abundances.
          hotHaloCooling => nodeCooling%hotHalo()
          abundancesCoolingRate=hotHaloCooling%abundances()
          abundancesCoolingRate=massRate*abundancesCoolingRate/hotHaloCooling%mass()
          call    hotHalo%abundancesRate       (-abundancesCoolingRate )
          ! Pipe the cooling rate to which ever component claimed it.
          if (hotHalo%hotHaloCoolingAbundancesRateIsAttached()) &
               & call hotHalo%hotHaloCoolingAbundancesRate(+abundancesCoolingRate,interrupt,interruptProcedure)
          ! Get the rate of change of chemicals.
          hotHaloCooling => nodeCooling%hotHalo()
          chemicalsCoolingRate=hotHaloCooling%chemicals()
          chemicalsCoolingRate=massRate*chemicalsCoolingRate/hotHaloCooling%mass()
          call    hotHalo%chemicalsRate       (-chemicalsCoolingRate )
       end if
    end select
    return
  end subroutine Node_Component_Hot_Halo_Standard_Push_To_Cooling_Pipes

  subroutine Node_Component_Hot_Halo_Standard_Push_From_Halo(hotHalo,massRate)
    !!{
    Push mass from the hot halo into an infinite sink (along with appropriate amounts of metals, chemicals and angular momentum) at the given rate.
    !!}
    use :: Abundances_Structure         , only : abundances
    use :: Chemical_Abundances_Structure, only : chemicalAbundances
    use :: Galacticus_Nodes             , only : nodeComponentHotHaloStandard, treeNode
    implicit none
    class           (nodeComponentHotHaloStandard), intent(inout) :: hotHalo
    double precision                              , intent(in   ) :: massRate
    type            (treeNode                    ), pointer       :: node
    type            (abundances                  ), save          :: abundancesRates
    type            (chemicalAbundances          ), save          :: chemicalsRates
    !$omp threadprivate(abundancesRates,chemicalsRates)
    double precision                                              :: angularMomentumRate, massRateLimited

    ! Ignore zero rates.
    if (massRate /= 0.0d0 .and. hotHalo%mass() > 0.0d0) then
       ! Limit the mass expulsion rate to a fraction of the halo dynamical timescale.
       node => hotHalo%hostNode
       massRateLimited=min(massRate,rateMaximumExpulsion*hotHalo%mass()/darkMatterHaloScale_%timescaleDynamical(node))
       ! Get the rate of change of abundances, chemicals, and angular momentum.
       abundancesRates    =hotHalo%abundances     ()*massRateLimited/hotHalo%mass()
       angularMomentumRate=hotHalo%angularMomentum()*massRateLimited/hotHalo%mass()
       chemicalsRates     =hotHalo%chemicals      ()*massRateLimited/hotHalo%mass()
       call hotHalo%    massRemovalRate(+    massRateLimited)
       call hotHalo%           massRate(-    massRateLimited)
       call hotHalo%     abundancesRate(-    abundancesRates)
       call hotHalo%angularMomentumRate(-angularMomentumRate)
       call hotHalo%      chemicalsRate(-     chemicalsRates)
       ! If this node is a satellite and stripped gas is being tracked, move mass and abundances to the stripped reservoir.
       if (node%isSatellite().and.trackStrippedGas) then
          call hotHalo%      strippedMassRate(+massRateLimited)
          call hotHalo%strippedAbundancesRate(+abundancesRates)
          call hotHalo% strippedChemicalsRate(+ chemicalsRates)
       end if
      ! Trigger an event to allow other processes to respond to this action.
      !![
      <eventHook name="hotHaloMassEjection">
	<import>
	  <module name="Galacticus_Nodes" symbols="nodeComponentHotHalo"/>
	</import>
	<interface>
	  class           (nodeComponentHotHalo), intent(inout) :: hotHalo
	  double precision                      , intent(in   ) :: massRateLimited
	</interface>
	<callWith>hotHalo,massRateLimited</callWith>
      </eventHook>
      !!]
    end if
    return
  end subroutine Node_Component_Hot_Halo_Standard_Push_From_Halo

  double precision function Node_Component_Hot_Halo_Standard_Outflow_Stripped_Fraction(node,hotHalo)
    !!{
    Compute the fraction of material outflowing into the hot halo of {\normalfont \ttfamily node} which is susceptible to being stripped
    away.
    !!}
    use :: Mass_Distributions        , only : massDistributionClass
    use :: Galactic_Structure_Options, only : componentTypeHotHalo        , massTypeGaseous
    use :: Galacticus_Nodes          , only : nodeComponentHotHaloStandard, treeNode
    implicit none
    type            (treeNode                    ), intent(inout), pointer :: node
    class           (massDistributionClass       )               , pointer :: massDistribution_
    class           (nodeComponentHotHaloStandard)                         :: hotHalo
    double precision                                                       :: massOuter        , massVirial  , &
         &                                                                    radiusOuter     , radiusVirial

    massDistribution_ => node                %massDistribution    (                                                                        )
    radiusOuter       =  hotHalo             %outerRadius         (                                                                        )
    radiusVirial      =  darkMatterHaloScale_%radiusVirial        (node                                                                    )
    massOuter         =  massDistribution_   %massEnclosedBySphere(radiusOuter ,componentType=componentTypeHotHalo,massType=massTypeGaseous)
    massVirial        =  massDistribution_   %massEnclosedBySphere(radiusVirial,componentType=componentTypeHotHalo,massType=massTypeGaseous)
    !![
    <objectDestructor name="massDistribution_"/>
    !!]
    if (massVirial > 0.0d0) then
       Node_Component_Hot_Halo_Standard_Outflow_Stripped_Fraction=efficiencyStrippingOutflow*(1.0d0-massOuter/massVirial)
    else
       Node_Component_Hot_Halo_Standard_Outflow_Stripped_Fraction=efficiencyStrippingOutflow
    end if
    return
  end function Node_Component_Hot_Halo_Standard_Outflow_Stripped_Fraction

  subroutine Node_Component_Hot_Halo_Standard_Outflowing_Mass_Rate(self,rate,interrupt,interruptProcedure)
    !!{
    Accept outflowing gas from a galaxy and deposit it into the outflowed and stripped reservoirs.
    !!}
    use :: Abundances_Structure             , only : abundances
    use :: Chemical_Abundances_Structure    , only : chemicalAbundances
    use :: Chemical_Reaction_Rates_Utilities, only : Chemicals_Mass_To_Density_Conversion
    use :: Galacticus_Nodes                 , only : interruptTask                        , nodeComponentHotHalo, nodeComponentHotHaloStandard, nodeComponentBasic, &
         &                                           treeNode
    use :: Numerical_Constants_Atomic       , only : atomicMassHydrogen
    use :: Radiation_Fields                 , only : radiationFieldIntergalacticBackground
    implicit none
    class           (nodeComponentHotHalo), intent(inout)                    :: self
    double precision                      , intent(in   )                    :: rate
    logical                               , intent(inout), optional          :: interrupt
    procedure       (interruptTask       ), intent(inout), optional, pointer :: interruptProcedure
    type            (treeNode            )                         , pointer :: node
    class           (nodeComponentBasic  )                         , pointer :: basic
    type            (abundances          ), save                             :: outflowedAbundances
    !$omp threadprivate(outflowedAbundances)
    type            (chemicalAbundances  ), save                             :: chemicalDensities      , chemicalMasses         , &
         &                                                                      chemicalMassesRates
    !$omp threadprivate(chemicalDensities,chemicalMassesRates,chemicalMasses)
    double precision                                                         :: strippedOutflowFraction, massToDensityConversion, &
         &                                                                      hydrogenByMass         , numberDensityHydrogen  , &
         &                                                                      temperature
    !$GLC attributes unused :: interrupt, interruptProcedure

    select type (self)
    class is (nodeComponentHotHaloStandard)
       ! Get the host node.
       node => self%host()
       if (node%isSatellite().and.trackStrippedGas) then
          strippedOutflowFraction=Node_Component_Hot_Halo_Standard_Outflow_Stripped_Fraction(node,self)
          call self% strippedMassRate(rate*       strippedOutflowFraction )
       else
          strippedOutflowFraction=0.0d0
       end if
       ! Funnel the outflow gas into the outflowed and stripped reservoirs in the computed proportions.
       call    self%outflowedMassRate(rate*(1.0d0-strippedOutflowFraction))
       ! If we have a non-zero return rate, compute associated chemical rates.
       if (chemicalsCount > 0 .and. rate /= 0.0d0 .and. self%outflowedMass() > 0.0d0) then
          ! Get required objects.
          basic => node%basic()
          ! Compute coefficient in conversion of mass to density for this node.
          massToDensityConversion=Chemicals_Mass_To_Density_Conversion(self%outerRadius())/3.0d0
          ! Get the abundances of the outflowed material.
          outflowedAbundances    =self%outflowedAbundances()/self%outflowedMass()
          ! Get the hydrogen mass fraction in outflowed gas.
          hydrogenByMass         =outflowedAbundances%hydrogenMassFraction()
          ! Compute the temperature and density of material in the hot halo.
          temperature            =darkMatterHaloScale_%temperatureVirial(node)
          numberDensityHydrogen  =hydrogenByMass*self%outflowedMass()*massToDensityConversion/atomicMassHydrogen
          ! Set the radiation field.
          call radiationCosmicMicrowaveBackground%timeSet(basic%time())
          if (associated(radiationIntergalacticBackground)) then
             select type (radiationIntergalacticBackground)
             class is (radiationFieldIntergalacticBackground)
                call radiationIntergalacticBackground%timeSet(basic%time())
             end select
          end if
          ! Get the chemical densities.
          call chemicalState_%chemicalDensities(chemicalDensities,numberDensityHydrogen,temperature,outflowedAbundances,radiation)
          ! Convert from densities to masses.
          call chemicalDensities%numberToMass(chemicalMasses)
          chemicalMassesRates=chemicalMasses*rate*hydrogenByMass/numberDensityHydrogen/atomicMassHydrogen
          ! Compute the rate at which chemicals are returned to the hot reservoir.
          if (trackStrippedGas) &
               &  call self% strippedChemicalsRate(chemicalMassesRates*       strippedOutflowFraction ,interrupt,interruptProcedure)
          call         self%outflowedChemicalsRate(chemicalMassesRates*(1.0d0-strippedOutflowFraction),interrupt,interruptProcedure)
       end if
    end select
    return
  end subroutine Node_Component_Hot_Halo_Standard_Outflowing_Mass_Rate

  subroutine Node_Component_Hot_Halo_Standard_Outflowing_Ang_Mom_Rate(self,rate,interrupt,interruptProcedure)
    !!{
    Accept outflowing gas angular momentum from a galaxy and deposit it into the outflowed reservoir.
    !!}
    use :: Galacticus_Nodes                     , only : interruptTask                     , nodeComponentHotHalo, nodeComponentHotHaloStandard, treeNode
    use :: Node_Component_Hot_Halo_Standard_Data, only : fractionLossAngularMomentum
    implicit none
    class           (nodeComponentHotHalo), intent(inout)                    :: self
    double precision                      , intent(in   )                    :: rate
    logical                               , intent(inout), optional          :: interrupt
    procedure       (interruptTask       ), intent(inout), optional, pointer :: interruptProcedure
    type            (treeNode            )                         , pointer :: node
    double precision                                                         :: strippedOutflowFraction
    !$GLC attributes unused :: interrupt, interruptProcedure

    select type (self)
    class is (nodeComponentHotHaloStandard)
       ! Get the host node.
       node => self%host()
       if (node%isSatellite().and.trackStrippedGas) then
          strippedOutflowFraction=Node_Component_Hot_Halo_Standard_Outflow_Stripped_Fraction(node,self)
       else
          strippedOutflowFraction=0.0d0
       end if
       call    self%outflowedAngularMomentumRate(rate*(1.0d0-strippedOutflowFraction)/(1.0d0-fractionLossAngularMomentum))
    end select
    return
  end subroutine Node_Component_Hot_Halo_Standard_Outflowing_Ang_Mom_Rate

  subroutine Node_Component_Hot_Halo_Standard_Outflowing_Abundances_Rate(self,rate,interrupt,interruptProcedure)
    !!{
    Accept outflowing gas abundances from a galaxy and deposit it into the outflowed reservoir.
    !!}
    use :: Abundances_Structure, only : abundances
    use :: Galacticus_Nodes    , only : interruptTask, nodeComponentHotHalo, nodeComponentHotHaloStandard, treeNode
    implicit none
    class           (nodeComponentHotHalo), intent(inout)                    :: self
    type            (abundances          ), intent(in   )                    :: rate
    logical                               , intent(inout), optional          :: interrupt
    procedure       (interruptTask       ), intent(inout), optional, pointer :: interruptProcedure
    type            (treeNode            )                         , pointer :: node
    double precision                                                         :: strippedOutflowFraction
    !$GLC attributes unused :: interrupt, interruptProcedure

    select type (self)
    class is (nodeComponentHotHaloStandard)
       ! Get the host node.
       node => self%host()
       if (node%isSatellite().and.trackStrippedGas) then
          strippedOutflowFraction=Node_Component_Hot_Halo_Standard_Outflow_Stripped_Fraction(node,self)
          call    self%strippedAbundancesRate(rate*       strippedOutflowFraction )
       else
          strippedOutflowFraction=0.0d0
       end if
       call    self%outflowedAbundancesRate(rate*(1.0d0-strippedOutflowFraction))
    end select
    return
  end subroutine Node_Component_Hot_Halo_Standard_Outflowing_Abundances_Rate

  !![
  <preEvolveTask>
  <unitName>Node_Component_Hot_Halo_Standard_Pre_Evolve</unitName>
  </preEvolveTask>
  !!]
  subroutine Node_Component_Hot_Halo_Standard_Pre_Evolve(node)
    !!{
    Ensure the standard hot halo has been initialized.
    !!}
    use :: Galacticus_Nodes, only : nodeComponentHotHalo, nodeComponentHotHaloStandard, treeNode, defaultHotHaloComponent
    implicit none
    type (treeNode            ), intent(inout), pointer :: node
    class(nodeComponentHotHalo)               , pointer :: hotHalo

    ! Check if we are the default method.
    if (.not.defaultHotHaloComponent%standardIsActive()) return
    ! Get the hot halo component.
    hotHalo => node%hotHalo()
    ! Check if a standard hot halo component exists.
    select type (hotHalo)
    class is (nodeComponentHotHaloStandard)
       ! Initialize the hot halo.
       call Node_Component_Hot_Halo_Standard_Initializor(hotHalo)
    end select
    return
  end subroutine Node_Component_Hot_Halo_Standard_Pre_Evolve

  !![
  <rateComputeTask>
   <unitName>Node_Component_Hot_Halo_Standard_Rate_Compute</unitName>
  </rateComputeTask>
  !!]
  subroutine Node_Component_Hot_Halo_Standard_Rate_Compute(node,interrupt,interruptProcedure,propertyType)
    !!{
    Compute the hot halo node mass rate of change.
    !!}
    use :: Abundances_Structure                 , only : abundances                        , abs
    use :: Accretion_Halos                      , only : accretionModeHot                  , accretionModeTotal
    use :: Galacticus_Nodes                     , only : defaultHotHaloComponent           , interruptTask             , nodeComponentBasic, nodeComponentHotHalo, &
          &                                              nodeComponentHotHaloStandard      , propertyInactive          , treeNode          , nodeComponentSpin
    use :: Node_Component_Hot_Halo_Standard_Data, only : outerRadiusOverVirialRadiusMinimum, angularMomentumAlwaysGrows
    use :: Numerical_Constants_Math             , only : Pi
    use :: Mass_Distributions                   , only : massDistributionClass
    use :: Coordinates                          , only : coordinateSpherical               , assignment(=)
    use :: Galactic_Structure_Options           , only : componentTypeHotHalo              , massTypeGaseous
    implicit none
    type            (treeNode             ), intent(inout)          :: node
    logical                                , intent(inout)          :: interrupt
    procedure       (interruptTask        ), intent(inout), pointer :: interruptProcedure
    integer                                , intent(in   )          :: propertyType
    class           (nodeComponentSpin    )               , pointer :: spin
    class           (nodeComponentHotHalo )               , pointer :: hotHalo
    class           (nodeComponentBasic   )               , pointer :: basic
    class           (massDistributionClass)               , pointer :: massDistribution_
    type            (coordinateSpherical  )                         :: coordinates
    double precision                                                :: angularMomentumAccretionRate, outerRadiusGrowthRate  , &
         &                                                             densityAtOuterRadius        , rateAccretionMassFailed, &
         &                                                             massLossRate                , rateAccretionMass      , &
         &                                                             outerRadius

    ! Return immediately if inactive variables are requested.
    if (propertyInactive(propertyType)) return
    ! Return immediately if this class is not in use.
    if (.not.defaultHotHaloComponent%standardIsActive()) return
    ! Reset calculations if necessary.
    if (node%uniqueID() /= uniqueIDPrevious) call Node_Component_Hot_Halo_Standard_Reset(node)
    ! Get the hot halo component.
    hotHalo => node%hotHalo()
    ! Ensure that the standard hot halo implementation is active.
    if (defaultHotHaloComponent%standardIsActive()) then
       ! Find the rate of gas mass accretion onto the halo. We take all of the unaccreted gas, including any which is nominally
       ! cold mode, since we do not care what mode it should be in (since it is not actually accreted). It will be assigned to the
       ! relevant mode later when reaccreted. Negative accretion is allowed here as (for example) we may need to record the amount
       ! of negative accretion during periods where a halo is declining in mass, such that this loss of mass must be accounted for
       ! when the halo starts growing again before we allow gas to actually accrete into the hot component.
       rateAccretionMass      =accretionHalo_%      accretionRate(node,accretionModeHot  )
       rateAccretionMassFailed=accretionHalo_%failedAccretionRate(node,accretionModeTotal)
       ! Get the basic component.
       basic => node%basic()
       ! Apply accretion rates.
       call hotHalo%          massRate(rateAccretionMass      ,interrupt,interruptProcedure)
       call hotHalo%unaccretedMassRate(rateAccretionMassFailed,interrupt,interruptProcedure)
       ! Next compute the cooling rate in this halo.
       call Node_Component_Hot_Halo_Standard_Cooling_Rate(node)
       ! Pipe the cooling rate to which ever component claimed it.
       call Node_Component_Hot_Halo_Standard_Push_To_Cooling_Pipes(node,rateCooling,interrupt,interruptProcedure)
       ! Get the rate at which abundances are accreted onto this halo.
       call hotHalo%          abundancesRate(accretionHalo_%      accretionRateMetals(node,accretionModeHot),interrupt,interruptProcedure)
       call hotHalo%unaccretedAbundancesRate(accretionHalo_%failedAccretionRateMetals(node,accretionModeHot),interrupt,interruptProcedure)
       ! Next block of tasks occur only if the accretion rate is non-zero.
       if (basic%accretionRate() /= 0.0d0) then
          ! Compute the rate of accretion of angular momentum.
          spin                         =>  node %spin                     ()
          angularMomentumAccretionRate =  +spin %angularMomentumGrowthRate() &
               &                          *      rateAccretionMass           &
               &                          /basic%accretionRate            ()
          if (angularMomentumAlwaysGrows) angularMomentumAccretionRate=abs(angularMomentumAccretionRate)
          call hotHalo%angularMomentumRate(angularMomentumAccretionRate,interrupt,interruptProcedure)
       end if
       ! Next block of tasks occur only if chemicals are being tracked.
       if (chemicalsCount > 0) then
          ! Get the rate at which chemicals are accreted onto this halo.
          call hotHalo%chemicalsRate(accretionHalo_%accretionRateChemicals(node,accretionModeHot),interrupt,interruptProcedure)
       end if
       ! Perform return of outflowed material.
       select type (hotHalo)
       class is (nodeComponentHotHaloStandard)
          call hotHalo%outflowReturn(interrupt,interruptProcedure)
          ! Test whether this halo is a satellite or not.
          if (node%isSatellite()) then
             ! For satellites, get the current ram pressure stripping radius for this hot halo.
             outerRadiusGrowthRate=hotHalo%outerRadiusGrowthRate()
             outerRadius          =hotHalo%outerRadius          ()
             if     (                                                                                                      &
                  &   outerRadiusGrowthRate   /= 0.0d0                                                                     &
                  &  .and.                                                                                                 &
                  &   hotHalo%mass         () >  0.0d0                                                                     &
                  &  .and.                                                                                                 &
                  &   outerRadius             <=                                   darkMatterHaloScale_%radiusVirial(node) &
                  &  .and.                                                                                                 &
                  &   outerRadius             > outerRadiusOverVirialRadiusMinimum*darkMatterHaloScale_%radiusVirial(node) &
                  & ) then
                coordinates          =  [outerRadius,0.0d0,0.0d0]
                massDistribution_    => node             %massDistribution(                                                                       )
                densityAtOuterRadius =  massDistribution_%density         (coordinates,componentType=componentTypeHotHalo,massType=massTypeGaseous)
                !![
		<objectDestructor name="massDistribution_"/>
                !!]
                massLossRate        =4.0d0*Pi*densityAtOuterRadius*outerRadius**2*outerRadiusGrowthRate
                call hotHalo%outerRadiusRate(+outerRadiusGrowthRate,interrupt,interruptProcedure)
                call hotHalo%   massSinkRate(+         massLossRate,interrupt,interruptProcedure)
                if (trackStrippedGas) call Node_Component_Hot_Halo_Standard_Strip_Gas_Rate(node,-massLossRate,interrupt,interruptProcedure)
             end if
          else
             ! For isolated halos, the outer radius should grow with the virial radius.
             call hotHalo%outerRadiusRate(darkMatterHaloScale_%radiusVirialGrowthRate(node),interrupt,interruptProcedure)
          end if
       end select
    end if
    return
  end subroutine Node_Component_Hot_Halo_Standard_Rate_Compute

  double precision function Node_Component_Hot_Halo_Standard_Outer_Radius_Growth_Rate(self)
    !!{
    Compute the growth rate of the outer radius of the hot halo.
    !!}
    use :: Galacticus_Nodes, only : nodeComponentHotHaloStandard, treeNode
    implicit none
    class           (nodeComponentHotHaloStandard), intent(inout) :: self
    type            (treeNode                    ), pointer       :: node
    double precision                                              :: ramPressureRadius, outerRadius

    ! Compute the outer radius growth rate if necessary.
    if (.not.gotOuterRadiusGrowthRate) then
       node              => self                        %hostNode
       ramPressureRadius =  hotHaloRamPressureStripping_%radiusStripped(node)
       outerRadius       =  self                        %outerRadius   (    )
       ! Test whether the ram pressure radius is smaller than the current outer radius of the hot gas profile.
       if     (                                           &
            &  ramPressureRadius      < outerRadius .and. &
            &  self%angularMomentum() >       0.0d0       &
            & ) then
          ! The ram pressure stripping radius is within the outer radius. Cause the outer radius to shrink to the ram pressure
          ! stripping radius on the halo dynamical timescale.
          outerRadiusGrowthRateStored=                                &
               &  (ramPressureRadius-outerRadius)                     &
               & /hotHaloRamPressureTimescale_%timescale(node)
       else
          outerRadiusGrowthRateStored=0.0d0
       end if
       ! Record that outer radius growth rate is now computed.
       gotOuterRadiusGrowthRate=.true.
    end if
    ! Return the pre-computed value.
    Node_Component_Hot_Halo_Standard_Outer_Radius_Growth_Rate=outerRadiusGrowthRateStored
    return
  end function Node_Component_Hot_Halo_Standard_Outer_Radius_Growth_Rate

  subroutine Node_Component_Hot_Halo_Standard_Outflow_Return(self,interrupt,interruptProcedure)
    !!{
    Return outflowed gas to the hot halo.
    !!}
    use :: Abundances_Structure                 , only : abundances           , max
    use :: Chemical_Abundances_Structure        , only : chemicalAbundances
    use :: Galacticus_Nodes                     , only : interruptTask        , nodeComponentBasic       , nodeComponentHotHaloStandard, treeNode
    use :: Node_Component_Hot_Halo_Standard_Data, only : starveSatellites     , starveSatellitesOutflowed
    use :: Numerical_Constants_Math             , only : Pi
    use :: Mass_Distributions                   , only : massDistributionClass
    use :: Galactic_Structure_Options           , only : componentTypeHotHalo , massTypeGaseous
    use :: Coordinates                          , only : coordinateSpherical  , assignment(=)
    implicit none
    class           (nodeComponentHotHaloStandard), intent(inout)          :: self
    logical                                       , intent(inout)          :: interrupt
    procedure       (interruptTask               ), intent(inout), pointer :: interruptProcedure
    type            (treeNode                    )               , pointer :: node
    class           (nodeComponentBasic          )               , pointer :: basic
    class           (massDistributionClass       )               , pointer :: massDistribution_
    type            (coordinateSpherical         )                         :: coordinates
    double precision                                                       :: outflowedMass            , massReturnRate      , &
         &                                                                    angularMomentumReturnRate, densityAtOuterRadius, &
         &                                                                    radiusVirial             , outerRadius         , &
         &                                                                    densityMinimum
    type            (abundances                  ), save                   :: abundancesReturnRate
    !$omp threadprivate(abundancesReturnRate)
    type            (chemicalAbundances          ), save                   :: chemicalsReturnRate
    !$omp threadprivate(chemicalsReturnRate)

    ! Get the hosting node.
    node => self%hostNode
    ! Next tasks occur only for systems in which outflowed gas is being recycled.
    if (.not.(starveSatellites.or.starveSatellitesOutflowed).or..not.node%isSatellite()) then
       outflowedMass =self                          %outflowedMass(    )
       massReturnRate=hotHaloOutflowReincorporation_%rate         (node)
       call self%              outflowedMassRate(-           massReturnRate,interrupt,interruptProcedure)
       call self%                       massRate(+           massReturnRate,interrupt,interruptProcedure)
       if (outflowedMass /= 0.0d0) then
          angularMomentumReturnRate=self%outflowedAngularMomentum()*massReturnRate/outflowedMass
          abundancesReturnRate     =self%outflowedAbundances     ()*massReturnRate/outflowedMass
          chemicalsReturnRate      =self%outflowedChemicals      ()*massReturnRate/outflowedMass
          call self%outflowedAngularMomentumRate(-angularMomentumReturnRate,interrupt,interruptProcedure)
          call self%         angularMomentumRate(+angularMomentumReturnRate,interrupt,interruptProcedure)
          call self%     outflowedAbundancesRate(-     abundancesReturnRate,interrupt,interruptProcedure)
          call self%              abundancesRate(+     abundancesReturnRate,interrupt,interruptProcedure)
          call self%      outflowedChemicalsRate(-      chemicalsReturnRate,interrupt,interruptProcedure)
          call self%               chemicalsRate(+      chemicalsReturnRate,interrupt,interruptProcedure)
       end if
       ! The outer radius must be increased as the halo fills up with gas.
       outerRadius =self                %outerRadius (    )
       radiusVirial=darkMatterHaloScale_%radiusVirial(node)
       if (outerRadius < radiusVirial) then
          coordinates          =  [outerRadius,0.0d0,0.0d0]
          basic                => node             %basic           (                                                                       )
          massDistribution_    => node             %massDistribution(                                                                       )
          densityAtOuterRadius =  massDistribution_%density         (coordinates,componentType=componentTypeHotHalo,massType=massTypeGaseous)
          !![
	  <objectDestructor name="massDistribution_"/>
          !!]
          ! If the outer radius and density are non-zero we can expand the outer radius at a rate determined by the current
          ! density profile.
          if (outerRadius > 0.0d0 .and. densityAtOuterRadius > 0.0d0) then
             ! Limit the density at the outer radius to one third of the mean virial density (for baryons, assuming a
             ! universal baryon fraction) to prevent arbitrarily rapid growth of the outer radius in halos containing almost
             ! no gas.
             densityMinimum=(cosmologyParameters_%omegaBaryon()/cosmologyParameters_%omegaMatter())*basic%mass()/radiusVirial**3/4.0d0/Pi
             call self%outerRadiusRate(                           &
                  &                     massReturnRate            &
                  &                    /4.0d0                     &
                  &                    /Pi                        &
                  &                    /outerRadius**2            &
                  &                    /max(                      &
                  &                         densityAtOuterRadius, &
                  &                         densityMinimum        &
                  &                        )                      &
                  &                   )
             ! Otherwise, if we have a positive rate of mass return, simply grow the radius at the virial velocity.
          else if (massReturnRate > 0.0d0) then
             ! Force some growth here so the radius is not trapped at zero.
             call self%outerRadiusRate(                       &
                  &                    +massReturnRate        &
                  &                    /basic         %mass() &
                  &                    *radiusVirial          &
                  &                   )
          end if
       end if
    end if
    return
  end subroutine Node_Component_Hot_Halo_Standard_Outflow_Return

  subroutine Node_Component_Hot_Halo_Standard_Mass_Sink(self,setValue,interrupt,interruptProcedure)
    !!{
    Account for a sink of gaseous material in the standard hot halo hot gas.
    !!}
    use :: Error           , only : Error_Report
    use :: Galacticus_Nodes, only : interruptTask, nodeComponentHotHalo, nodeComponentHotHaloStandard
    implicit none
    class           (nodeComponentHotHalo), intent(inout)                    :: self
    double precision                      , intent(in   )                    :: setValue
    logical                               , intent(inout), optional          :: interrupt
    procedure       (interruptTask       ), intent(inout), optional, pointer :: interruptProcedure

    select type (self)
    class is (nodeComponentHotHaloStandard)
       ! Trap cases where an attempt is made to add gas via this sink function.
       if (setValue > 0.0d0) call Error_Report('attempt to add mass via sink in hot halo'//{introspection:location})
       ! Proportionally adjust the rates of all components of the hot gas reservoir.
       call Node_Component_Hot_Halo_Standard_Hot_Gas_All_Rate(self,setValue,interrupt,interruptProcedure)
    end select
    return
  end subroutine Node_Component_Hot_Halo_Standard_Mass_Sink

  subroutine Node_Component_Hot_Halo_Standard_Hot_Gas_All_Rate(self,gasMassRate,interrupt,interruptProcedure)
    !!{
    Adjusts the rates of all components of the hot gas reservoir under the assumption of uniformly distributed properties
    (e.g. fully-mixed metals).
    !!}
    use :: Galacticus_Nodes, only : interruptTask, nodeComponentHotHaloStandard
    implicit none
    class           (nodeComponentHotHaloStandard), intent(inout)                    :: self
    double precision                              , intent(in   )                    :: gasMassRate
    logical                                       , intent(inout), optional          :: interrupt
    procedure       (interruptTask               ), intent(inout), optional, pointer :: interruptProcedure
    double precision                                                                 :: gasMass

    ! Exit immediately for zero rate.
    if (gasMassRate == 0.0d0) return
    ! Get the gas mass present.
    gasMass=self%mass()
    ! If gas is present, adjust the rates.
    if (gasMass > 0.0d0) then
       ! Mass.
       call self%           massRate(                       gasMassRate        ,interrupt,interruptProcedure)
       ! Angular momentum.
       call self%angularMomentumRate(self%angularMomentum()*gasMassRate/gasMass,interrupt,interruptProcedure)
       ! Metal abundances.
       call self%     abundancesRate(self%abundances     ()*gasMassRate/gasMass,interrupt,interruptProcedure)
       ! Chemical abundances.
       call self%      chemicalsRate(self%chemicals      ()*gasMassRate/gasMass,interrupt,interruptProcedure)
    end if
    return
  end subroutine Node_Component_Hot_Halo_Standard_Hot_Gas_All_Rate

  !![
  <scaleSetTask>
   <unitName>Node_Component_Hot_Halo_Standard_Scale_Set</unitName>
  </scaleSetTask>
  !!]
  subroutine Node_Component_Hot_Halo_Standard_Scale_Set(node)
    !!{
    Set scales for properties of {\normalfont \ttfamily node}.
    !!}
    use :: Abundances_Structure         , only : unitAbundances
    use :: Chemical_Abundances_Structure, only : unitChemicalAbundances
    use :: Galacticus_Nodes             , only : nodeComponentBasic     , nodeComponentHotHalo, nodeComponentHotHaloStandard, treeNode, &
         &                                       defaultHotHaloComponent
    implicit none
    type            (treeNode            ), intent(inout), pointer :: node
    class           (nodeComponentHotHalo)               , pointer :: hotHalo
    class           (nodeComponentBasic  )               , pointer :: basic
    double precision                                               :: massVirial    , radiusVirial, &
         &                                                            velocityVirial

    ! Check if we are the default method.
    if (.not.defaultHotHaloComponent%standardIsActive()) return
    ! Get the hot halo component.
    hotHalo => node%hotHalo()
    ! Ensure that it is of the standard class.
    select type (hotHalo)
    class is (nodeComponentHotHaloStandard)
       ! The the basic component.
       basic => node%basic()
       ! Get virial properties.
       massVirial    =basic%mass()
       radiusVirial  =darkMatterHaloScale_%radiusVirial  (node)
       velocityVirial=darkMatterHaloScale_%velocityVirial(node)
       call    hotHalo%                    massScale(                       massVirial                               *scaleMassRelative  )
       call    hotHalo%           outflowedMassScale(                       massVirial                               *scaleMassRelative  )
       call    hotHalo%          unaccretedMassScale(                       massVirial                               *scaleMassRelative  )
       call    hotHalo%              abundancesScale(unitAbundances        *massVirial                               *scaleMassRelative  )
       call    hotHalo%    unaccretedAbundancesScale(unitAbundances        *massVirial                               *scaleMassRelative  )
       call    hotHalo%     outflowedAbundancesScale(unitAbundances        *massVirial                               *scaleMassRelative  )
       call    hotHalo%               chemicalsScale(unitChemicalAbundances*massVirial                               *scaleMassRelative  )
       call    hotHalo%      outflowedChemicalsScale(unitChemicalAbundances*massVirial                               *scaleMassRelative  )
       call    hotHalo%         angularMomentumScale(                       massVirial*radiusVirial*velocityVirial   *scaleMassRelative  )
       call    hotHalo%outflowedAngularMomentumScale(                       massVirial*radiusVirial*velocityVirial   *scaleMassRelative  )
       call    hotHalo%             outerRadiusScale(                                  radiusVirial                  *scaleRadiusRelative)
       if (trackStrippedGas) then
          call hotHalo%            strippedMassScale(                       massVirial                               *scaleMassRelative  )
          call hotHalo%      strippedAbundancesScale(unitAbundances        *massVirial                               *scaleMassRelative  )
          call hotHalo%       strippedChemicalsScale(unitChemicalAbundances*massVirial                               *scaleMassRelative  )
       end if
    end select
    return
  end subroutine Node_Component_Hot_Halo_Standard_Scale_Set

  !![
  <mergerTreeInitializeTask>
   <unitName>Node_Component_Hot_Halo_Standard_Tree_Initialize</unitName>
  </mergerTreeInitializeTask>
  !!]
  subroutine Node_Component_Hot_Halo_Standard_Tree_Initialize(node)
    !!{
    Initialize the contents of the hot halo component for any sub-resolution accretion (i.e. the gas that would have been
    accreted if the merger tree had infinite resolution).
    !!}
    use :: Accretion_Halos , only : accretionModeHot         , accretionModeTotal
    use :: Galacticus_Nodes, only : defaultHotHaloComponent  , nodeComponentBasic, nodeComponentHotHalo, nodeEvent, &
          &                         nodeEventSubhaloPromotion, treeNode          , nodeComponentSpin
    implicit none
    type            (treeNode            ), intent(inout), pointer :: node
    class           (nodeComponentHotHalo)               , pointer :: currentHotHaloComponent, hotHalo
    class           (nodeComponentBasic  )               , pointer :: basic
    class           (nodeComponentSpin   )               , pointer :: spin
    class           (nodeEvent           )               , pointer :: event
    double precision                                               :: angularMomentum        , failedMass, &
         &                                                            massHotHalo

    ! If the node has a child or the standard hot halo is not active, then return immediately.
    if (associated(node%firstChild).or..not.defaultHotHaloComponent%standardIsActive()) return

    ! Search for a subhalo promotion events associated with this node.
    event => node%event
    do while (associated(event))
       ! Check if this event:
       !  a) is a subhalo promotion event;
       !  b) has no associated task (which means this is the node being promoted to, not the node being promoted itself).
       ! Do not assign any mass to such nodes, as they should receive gas from the node which is promoted to them.
       select type (event)
       type is (nodeEventSubhaloPromotion)
          if (.not.associated(event%task)) return
       end select
       event => event%next
    end do

    ! Get the hot halo component.
    currentHotHaloComponent => node%hotHalo()
    ! Ensure that it is of unspecified class.
    select type (currentHotHaloComponent)
    type is (nodeComponentHotHalo)
      ! Get the mass of hot gas accreted and the mass that failed to accrete.
       massHotHalo=accretionHalo_%accretedMass      (node,accretionModeHot  )
       failedMass =accretionHalo_%failedAccretedMass(node,accretionModeTotal)
       ! If either is non-zero, then create a hot halo component and add these masses to it.
       if (massHotHalo > 0.0d0 .or. failedMass > 0.0d0) then
          call Node_Component_Hot_Halo_Standard_Create(node)
          hotHalo => node%hotHalo()
          basic   => node%basic  ()
          spin    => node%spin   ()
          call hotHalo%           massSet(massHotHalo)
          call hotHalo% unaccretedMassSet( failedMass)
          ! Also add the appropriate angular momentum.
          angularMomentum=massHotHalo*spin%angularMomentum()/basic%mass()
          call hotHalo%angularMomentumSet(angularMomentum   )
          ! Add the appropriate abundances.
          call hotHalo%          abundancesSet(accretionHalo_%      accretedMassMetals(node,accretionModeHot))
          call hotHalo%unaccretedAbundancesSet(accretionHalo_%failedAccretedMassMetals(node,accretionModeHot))
          ! Also add the appropriate chemical masses.
          call hotHalo%           chemicalsSet(accretionHalo_%accretedMassChemicals   (node,accretionModeHot))
       end if
    end select
    return
  end subroutine Node_Component_Hot_Halo_Standard_Tree_Initialize

  !![
  <nodeMergerTask>
   <unitName>Node_Component_Hot_Halo_Standard_Node_Merger</unitName>
  </nodeMergerTask>
  !!]
  subroutine Node_Component_Hot_Halo_Standard_Node_Merger(node)
    !!{
    Starve {\normalfont \ttfamily node} by transferring its hot halo to its parent.
    !!}
    use :: Abundances_Structure                 , only : abundances                          , operator(*)            , zeroAbundances              , operator(>)
    use :: Accretion_Halos                      , only : accretionModeHot                    , accretionModeTotal
    use :: Chemical_Abundances_Structure        , only : chemicalAbundances                  , operator(*)            , zeroChemicalAbundances      , operator(>)
    use :: Galactic_Structure_Options           , only : componentTypeAll                    , massTypeBaryonic       , radiusLarge
    use :: Galacticus_Nodes                     , only : nodeComponentBasic                  , nodeComponentHotHalo   , nodeComponentHotHaloStandard, nodeComponentSpin, &
          &                                              treeNode                            , defaultHotHaloComponent
    use :: Error                                , only : Error_Report 
    use :: Node_Component_Hot_Halo_Standard_Data, only : fractionBaryonLimitInNodeMerger, starveSatellites       , starveSatellitesOutflowed
    implicit none
    type            (treeNode            ), intent(inout) :: node
    type            (treeNode            ), pointer       :: nodeParent
    class           (nodeComponentHotHalo), pointer       :: hotHaloParent          , hotHalo
    class           (nodeComponentSpin   ), pointer       :: spinParent
    class           (nodeComponentBasic  ), pointer       :: parentBasic            , basic
    double precision                                      :: baryonicMassCurrent    , baryonicMassMaximum      , &
         &                                                   fractionRemove         , massAccreted             , &
         &                                                   massUnaccreted         , massReaccreted           , &
         &                                                   fractionAccreted       , angularMomentumAccreted  , &
         &                                                   massAccretedHot
    logical                                               :: massTotalNonZero
    type            (abundances          ), save          :: massMetalsReaccreted
    !$omp threadprivate(massMetalsReaccreted)
    type            (chemicalAbundances  ), save          :: massChemicalsAccreted  , fractionChemicalsAccreted, &
         &                                                   massChemicalsReaccreted
    !$omp threadprivate(massChemicalsAccreted,fractionChemicalsAccreted,massChemicalsReaccreted)

    ! Return immediately if this class is not in use.
    if (.not.defaultHotHaloComponent%standardIsActive()) return
    ! Get the hot halo component.
    hotHalo => node%hotHalo()
    ! Ensure that it is of unspecified class.
    select type (hotHalo)
    class is (nodeComponentHotHaloStandard)
       ! Find the parent node and its hot halo and halo angular momentum components.
       nodeParent    => node      %parent
       call Node_Component_Hot_Halo_Standard_Create(nodeParent)
       hotHaloParent => nodeParent%hotHalo(autoCreate=.true.)
       spinParent    => nodeParent%spin   (                 )
       parentBasic   => nodeParent%basic  (                 )
       basic         => node      %basic  (                 )
       ! Any gas that failed to be accreted by this halo is always transferred to the parent.
       call hotHaloParent%      unaccretedMassSet(                                      &
            &                                      hotHaloParent%unaccretedMass      () &
            &                                     +hotHalo      %unaccretedMass      () &
            &                                    )
       call hotHalo      %      unaccretedMassSet(                                      &
            &                                      0.0d0                                &
            &                                    )
       call hotHaloParent%unaccretedAbundancesSet(                                      &
            &                                      hotHaloParent%unaccretedAbundances() &
            &                                     +hotHalo      %unaccretedAbundances() &
            &                                    )
       call hotHalo      %unaccretedAbundancesSet(                                      &
            &                                     zeroAbundances                        &
            &                                    )
       ! Since the parent node is undergoing mass growth through this merger we potentially return some of the unaccreted gas to
       ! the hot phase.
       !! First, find the masses of hot and failed mass the node would have if it formed instantaneously.
       massAccretedHot =accretionHalo_%      accretedMass(nodeParent,accretionModeHot  )
       massAccreted    =accretionHalo_%      accretedMass(nodeParent,accretionModeTotal)
       massUnaccreted  =accretionHalo_%failedAccretedMass(nodeParent,accretionModeTotal)
       massTotalNonZero=+massAccreted+massUnaccreted > 0.0d0
       !! Find the fraction of mass that would be successfully accreted.
       if (massAccretedHot > 0.0d0) then
          if (.not.massTotalNonZero) call Error_Report('mass of hot-mode gas accreted is non-zero, but total mass is zero'//{introspection:location})
          fractionAccreted=+  massAccretedHot &
               &           /(                 &
               &             +massAccreted    & 
               &             +massUnaccreted  &
               &            )
          !! Find the change in the unaccreted mass.
          massReaccreted=+hotHaloParent   %unaccretedMass() &
               &         *fractionAccreted                  &
               &         *basic           %          mass() &
               &         /parentBasic     %          mass() 
          !! Reaccrete the gas.
          call hotHaloParent%unaccretedMassSet(hotHaloParent%unaccretedMass()-massReaccreted)
          call hotHaloParent%          massSet(hotHaloParent%          mass()+massReaccreted)
          ! Compute the reaccreted abundances.
          massMetalsReaccreted=+hotHaloParent   %unaccretedAbundances() &
               &               *fractionAccreted                        &
               &               *basic           %                mass() &
               &               /parentBasic     %                mass()
          call hotHaloParent%unaccretedAbundancesSet(hotHaloParent%unaccretedAbundances()-massMetalsReaccreted)
          call hotHaloParent%          abundancesSet(hotHaloParent%          abundances()+massMetalsReaccreted)
          ! Compute the reaccreted angular momentum.
          angularMomentumAccreted=+            massReaccreted    &
               &                  *spinParent %angularMomentum() &
               &                  /parentBasic%mass           ()
          call hotHaloParent%angularMomentumSet(hotHaloParent%angularMomentum()+angularMomentumAccreted)
       end if
       ! Compute the reaccreted chemicals.
       !! First, find the chemicals mass that would be successfully accreted.
       massChemicalsAccreted=accretionHalo_%accretedMassChemicals(nodeParent,accretionModeHot)
       !! Find the mass fraction of chemicals that would be successfully accreted.
       if (massChemicalsAccreted > zeroChemicalAbundances) then
          if (.not.massTotalNonZero) call Error_Report('mass of hot-mode chemicals accreted is non-zero, but total mass is zero'//{introspection:location})
          fractionChemicalsAccreted=+  massChemicalsAccreted &
               &                    /(                       &
               &                      +massAccreted          &
               &                      +massUnaccreted        &
               &                     )
          !! Find the change in the unaccreted mass.
          massChemicalsReaccreted=+hotHaloParent   %unaccretedMass() &
               &                  *fractionChemicalsAccreted         &
               &                  *basic           %          mass() &
               &                  /parentBasic     %          mass()
          !! Reaccrete the chemicals.
          call hotHaloParent%chemicalsSet(hotHaloParent%chemicals()+massChemicalsReaccreted)
       end if
       ! Determine if starvation is to be applied.
       if (starveSatellites.or.starveSatellitesOutflowed) then
          ! Move the hot halo to the parent. We leave the hot halo in place even if it is starved, since outflows will accumulate to
          ! this hot halo (and will be moved to the parent at the end of the evolution timestep).
          if (starveSatellites) then
             call hotHaloParent%                    massSet(                                          &
                  &                                          hotHaloParent%mass                    () &
                  &                                         +hotHalo      %mass                    () &
                  &                                        )
             call hotHaloParent%         angularMomentumSet(                                          &
                  &                                          hotHaloParent%angularMomentum         () &
                  &                                         +hotHalo      %mass                    () &
                  &                                         *spinParent   %angularMomentum         () &
                  &                                         /parentBasic  %mass                    () &
                  &                                        )
          end if
          call    hotHaloParent%           outflowedMassSet(                                          &
               &                                             hotHaloParent%outflowedMass           () &
               &                                            +hotHalo      %outflowedMass           () &
               &                                           )
          call    hotHaloParent%outflowedAngularMomentumSet(                                          &
               &                                             hotHaloParent%outflowedAngularMomentum() &
               &                                            +hotHalo      %outflowedMass           () &
               &                                            *spinParent   %angularMomentum         () &
               &                                            /parentBasic  %mass                    () &
               &                                           )
          if (starveSatellites) then
             call hotHalo      %                    massSet(                                          &
                  &                                          0.0d0                                    &
                  &                                        )
             call hotHalo      %         angularMomentumSet(                                          &
                  &                                          0.0d0                                    &
                  &                                        )
          end if
          call    hotHalo      %           outflowedMassSet(                                          &
               &                                             0.0d0                                    &
               &                                           )
          call    hotHalo      %outflowedAngularMomentumSet(                                          &
               &                                             0.0d0                                    &
               &                                           )
          if (starveSatellites) then
             call hotHaloParent%              abundancesSet(                                          &
                  &                                          hotHaloParent%abundances              () &
                  &                                         +hotHalo      %abundances              () &
                  &                                        )
             call hotHalo      %              abundancesSet(                                          &
                  &                                          zeroAbundances                           &
                  &                                        )
          end if
          call    hotHaloParent%     outflowedAbundancesSet(                                          &
               &                                             hotHaloParent%outflowedAbundances     () &
               &                                            +hotHalo      %outflowedAbundances     () &
               &                                           )
          call    hotHalo      %     outflowedAbundancesSet(                                          &
               &                                             zeroAbundances                           &
               &                                           )
          if (starveSatellites) then
             call hotHaloParent%               chemicalsSet(                                          &
                  &                                          hotHaloParent%chemicals               () &
                  &                                         +hotHalo      %chemicals               () &
                  &                                        )
             call hotHalo      %               chemicalsSet(                                          &
                  &                                          zeroChemicalAbundances                   &
                  &                                        )
          end if
          call    hotHaloParent%      outflowedChemicalsSet(                                          &
               &                                              hotHaloParent%outflowedChemicals     () &
               &                                             +hotHalo      %outflowedChemicals     () &
               &                                            )
          call    hotHalo      %      outflowedChemicalsSet(                                          &
               &                                             zeroChemicalAbundances                   &
               &                                           )
          ! Check if the baryon fraction in the parent hot halo exceeds the universal value. If it does, mitigate this by moving
          ! some of the mass to the failed accretion reservoir.
          if (fractionBaryonLimitInNodeMerger) then
             ! Get the default cosmology.
             baryonicMassMaximum=parentBasic%mass()*cosmologyParameters_%OmegaBaryon()/cosmologyParameters_%OmegaMatter()
             baryonicMassCurrent=galacticStructure_%massEnclosed(nodeParent,radiusLarge,massType=massTypeBaryonic,componentType =componentTypeAll)
             if (baryonicMassCurrent > baryonicMassMaximum .and. hotHaloParent%mass() > 0.0d0) then
                fractionRemove=min((baryonicMassCurrent-baryonicMassMaximum)/hotHaloParent%massTotal(),1.0d0)
                call hotHaloParent%      unaccretedMassSet(                                                             &
                     &                                      hotHaloParent%unaccretedMass      ()                        &
                     &                                     +hotHaloParent%mass                ()*       fractionRemove  &
                     &                                    )
                call hotHaloParent%unaccretedAbundancesSet(                                                             &
                     &                                      hotHaloParent%unaccretedAbundances()                        &
                     &                                     +hotHaloParent%abundances          ()*       fractionRemove  &
                     &                                    )
                call hotHaloParent%                massSet( hotHaloParent%mass                ()*(1.0d0-fractionRemove))
                call hotHaloParent%     angularMomentumSet( hotHaloParent%angularMomentum     ()*(1.0d0-fractionRemove))
                call hotHaloParent%          abundancesSet( hotHaloParent%abundances          ()*(1.0d0-fractionRemove))
                call hotHaloParent%          chemicalsSet ( hotHaloParent%chemicals           ()*(1.0d0-fractionRemove))
             end if
          end if
       end if
    end select
    return
  end subroutine Node_Component_Hot_Halo_Standard_Node_Merger

  subroutine satelliteMerger(self,node)
    !!{
    Remove any hot halo associated with {\normalfont \ttfamily node} before it merges with its host halo.
    !!}
    use :: Abundances_Structure                 , only : abundances            , zeroAbundances
    use :: Chemical_Abundances_Structure        , only : zeroChemicalAbundances
    use :: Galacticus_Nodes                     , only : nodeComponentHotHalo  , nodeComponentHotHaloStandard, nodeComponentSpin, nodeComponentBasic, &
         &                                               treeNode
    use :: Node_Component_Hot_Halo_Standard_Data, only : starveSatellites
    implicit none
    class(*                   ), intent(inout) :: self
    type (treeNode            ), intent(inout) :: node
    type (treeNode            ), pointer       :: nodeHost
    class(nodeComponentBasic  ), pointer       :: basicHost
    class(nodeComponentHotHalo), pointer       :: hotHaloHost, hotHalo
    class(nodeComponentSpin   ), pointer       :: spinHost
    !$GLC attributes unused :: self

    ! Return immediately if satellites are starved, as in that case there is no hot halo to transfer.
    if (starveSatellites) return
    ! Get the hot halo component.
    hotHalo => node%hotHalo()
    ! Ensure that it is of unspecified class.
    select type (hotHalo)
    class is (nodeComponentHotHaloStandard)
       ! Find the node to merge with.
       nodeHost    => node    %mergesWith(                 )
       basicHost   => nodeHost%basic     (                 )
       hotHaloHost => nodeHost%hotHalo   (autoCreate=.true.)
       spinHost    => nodeHost%spin      (                 )
       ! Move the hot halo to the host.
       call hotHaloHost%                    massSet(                                                      &
            &                                        hotHaloHost              %mass                    () &
            &                                       +hotHalo                  %mass                    () &
            &                                      )
       call hotHaloHost%          unaccretedMassSet(                                                      &
            &                                        hotHaloHost              %unaccretedMass          () &
            &                                       +hotHalo                  %unaccretedMass          () &
            &                                      )
       call hotHaloHost%         angularMomentumSet(                                                      &
            &                                        hotHaloHost              %angularMomentum         () &
            &                                       +hotHalo                  %mass                    () &
            &                                       *spinHost                 %angularMomentum         () &
            &                                       /basicHost                %mass                    () &
            &                                      )
       call hotHaloHost%           outflowedMassSet(                                                      &
            &                                        hotHaloHost              %outflowedMass           () &
            &                                       +hotHalo                  %outflowedMass           () &
            &                                      )
       call hotHaloHost%outflowedAngularMomentumSet(                                                      &
            &                                        hotHaloHost              %outflowedAngularMomentum() &
            &                                       +hotHalo                  %outflowedMass           () &
            &                                       *spinHost                 %angularMomentum         () &
            &                                       /basicHost                %mass                    () &
             &                                      )
       call hotHalo    %                    massSet(                                                      &
            &                                        0.0d0                                                &
            &                                      )
       call hotHalo    %         angularMomentumSet(                                                      &
            &                                        0.0d0                                                &
            &                                      )
       call hotHalo    %           outflowedMassSet(                                                      &
            &                                        0.0d0                                                &
            &                                      )
       call hotHalo    %outflowedAngularMomentumSet(                                                      &
            &                                        0.0d0                                                &
            &                                      )
       call hotHaloHost%              abundancesSet(                                                      &
            &                                        hotHaloHost           %abundances                 () &
            &                                       +hotHalo               %abundances                 () &
            &                                      )
       call hotHalo    %              abundancesSet(                                                      &
            &                                        zeroAbundances                                       &
            &                                      )
       call hotHaloHost%    unaccretedAbundancesSet(                                                      &
            &                                        hotHaloHost           %unaccretedAbundances       () &
            &                                       +hotHalo               %unaccretedAbundances       () &
            &                                      )
       call hotHalo    %    unaccretedAbundancesSet(                                                      &
            &                                        zeroAbundances                                       &
            &                                      )
 

       call hotHaloHost%     outflowedAbundancesSet(                                                      &
            &                                        hotHaloHost           %outflowedAbundances        () &
            &                                       +hotHalo               %outflowedAbundances        () &
            &                                      )
       call hotHalo    %     outflowedAbundancesSet(                                                      &
            &                                        zeroAbundances                                       &
            &                                      )
       call hotHaloHost%               chemicalsSet(                                                      &
            &                                        hotHaloHost           %chemicals                  () &
            &                                       +hotHalo               %chemicals                  () &
            &                                      )
       call hotHalo    %               chemicalsSet(                                                      &
            &                                        zeroChemicalAbundances                               &
            &                                      )
    end select
    return
  end subroutine satelliteMerger

  subroutine nodePromotion(self,node)
    !!{
    Ensure that {\normalfont \ttfamily node} is ready for promotion to its parent. In this case, we simply update the hot halo mass of {\normalfont \ttfamily
    node} to account for any hot halo already in the parent.
    !!}
    use :: Abundances_Structure         , only : zeroAbundances
    use :: Chemical_Abundances_Structure, only : zeroChemicalAbundances, chemicalAbundances
    use :: Galacticus_Nodes             , only : nodeComponentHotHalo  , nodeComponentHotHaloStandard, treeNode
    implicit none
    class(*                   ), intent(inout) :: self
    type (treeNode            ), intent(inout) :: node
    type (treeNode            ), pointer       :: nodeParent
    class(nodeComponentHotHalo), pointer       :: hotHaloParent, hotHalo
    !$GLC attributes unused :: self
    
    hotHalo => node%hotHalo(autoCreate=.true.)
    ! Ensure that it is of specified class.
    select type (hotHalo)
    class is (nodeComponentHotHaloStandard)
       nodeParent    => node      %parent
       hotHaloParent => nodeParent%hotHalo(autoCreate=.true.)
       ! Update the outer radius to match the virial radius of the parent halo.
       call hotHalo%outerRadiusSet(                                              &
            &                      darkMatterHaloScale_%radiusVirial(nodeParent) &
            &                     )
       ! If the parent node has a hot halo component, then add it to that of this node, and perform other changes needed prior to
       ! promotion.
       select type (hotHaloParent)
       class is (nodeComponentHotHaloStandard)
          ! If (outflowed) mass is non-positive, set mass and all related quantities to zero.
          if (hotHalo%         mass() <= 0.0d0) then
             call hotHalo%massSet           (0.0d0                 )
             call hotHalo%angularMomentumSet(0.0d0                 )
             call hotHalo%abundancesSet     (zeroAbundances        )
             call hotHalo%chemicalsSet      (zeroChemicalAbundances)
          end if
          if (hotHalo%outflowedMass() <= 0.0d0) then
             call hotHalo%outflowedMassSet           (                 0.0d0)
             call hotHalo%outflowedAngularMomentumSet(                 0.0d0)
             call hotHalo%outflowedAbundancesSet     (        zeroAbundances)
             call hotHalo%outflowedChemicalsSet      (zeroChemicalAbundances)
          end if
          call    hotHalo%                    massSet(                                          &
               &                                       hotHalo      %mass                    () &
               &                                      +hotHaloParent%mass                    () &
               &                                     )
          call    hotHalo%         angularMomentumSet(                                          &
               &                                       hotHalo      %angularMomentum         () &
               &                                      +hotHaloParent%angularMomentum         () &
               &                                     )
          call    hotHalo%           outflowedMassSet(                                          &
               &                                       hotHalo      %outflowedMass           () &
               &                                      +hotHaloParent%outflowedMass           () &
               &                                     )
          call    hotHalo%outflowedAngularMomentumSet(                                          &
               &                                       hotHalo      %outflowedAngularMomentum() &
               &                                      +hotHaloParent%outflowedAngularMomentum() &
               &                                     )
          call    hotHalo%              abundancesSet(                                          &
               &                                       hotHalo      %abundances              () &
               &                                      +hotHaloParent%abundances              () &
               &                                     )
          call    hotHalo%     outflowedAbundancesSet(                                          &
               &                                       hotHalo      %outflowedAbundances     () &
               &                                      +hotHaloParent%outflowedAbundances     () &
               &                                     )
          call    hotHalo%               chemicalsSet(                                          &
               &                                       hotHalo      %chemicals               () &
               &                                      +hotHaloParent%chemicals               () &
               &                                     )
          call    hotHalo%      outflowedChemicalsSet(                                          &
               &                                       hotHalo      %outflowedChemicals      () &
               &                                      +hotHaloParent%outflowedChemicals      () &
               &                                     )
          call    hotHalo%          unaccretedMassSet(                                          &
               &                                       hotHalo      %unaccretedMass          () &
               &                                      +hotHaloParent%unaccretedMass          () &
               &                                     )
          call    hotHalo%    unaccretedAbundancesSet(                                          &
               &                                       hotHalo      %unaccretedAbundances    () &
               &                                      +hotHaloParent%unaccretedAbundances    () &
               &                                     )
       end select
    end select
    return
  end subroutine nodePromotion

  subroutine Node_Component_Hot_Halo_Standard_Cooling_Rate(node)
    !!{
    Get and store the cooling rate for {\normalfont \ttfamily node}.
    !!}
    use :: Galacticus_Nodes, only : nodeComponentHotHalo, treeNode
    implicit none
    type (treeNode            ), intent(inout) :: node
    class(nodeComponentHotHalo), pointer       :: hotHalo

    if (.not.gotCoolingRate) then
       ! Get the hot halo component.
       hotHalo => node%hotHalo()
       if     (                                   &
            &   hotHalo%mass           () > 0.0d0 &
            &  .and.                              &
            &   hotHalo%angularMomentum() > 0.0d0 &
            &  .and.                              &
            &   hotHalo%outerRadius    () > 0.0d0 &
            & ) then
          ! Get the cooling rate.
          rateCooling=coolingRate_%rate(node)
       else
          rateCooling=0.0d0
       end if

       ! Store a copy of this cooling rate as the remaining mass heating rate budget. This is used to ensure that we never heat
       ! gas at a rate greater than it is cooling.
       massHeatingRateRemaining=rateCooling

       ! Flag that cooling rate has now been computed.
       gotCoolingRate=.true.
    end if
    return
  end subroutine Node_Component_Hot_Halo_Standard_Cooling_Rate

  subroutine Node_Component_Hot_Halo_Standard_Create(node)
    !!{
    Creates a hot halo component for {\normalfont \ttfamily node}.
    !!}
    use :: Galacticus_Nodes, only : nodeComponentHotHalo, nodeComponentHotHaloStandard, treeNode
    implicit none
    type (treeNode            ), intent(inout), pointer :: node
    class(nodeComponentHotHalo)               , pointer :: hotHalo

    ! Create the component.
    hotHalo => node%hotHalo(autoCreate=.true.)
    ! Initialize.
    select type (hotHalo)
    class is (nodeComponentHotHaloStandard)
       call Node_Component_Hot_Halo_Standard_Initializor(hotHalo)
    end select
    return
  end subroutine Node_Component_Hot_Halo_Standard_Create

  subroutine Node_Component_Hot_Halo_Standard_Initializor(self)
    !!{
    Initializes a standard hot halo component.
    !!}
    use :: Galacticus_Nodes, only : nodeComponentHotHaloStandard, treeNode
    implicit none
    type (nodeComponentHotHaloStandard)          :: self
    type (treeNode                    ), pointer :: node

    ! Return if already initialized.
    if (self%isInitialized()) return
    ! Get the hosting node.
    node => self%hostNode
    ! Initialize the outer boundary to the virial radius.
    call self%outerRadiusSet(darkMatterHaloScale_%radiusVirial(node))
    ! Record that the spheroid has been initialized.
    call self%isInitializedSet(.true.)
    return
  end subroutine Node_Component_Hot_Halo_Standard_Initializor

  subroutine haloFormation(self,node)
    !!{
    Updates the hot halo gas distribution at a formation event, if requested.
    !!}
    use :: Abundances_Structure                 , only : abundances                           , zeroAbundances
    use :: Chemical_Abundances_Structure        , only : chemicalAbundances                   , zeroChemicalAbundances
    use :: Chemical_Reaction_Rates_Utilities    , only : Chemicals_Mass_To_Density_Conversion
    use :: Galacticus_Nodes                     , only : nodeComponentBasic                   , nodeComponentHotHalo  , nodeComponentHotHaloStandard, treeNode
    use :: Node_Component_Hot_Halo_Standard_Data, only : outflowReturnOnFormation
    use :: Numerical_Constants_Atomic           , only : atomicMassHydrogen
    use :: Radiation_Fields                     , only : radiationFieldIntergalacticBackground
    implicit none
    class           (*                   ), intent(inout) :: self
    type            (treeNode            ), intent(inout) :: node
    class           (nodeComponentBasic  ), pointer       :: basic
    class           (nodeComponentHotHalo), pointer       :: hotHalo
    type            (abundances          ), save          :: outflowedAbundances
    type            (chemicalAbundances  ), save          :: chemicalDensities    , chemicalMasses
    !$omp threadprivate(outflowedAbundances,chemicalDensities,chemicalMasses)
    double precision                                      :: hydrogenByMass       , massToDensityConversion, &
         &                                                   numberDensityHydrogen, temperature
    !$GLC attributes unused :: self

    ! Return immediately if return of outflowed gas on formation events is not requested.
    if (.not.outflowReturnOnFormation) return

    ! Get the hot halo component.
    hotHalo => node%hotHalo()
    ! Ensure that it is of unspecified class.
    select type (hotHalo)
    class is (nodeComponentHotHaloStandard)

       ! Compute mass of chemicals transferred to the hot halo.
       if (chemicalsCount > 0 .and. hotHalo%outflowedMass() > 0.0d0) then
          ! Compute coefficient in conversion of mass to density for this node.
          massToDensityConversion=Chemicals_Mass_To_Density_Conversion(hotHalo%outerRadius())/3.0d0
          ! Get abundance mass fractions of the outflowed material.
          outflowedAbundances= hotHalo%outflowedAbundances() &
               &              /hotHalo%outflowedMass      ()
          ! Get the hydrogen mass fraction in outflowed gas.
          hydrogenByMass=outflowedAbundances%hydrogenMassFraction()
          ! Compute the temperature and density of material in the hot halo.
          temperature          =darkMatterHaloScale_%temperatureVirial(node)
          numberDensityHydrogen=hydrogenByMass*hotHalo%outflowedMass()*massToDensityConversion/atomicMassHydrogen
          ! Set the radiation field.
          basic => node%basic()
          call radiationCosmicMicrowaveBackground%timeSet(basic%time())
          if (associated(radiationIntergalacticBackground)) then
             select type (radiationIntergalacticBackground)
             class is (radiationFieldIntergalacticBackground)
                call radiationIntergalacticBackground%timeSet(basic%time())
             end select
          end if
           ! Get the chemical densities.
          call chemicalState_%chemicalDensities(chemicalDensities,numberDensityHydrogen,temperature,outflowedAbundances,radiation)
          ! Convert from densities to masses.
          call chemicalDensities%numberToMass(chemicalMasses)
          chemicalMasses=chemicalMasses*hotHalo%outflowedMass()*hydrogenByMass/numberDensityHydrogen/atomicMassHydrogen
          ! Add chemicals to the hot component.
          call hotHalo%chemicalsSet(                      &
               &                      hotHalo%chemicals() &
               &                     +chemicalMasses      &
               &                    )
       end if
       ! Transfer mass, angular momentum and abundances.
       call hotHalo%                    massSet(&
            &                                    hotHalo%         mass           () &
            &                                   +hotHalo%outflowedMass           () &
            &                                  )
       call hotHalo%         angularMomentumSet(                                    &
            &                                    hotHalo%         angularMomentum() &
            &                                   +hotHalo%outflowedAngularMomentum() &
            &                                  )
       call hotHalo%              abundancesSet(                                    &
            &                                    hotHalo%         abundances     () &
            &                                   +hotHalo%outflowedAbundances     () &
            &                                  )
       call hotHalo%           outflowedMassSet(                                    &
            &                                    0.0d0                              &
            &                                  )
       call hotHalo%outflowedAngularMomentumSet(                                    &
            &                                    0.0d0                              &
            &                                  )
       call hotHalo%     outflowedAbundancesSet(                                    &
            &                                    zeroAbundances                     &
            &                                  )
       call hotHalo%      outflowedChemicalsSet(                                    &
            &                                    zeroChemicalAbundances             &
            &                                  )
    end select

    return
  end subroutine haloFormation

  !![
  <stateStoreTask>
   <unitName>Node_Component_Hot_Halo_Standard_State_Store</unitName>
  </stateStoreTask>
  !!]
  subroutine Node_Component_Hot_Halo_Standard_State_Store(stateFile,gslStateFile,stateOperationID)
    !!{
    Store object state,
    !!}
    use            :: Display      , only : displayMessage, verbosityLevelInfo
    use, intrinsic :: ISO_C_Binding, only : c_ptr         , c_size_t
    implicit none
    integer          , intent(in   ) :: stateFile
    integer(c_size_t), intent(in   ) :: stateOperationID
    type   (c_ptr   ), intent(in   ) :: gslStateFile

    call displayMessage('Storing state for: componentHotHalo -> standard',verbosity=verbosityLevelInfo)
    !![
    <stateStore variables="cosmologyFunctions_ darkMatterHaloScale_ coolingSpecificAngularMomentum_ coolingInfallRadius_ hotHaloMassDistribution_ hotHaloTemperatureProfile_ accretionHalo_ chemicalState_ hotHaloRamPressureStripping_ hotHaloRamPressureTimescale_ coolingRate_ cosmologyParameters_ hotHaloOutflowReincorporation_ galacticStructure_"/>
    !!]
    return
  end subroutine Node_Component_Hot_Halo_Standard_State_Store

  !![
  <stateRetrieveTask>
   <unitName>Node_Component_Hot_Halo_Standard_State_Restore</unitName>
  </stateRetrieveTask>
  !!]
  subroutine Node_Component_Hot_Halo_Standard_State_Restore(stateFile,gslStateFile,stateOperationID)
    !!{
    Retrieve object state.
    !!}
    use            :: Display      , only : displayMessage, verbosityLevelInfo
    use, intrinsic :: ISO_C_Binding, only : c_ptr         , c_size_t
    implicit none
    integer          , intent(in   ) :: stateFile
    integer(c_size_t), intent(in   ) :: stateOperationID
    type   (c_ptr   ), intent(in   ) :: gslStateFile

    call displayMessage('Retrieving state for: componentHotHalo -> standard',verbosity=verbosityLevelInfo)
    !![
    <stateRestore variables="cosmologyFunctions_ darkMatterHaloScale_ coolingSpecificAngularMomentum_ coolingInfallRadius_ hotHaloMassDistribution_ hotHaloTemperatureProfile_ accretionHalo_ chemicalState_ hotHaloRamPressureStripping_ hotHaloRamPressureTimescale_ coolingRate_ cosmologyParameters_ hotHaloOutflowReincorporation_ galacticStructure_"/>
    !!]
    return
  end subroutine Node_Component_Hot_Halo_Standard_State_Restore

  function Node_Component_Hot_Halo_Standard_Mass_Distribution(self,componentType,massType,weightBy,weightIndex) result(massDistribution_)
    !!{
    Return the mass distribution associated with the hot halo.
    !!}
    use :: Galacticus_Nodes          , only : nodeComponentHotHaloStandard
    use :: Galactic_Structure_Options, only : enumerationWeightByType     , enumerationComponentTypeType, enumerationMassTypeType
    use :: Mass_Distributions        , only : massDistributionClass       , kinematicsDistributionClass
    implicit none
    class  (massDistributionClass       ), pointer                 :: massDistribution_
    class  (kinematicsDistributionClass ), pointer                 :: kinematicsDistribution_
    class  (nodeComponentHotHaloStandard), intent(inout)           :: self
    type   (enumerationComponentTypeType), intent(in   ), optional :: componentType
    type   (enumerationMassTypeType     ), intent(in   ), optional :: massType
    type   (enumerationWeightByType     ), intent(in   ), optional :: weightBy
    integer                              , intent(in   ), optional :: weightIndex
    !$GLC attributes unused :: weightIndex, componentType, massType
    
    massDistribution_          => hotHaloMassDistribution_  %get(self%hostNode,weightBy,weightIndex)
    if (associated(massDistribution_)) then
       kinematicsDistribution_ => hotHaloTemperatureProfile_%get(self%hostNode                     )
       call massDistribution_%setKinematicsDistribution(kinematicsDistribution_)
       !![
       <objectDestructor name="kinematicsDistribution_"/>
       !!]
     end if
    return
  end function Node_Component_Hot_Halo_Standard_Mass_Distribution

end module Node_Component_Hot_Halo_Standard<|MERGE_RESOLUTION|>--- conflicted
+++ resolved
@@ -295,16 +295,13 @@
   double precision                                                    , parameter :: scaleMassRelative                                  =1.0d-3
   double precision                                                    , parameter :: scaleRadiusRelative                                =1.0d-1
 
-<<<<<<< HEAD
   ! Procedure pointer to mass distribution function.
   procedure       (Node_Component_Hot_Halo_Standard_Mass_Distribution), pointer   :: Node_Component_Hot_Halo_Standard_Mass_Distribution_
   
-=======
   ! A threadprivate object used to track to which thread events are attached.
-  integer :: thread
+  integer                                                                         :: thread
   !$omp threadprivate(thread)
 
->>>>>>> d7c95ab1
 contains
 
   !![
