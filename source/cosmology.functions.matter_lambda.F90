!! Copyright 2009, 2010, 2011, 2012, 2013, 2014, 2015 Andrew Benson <abenson@obs.carnegiescience.edu>
!!
!! This file is part of Galacticus.
!!
!!    Galacticus is free software: you can redistribute it and/or modify
!!    it under the terms of the GNU General Public License as published by
!!    the Free Software Foundation, either version 3 of the License, or
!!    (at your option) any later version.
!!
!!    Galacticus is distributed in the hope that it will be useful,
!!    but WITHOUT ANY WARRANTY; without even the implied warranty of
!!    MERCHANTABILITY or FITNESS FOR A PARTICULAR PURPOSE.  See the
!!    GNU General Public License for more details.
!!
!!    You should have received a copy of the GNU General Public License
!!    along with Galacticus.  If not, see <http://www.gnu.org/licenses/>.

  !% An implementation of the cosmological functions class for cosmologies consisting of collisionless
  !% matter plus a cosmological constant.

  !# <cosmologyFunctions name="cosmologyFunctionsMatterLambda">
  !#  <description>Cosmological relations are computed assuming a universe that contains only matter and a cosmological constant.</description>
  !# </cosmologyFunctions>
  use FGSL
  use Cosmology_Parameters

  integer         , parameter :: matterLambdaAgeTableNPointsPerDecade     =300
  double precision, parameter :: matterLambdaAgeTableNPointsPerOctave     =dble(matterLambdaAgeTableNPointsPerDecade)*log(2.0d0)/log(10.0d0)
  double precision, parameter :: matterLambdaAgeTableIncrementFactor      =exp(int(matterLambdaAgeTableNPointsPerOctave+1.0d0)*log(10.0d0)/dble(matterLambdaAgeTableNPointsPerDecade))
  integer         , parameter :: matterLambdaDistanceTableNPointsPerDecade=100

  ! Factor by which one component of Universe must dominate others such that we can ignore the others.
  double precision, parameter :: matterLambdaDominateFactor               =100.0d0

  type, extends(cosmologyFunctionsClass) :: cosmologyFunctionsMatterLambda
     !% A cosmological functions class for cosmologies consisting of matter plus a cosmological constant.
     private
     class           (cosmologyParametersClass), pointer                   :: cosmology                                 => null()
     logical                                                               :: collapsingUniverse                        =.false.
     integer                                                               :: iTableTurnaround
     double precision                                                      :: expansionFactorMaximum                            , expansionFactorPrevious                =-1.0d0, &
          &                                                                   timeMaximum                                       , timePrevious                           =-1.0d0, &
          &                                                                   timeTurnaround
     logical                                                               :: ageTableInitialized                       =.false.
     integer                                                               :: ageTableNumberPoints
     double precision                                                      :: ageTableTimeMaximum                       =20.0d0 , ageTableTimeMinimum                    =1.0d-4
     double precision                          , allocatable, dimension(:) :: ageTableExpansionFactor                           , ageTableTime
     type            (fgsl_interp             )                            :: interpolationObject                               , interpolationObjectInverse
     type            (fgsl_interp_accel       )                            :: interpolationAccelerator                          , interpolationAcceleratorInverse
     logical                                                               :: resetInterpolation                        =.true.
     logical                                                               :: resetInterpolationInverse                 =.true.
     logical                                                               :: distanceTableInitialized                  =.false.
     integer                                                               :: distanceTableNumberPoints
     double precision                                                      :: distanceTableTimeMaximum                          , distanceTableTimeMinimum               =1.0d-4
     double precision                          , allocatable, dimension(:) :: distanceTableComovingDistance                     , distanceTableComovingDistanceNegated          , &
          &                                                                   distanceTableLuminosityDistanceNegated            , distanceTableTime
     type            (fgsl_interp             )                            :: interpolationObjectDistance                       , interpolationObjectDistanceInverse            , &
          &                                                                   interpolationObjectLuminosityDistance
     type            (fgsl_interp_accel       )                            :: interpolationAcceleratorDistance                  , interpolationAcceleratorDistanceInverse       , &
          &                                                                   interpolationAcceleratorLuminosityDistance
     logical                                                               :: resetInterpolationDistance                =.true. , resetInterpolationDistanceInverse      =.true., &
          &                                                                   resetInterpolationLuminosityDistance      =.true.
   contains
     !@ <objectMethods>
     !@   <object>cosmologyFunctionsMatterLambda</object>
     !@   <objectMethod>
     !@     <method>distanceTabulate</method>
     !@     <type>void</type>
     !@     <arguments>\doublezero\ time\argin</arguments>
     !@     <description>Tabulate comoving distance as a function of cosmic time.</description>
     !@   </objectMethod>
     !@   <objectMethod>
     !@     <method>expansionFactorTabulate</method>
     !@     <type>void</type>
     !@     <arguments>\doublezero\ time\argin</arguments>
     !@     <description>Tabulate expansion factor as a function of cosmic time.</description>
     !@   </objectMethod>
     !@ </objectMethods>
     final     ::                                  matterLambdaDestructor
     procedure :: stateStore                    => matterLambdaStateStore
     procedure :: stateRestore                  => matterLambdaStateRestore
     procedure :: epochValidate                 => matterLambdaEpochValidate
     procedure :: cosmicTime                    => matterLambdaCosmicTime
     procedure :: expansionFactor               => matterLambdaExpansionFactor
     procedure :: expansionRate                 => matterLambdaExpansionRate
     procedure :: hubbleParameterEpochal        => matterLambdaHubbleParameterEpochal
     procedure :: hubbleParameterRateOfChange   => matterLambdaHubbleParameterRateOfChange
     procedure :: densityScalingEarlyTime       => matterLambdaDensityScalingEarlyTime
     procedure :: omegaMatterEpochal            => matterLambdaOmegaMatterEpochal
     procedure :: omegaMatterRateOfChange       => matterLambdaOmegaMatterRateOfChange
     procedure :: omegaDarkEnergyEpochal        => matterLambdaOmegaDarkEnergyEpochal
     procedure :: equationOfStateDarkEnergy     => matterLambdaEquationOfStateDarkEnergy
     procedure :: exponentDarkEnergy            => matterLambdaExponentDarkEnergy
     procedure :: equalityEpochMatterDarkEnergy => matterLambdaEqualityEpochMatterDarkEnergy
     procedure :: equalityEpochMatterCurvature  => matterLambdaEqualityEpochMatterCurvature
     procedure :: dominationEpochMatter         => matterLambdaDominationEpochMatter
     procedure :: temperatureCMBEpochal         => matterLambdaTemperatureCMBEpochal
     procedure :: distanceComoving              => matterLambdaDistanceComoving
     procedure :: distanceLuminosity            => matterLambdaDistanceLuminosity
     procedure :: distanceAngular               => matterLambdaDistanceAngular
     procedure :: timeAtDistanceComoving        => matterLambdaTimeAtDistanceComoving
     procedure :: distanceComovingConvert       => matterLambdaDistanceComovingConvert
     procedure :: expansionFactorTabulate       => matterLambdaMakeExpansionFactorTable
     procedure :: distanceTabulate              => matterLambdaMakeDistanceTable
     procedure :: matterDensityEpochal          => matterLambdaMatterDensityEpochal
  end type cosmologyFunctionsMatterLambda

  ! Module scope pointer to the current object.
  class(cosmologyFunctionsMatterLambda), pointer :: matterLambdaSelfGlobal
  !$omp threadprivate(matterLambdaSelfGlobal)

  interface cosmologyFunctionsMatterLambda
     !% Constructors for the matter plus cosmological constant cosmological functions class.
     module procedure matterLambdaDefaultConstructor
     module procedure matterLambdaConstructor
  end interface cosmologyFunctionsMatterLambda

contains

  function matterLambdaDefaultConstructor()
    !% Default constructor for the matter plus cosmological constant cosmological functions class.
    use Cosmology_Parameters
    implicit none
    type (cosmologyFunctionsMatterLambda), target  :: matterLambdaDefaultConstructor
    class(cosmologyParametersClass      ), pointer :: thisCosmologyParameters

    ! Get the default cosmological parameters.
    thisCosmologyParameters        => cosmologyParameters()
    ! Use it to construct a matter plus cosmological constant cosmological functions class.
    matterLambdaDefaultConstructor = matterLambdaConstructor(thisCosmologyParameters)
    return
  end function matterLambdaDefaultConstructor

  function matterLambdaConstructor(thisCosmologyParameters)
    !% Constructor for the matter plus cosmological constant cosmological functions class.
    use Numerical_Comparison
    use Cosmology_Parameters
    use ISO_Varying_String
    use ODE_Solver
    use, intrinsic :: ISO_C_Binding
    implicit none
    type            (cosmologyFunctionsMatterLambda)               , target :: matterLambdaConstructor
    class           (cosmologyParametersClass      ), intent(in   ), target :: thisCosmologyParameters
    double precision                                , parameter             :: odeToleranceAbsolute   =1.0d-9, odeToleranceRelative   =1.0d-9
    double precision                                , parameter             :: omegaTolerance         =1.0d-9
    double precision                                                        :: OmegaDominant                 , aMaximum                      , &
         &                                                                     cubicTerm1                    , cubicTerm21                   , &
         &                                                                     cubicTerm21Squared            , cubicTerm25                   , &
         &                                                                     cubicTerm25Cubed              , cubicTerm5                    , &
         &                                                                     cubicTerm9                    , densityPower                  , &
         &                                                                     expansionFactorDominant       , timeMaximumimum     (1)
    type            (c_ptr                         )                        :: parameterPointer
    type            (fgsl_odeiv_step               )                        :: odeStepper
    type            (fgsl_odeiv_control            )                        :: odeController
    type            (fgsl_odeiv_evolve             )                        :: odeEvolver
    type            (fgsl_odeiv_system             )                        :: odeSystem
    logical                                                                 :: odeReset               =.true.

    ! Store a pointer to the cosmological parameters object.
    matterLambdaConstructor%cosmology => thisCosmologyParameters
    ! Determine if this universe will collapse. We take the Friedmann equation, which gives H^2 as a function of expansion
    ! factor, a, and solve for where H^2=0. If this has a real solution, then we have a collapsing universe.
    matterLambdaConstructor%collapsingUniverse    =.false.
    matterLambdaConstructor%expansionFactorMaximum=0.0d0
    matterLambdaConstructor%timeTurnaround        =0.0d0
    matterLambdaConstructor%timeMaximum           =0.0d0
    if    (Values_Agree(matterLambdaConstructor%cosmology%OmegaCurvature (),0.0d0,absTol=omegaTolerance)) then
       if (Values_Agree(matterLambdaConstructor%cosmology%OmegaDarkEnergy(),0.0d0,absTol=omegaTolerance)) then
          ! Einstein-de Sitter case. Always expands to infinity.
          matterLambdaConstructor%collapsingUniverse=.false.
       else
          ! Flat Universe with cosmological constant.
          if (matterLambdaConstructor%cosmology%OmegaDarkEnergy() > 0.0d0) then
             ! Never collapses.
             matterLambdaConstructor%collapsingUniverse=.false.
          else
             matterLambdaConstructor%collapsingUniverse=.true.
             matterLambdaConstructor%expansionFactorMaximum                    &
                  & =-(                                                        &
                  &     matterLambdaConstructor%cosmology%OmegaMatter    ()    &
                  &    *matterLambdaConstructor%cosmology%OmegaDarkEnergy()**2 &
                  &   )**(1.0d0/3.0d0)                                         &
                  &   / matterLambdaConstructor%cosmology%OmegaDarkEnergy()
          end if
       end if
    else
       if (Values_Agree(matterLambdaConstructor%cosmology%OmegaDarkEnergy(),0.0d0,absTol=omegaTolerance)) then
          ! Simple case for a matter-only universe.
          matterLambdaConstructor%collapsingUniverse=matterLambdaConstructor%cosmology%OmegaMatter() > 1.0d0
          if     ( matterLambdaConstructor%collapsingUniverse           ) &
               &   matterLambdaConstructor%expansionFactorMaximum         &
               & = matterLambdaConstructor%cosmology%OmegaMatter()        &
               & /(matterLambdaConstructor%cosmology%OmegaMatter()-1.0d0)
       else
          ! Case of matter plus dark energy.
          cubicTerm1        =1.0d0/matterLambdaConstructor%cosmology%OmegaDarkEnergy()
          cubicTerm5        =      matterLambdaConstructor%cosmology%OmegaMatter    ()**2
          cubicTerm9        =      matterLambdaConstructor%cosmology%OmegaDarkEnergy()**2
          cubicTerm21Squared                                                                                                                                 &
               & =-(                                                                                                                                         &
               &    -12.0d0                                                                                                                                  &
               &    +36.0d0           *matterLambdaConstructor%cosmology%OmegaMatter()                                                                       &
               &    +36.0d0                                                                             *matterLambdaConstructor%cosmology%OmegaDarkEnergy() &
               &    -36.0d0*cubicTerm5                                                                                                                       &
               &    -72.0d0           *matterLambdaConstructor%cosmology%OmegaMatter()*matterLambdaConstructor%cosmology%OmegaDarkEnergy()                   &
               &    -36.0d0*cubicTerm9                                                                                                                       &
               &    +12.0d0*cubicTerm5*matterLambdaConstructor%cosmology%OmegaMatter()                                                                       &
               &    -45.0d0*cubicTerm5                                                                  *matterLambdaConstructor%cosmology%OmegaDarkEnergy() &
               &    +36.0d0*cubicTerm9*matterLambdaConstructor%cosmology%OmegaMatter()                                                                       &
               &    +12.0d0*cubicTerm9                                                                  *matterLambdaConstructor%cosmology%OmegaDarkEnergy() &
               &   )&
               &  *cubicTerm1
          if (cubicTerm21Squared > 0.0d0) then
             cubicTerm21     =sqrt(cubicTerm21Squared)
             cubicTerm25Cubed=(                                                         &
                  &            -108.0d0*matterLambdaConstructor%cosmology%OmegaMatter() &
                  &            + 12.0d0*cubicTerm21                                     &
                  &           )                                                         &
                  &           *cubicTerm9
             if (cubicTerm25Cubed >= 0.0d0) then
                cubicTerm25=     cubicTerm25Cubed **(1.0d0/3.0d0)
             else
                cubicTerm25=-abs(cubicTerm25Cubed)**(1.0d0/3.0d0)
             end if
             aMaximum                                                        &
                  &  = cubicTerm1                                            &
                  &   *cubicTerm25                                           &
                  &   /6.0d0                                                 &
                  &   +2.0d0                                                 &
                  &   *(                                                     &
                  &     -1.0d0                                               &
                  &     +matterLambdaConstructor%cosmology%OmegaMatter    () &
                  &     +matterLambdaConstructor%cosmology%OmegaDarkEnergy() &
                  &   )                                                      &
                  &   /cubicTerm25
             matterLambdaConstructor%collapsingUniverse=aMaximum > 0.0d0
             if (matterLambdaConstructor%collapsingUniverse) &
                  & matterLambdaConstructor%expansionFactorMaximum=aMaximum
          end if
       end if
    end if
    ! If we have a collapsing Universe, find time of turnaround, and maximum time.
    if (matterLambdaConstructor%collapsingUniverse) then
       ! Find expansion factor early enough that a single component dominates the evolution of the Universe.
       call matterLambdaConstructor%densityScalingEarlyTime(matterLambdaDominateFactor,densityPower,expansionFactorDominant,OmegaDominant)
       ! Find the corresponding time.
       timeMaximumimum(1)=1.0d0/matterLambdaConstructor%cosmology%HubbleConstant(unitsTime)/sqrt(OmegaDominant)/expansionFactorDominant**(0.5d0*densityPower)
       ! Solve Friedmann equation to get time at turnaround.
       matterLambdaSelfGlobal => matterLambdaConstructor
       odeReset=.true.
       call ODE_Solve(                                                               &
            &         odeStepper                                                   , &
            &         odeController                                                , &
            &         odeEvolver                                                   , &
            &         odeSystem                                                    , &
            &         expansionFactorDominant                                      , &
            &         matterLambdaConstructor%expansionFactorMaximum*(1.0d0-1.0d-4), &
            &         1                                                            , &
            &         timeMaximumimum                                              , &
            &         matterLambdaCollapseODEs                                     , &
            &         parameterPointer                                             , &
            &         odeToleranceAbsolute                                         , &
            &         odeToleranceRelative                                         , &
            &         reset=odeReset                                                 &
            &        )
       call ODE_Solver_Free(odeStepper,odeController,odeEvolver,odeSystem)
       odeReset=.true.
       ! Extract turnaround time from ODE variables and set maximum time to twice turnaround time.
       matterLambdaConstructor%timeTurnaround=timeMaximumimum(1)
       matterLambdaConstructor%timeMaximum       =2.0d0*matterLambdaConstructor%timeTurnaround
    end if
    return
  end function matterLambdaConstructor

  subroutine matterLambdaDestructor(self)
    !% Default constructor for the matter plus cosmological constant cosmological functions class.
    use Numerical_Interpolation
    implicit none
    type(cosmologyFunctionsMatterLambda), intent(inout) :: self

    if     ( allocated (self%ageTableExpansionFactor               )) deallocate(self%ageTableExpansionFactor               )
    if     ( allocated (self%ageTableTime                          )) deallocate(self%ageTableTime                          )
    if     ( allocated (self%distanceTableComovingDistance         )) deallocate(self%distanceTableComovingDistance         )
    if     ( allocated (self%distanceTableComovingDistanceNegated  )) deallocate(self%distanceTableComovingDistanceNegated  )
    if     ( allocated (self%distanceTableLuminosityDistanceNegated)) deallocate(self%distanceTableLuminosityDistanceNegated)
    if     ( allocated (self%distanceTableTime                     )) deallocate(self%distanceTableTime                     )
    if     (                                                                                                                  &
         &   associated(self%cosmology                             )                                                          &
         &  .and.                                                                                                             &
         &              self%cosmology%isFinalizable()                                                                        &
         & )                                                          deallocate(self%cosmology                             )
    call Interpolate_Done(self%interpolationObject       ,self%interpolationAccelerator       ,self%resetInterpolation       )
    call Interpolate_Done(self%interpolationObjectInverse,self%interpolationAcceleratorInverse,self%resetInterpolationInverse)
    return
  end subroutine matterLambdaDestructor

  subroutine matterLambdaEpochValidate(self,timeIn,expansionFactorIn,collapsingIn,timeOut,expansionFactorOut,collapsingOut)
    !% Validate a cosmic epoch, specified either by time or expansion factor, and optionally return time, expansion factor, and
    !% collapsing status.
    use Galacticus_Error
    implicit none
    class           (cosmologyFunctionsMatterLambda), intent(inout)           :: self
    double precision                                , intent(in   ), optional :: expansionFactorIn , timeIn
    logical                                         , intent(in   ), optional :: collapsingIn
    double precision                                , intent(  out), optional :: expansionFactorOut, timeOut
    logical                                         , intent(  out), optional :: collapsingOut
    logical                                                                   :: collapsingActual

    ! Check that we have a uniquely specified epoch.
    if (      present(timeIn).and.present(expansionFactorIn) ) &
         & call Galacticus_Error_Report('cosmologyFunctions:matterLambdaEpochValidate','either "time" or "expansionFactor" should be specified, not both')
    if (.not.(present(timeIn).or. present(expansionFactorIn))) &
         & call Galacticus_Error_Report('cosmologyFunctions:matterLambdaEpochValidate','one of "time" or "expansionFactor" should be specified')
    if (      present(timeIn).and.present(collapsingIn     ) ) &
         & call Galacticus_Error_Report('cosmologyFunctions:matterLambdaEpochValidate','collapsing status of universe cannot be specified when epoch is defined by time')
    ! If we have a time, check that it is a valid, and compute outputs as required.
    if (present(timeIn)) then
       ! Validate.
       if (                              timeIn < 0.0d0           )                                                        &
            & call Galacticus_Error_Report('cosmologyFunctions:matterLambdaEpochValidate','time preceeds the Big Bang' )
       if (self%collapsingUniverse .and. timeIn > self%timeMaximum)                                                        &
            & call Galacticus_Error_Report('cosmologyFunctions:matterLambdaEpochValidate','time exceeds the Big Crunch')
       ! Set outputs.
       if (present(timeOut           )) timeOut           =                           timeIn
       if (present(expansionFactorOut)) expansionFactorOut= self%expansionFactor     (timeIn)
       if (present(collapsingOut     )) collapsingOut     = self%collapsingUniverse           &
            &                                              .and.                              &
            &                                               self%timeTurnaround     < timeIn
    end if
    ! If we have an expansion factor, check that it is valid, and compute outputs as required.
    if (present(expansionFactorIn)) then
       ! Validate.
       if (                              expansionFactorIn <                       0.0d0) &
            & call Galacticus_Error_Report('cosmologyFunctions:matterLambdaEpochValidate','expansion factor preceeds the Big Bang'    )
       if (self%collapsingUniverse .and. expansionFactorIn > self%expansionFactorMaximum) &
            & call Galacticus_Error_Report('cosmologyFunctions:matterLambdaEpochValidate','expansion factor exceeds maximum expansion')
       ! Determine collapse status.
       collapsingActual=.false.
       if (present(collapsingIn)) collapsingActual=collapsingIn
       ! Validate collapse status.
       if (collapsingActual .and. .not.self%collapsingUniverse) &
            & call Galacticus_Error_Report('cosmologyFunctions:matterLambdaEpochValidate','epoch during collapsing phase specified, but universe does not collapse')
       ! Set outputs.
       if (present(timeOut           )) timeOut           =self%cosmicTime(expansionFactorIn,collapsingActual)
       if (present(expansionFactorOut)) expansionFactorOut=expansionFactorIn
       if (present(collapsingOut     )) collapsingOut     =collapsingActual
    end if
    return
  end subroutine matterLambdaEpochValidate
  
  double precision function matterLambdaCosmicTime(self,expansionFactor,collapsingPhase)
    !% Return the cosmological matter density in units of the critical density at the present day.
    use Galacticus_Error
    use Numerical_Interpolation
    implicit none
    class           (cosmologyFunctionsMatterLambda), intent(inout)           :: self
    double precision                                , intent(in   )           :: expansionFactor
    logical                                         , intent(in   ), optional :: collapsingPhase
    logical                                                                   :: collapsingPhaseActual

    ! Validate the input.
    call self%epochValidate(                                         &
         &                  expansionFactorIn=expansionFactor      , &
         &                  collapsingIn     =collapsingPhase      , &
         &                  collapsingOut    =collapsingPhaseActual  &
         &                 )
    ! Ensure tabulation is initialized.
    if (.not.self%ageTableInitialized) call self%expansionFactorTabulate(self%ageTableTimeMinimum)
    ! Ensure that the tabulation spans a sufficient range of expansion factors.
    if (collapsingPhaseActual) then
       ! In collapsing phase just ensure that a sufficiently large expansion factor has been reached.
       do while (self%ageTableExpansionFactor(self%ageTableNumberPoints) < expansionFactor)
          self%ageTableTimeMaximum=min(self%ageTableTimeMaximum*matterLambdaAgeTableIncrementFactor,self%timeTurnaround)
          call self%expansionFactorTabulate()
       end do
    else
       ! In expanding phase ensure that sufficiently small and large expansion factors have been reached.
       do while (self%ageTableExpansionFactor(                    1) > expansionFactor)
          self%ageTableTimeMinimum=    self%ageTableTimeMinimum/matterLambdaAgeTableIncrementFactor
          call self%expansionFactorTabulate()
       end do
       do while (self%ageTableExpansionFactor(self%iTableTurnaround) < expansionFactor)
          self%ageTableTimeMaximum=max(self%ageTableTimeMaximum*matterLambdaAgeTableIncrementFactor,self%timeTurnaround)
          call self%expansionFactorTabulate()
       end do
    end if
    ! Interpolate to get cosmic time.
    matterLambdaCosmicTime                             &
         & =Interpolate(                               &
         &              self%ageTableExpansionFactor , &
         &              self%ageTableTime            , &
         &              self%interpolationObject     , &
         &              self%interpolationAccelerator, &
         &              expansionFactor              , &
         &              reset=self%resetInterpolation  &
         &             )
    if (collapsingPhaseActual) matterLambdaCosmicTime=self%timeMaximum-matterLambdaCosmicTime
    return
  end function matterLambdaCosmicTime

  function matterLambdaCollapseODEs(a,t,dtda,parameterPointer) bind(c)
    !% System of differential equations to solve for age vs. expansion factor.
    use, intrinsic :: ISO_C_Binding
    implicit none
    integer(kind=c_int   )                              :: matterLambdaCollapseODEs
    real   (kind=c_double)              , value         :: a
    real   (kind=c_double), dimension(1), intent(in   ) :: t
    real   (kind=c_double), dimension(1)                :: dtda
    type   (c_ptr        )              , value         :: parameterPointer

    dtda(1)=1.0d0/a/matterLambdaSelfGlobal%expansionRate(a)
    matterLambdaCollapseODEs=FGSL_Success
    return
  end function matterLambdaCollapseODEs

  double precision function matterLambdaExpansionFactor(self,time)
    !% Returns the expansion factor at cosmological time {\normalfont \ttfamily time}.
    use Numerical_Interpolation
    use Galacticus_Error
    implicit none
    class           (cosmologyFunctionsMatterLambda), intent(inout) :: self
    double precision                                , intent(in   ) :: time
    double precision                                                :: timeEffective
    logical                                                         :: remakeTable

    ! Check if the time differs from the previous time.
    if (time /= self%timePrevious) then
       ! Quit on invalid input.
       if (time < 0.0d0) call Galacticus_Error_Report('matterLambdaExpansionFactor','cosmological time must be positive')
       ! Check if we need to recompute our table.
       if (self%ageTableInitialized) then
          remakeTable=(time < self%ageTableTime(1).or.time > self%ageTableTime(self%ageTableNumberPoints))
       else
          remakeTable=.true.
       end if
       if (remakeTable)           call self%expansionFactorTabulate(time)
       ! Quit on invalid input.
       if (self%collapsingUniverse.and.time > self%timeMaximum) &
            & call Galacticus_Error_Report('matterLambdaExpansionFactor','cosmological time exceeds that at the Big Crunch')
       ! Interpolate to get the expansion factor.
       if (self%collapsingUniverse) then
          if (time <= self%timeTurnaround) then
             timeEffective=                      time
          else
             timeEffective=self%timeMaximum-time
          end if
       else
          timeEffective   =                      time
       end if
       self%expansionFactorPrevious                              &
            & =Interpolate(                                      &
            &              self%ageTableTime                   , &
            &              self%ageTableExpansionFactor        , &
            &              self%interpolationObjectInverse     , &
            &              self%interpolationAcceleratorInverse, &
            &              timeEffective                       , &
            &              reset=self%resetInterpolationInverse  &
            &             )
       self%timePrevious=time
    end if
    ! Return the stored expansion factor.
    matterLambdaExpansionFactor=self%expansionFactorPrevious
    return
  end function matterLambdaExpansionFactor

  double precision function matterLambdaExpansionRate(self,expansionFactor)
    !% Returns the cosmological expansion rate, $\dot{a}/a$ at expansion factor {\normalfont \ttfamily expansionFactor}.
    use Cosmology_Parameters
    implicit none
    class           (cosmologyFunctionsMatterLambda), intent(inout) :: self
    double precision                                , intent(in   ) :: expansionFactor

    ! Required value is simply the Hubble parameter but expressed in units of inverse Gyr.
    matterLambdaExpansionRate                                                           &
         & = self          %hubbleParameterEpochal(expansionFactor=expansionFactor) &
         &  *self%cosmology%HubbleConstant        (unitsTime                      ) &
         &  /self%cosmology%HubbleConstant        (unitsStandard                  )
    return
  end function matterLambdaExpansionRate

  double precision function matterLambdaHubbleParameterEpochal(self,time,expansionFactor,collapsingPhase)
    !% Returns the Hubble parameter at the request cosmological time, {\normalfont \ttfamily time}, or expansion factor, {\normalfont \ttfamily expansionFactor}.
    use Galacticus_Error
    use Cosmology_Parameters
    implicit none
    class           (cosmologyFunctionsMatterLambda), intent(inout)           :: self
    double precision                                , intent(in   ), optional :: expansionFactor      , time
    logical                                         , intent(in   ), optional :: collapsingPhase
    double precision                                                          :: expansionFactorActual, sqrtArgument

    ! Validate the epoch.
    call self%epochValidate(                                          &
         &                  timeIn            =time                 , &
         &                  expansionFactorIn =expansionFactor      , &
         &                  collapsingIn      =collapsingPhase      , &
         &                  expansionFactorOut=expansionFactorActual  &
         &                 )
    ! Compute the Hubble parameter at the specified expansion factor.
    sqrtArgument                      =max(                                   &
         &                                  self%cosmology%OmegaMatter    ()  &
         &                                 /expansionFactorActual**3          &
         &                                 +self%cosmology%OmegaDarkEnergy()  &
         &                                 +self%cosmology%OmegaCurvature ()  &
         &                                 /expansionFactorActual**2        , &
         &                                 0.0d0                              &
         &                                )
    matterLambdaHubbleParameterEpochal= self%cosmology%HubbleConstant(unitsStandard)&
         &                             *sqrt(sqrtArgument)
    ! Make the Hubble parameter negative if we are in the collapsing phase of the Universe.
    if (self%collapsingUniverse) then
       if    (present(time           )) then
          if    (time>self%timeTurnaround) matterLambdaHubbleParameterEpochal=-matterLambdaHubbleParameterEpochal
       else
          if (present(collapsingPhase)) then
             if (collapsingPhase         ) matterLambdaHubbleParameterEpochal=-matterLambdaHubbleParameterEpochal
          end if
       end if
    end if
    return
  end function matterLambdaHubbleParameterEpochal

  double precision function matterLambdaHubbleParameterRateOfChange(self,time,expansionFactor,collapsingPhase)
    !% Returns the rate of change of the Hubble parameter at the request cosmological time, {\normalfont \ttfamily time}, or expansion factor, {\normalfont \ttfamily expansionFactor}.
    use Galacticus_Error
    use Cosmology_Parameters
    implicit none
    class           (cosmologyFunctionsMatterLambda), intent(inout)           :: self
    double precision                                , intent(in   ), optional :: expansionFactor      , time
    logical                                         , intent(in   ), optional :: collapsingPhase
    double precision                                                          :: expansionFactorActual

<<<<<<< HEAD
    ! Validate the epoch.
    call self%epochValidate(                                          &
         &                  timeIn            =time                 , &
         &                  expansionFactorIn =expansionFactor      , &
         &                  collapsingIn      =collapsingPhase      , &
         &                  expansionFactorOut=expansionFactorActual  &
         &                 )
=======
    ! Determine the actual expansion factor to use.
    if (present(time)) then
       if (present(expansionFactor)) then
          call Galacticus_Error_Report('matterLambdaHubbleParameterEpochal','only one of time or expansion factor can be specified')
       else
          expansionFactorActual=self%expansionFactor(time)
       end if
    else
       if (present(expansionFactor)) then
          expansionFactorActual=expansionFactor
       else
          call Galacticus_Error_Report('matterLambdaHubbleParameterEpochal','either a time or expansion factor must be specified')
       end if
    end if
>>>>>>> 1cbc888f
    matterLambdaHubbleParameterRateOfChange                                                                            &
         & = +0.5d0                                                                                                    &
         & *        self%hubbleParameterEpochal(expansionFactor=expansionFactorActual,collapsingPhase=collapsingPhase) &
         & *        self%expansionRate         (                expansionFactorActual                                ) &
         & *(                                                                                                          &
         &   -3.0d0*self%cosmology%OmegaMatter    ()/expansionFactorActual**3                                          &
         &   -2.0d0*self%cosmology%OmegaCurvature ()/expansionFactorActual**2                                          &
         &  )                                                                                                          &
         & /(                                                                                                          &
         &   +      self%cosmology%OmegaMatter    ()/expansionFactorActual**3                                          &
         &   +      self%cosmology%OmegaDarkEnergy()                                                                   &
         &   +      self%cosmology%OmegaCurvature ()/expansionFactorActual**2                                          &
         &  )
    return
  end function matterLambdaHubbleParameterRateOfChange

  double precision function matterLambdaOmegaMatterEpochal(self,time,expansionFactor,collapsingPhase)
    !% Return the matter density parameter at expansion factor {\normalfont \ttfamily expansionFactor}.
    use Galacticus_Error
    implicit none
    class           (cosmologyFunctionsMatterLambda), intent(inout)           :: self
    double precision                                , intent(in   ), optional :: expansionFactor      , time
    logical                                         , intent(in   ), optional :: collapsingPhase
    double precision                                                          :: expansionFactorActual

    ! Validate the epoch.
    call self%epochValidate(                                          &
         &                  timeIn            =time                 , &
         &                  expansionFactorIn =expansionFactor      , &
         &                  collapsingIn      =collapsingPhase      , &
         &                  expansionFactorOut=expansionFactorActual  &
         &                 )
    matterLambdaOmegaMatterEpochal                                                              &
         & =   self%cosmology%OmegaMatter           (                                         ) &
         &  *(                                                                                  &
         &     self%cosmology%HubbleConstant        (unitsStandard                        ) &
         &    /self          %HubbleParameterEpochal(expansionFactor=expansionFactorActual) &
         &   )**2                                                                               &
         &  /expansionFactorActual**3
<<<<<<< HEAD
=======
    return
  end function matterLambdaOmegaMatterEpochal

  double precision function matterLambdaMatterDensityEpochal(self,time,expansionFactor,collapsingPhase)
    !% Return the matter density at expansion factor {\normalfont \ttfamily expansionFactor}.
    use Galacticus_Error
    implicit none
    class           (cosmologyFunctionsMatterLambda), intent(inout)           :: self
    double precision                                , intent(in   ), optional :: expansionFactor      , time
    logical                                         , intent(in   ), optional :: collapsingPhase
    double precision                                                          :: expansionFactorActual

    ! Determine the actual expansion factor to use.
    if (present(time)) then
       if (present(expansionFactor)) then
          call Galacticus_Error_Report('matterLambdaMatterDensityEpochal','only one of time or expansion factor can be specified')
       else
          expansionFactorActual=self%expansionFactor(time)
       end if
    else
       if (present(expansionFactor)) then
          expansionFactorActual=expansionFactor
       else
          call Galacticus_Error_Report('matterLambdaMatterDensityEpochal','either a time or expansion factor must be specified')
       end if
    end if
    matterLambdaMatterDensityEpochal=self%cosmology%omegaMatter()*self%cosmology%densityCritical()/expansionFactorActual**3
>>>>>>> 1cbc888f
    return
  end function matterLambdaMatterDensityEpochal

  double precision function matterLambdaOmegaMatterRateOfChange(self,time,expansionFactor,collapsingPhase)
    !% Return the rate of change of the matter density parameter at expansion factor {\normalfont \ttfamily expansionFactor}.
    use Galacticus_Error
    implicit none
    class           (cosmologyFunctionsMatterLambda), intent(inout)           :: self
    double precision                                , intent(in   ), optional :: expansionFactor      , time
    logical                                         , intent(in   ), optional :: collapsingPhase
    double precision                                                          :: expansionFactorActual

    ! Validate the epoch.
    call self%epochValidate(                                          &
         &                  timeIn            =time                 , &
         &                  expansionFactorIn =expansionFactor      , &
         &                  collapsingIn      =collapsingPhase      , &
         &                  expansionFactorOut=expansionFactorActual  &
         &                 )
    matterLambdaOmegaMatterRateOfChange                                                          &
         & =self%omegaMatterEpochal(time,expansionFactor,collapsingPhase)                        &
         & *(                                                                                    &
         &   -3.0d0*self%expansionRate              (     expansionFactorActual                ) &
         &   -2.0d0*self%hubbleParameterRateOfChange(time,expansionFactor      ,collapsingPhase) &
         &   /      self%hubbleParameterEpochal     (time,expansionFactor      ,collapsingPhase) &
         &  )
    return
  end function matterLambdaOmegaMatterRateOfChange

  double precision function matterLambdaOmegaDarkEnergyEpochal(self,time,expansionFactor,collapsingPhase)
    !% Return the dark energy density parameter at expansion factor {\normalfont \ttfamily expansionFactor}.
    use Galacticus_Error
    implicit none
    class           (cosmologyFunctionsMatterLambda), intent(inout)           :: self
    double precision                                , intent(in   ), optional :: expansionFactor      , time
    logical                                         , intent(in   ), optional :: collapsingPhase
    double precision                                                          :: expansionFactorActual
    
    ! Validate the epoch.
    call self%epochValidate(                                          &
         &                  timeIn            =time                 , &
         &                  expansionFactorIn =expansionFactor      , &
         &                  collapsingIn      =collapsingPhase      , &
         &                  expansionFactorOut=expansionFactorActual  &
         &                 )
    matterLambdaOmegaDarkEnergyEpochal                                                          &
         & =   self%cosmology%OmegaDarkEnergy       (                                         ) &
         &  *(                                                                                  &
         &     self%cosmology%HubbleConstant        (unitsStandard                        ) &
         &    /self%          HubbleParameterEpochal(expansionFactor=expansionFactorActual) &
         &   )**2
    return
  end function matterLambdaOmegaDarkEnergyEpochal

  double precision function matterLambdaTemperatureCMBEpochal(self,time,expansionFactor,collapsingPhase)
    !% Return the temperature of the CMB at expansion factor {\normalfont \ttfamily expansionFactor}.
    use Galacticus_Error
    implicit none
    class           (cosmologyFunctionsMatterLambda), intent(inout)           :: self
    double precision                                , intent(in   ), optional :: expansionFactor      , time
    logical                                         , intent(in   ), optional :: collapsingPhase
    double precision                                                          :: expansionFactorActual

    ! Validate the epoch.
    call self%epochValidate(                                          &
         &                  timeIn            =time                 , &
         &                  expansionFactorIn =expansionFactor      , &
         &                  collapsingIn      =collapsingPhase      , &
         &                  expansionFactorOut=expansionFactorActual  &
         &                 )
    matterLambdaTemperatureCMBEpochal=self%cosmology%temperatureCMB()/expansionFactorActual
    return
  end function matterLambdaTemperatureCMBEpochal

  subroutine matterLambdaDensityScalingEarlyTime(self,dominateFactor,densityPower,expansionFactorDominant,OmegaDominant)
    use Cosmology_Parameters
    implicit none
    class           (cosmologyFunctionsMatterLambda), intent(inout)           :: self
    double precision                                , intent(in   )           :: dominateFactor
    double precision                                , intent(  out)           :: densityPower  , expansionFactorDominant
    double precision                                , intent(  out), optional :: OmegaDominant

    ! For matter and cosmological constant, matter always dominates at early times.
    densityPower=-3.0d0 ! Power-law scaling of matter density with expansion factor.
    ! Choose present day as default - will be used if no other densities present (i.e. Einsetin-de Sitter).
    expansionFactorDominant=self%dominationEpochMatter(dominateFactor)
    ! Return the density parameter in the dominant species if required.
    if (present(OmegaDominant)) OmegaDominant=self%cosmology%OmegaMatter()
    return
  end subroutine matterLambdaDensityScalingEarlyTime

  double precision function matterLambdaDominationEpochMatter(self,dominateFactor)
    use Cosmology_Functions_Parameters
    use Cosmology_Parameters
    implicit none
    class           (cosmologyFunctionsMatterLambda), intent(inout) :: self
    double precision                                , intent(in   ) :: dominateFactor
    double precision                                                :: aMatterEquality                  , expansionFactorDominantCurvature, &
         &                                                             expansionFactorDominantDarkEnergy

    ! Choose present day as default - will be used if no other densities present (i.e. Einsetin-de Sitter).
    matterLambdaDominationEpochMatter=1.0d0
    if (self%cosmology%OmegaDarkEnergy()/=0.0d0) then
       ! Find the expansion factor of matter-dark energy equality.
       aMatterEquality=self%equalityEpochMatterDarkEnergy(requestTypeExpansionFactor)
       ! Find the earlier expansion factor at which matter dominates by the specified amount (ratio of matter
       ! to dark energy density scales as the cube of expansion factor).
       expansionFactorDominantDarkEnergy=aMatterEquality/dominateFactor**(1.0d0/3.0d0)
       ! Choose earliest expansion factor.
       matterLambdaDominationEpochMatter=min(matterLambdaDominationEpochMatter,expansionFactorDominantDarkEnergy)
    end if
    if (self%cosmology%OmegaCurvature() /= 0.0d0) then
       ! Find the expansion factor of matter-curvature equality.
       aMatterEquality=self%equalityEpochMatterCurvature(requestTypeExpansionFactor)
       ! Find the earlier expansion factor at which matter dominates by the specified amount (ratio of matter
       ! to curvature density scales as the expansion factor).
       expansionFactorDominantCurvature=aMatterEquality/dominateFactor
       ! Choose earliest expansion factor.
       matterLambdaDominationEpochMatter=min(matterLambdaDominationEpochMatter,expansionFactorDominantCurvature)
    end if
    return
  end function matterLambdaDominationEpochMatter

  double precision function matterLambdaEqualityEpochMatterDarkEnergy(self,requestType)
    !% Return the epoch of matter-dark energy magnitude equality (either expansion factor or cosmic time).
    use Cosmology_Functions_Parameters
    use Cosmology_Parameters
    implicit none
    class  (cosmologyFunctionsMatterLambda), intent(inout)           :: self
    integer                                , intent(in   ), optional :: requestType
    integer                                                          :: requestTypeActual

    if (present(requestType)) then
       requestTypeActual=requestType
    else
       requestTypeActual=requestTypeExpansionFactor
    end if
    matterLambdaEqualityEpochMatterDarkEnergy       &
         & =(                                       &
         &        self%cosmology%OmegaMatter    ()  &
         &   /abs(self%cosmology%OmegaDarkEnergy()) &
         &  )**(1.0d0/3.0d0)
    if (requestType == requestTypeTime)                                &
         &                   matterLambdaEqualityEpochMatterDarkEnergy &
         &  =self%cosmicTime(matterLambdaEqualityEpochMatterDarkEnergy)
    return
  end function matterLambdaEqualityEpochMatterDarkEnergy

  double precision function matterLambdaEqualityEpochMatterCurvature(self,requestType)
    !% Return the epoch of matter-curvature magnitude equality (either expansion factor or cosmic time).
    use Cosmology_Functions_Parameters
    use Cosmology_Parameters
    implicit none
    class  (cosmologyFunctionsMatterLambda), intent(inout)           :: self
    integer                                , intent(in   ), optional :: requestType
    integer                                                          :: requestTypeActual

    if (present(requestType)) then
       requestTypeActual=requestType
    else
       requestTypeActual=requestTypeExpansionFactor
    end if

    matterLambdaEqualityEpochMatterCurvature=self%cosmology%OmegaMatter()/abs(self%cosmology%OmegaCurvature())
    if (requestType == requestTypeTime)                               &
         &                  matterLambdaEqualityEpochMatterCurvature  &
         & =self%cosmicTime(matterLambdaEqualityEpochMatterCurvature)
    return
  end function matterLambdaEqualityEpochMatterCurvature

  subroutine matterLambdaMakeExpansionFactorTable(self,time)
    !% Builds a table of expansion factor vs. time.
    use Numerical_Interpolation
    use Numerical_Ranges
    use ODE_Solver
    use Memory_Management
    use, intrinsic :: ISO_C_Binding
    use Cosmology_Parameters
    use FGSL
    implicit none
    class           (cosmologyFunctionsMatterLambda), intent(inout), target       :: self
    double precision                                , intent(in   ), optional     :: time
    double precision                                , parameter                   :: odeToleranceAbsolute               =1.0d-9, odeToleranceRelative   =1.0d-9
    double precision                                , allocatable  , dimension(:) :: ageTableExpansionFactorTemporary          , ageTableTimeTemporary
    integer                                                                       :: iTime                                     , prefixPointCount
    double precision                                                              :: OmegaDominant                             , densityPower                  , &
         &                                                                           expansionFactor                 (1)       , expansionFactorDominant       , &
         &                                                                           tDominant                                 , timeActual
    type            (c_ptr                         )                              :: parameterPointer
    type            (fgsl_odeiv_step               )                              :: odeStepper
    type            (fgsl_odeiv_control            )                              :: odeController
    type            (fgsl_odeiv_evolve             )                              :: odeEvolver
    type            (fgsl_odeiv_system             )                              :: odeSystem
    logical                                                                       :: odeReset                           =.true.

    ! Find expansion factor early enough that a single component dominates the evolution of the Universe.
    call self%densityScalingEarlyTime(matterLambdaDominateFactor,densityPower,expansionFactorDominant,OmegaDominant)
    ! Find the corresponding time.
    tDominant=-2.0d0/densityPower/self%cosmology%HubbleConstant(unitsTime)/sqrt(OmegaDominant)/expansionFactorDominant**(0.5d0*densityPower)
    ! Find minimum and maximum times to tabulate.
    if (present(time)) then
       timeActual=time
       do while (self%ageTableTimeMinimum > min(timeActual,tDominant)/2.0d0)
          self%ageTableTimeMinimum=self%ageTableTimeMinimum/matterLambdaAgeTableIncrementFactor
       end do
       do while (self%ageTableTimeMaximum < max(timeActual,tDominant)*2.0d0)
          self%ageTableTimeMaximum=self%ageTableTimeMaximum*matterLambdaAgeTableIncrementFactor
       end do
    else
       do while (self%ageTableTimeMinimum > tDominant/2.0d0)
          self%ageTableTimeMinimum=self%ageTableTimeMinimum/matterLambdaAgeTableIncrementFactor
       end do
       do while (self%ageTableTimeMaximum < tDominant*2.0d0)
          self%ageTableTimeMaximum=self%ageTableTimeMaximum*matterLambdaAgeTableIncrementFactor
       end do
    end if
    if (self%collapsingUniverse) self%ageTableTimeMaximum=min(self%ageTableTimeMaximum,self%timeTurnaround)

    ! Determine number of points to tabulate.
    self%ageTableNumberPoints=int(log10(self%ageTableTimeMaximum/self%ageTableTimeMinimum)*dble(matterLambdaAgeTableNPointsPerDecade))+1
    self%ageTableTimeMaximum =self%ageTableTimeMinimum*10.0d0**(dble(self%ageTableNumberPoints)/dble(matterLambdaAgeTableNPointsPerDecade))
    if (self%collapsingUniverse) self%ageTableTimeMaximum=min(self%ageTableTimeMaximum,self%timeTurnaround)

    ! Deallocate arrays if currently allocated.
    if (allocated(self%ageTableTime)) then
       ! Determine number of points that are being added at the start of the array.
       prefixPointCount=int(log10(self%ageTableTime(1)/self%ageTableTimeMinimum)*dble(matterLambdaAgeTableNPointsPerDecade)+0.5d0)
       call Move_Alloc(self%ageTableTime           ,ageTableTimeTemporary           )
       call Move_Alloc(self%ageTableExpansionFactor,ageTableExpansionFactorTemporary)
       ! Allocate the arrays to current required size.
       call Alloc_Array(self%ageTableTime,           [self%ageTableNumberPoints])
       call Alloc_Array(self%ageTableExpansionFactor,[self%ageTableNumberPoints])
       ! Create set of grid points in time variable.
       self%ageTableTime=Make_Range(self%ageTableTimeMinimum,self%ageTableTimeMaximum,self%ageTableNumberPoints,rangeTypeLogarithmic)
       ! Set the expansion factors to a negative value to indicate they are not yet computed.
       self%ageTableExpansionFactor=-1.0d0
       ! Paste in the previously computed regions.
       self%ageTableTime           (prefixPointCount+1:prefixPointCount+size(ageTableTimeTemporary))=ageTableTimeTemporary
       self%ageTableExpansionFactor(prefixPointCount+1:prefixPointCount+size(ageTableTimeTemporary))=ageTableExpansionFactorTemporary
       ! Deallocate the temporary arrays.
       call Dealloc_Array(ageTableTimeTemporary           )
       call Dealloc_Array(ageTableExpansionFactorTemporary)
    else
       ! Allocate the arrays to current required size.
       call Alloc_Array(self%ageTableTime,           [self%ageTableNumberPoints])
       call Alloc_Array(self%ageTableExpansionFactor,[self%ageTableNumberPoints])
       ! Create set of grid points in time variable.
       self%ageTableTime=Make_Range(self%ageTableTimeMinimum,self%ageTableTimeMaximum,self%ageTableNumberPoints,rangeTypeLogarithmic)
       ! Set the expansion factors to a negative value to indicate they are not yet computed.
       self%ageTableExpansionFactor=-1.0d0
    end if
    ! For the initial time, we approximate that we are at sufficiently early times that a single component dominates the
    ! Universe and use the appropriate analytic solution.
    if (self%ageTableExpansionFactor(1) < 0.0d0)             &
         &    self%ageTableExpansionFactor(               1) &
         & =(                                                &
         &   -0.5d0                                          &
         &   *densityPower                                   &
         &   *self%ageTableTime            (              1) &
         &   *self%cosmology%HubbleConstant(unitsTime) &
         &   *sqrt(OmegaDominant)                            &
         &  )**(-2.0d0/densityPower)
    ! Solve ODE to get corresponding expansion factors.
    self%iTableTurnaround  =  self%ageTableNumberPoints
    matterLambdaSelfGlobal => self
    do iTime=2,self%ageTableNumberPoints
       ! Find the position in the table corresponding to turn around if we have a collapsing Universe.
       if     (                                                   &
            &   self%collapsingUniverse                           &
            &  .and.                                              &
            &   self%ageTableTime(iTime-1) <  self%timeTurnaround &
            &  .and.                                              &
            &   self%ageTableTime(iTime  ) >= self%timeTurnaround &
            & ) self%iTableTurnaround=iTime
       ! Compute the expansion factor if it is not already computed.
       if (self%ageTableExpansionFactor(iTime) < 0.0d0) then
          timeActual        =self%ageTableTime           (iTime-1)
          expansionFactor(1)=self%ageTableExpansionFactor(iTime-1)
          call ODE_Solve(                          &
               &         odeStepper              , &
               &         odeController           , &
               &         odeEvolver              , &
               &         odeSystem               , &
               &         timeActual              , &
               &         self%ageTableTime(iTime), &
               &         1                       , &
               &         expansionFactor         , &
               &         matterLambdaAgeTableODEs, &
               &         parameterPointer        , &
               &         odeToleranceAbsolute    , &
               &         odeToleranceRelative    , &
               &         reset=odeReset            &
               &        )
          self%ageTableExpansionFactor(iTime)=expansionFactor(1)
       end if
    end do
    call ODE_Solver_Free(odeStepper,odeController,odeEvolver,odeSystem)
    call Interpolate_Done(self%interpolationObject       ,self%interpolationAccelerator       ,self%resetInterpolation       )
    call Interpolate_Done(self%interpolationObjectInverse,self%interpolationAcceleratorInverse,self%resetInterpolationInverse)
    self%resetInterpolation       =.true.
    self%resetInterpolationInverse=.true.
    ! Flag that the table is now initialized.
    self%ageTableInitialized=.true.
    return
  end subroutine matterLambdaMakeExpansionFactorTable

  function matterLambdaAgeTableODEs(t,a,dadt,parameterPointer) bind(c)
    !% System of differential equations to solve for expansion factor vs. age.
    use, intrinsic :: ISO_C_Binding
    integer(kind=c_int   )                              :: matterLambdaAgeTableODEs
    real   (kind=c_double)              , value         :: t
    real   (kind=c_double), dimension(1), intent(in   ) :: a
    real   (kind=c_double), dimension(1)                :: dadt
    type   (c_ptr        )              , value         :: parameterPointer

    dadt(1)=a(1)*matterLambdaSelfGlobal%expansionRate(a(1))
    matterLambdaAgeTableODEs=FGSL_Success
  end function matterLambdaAgeTableODEs

  double precision function matterLambdaTimeAtDistanceComoving(self,comovingDistance)
    !% Returns the cosmological time corresponding to given {\normalfont \ttfamily comovingDistance}.
    use Numerical_Interpolation
    use Galacticus_Error
    implicit none
    class           (cosmologyFunctionsMatterLambda), intent(inout) :: self
    double precision                                , intent(in   ) :: comovingDistance
    double precision                                                :: time
    logical                                                         :: remakeTable

    ! Quit on invalid input.
    if (comovingDistance < 0.0d0) call Galacticus_Error_Report('matterLambdaTimeAtDistanceComoving','comoving distance must be positive')
    ! Check if we need to recompute our table.
    remakeTable=.true.
    do while (remakeTable)
       if (self%distanceTableInitialized) then
          remakeTable=self%distanceTableComovingDistance(1) < comovingDistance
          time       =0.5d0*self%distanceTableTime(1)
       else
          remakeTable=.true.
          time       =self%distanceTableTimeMinimum
       end if
       ! Remake table if necessary.
       if (remakeTable) call self%distanceTabulate(time)
    end do
    ! Interpolate to get the comoving distance.
    matterLambdaTimeAtDistanceComoving                                &
         & =Interpolate(                                              &
         &              self%distanceTableComovingDistanceNegated   , &
         &              self%distanceTableTime                      , &
         &              self%interpolationObjectDistanceInverse     , &
         &              self%interpolationAcceleratorDistanceInverse, &
         &              -comovingDistance                           , &
         &              reset=self%resetInterpolationDistanceInverse  &
         &             )
    return
  end function matterLambdaTimeAtDistanceComoving

  double precision function matterLambdaDistanceComoving(self,time)
    !% Returns the comoving distance to cosmological time {\normalfont \ttfamily time}.
    use Numerical_Interpolation
    use Galacticus_Error
    implicit none
    class           (cosmologyFunctionsMatterLambda), intent(inout) :: self
    double precision                                , intent(in   ) :: time
    double precision                                , parameter     :: toleranceRelative=1.0d-6
    logical                                                         :: remakeTable

    ! Quit on invalid input.
<<<<<<< HEAD
    call self%epochValidate(timeIn=time)
    if (time > self%cosmicTime(1.0d0)) call Galacticus_Error_Report('matterLambdaComovingDistance','cosmological time must be in the past')
=======
    if (time <                 0.0d0                           ) call Galacticus_Error_Report('matterLambdaComovingDistance','cosmological time must be positive'   )
    if (time > self%cosmicTime(1.0d0)*(1.0d0+toleranceRelative)) call Galacticus_Error_Report('matterLambdaComovingDistance','cosmological time must be in the past')
>>>>>>> 1cbc888f
    ! Check if we need to recompute our table.
    if (self%distanceTableInitialized) then
       remakeTable=(time < self%distanceTableTime(1).or.time > self%distanceTableTime(self%distanceTableNumberPoints))
    else
       remakeTable=.true.
    end if
    if (remakeTable) call self%distanceTabulate(time)
    ! Quit on invalid input.
    if (self%collapsingUniverse.and.time>self%timeMaximum) &
         & call Galacticus_Error_Report('matterLambdaComovingDistance','cosmological time exceeds that at the Big Crunch')
    ! Interpolate to get the comoving distance.
    matterLambdaDistanceComoving                               &
         & =Interpolate(                                       &
         &              self%distanceTableTime               , &
         &              self%distanceTableComovingDistance   , &
         &              self%interpolationObjectDistance     , &
         &              self%interpolationAcceleratorDistance, &
         &              time                                 , &
         &              reset=self%resetInterpolationDistance  &
         &             )
    return
  end function matterLambdaDistanceComoving

  double precision function matterLambdaDistanceLuminosity(self,time)
    !% Returns the luminosity distance to cosmological time {\normalfont \ttfamily time}.
    use Numerical_Interpolation
    use Galacticus_Error
    implicit none
    class           (cosmologyFunctionsMatterLambda), intent(inout) :: self
    double precision                                , intent(in   ) :: time

    ! Compute the luminosity distance.
    matterLambdaDistanceLuminosity=self%distanceComoving(time)/self%expansionFactor(time)
    return
  end function matterLambdaDistanceLuminosity

  double precision function matterLambdaDistanceAngular(self,time)
    !% Returns the angular diameter distance to cosmological time {\normalfont \ttfamily time}.
    use Numerical_Interpolation
    use Galacticus_Error
    implicit none
    class           (cosmologyFunctionsMatterLambda), intent(inout) :: self
    double precision                                , intent(in   ) :: time

    ! Compute the angular diameter distance.
    matterLambdaDistanceAngular=self%distanceComoving(time)*self%expansionFactor(time)
    return
  end function matterLambdaDistanceAngular

  double precision function matterLambdaDistanceComovingConvert(self,output,distanceModulus,redshift)
    !% Convert bewteen different measures of distance.
    use Numerical_Interpolation
    use Galacticus_Error
    use Cosmology_Functions_Options
    implicit none
    class           (cosmologyFunctionsMatterLambda), intent(inout)           :: self
    integer                                         , intent(in   )           :: output
    double precision                                , intent(in   ), optional :: distanceModulus    , redshift
    logical                                                                   :: gotComovingDistance
    double precision                                                          :: comovingDistance   , luminosityDistance

    ! Check if we need to recompute our table.
    if (.not.self%distanceTableInitialized) call self%distanceTabulate(self%cosmicTime(1.0d0))
    ! Convert to comoving distance from whatever was supplied.
    gotComovingDistance=.false.
    if (present(distanceModulus)) then
       luminosityDistance=10.0d0**((distanceModulus-25.0d0)/5.0d0)
       do while (luminosityDistance > -self%distanceTableLuminosityDistanceNegated(1))
          call self%distanceTabulate(0.5d0*self%distanceTableTimeMinimum)
       end do
       comovingDistance                                                      &
            & =-Interpolate(                                                 &
            &               self%distanceTableLuminosityDistanceNegated    , &
            &               self%distanceTableComovingDistanceNegated      , &
            &               self%interpolationObjectLuminosityDistance     , &
            &               self%interpolationAcceleratorLuminosityDistance, &
            &               -luminosityDistance                            , &
            &               reset=self%resetInterpolationLuminosityDistance  &
            &              )
       gotComovingDistance=.true.
    end if
    if (present(redshift)) then
       comovingDistance   =self%distanceComoving(self%cosmicTime(self%expansionFactorFromRedshift(redshift)))
       gotComovingDistance=.true.
    end if
    if (.not.gotComovingDistance) &
         & call Galacticus_Error_Report('matterLambdaComovingDistanceConvert','no distance measure provided')
    ! Convert to required distance measure.
    select case (output)
    case (distanceTypeComoving)
       matterLambdaDistanceComovingConvert=comovingDistance
    case default
       call Galacticus_Error_Report('matterLambdaComovingDistanceConvert','unrecognized output option')
    end select
    return
  end function matterLambdaDistanceComovingConvert

  subroutine matterLambdaMakeDistanceTable(self,time)
    !% Builds a table of distance vs. time.
    use Numerical_Interpolation
    use Numerical_Ranges
    use Numerical_Integration
    use Memory_Management
    use, intrinsic :: ISO_C_Binding
    implicit none
    class           (cosmologyFunctionsMatterLambda), intent(inout), target :: self
    double precision                                , intent(in   )         :: time
    double precision                                , parameter             :: toleranceAbsolute   =1.0d-5, toleranceRelative=1.0d-5
    integer                                                                 :: iTime
    logical                                                                 :: resetIntegration
    type            (c_ptr                         )                        :: parameterPointer
    type            (fgsl_function                 )                        :: integrandFunction
    type            (fgsl_integration_workspace    )                        :: integrationWorkspace

    ! Find minimum and maximum times to tabulate.
    self%distanceTableTimeMinimum=min(self%distanceTableTimeMinimum,0.5d0*time)
    self%distanceTableTimeMaximum=    self%cosmicTime(1.0d0)
    ! Determine number of points to tabulate.
    self%distanceTableNumberPoints=int(log10(self%distanceTableTimeMaximum/self%distanceTableTimeMinimum)*dble(matterLambdaDistanceTableNPointsPerDecade))+1
    ! Deallocate arrays if currently allocated.
    if (allocated(self%distanceTableTime                     )) call Dealloc_Array(self%distanceTableTime                     )
    if (allocated(self%distanceTableComovingDistance         )) call Dealloc_Array(self%distanceTableComovingDistance         )
    if (allocated(self%distanceTableComovingDistanceNegated  )) call Dealloc_Array(self%distanceTableComovingDistanceNegated  )
    if (allocated(self%distanceTableLuminosityDistanceNegated)) call Dealloc_Array(self%distanceTableLuminosityDistanceNegated)
    ! Allocate the arrays to current required size.
    call Alloc_Array(self%distanceTableTime                     ,[self%distanceTableNumberPoints])
    call Alloc_Array(self%distanceTableComovingDistance         ,[self%distanceTableNumberPoints])
    call Alloc_Array(self%distanceTableComovingDistanceNegated  ,[self%distanceTableNumberPoints])
    call Alloc_Array(self%distanceTableLuminosityDistanceNegated,[self%distanceTableNumberPoints])
    ! Create the range of times.
    self% distanceTableTime=Make_Range(self%distanceTableTimeMinimum,self%distanceTableTimeMaximum,self%distanceTableNumberPoints,rangeTypeLogarithmic)
    ! Integrate to get the comoving distance.
    resetIntegration       =  .true.
    matterLambdaSelfGlobal => self
    do iTime=1,self%distanceTableNumberPoints
       self%distanceTableComovingDistance(iTime)                                 &
            & =Integrate(                                                        &
            &            self%distanceTableTime(iTime)                         , &
            &            self%distanceTableTime(self%distanceTableNumberPoints), &
            &            matterLambdaComovingDistanceIntegrand                 , &
            &            parameterPointer                                      , &
            &            integrandFunction                                     , &
            &            integrationWorkspace                                  , &
            &            toleranceAbsolute=toleranceAbsolute                   , &
            &            toleranceRelative=toleranceRelative                   , &
            &            reset=resetIntegration                                  &
            &           )
       self         %distanceTableLuminosityDistanceNegated              (iTime)  &
            & = self%distanceTableComovingDistance                       (iTime)  &
            &  /self%expansionFactor              (self%distanceTableTime(iTime))
    end do
    call Integrate_Done(integrandFunction,integrationWorkspace)
    ! Make a negated copy of the distances so that we have an increasing array for use in interpolation routines.
    self%distanceTableComovingDistanceNegated  =-self%distanceTableComovingDistance
    self%distanceTableLuminosityDistanceNegated=-self%distanceTableLuminosityDistanceNegated
    ! Reset interpolators.
    call Interpolate_Done(self%interpolationObjectDistance          ,self%interpolationAcceleratorDistance          ,self%resetInterpolationDistance          )
    call Interpolate_Done(self%interpolationObjectDistanceInverse   ,self%interpolationAcceleratorDistanceInverse   ,self%resetInterpolationDistanceInverse   )
    call Interpolate_Done(self%interpolationObjectLuminosityDistance,self%interpolationAcceleratorLuminosityDistance,self%resetInterpolationLuminosityDistance)
    self%resetInterpolationDistance          =.true.
    self%resetInterpolationDistanceInverse   =.true.
    self%resetInterpolationLuminosityDistance=.true.
    ! Flag that the table is now initialized.
    self%distanceTableInitialized=.true.
    return
  end subroutine matterLambdaMakeDistanceTable

  function matterLambdaComovingDistanceIntegrand(time,parameterPointer) bind(c)
    !% Integrand function used in computing the comoving distance.
    use Numerical_Constants_Physical
    use Numerical_Constants_Astronomical
    use, intrinsic :: ISO_C_Binding
    implicit none
    real(kind=c_double)        :: matterLambdaComovingDistanceIntegrand
    real(kind=c_double), value :: time
    type(c_ptr        ), value :: parameterPointer

    matterLambdaComovingDistanceIntegrand=speedLight*gigaYear/megaParsec/matterLambdaSelfGlobal%expansionFactor(time)
    return
  end function matterLambdaComovingDistanceIntegrand

  double precision function matterLambdaEquationOfStateDarkEnergy(self,time,expansionFactor)
    !% Return the dark energy equation of state.
    implicit none
    class           (cosmologyFunctionsMatterLambda), intent(inout)           :: self
    double precision                                , intent(in   ), optional :: expansionFactor, time

    matterLambdaEquationOfStateDarkEnergy=-1.0d0
    return
  end function matterLambdaEquationOfStateDarkEnergy

  double precision function matterLambdaExponentDarkEnergy(self,time,expansionFactor)
    !% Return the dark energy equation of state.
    implicit none
    class           (cosmologyFunctionsMatterLambda), intent(inout)           :: self
    double precision                                , intent(in   ), optional :: expansionFactor, time

    matterLambdaExponentDarkEnergy=0.0d0
    return
  end function matterLambdaExponentDarkEnergy

  subroutine matterLambdaStateStore(self,stateFile,fgslStateFile)
    !% Write the tablulation state to file.
    implicit none
    class  (cosmologyFunctionsMatterLambda), intent(inout) :: self
    integer                                , intent(in   ) :: stateFile
    type   (fgsl_file                     ), intent(in   ) :: fgslStateFile

    ! Store the full tables, as they are hysteretic and cannot be reconstructed precisely without
    ! knowing the path by which they were originally constructed.
    write (stateFile) self%ageTableNumberPoints,self%ageTableTimeMinimum,self%ageTableTimeMaximum
    write (stateFile) self%ageTableTime,self%ageTableExpansionFactor
    write (stateFile) self%distanceTableNumberPoints,self%distanceTableTimeMinimum,self%distanceTableTimeMaximum
    write (stateFile) self%distanceTableTime,self%distanceTableComovingDistance,self%distanceTableComovingDistanceNegated
    return
  end subroutine matterLambdaStateStore

  subroutine matterLambdaStateRestore(self,stateFile,fgslStateFile)
    !% Retrieve the tabulation state from the file.
    use Memory_Management
    implicit none
    class  (cosmologyFunctionsMatterLambda), intent(inout) :: self
    integer                                , intent(in   ) :: stateFile
    type   (fgsl_file                     ), intent(in   ) :: fgslStateFile

    ! Read the tabulations.
    read (stateFile) self%ageTableNumberPoints,self%ageTableTimeMinimum,self%ageTableTimeMaximum
    if (allocated(self%ageTableTime           )) call Dealloc_Array(self%ageTableTime           )
    if (allocated(self%ageTableExpansionFactor)) call Dealloc_Array(self%ageTableExpansionFactor)
    call Alloc_Array(self%ageTableTime           ,[self%ageTableNumberPoints])
    call Alloc_Array(self%ageTableExpansionFactor,[self%ageTableNumberPoints])
    read (stateFile) self%ageTableTime,self%ageTableExpansionFactor
    read (stateFile) self%distanceTableNumberPoints,self%distanceTableTimeMinimum,self%distanceTableTimeMaximum
    if (allocated(self%distanceTableTime                   )) call Dealloc_Array(self%distanceTableTime                   )
    if (allocated(self%distanceTableComovingDistance       )) call Dealloc_Array(self%distanceTableComovingDistance       )
    if (allocated(self%distanceTableComovingDistanceNegated)) call Dealloc_Array(self%distanceTableComovingDistanceNegated)
    call Alloc_Array(self%distanceTableTime                   ,[self%distanceTableNumberPoints])
    call Alloc_Array(self%distanceTableComovingDistance       ,[self%distanceTableNumberPoints])
    call Alloc_Array(self%distanceTableComovingDistanceNegated,[self%distanceTableNumberPoints])
    read (stateFile) self%distanceTableTime,self%distanceTableComovingDistance,self%distanceTableComovingDistanceNegated
    ! Ensure that interpolation objects will get reset.
    self%resetInterpolation               =.true.
    self%resetInterpolationInverse        =.true.
    self%resetInterpolationDistance       =.true.
    self%resetInterpolationDistanceInverse=.true.
    return
  end subroutine matterLambdaStateRestore<|MERGE_RESOLUTION|>--- conflicted
+++ resolved
@@ -529,30 +529,13 @@
     logical                                         , intent(in   ), optional :: collapsingPhase
     double precision                                                          :: expansionFactorActual
 
-<<<<<<< HEAD
     ! Validate the epoch.
-    call self%epochValidate(                                          &
-         &                  timeIn            =time                 , &
-         &                  expansionFactorIn =expansionFactor      , &
-         &                  collapsingIn      =collapsingPhase      , &
-         &                  expansionFactorOut=expansionFactorActual  &
-         &                 )
-=======
-    ! Determine the actual expansion factor to use.
-    if (present(time)) then
-       if (present(expansionFactor)) then
-          call Galacticus_Error_Report('matterLambdaHubbleParameterEpochal','only one of time or expansion factor can be specified')
-       else
-          expansionFactorActual=self%expansionFactor(time)
-       end if
-    else
-       if (present(expansionFactor)) then
-          expansionFactorActual=expansionFactor
-       else
-          call Galacticus_Error_Report('matterLambdaHubbleParameterEpochal','either a time or expansion factor must be specified')
-       end if
-    end if
->>>>>>> 1cbc888f
+    call matterLambdaGlobal%epochValidate(                                          &
+         &                                timeIn            =time                 , &
+         &                                expansionFactorIn =expansionFactor      , &
+         &                                collapsingIn      =collapsingPhase      , &
+         &                                expansionFactorOut=expansionFactorActual  &
+         &                               )
     matterLambdaHubbleParameterRateOfChange                                                                            &
          & = +0.5d0                                                                                                    &
          & *        self%hubbleParameterEpochal(expansionFactor=expansionFactorActual,collapsingPhase=collapsingPhase) &
@@ -592,11 +575,8 @@
          &    /self          %HubbleParameterEpochal(expansionFactor=expansionFactorActual) &
          &   )**2                                                                               &
          &  /expansionFactorActual**3
-<<<<<<< HEAD
-=======
     return
   end function matterLambdaOmegaMatterEpochal
-
   double precision function matterLambdaMatterDensityEpochal(self,time,expansionFactor,collapsingPhase)
     !% Return the matter density at expansion factor {\normalfont \ttfamily expansionFactor}.
     use Galacticus_Error
@@ -605,7 +585,6 @@
     double precision                                , intent(in   ), optional :: expansionFactor      , time
     logical                                         , intent(in   ), optional :: collapsingPhase
     double precision                                                          :: expansionFactorActual
-
     ! Determine the actual expansion factor to use.
     if (present(time)) then
        if (present(expansionFactor)) then
@@ -621,7 +600,6 @@
        end if
     end if
     matterLambdaMatterDensityEpochal=self%cosmology%omegaMatter()*self%cosmology%densityCritical()/expansionFactorActual**3
->>>>>>> 1cbc888f
     return
   end function matterLambdaMatterDensityEpochal
 
@@ -990,13 +968,8 @@
     logical                                                         :: remakeTable
 
     ! Quit on invalid input.
-<<<<<<< HEAD
     call self%epochValidate(timeIn=time)
-    if (time > self%cosmicTime(1.0d0)) call Galacticus_Error_Report('matterLambdaComovingDistance','cosmological time must be in the past')
-=======
-    if (time <                 0.0d0                           ) call Galacticus_Error_Report('matterLambdaComovingDistance','cosmological time must be positive'   )
     if (time > self%cosmicTime(1.0d0)*(1.0d0+toleranceRelative)) call Galacticus_Error_Report('matterLambdaComovingDistance','cosmological time must be in the past')
->>>>>>> 1cbc888f
     ! Check if we need to recompute our table.
     if (self%distanceTableInitialized) then
        remakeTable=(time < self%distanceTableTime(1).or.time > self%distanceTableTime(self%distanceTableNumberPoints))
