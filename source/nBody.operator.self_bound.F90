--- conflicted
+++ resolved
@@ -117,20 +117,12 @@
   
   subroutine selfBoundOperate(self,simulations)
     !% Determine the subset of N-body particles which are self-bound.
-<<<<<<< HEAD
-    use :: Galacticus_Display          , only : Galacticus_Display_Message
-    use :: Galacticus_Error            , only : Galacticus_Error_Report
-    use :: ISO_Varying_String          , only : varying_string
-    use :: Memory_Management           , only : allocateArray                  , deallocateArray
-    use :: Numerical_Constants_Physical, only : gravitationalConstantGalacticus
-    use :: Sort                        , only : Sort_Index_Do
-=======
     use :: Display                         , only : displayMessage
     use :: Galacticus_Error                , only : Galacticus_Error_Report
     use :: ISO_Varying_String              , only : varying_string
     use :: Memory_Management               , only : allocateArray                  , deallocateArray
     use :: Numerical_Constants_Astronomical, only : gravitationalConstantGalacticus
->>>>>>> ff59a089
+    use :: Sorting                         , only : sortIndex
     implicit none
     class           (nbodyOperatorSelfBound), intent(inout)                          :: self
     type            (nBodyData             ), intent(inout), dimension(:  )          :: simulations
@@ -151,21 +143,13 @@
          &                                                                              velocityPotentialChange   , sampleWeight
     double precision                        , allocatable  , dimension(:,:)          :: velocityCenterOfMass
     double precision                                       , dimension(3  )          :: velocityRepresentative
-<<<<<<< HEAD
-    integer         (c_size_t              ), allocatable  , dimension(:  )          :: indexMostBound          , indexVelocityMostBound , &
-         &                                                                              indexSorted             , indexSortedPrevious
-    integer         (c_size_t              )                                         :: particleCount           , i                      , &
-         &                                                                              k                       , iSample
-    integer         (c_size_t              ), allocatable  , dimension(:  )          :: countBound              , countBoundPrevious
-    double precision                        , allocatable  , dimension(:  )          :: weightBound             , weightBoundPrevious
-=======
-    integer         (c_size_t              ), allocatable  , dimension(:  )          :: indexMostBound            , indexVelocityMostBound
+    integer         (c_size_t              ), allocatable  , dimension(:  )          :: indexMostBound            , indexVelocityMostBound , &
+         &                                                                              indexSorted               , indexSortedPrevious
     integer         (c_size_t              )                                         :: particleCount             , i                      , &
          &                                                                              k                         , iSample                , &
          &                                                                              current                   , previous
     integer         (c_size_t              ), allocatable  , dimension(:  )          :: countBound                , countBoundPrevious
     double precision                        , allocatable  , dimension(:  )          :: weightBound               , weightBoundPrevious
->>>>>>> ff59a089
     logical                                 , allocatable  , dimension(:  )          :: isConverged
     integer                                                                          :: addSubtract               , countIteration
     double precision                                                                 :: lengthSoftening           , massParticle
@@ -226,24 +210,6 @@
     call allocateArray(isConverged            ,[                         self%bootstrapSampleCount])
     ! Iterate over bootstrap samplings.
     message='Performing self-bound analysis on bootstrap samples.'
-<<<<<<< HEAD
-    call Galacticus_Display_Message(message)
-    isPreviousSnapshotAvail=.false.
-    ! Check whether the self-bound status from the previous snapshot is available. If it is, read in the self-bound status
-    ! and sanpling weights. If not, generate new values.
-    if (allocated(simulation%boundStatusPrevious)) then
-       ! Read in the self-bound status from the previous snapshot.
-       isPreviousSnapshotAvail=.true.
-       if (self%bootstrapSampleCount /= size(simulation%boundStatusPrevious,dim=2)) then
-          call Galacticus_Error_Report('The number of bootstrap samples is not consistent with the previous snapshot.'//{introspection:location})
-       end if
-       indexSortedPrevious=Sort_Index_Do(simulation%ParticleIDsPrevious)
-       indexSorted        =Sort_Index_Do(simulation%ParticleIDs        )
-       !$omp parallel do private(i)
-       do i=1,particleCount
-          sampleWeight(indexSorted(i),:)=dble(simulation%sampleWeightPrevious(indexSortedPrevious(i),:))
-          isBound     (indexSorted(i),:)=     simulation% boundStatusPrevious(indexSortedPrevious(i),:) > 0
-=======
     call displayMessage(message)
     ! If previous bound status is available, read in the self-bound status and sampling weights. If not, generate new values.
     if (previous > 0) then
@@ -253,15 +219,12 @@
        sampleWeightPrevious => simulations(previous)%propertiesRealRank1   %value('sampleWeight')
        if (self%bootstrapSampleCount /= size(boundStatusPrevious,dim=2)) &
             & call Galacticus_Error_Report('The number of bootstrap samples is not consistent with the previous snapshot.'//{introspection:location})
-       !$omp parallel do private(i,k)
+       indexSortedPrevious=sortIndex(particleIDsPrevious)
+       indexSorted        =sortIndex(particleIDs        )
+       !$omp parallel do private(i)
        do i=1,particleCount
-          do k=1,particleCount
-             if (particleIDs(i)==particleIDsPrevious(k)) then
-                sampleWeight(i,:) = dble(sampleWeightPrevious(k,:))
-                isBound     (i,:) =       boundStatusPrevious(k,:) > 0
-             end if
-          end do
->>>>>>> ff59a089
+          sampleWeight(indexSorted(i),:)=dble(sampleWeightPrevious(indexSortedPrevious(i),:))
+          isBound     (indexSorted(i),:)=      boundStatusPrevious(indexSortedPrevious(i),:) > 0
        end do
        !$omp end parallel do
        nullify(boundStatusPrevious )
@@ -549,20 +512,12 @@
     end where
     !$omp end parallel workshare
     ! Write indices of most bound particles to file.
-<<<<<<< HEAD
-    call simulation%analysis%writeDataset(indexMostBound            ,'indexMostBound'        )
-    call simulation%analysis%writeDataset(indexVelocityMostBound    ,'indexVelocityMostBound')
+    call simulations(current)%analysis%writeDataset( indexMostBound           ,'indexMostBound'        )
+    call simulations(current)%analysis%writeDataset( indexVelocityMostBound   ,'indexVelocityMostBound')
     ! Write bound status to file.
-    call simulation%analysis%writeDataset(boundStatus               ,'selfBoundStatus'       )
-    call simulation%analysis%writeDataset(nint(sampleWeight)        ,'weight'                )
-    call simulation%analysis%writeDataset([self%bootstrapSampleRate],'bootstrapSampleRate'   )
-=======
-    call simulations(current)%analysis%writeDataset(indexMostBound        ,'indexMostBound'        )
-    call simulations(current)%analysis%writeDataset(indexVelocityMostBound,'indexVelocityMostBound')
-    ! Write bound status to file.
-    call simulations(current)%analysis%writeDataset(boundStatus           ,'selfBoundStatus'       )
-    call simulations(current)%analysis%writeDataset(nint(sampleWeight)    ,'weight'                )
->>>>>>> ff59a089
+    call simulations(current)%analysis%writeDataset( boundStatus              ,'selfBoundStatus'       )
+    call simulations(current)%analysis%writeDataset( nint(sampleWeight)       ,'weight'                )
+    call simulations(current)%analysis%writeDataset([self%bootstrapSampleRate],'bootstrapSampleRate'   )
     ! Free workspaces.
     call deallocateArray(compute                )
     call deallocateArray(isBound                )
