--- conflicted
+++ resolved
@@ -145,7 +145,6 @@
     use :: Galacticus_Error                , only : Galacticus_Error_Report
     use :: ISO_Varying_String              , only : var_str
     use :: String_Handling                 , only : operator(//)
-    use :: Memory_Management               , only : allocateArray                  , deallocateArray
     use :: Numerical_Constants_Astronomical, only : gravitationalConstantGalacticus
     use :: Sorting                         , only : sortIndex
     implicit none
@@ -212,30 +211,6 @@
     particleIDs => simulations(current)%propertiesInteger  %value('particleID')
     ! Allocate workspaces.
     particleCount=size(position,dim=2)
-<<<<<<< HEAD
-    call allocateArray(isBound                ,[           particleCount,self%bootstrapSampleCount])
-    call allocateArray(isBoundNew             ,[           particleCount,self%bootstrapSampleCount])
-    call allocateArray(isBoundCompute         ,[           particleCount,self%bootstrapSampleCount])
-    call allocateArray(energyKinetic          ,[           particleCount,self%bootstrapSampleCount])
-    call allocateArray(energyPotential        ,[           particleCount,self%bootstrapSampleCount])
-    call allocateArray(velocityPotential      ,[           particleCount,self%bootstrapSampleCount])
-    call allocateArray(compute                ,[           particleCount                          ])
-    call allocateArray(energyPotentialChange  ,[           particleCount,self%bootstrapSampleCount])
-    call allocateArray(velocityPotentialChange,[           particleCount,self%bootstrapSampleCount])
-    call allocateArray(sampleWeight           ,[           particleCount,self%bootstrapSampleCount])
-    call allocateArray(velocityCenterOfMass   ,[3_c_size_t              ,self%bootstrapSampleCount])
-    call allocateArray(positionOffset         ,[3_c_size_t,particleCount                          ])
-    call allocateArray(boundStatus            ,[           particleCount,self%bootstrapSampleCount])
-    call allocateArray(indexMostBound         ,[                         self%bootstrapSampleCount])
-    call allocateArray(indexVelocityMostBound ,[                         self%bootstrapSampleCount])
-    call allocateArray(indexSorted            ,[           particleCount                          ])
-    call allocateArray(indexSortedPrevious    ,[           particleCount                          ])
-    call allocateArray(countBound             ,[                         self%bootstrapSampleCount])
-    call allocateArray(countBoundPrevious     ,[                         self%bootstrapSampleCount])
-    call allocateArray(weightBound            ,[                         self%bootstrapSampleCount])
-    call allocateArray(weightBoundPrevious    ,[                         self%bootstrapSampleCount])
-    call allocateArray(isConverged            ,[                         self%bootstrapSampleCount])
-=======
     allocate(isBound                (           particleCount,self%bootstrapSampleCount))
     allocate(isBoundNew             (           particleCount,self%bootstrapSampleCount))
     allocate(isBoundCompute         (           particleCount,self%bootstrapSampleCount))
@@ -251,12 +226,13 @@
     allocate(boundStatus            (           particleCount,self%bootstrapSampleCount))
     allocate(indexMostBound         (                         self%bootstrapSampleCount))
     allocate(indexVelocityMostBound (                         self%bootstrapSampleCount))
+    allocate(indexSorted            (           particleCount                          ))
+    allocate(indexSortedPrevious    (           particleCount                          ))
     allocate(countBound             (                         self%bootstrapSampleCount))
     allocate(countBoundPrevious     (                         self%bootstrapSampleCount))
     allocate(weightBound            (                         self%bootstrapSampleCount))
     allocate(weightBoundPrevious    (                         self%bootstrapSampleCount))
     allocate(isConverged            (                         self%bootstrapSampleCount))
->>>>>>> ab74400e
     ! Iterate over bootstrap samplings.
     call displayIndent('Performing self-bound analysis on bootstrap samples')
     ! If previous bound status is available, read in the self-bound status and sampling weights. If not, generate new values.
@@ -267,6 +243,7 @@
        sampleWeightPrevious => simulations(previous)%propertiesRealRank1   %value('sampleWeight')
        if (self%bootstrapSampleCount /= size(boundStatusPrevious,dim=2)) &
             & call Galacticus_Error_Report('The number of bootstrap samples is not consistent with the previous snapshot.'//{introspection:location})
+       ! Sort particles according to their particle IDs.
        indexSortedPrevious=sortIndex(particleIDsPrevious)
        indexSorted        =sortIndex(particleIDs        )
        !$omp parallel do private(i)
@@ -571,44 +548,14 @@
     !$omp end parallel workshare
     call displayUnindent('done')
     ! Store the self bound status.
-    call simulations(current)%propertiesIntegerRank1%set         ('isBound'             ,boundStatus             )
+    call simulations(current)%propertiesIntegerRank1%set         ( 'isBound'                ,boundStatus             )
     ! Write indices of most bound particles to file.
-<<<<<<< HEAD
-    call simulations(current)%analysis%writeDataset( indexMostBound           ,'indexMostBound'        )
-    call simulations(current)%analysis%writeDataset( indexVelocityMostBound   ,'indexVelocityMostBound')
+    call simulations(current)%analysis              %writeDataset( indexMostBound           ,'indexMostBound'        )
+    call simulations(current)%analysis              %writeDataset( indexVelocityMostBound   ,'indexVelocityMostBound')
     ! Write bound status to file.
-    call simulations(current)%analysis%writeDataset( boundStatus              ,'selfBoundStatus'       )
-    call simulations(current)%analysis%writeDataset( nint(sampleWeight)       ,'weight'                )
-    call simulations(current)%analysis%writeDataset([self%bootstrapSampleRate],'bootstrapSampleRate'   )
-    ! Free workspaces.
-    call deallocateArray(compute                )
-    call deallocateArray(isBound                )
-    call deallocateArray(isBoundNew             )
-    call deallocateArray(isBoundCompute         )
-    call deallocateArray(energyKinetic          )
-    call deallocateArray(energyPotential        )
-    call deallocateArray(velocityPotential      )
-    call deallocateArray(boundStatus            )
-    call deallocateArray(energyPotentialChange  )
-    call deallocateArray(velocityPotentialChange)
-    call deallocateArray(sampleWeight           )
-    call deallocateArray(velocityCenterOfMass   )
-    call deallocateArray(indexMostBound         )
-    call deallocateArray(indexVelocityMostBound )
-    call deallocateArray(indexSorted            )
-    call deallocateArray(indexSortedPrevious    )
-    call deallocateArray(positionOffset         )
-    call deallocateArray(countBound             )
-    call deallocateArray(countBoundPrevious     )
-    call deallocateArray(weightBound            )
-    call deallocateArray(weightBoundPrevious    )
-    call deallocateArray(isConverged            )
-=======
-    call simulations(current)%analysis              %writeDataset(indexMostBound        ,'indexMostBound'        )
-    call simulations(current)%analysis              %writeDataset(indexVelocityMostBound,'indexVelocityMostBound')
-    ! Write bound status to file.
-    call simulations(current)%analysis              %writeDataset(boundStatus           ,'selfBoundStatus'       )
-    call simulations(current)%analysis              %writeDataset(nint(sampleWeight)    ,'weight'                )
+    call simulations(current)%analysis              %writeDataset( boundStatus              ,'selfBoundStatus'       )
+    call simulations(current)%analysis              %writeDataset( nint(sampleWeight)       ,'weight'                )
+    call simulations(current)%analysis              %writeDataset([self%bootstrapSampleRate],'bootstrapSampleRate'   )
     ! Free workspaces.
     nullify   (boundStatus            )
     deallocate(compute                )
@@ -624,13 +571,14 @@
     deallocate(velocityCenterOfMass   )
     deallocate(indexMostBound         )
     deallocate(indexVelocityMostBound )
+    deallocate(indexSorted            )
+    deallocate(indexSortedPrevious    )
     deallocate(positionOffset         )
     deallocate(countBound             )
     deallocate(countBoundPrevious     )
     deallocate(weightBound            )
     deallocate(weightBoundPrevious    )
     deallocate(isConverged            )
->>>>>>> ab74400e
     return
   end subroutine selfBoundOperate
 
