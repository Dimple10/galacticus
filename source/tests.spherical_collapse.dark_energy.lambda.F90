!! Copyright 2009, 2010, 2011, 2012, 2013, 2014, 2015, 2016, 2017, 2018,
!!           2019
!!    Andrew Benson <abenson@carnegiescience.edu>
!!
!! This file is part of Galacticus.
!!
!!    Galacticus is free software: you can redistribute it and/or modify
!!    it under the terms of the GNU General Public License as published by
!!    the Free Software Foundation, either version 3 of the License, or
!!    (at your option) any later version.
!!
!!    Galacticus is distributed in the hope that it will be useful,
!!    but WITHOUT ANY WARRANTY; without even the implied warranty of
!!    MERCHANTABILITY or FITNESS FOR A PARTICULAR PURPOSE.  See the
!!    GNU General Public License for more details.
!!
!!    You should have received a copy of the GNU General Public License
!!    along with Galacticus.  If not, see <http://www.gnu.org/licenses/>.

!% Contains a program which tests spherical collapse calculations for a dark energy Universe, specifically using a flat,
!% cosmological constant cosmology.

program Tests_Spherical_Collapse_Dark_Energy_Lambda
  !% Tests spherical collapse calculations for a dark energy Universe, specifically using a flat, cosmological constant
  !% cosmology. Compares results to the fitting function of
  !% \citeauthor{kitayama_semianalytic_1996}~(\citeyear{kitayama_semianalytic_1996}; eqn.~A6).
<<<<<<< HEAD
  use Unit_Tests
  use Input_Parameters
  use ISO_Varying_String
  use Cosmology_Functions
  use Virial_Density_Contrast
  use Numerical_Constants_Math
  use Cosmological_Density_Field
  use Galacticus_Display
  use Events_Hooks
=======
  use :: Cosmological_Density_Field, only : criticalOverdensity           , criticalOverdensityClass
  use :: Cosmology_Functions       , only : cosmologyFunctions            , cosmologyFunctionsClass
  use :: Galacticus_Display        , only : Galacticus_Verbosity_Level_Set, verbosityStandard
  use :: ISO_Varying_String
  use :: Input_Parameters          , only : inputParameters
  use :: Linear_Growth             , only : linearGrowth                  , linearGrowthClass
  use :: Numerical_Constants_Math  , only : Pi
  use :: Unit_Tests                , only : Assert                        , Unit_Tests_Begin_Group    , Unit_Tests_End_Group, Unit_Tests_Finish
  use :: Virial_Density_Contrast   , only : virialDensityContrast         , virialDensityContrastClass
>>>>>>> a25b3daf
  implicit none
  double precision                            , dimension(7) :: redshift                     =[0.0d0,1.0d0,3.0d0,7.0d0,15.0d0,31.0d0,63.0d0]
  class           (cosmologyFunctionsClass   ), pointer      :: cosmologyFunctions_
  class           (virialDensityContrastClass), pointer      :: virialDensityContrast_
  class           (criticalOverdensityClass  ), pointer      :: criticalOverdensity_
  double precision                            , parameter    :: massDummy                    =1.0d0
  type            (varying_string            )               :: parameterFile
  character       (len=1024                  )               :: message
  integer                                                    :: iExpansion
  double precision                                           :: age                                                                         , criticalOverdensityValue   , &
       &                                                        criticalOverdensityExpected                                                 , expansionFactor            , &
       &                                                        omegaf                                                                      , virialDensityContrastActual, &
       &                                                        virialDensityContrastExpected
  type            (inputParameters           )               :: parameters

  ! Set verbosity level.
  call Galacticus_Verbosity_Level_Set(verbosityStandard)
<<<<<<< HEAD
  ! Initialize event hooks.
  call eventsHooksInitialize()
  
=======

>>>>>>> a25b3daf
  ! Begin unit tests.
  call Unit_Tests_Begin_Group("Spherical collapse: dark energy solver (lambda cosmology)")

  ! Test spherical collapse in a flat universe.
  parameterFile='testSuite/parameters/sphericalCollapse/darkEnergy.lambda.xml'
  parameters=inputParameters(parameterFile)
  call parameters%markGlobal()
  ! Get the default cosmology functions object.
  cosmologyFunctions_    => cosmologyFunctions   ()
  virialDensityContrast_ => virialDensityContrast()
  criticalOverdensity_   => criticalOverdensity  ()
  do iExpansion=size(redshift),1,-1
     expansionFactor            =cosmologyFunctions_ %expansionFactorFromRedshift(redshift       (iExpansion))
     age                        =cosmologyFunctions_ %cosmicTime                 (expansionFactor            )
     criticalOverdensityValue   =criticalOverdensity_%value                      (age                        )
     criticalOverdensityExpected=(3.0d0*(12.0d0*Pi)**(2.0d0/3.0d0)/20.0d0)*(1.0d0+0.0123d0*log10(cosmologyFunctions_%omegaMatterEpochal(age)))
     write (message,'(a,f6.1,a,f6.4,a)') "critical density for collapse [z=",redshift(iExpansion),";Ωₘ=",cosmologyFunctions_%omegaMatterEpochal(age),"]"
     call Assert(trim(message),criticalOverdensityValue,criticalOverdensityExpected,relTol=1.5d-2)
     virialDensityContrastActual  =virialDensityContrast_%densityContrast(massDummy,age)
     omegaf                       =1.0d0/cosmologyFunctions_%omegaMatterEpochal(age)-1.0d0
     virialDensityContrastExpected=18.0d0*Pi**2*(1.0d0+0.4093d0*omegaf**0.9052d0)
     write (message,'(a,f6.1,a,f6.4,a)') "virial density contrast       [z=",redshift(iExpansion),";Ωₘ=",cosmologyFunctions_%omegaMatterEpochal(age),"]"
     call Assert(trim(message),virialDensityContrastActual,virialDensityContrastExpected,relTol=2.0d-2)
  end do
  ! End unit tests.
  call Unit_Tests_End_Group()
  call Unit_Tests_Finish   ()
end program Tests_Spherical_Collapse_Dark_Energy_Lambda<|MERGE_RESOLUTION|>--- conflicted
+++ resolved
@@ -24,17 +24,6 @@
   !% Tests spherical collapse calculations for a dark energy Universe, specifically using a flat, cosmological constant
   !% cosmology. Compares results to the fitting function of
   !% \citeauthor{kitayama_semianalytic_1996}~(\citeyear{kitayama_semianalytic_1996}; eqn.~A6).
-<<<<<<< HEAD
-  use Unit_Tests
-  use Input_Parameters
-  use ISO_Varying_String
-  use Cosmology_Functions
-  use Virial_Density_Contrast
-  use Numerical_Constants_Math
-  use Cosmological_Density_Field
-  use Galacticus_Display
-  use Events_Hooks
-=======
   use :: Cosmological_Density_Field, only : criticalOverdensity           , criticalOverdensityClass
   use :: Cosmology_Functions       , only : cosmologyFunctions            , cosmologyFunctionsClass
   use :: Galacticus_Display        , only : Galacticus_Verbosity_Level_Set, verbosityStandard
@@ -44,7 +33,7 @@
   use :: Numerical_Constants_Math  , only : Pi
   use :: Unit_Tests                , only : Assert                        , Unit_Tests_Begin_Group    , Unit_Tests_End_Group, Unit_Tests_Finish
   use :: Virial_Density_Contrast   , only : virialDensityContrast         , virialDensityContrastClass
->>>>>>> a25b3daf
+  use :: Events_Hooks              , only : eventsHooksInitialize
   implicit none
   double precision                            , dimension(7) :: redshift                     =[0.0d0,1.0d0,3.0d0,7.0d0,15.0d0,31.0d0,63.0d0]
   class           (cosmologyFunctionsClass   ), pointer      :: cosmologyFunctions_
@@ -62,13 +51,9 @@
 
   ! Set verbosity level.
   call Galacticus_Verbosity_Level_Set(verbosityStandard)
-<<<<<<< HEAD
   ! Initialize event hooks.
   call eventsHooksInitialize()
-  
-=======
 
->>>>>>> a25b3daf
   ! Begin unit tests.
   call Unit_Tests_Begin_Group("Spherical collapse: dark energy solver (lambda cosmology)")
 
