!! Copyright 2009, 2010, 2011, 2012, 2013, 2014, 2015, 2016, 2017, 2018,
!!           2019
!!    Andrew Benson <abenson@carnegiescience.edu>
!!
!! This file is part of Galacticus.
!!
!!    Galacticus is free software: you can redistribute it and/or modify
!!    it under the terms of the GNU General Public License as published by
!!    the Free Software Foundation, either version 3 of the License, or
!!    (at your option) any later version.
!!
!!    Galacticus is distributed in the hope that it will be useful,
!!    but WITHOUT ANY WARRANTY; without even the implied warranty of
!!    MERCHANTABILITY or FITNESS FOR A PARTICULAR PURPOSE.  See the
!!    GNU General Public License for more details.
!!
!!    You should have received a copy of the GNU General Public License
!!    along with Galacticus.  If not, see <http://www.gnu.org/licenses/>.

!% Contains a module which implements a stellar mass function output analysis class.

  use Geometry_Surveys
  use Cosmology_Functions

  !# <outputAnalysis name="outputAnalysisMassFunctionStellar">
  !#  <description>A stellar mass function output analysis class.</description>
  !# </outputAnalysis>
  type, extends(outputAnalysisVolumeFunction1D) :: outputAnalysisMassFunctionStellar
     !% A massFunctionStellar output analysis class.
     private
     class(surveyGeometryClass    ), pointer :: surveyGeometry_     => null()
     class(cosmologyFunctionsClass), pointer :: cosmologyFunctions_ => null(), cosmologyFunctionsData => null()
   contains
     final :: massFunctionStellarDestructor     
  end type outputAnalysisMassFunctionStellar

  interface outputAnalysisMassFunctionStellar
     !% Constructors for the ``massFunctionStellar'' output analysis class.
     module procedure massFunctionStellarConstructorParameters
     module procedure massFunctionStellarConstructorInternal
     module procedure massFunctionStellarConstructorFile
  end interface outputAnalysisMassFunctionStellar

contains

  function massFunctionStellarConstructorParameters(parameters) result (self)
    !% Constructor for the ``massFunctionStellar'' output analysis class which takes a parameter set as input.
    use Input_Parameters
    use Galacticus_Error
    implicit none
    type            (outputAnalysisMassFunctionStellar      )                              :: self
    type            (inputParameters                        ), intent(inout)               :: parameters
    class           (galacticFilterClass                    ), pointer                     :: galacticFilter_
    class           (surveyGeometryClass                    ), pointer                     :: surveyGeometry_
    class           (cosmologyFunctionsClass                ), pointer                     :: cosmologyFunctions_                , cosmologyFunctionsData
    class           (outputAnalysisDistributionOperatorClass), pointer                     :: outputAnalysisDistributionOperator_
    class           (outputAnalysisPropertyOperatorClass    ), pointer                     :: outputAnalysisPropertyOperator_
    class           (outputTimesClass                       ), pointer                     :: outputTimes_ 
    double precision                                         , dimension(:  ), allocatable :: masses                             , functionValueTarget              , &
         &                                                                                    functionCovarianceTarget1D
    double precision                                         , dimension(:,:), allocatable :: functionCovarianceTarget
    integer                                                                                :: covarianceBinomialBinsPerDecade
    double precision                                                                       :: covarianceBinomialMassHaloMinimum  , covarianceBinomialMassHaloMaximum
    type            (inputParameters                        )                              :: dataAnalysisParameters
    type            (varying_string                         )                              :: label                              , comment                          , &
         &                                                                                    targetLabel
    
    ! Check and read parameters.
    dataAnalysisParameters=parameters%subParameters('dataAnalysis',requirePresent=.false.,requireValue=.false.)
    allocate(masses(parameters%count('masses')))
    !# <inputParameter>
    !#   <name>label</name>
    !#   <source>parameters</source>
    !#   <variable>label</variable>
    !#   <description>A label for the mass function.</description>
    !#   <type>string</type>
    !#   <cardinality>0..1</cardinality>
    !# </inputParameter>
    !# <inputParameter>
    !#   <name>comment</name>
    !#   <source>parameters</source>
    !#   <variable>comment</variable>
    !#   <description>A descriptive comment for the mass function.</description>
    !#   <type>string</type>
    !#   <cardinality>0..1</cardinality>
    !# </inputParameter>
    !# <inputParameter>
    !#   <name>masses</name>
    !#   <source>parameters</source>
    !#   <variable>masses</variable>
    !#   <description>The masses corresponding to bin centers.</description>
    !#   <type>float</type>
    !#   <cardinality>0..1</cardinality>
    !# </inputParameter>
    !# <inputParameter>
    !#   <name>covarianceBinomialBinsPerDecade</name>
    !#   <source>parameters</source>
    !#   <defaultValue>10</defaultValue>
    !#   <description>The number of bins per decade of halo mass to use when constructing stellar mass function covariance matrices for main branch galaxies.</description>
    !#   <type>real</type>
    !#   <cardinality>0..1</cardinality>
    !# </inputParameter>
    !# <inputParameter>
    !#   <name>covarianceBinomialMassHaloMinimum</name>
    !#   <source>parameters</source>
    !#   <defaultValue>1.0d8</defaultValue>
    !#   <description>The minimum halo mass to consider when constructing stellar mass function covariance matrices for main branch galaxies.</description>
    !#   <type>real</type>
    !#   <cardinality>0..1</cardinality>
    !# </inputParameter>
    !# <inputParameter>
    !#   <name>covarianceBinomialMassHaloMaximum</name>
    !#   <source>parameters</source>
    !#   <defaultValue>1.0d16</defaultValue>
    !#   <description>The maximum halo mass to consider when constructing stellar mass function covariance matrices for main branch galaxies.</description>
    !#   <type>real</type>
    !#   <cardinality>0..1</cardinality>
    !# </inputParameter>
    if (parameters%isPresent('targetLabel')) then
       !# <inputParameter>
       !#   <name>targetLabel</name>
       !#   <source>parameters</source>
       !#   <description>Label for the target dataset.</description>
       !#   <type>real</type>
       !#   <cardinality>0..1</cardinality>
       !# </inputParameter>
    end if
    if (parameters%isPresent('functionValueTarget')) then
       if (parameters%isPresent('functionCovarianceTarget')) then
          !# <inputParameter>
          !#   <name>functionValueTarget</name>
          !#   <source>parameters</source>
          !#   <description>The target function for likelihood calculations.</description>
          !#   <type>real</type>
          !#   <cardinality>0..1</cardinality>
          !# </inputParameter> 
          !# <inputParameter>
          !#   <name>functionCovarianceTarget</name>
          !#   <source>parameters</source>
          !#   <variable>functionCovarianceTarget1D</variable>
          !#   <description>The target function covariance for likelihood calculations.</description>
          !#   <type>real</type>
          !#   <cardinality>0..1</cardinality>
          !# </inputParameter>
          if (size(functionCovarianceTarget1D) == size(functionValueTarget)**2) then
             allocate(functionCovarianceTarget(size(functionValueTarget),size(functionValueTarget)))
             functionCovarianceTarget=reshape(functionCovarianceTarget1D,shape(functionCovarianceTarget))
          else
             call Galacticus_Error_Report('functionCovariance has wrong size'//{introspection:location})
          end if
       else
          call Galacticus_Error_Report('functionCovariance must be specified if functionTarget is present'//{introspection:location})
       end if
    else
       if (parameters%isPresent('functionCovariance')) call Galacticus_Error_Report('functionTarget must be specified if functionCovariance is present'//{introspection:location})
    end if
    !# <objectBuilder class="galacticFilter"                     name="galacticFilter_"                     source="parameters"            />
    !# <objectBuilder class="cosmologyFunctions"                 name="cosmologyFunctions_"                 source="parameters"            />
    !# <objectBuilder class="cosmologyFunctions"                 name="cosmologyFunctionsData"              source="dataAnalysisParameters"/>
    !# <objectBuilder class="outputAnalysisPropertyOperator"     name="outputAnalysisPropertyOperator_"     source="parameters"            />
    !# <objectBuilder class="outputAnalysisDistributionOperator" name="outputAnalysisDistributionOperator_" source="parameters"            />
    !# <objectBuilder class="surveyGeometry"                     name="surveyGeometry_"                     source="parameters"            />
    !# <objectBuilder class="outputTimes"                        name="outputTimes_"                        source="parameters"          />
    !# <conditionalCall>
    !#  <call>self=outputAnalysisMassFunctionStellar(label,comment,masses,galacticFilter_,surveyGeometry_,cosmologyFunctions_,cosmologyFunctionsData,outputAnalysisPropertyOperator_,outputAnalysisDistributionOperator_,outputTimes_,covarianceBinomialBinsPerDecade,covarianceBinomialMassHaloMinimum,covarianceBinomialMassHaloMaximum{conditions})</call>
    !#  <argument name="targetLabel"              value="targetLabel"              parameterPresent="parameters"/>
    !#  <argument name="functionValueTarget"      value="functionValueTarget"      parameterPresent="parameters"/>
    !#  <argument name="functionCovarianceTarget" value="functionCovarianceTarget" parameterPresent="parameters"/>
    !# </conditionalCall>
    !# <inputParametersValidate source="parameters"/>
    !# <objectDestructor name="galacticFilter_"                    />
    !# <objectDestructor name="cosmologyFunctions_"                />
    !# <objectDestructor name="cosmologyFunctionsData"             />
    !# <objectDestructor name="outputAnalysisPropertyOperator_"    />
    !# <objectDestructor name="outputAnalysisDistributionOperator_"/>
    !# <objectDestructor name="surveyGeometry_"                    />
    !# <objectDestructor name="outputTimes_"                       />
    return
  end function massFunctionStellarConstructorParameters

  function massFunctionStellarConstructorFile(label,comment,fileName,galacticFilter_,surveyGeometry_,cosmologyFunctions_,cosmologyFunctionsData,outputAnalysisPropertyOperator_,outputAnalysisDistributionOperator_,outputTimes_,covarianceBinomialBinsPerDecade,covarianceBinomialMassHaloMinimum,covarianceBinomialMassHaloMaximum) result (self)
    !% Constructor for the ``massFunctionStellar'' output analysis class which reads bin information from a standard format file.
    use IO_HDF5
    implicit none
    type            (outputAnalysisMassFunctionStellar      )                              :: self
    type            (varying_string                         ), intent(in   )               :: label                              , comment
    character       (len=*                                  ), intent(in   )               :: fileName
    class           (galacticFilterClass                    ), intent(in   ) , target      :: galacticFilter_
    class           (surveyGeometryClass                    ), intent(in   ) , target      :: surveyGeometry_
    class           (cosmologyFunctionsClass                ), intent(in   ) , target      :: cosmologyFunctions_                , cosmologyFunctionsData
    class           (outputAnalysisPropertyOperatorClass    ), intent(inout) , target      :: outputAnalysisPropertyOperator_
    class           (outputAnalysisDistributionOperatorClass), intent(in   ) , target      :: outputAnalysisDistributionOperator_
    class           (outputTimesClass                       ), intent(in   ) , target      :: outputTimes_
    double precision                                         , dimension(:  ), allocatable :: masses                             , functionValueTarget
    double precision                                         , dimension(:,:), allocatable :: functionCovarianceTarget
    integer                                                                                :: covarianceBinomialBinsPerDecade
    double precision                                                                       :: covarianceBinomialMassHaloMinimum  , covarianceBinomialMassHaloMaximum
    type            (hdf5Object                             )                              :: dataFile
    type            (varying_string                         )                              :: targetLabel
    logical                                                                                :: haveTarget
    
    !$ call hdf5Access%set()
    call dataFile%openFile   (fileName,readOnly=.true.)
    call dataFile%readDataset('mass'  ,masses         )
    haveTarget=dataFile%hasDataset('massFunctionObserved').and.dataFile%hasDataset('covariance')
    if (haveTarget) then
       call dataFile%readAttribute('label'               ,targetLabel             )
       call dataFile%readDataset  ('massFunctionObserved',functionValueTarget     )
       call dataFile%readDataset  ('covariance'          ,functionCovarianceTarget)
    end if
    call dataFile%close      (                        )
    !$ call hdf5Access%unset()
    ! Construct the object.
    !# <conditionalCall>
    !#  <call>self=outputAnalysisMassFunctionStellar(label,comment,masses,galacticFilter_,surveyGeometry_,cosmologyFunctions_,cosmologyFunctionsData,outputAnalysisPropertyOperator_,outputAnalysisDistributionOperator_,outputTimes_,covarianceBinomialBinsPerDecade,covarianceBinomialMassHaloMinimum,covarianceBinomialMassHaloMaximum{conditions})</call>
    !#  <argument name="targetLabel"              value="targetLabel"              condition="haveTarget"/>
    !#  <argument name="functionValueTarget"      value="functionValueTarget"      condition="haveTarget"/>
    !#  <argument name="functionCovarianceTarget" value="functionCovarianceTarget" condition="haveTarget"/>
    !# </conditionalCall>
    return
  end function massFunctionStellarConstructorFile

  function massFunctionStellarConstructorInternal(label,comment,masses,galacticFilter_,surveyGeometry_,cosmologyFunctions_,cosmologyFunctionsData,outputAnalysisPropertyOperator_,outputAnalysisDistributionOperator_,outputTimes_,covarianceBinomialBinsPerDecade,covarianceBinomialMassHaloMinimum,covarianceBinomialMassHaloMaximum,targetLabel,functionValueTarget,functionCovarianceTarget) result(self)
    !% Constructor for the ``massFunctionStellar'' output analysis class which takes a parameter set as input.
    use ISO_Varying_String
    use Memory_Management
    use String_Handling
    use Galacticus_Error
    use Numerical_Constants_Astronomical
    use Output_Analyses_Options
    use Output_Analysis_Utilities
    implicit none
    type            (outputAnalysisMassFunctionStellar              )                                          :: self
    type            (varying_string                                 ), intent(in   )                           :: label                                                 , comment
    double precision                                                 , intent(in   )          , dimension(:  ) :: masses
    class           (galacticFilterClass                            ), intent(in   ), target                   :: galacticFilter_
    class           (surveyGeometryClass                            ), intent(in   ), target                   :: surveyGeometry_
    class           (cosmologyFunctionsClass                        ), intent(in   ), target                   :: cosmologyFunctions_                                   , cosmologyFunctionsData
    class           (outputAnalysisPropertyOperatorClass            ), intent(inout), target                   :: outputAnalysisPropertyOperator_
    class           (outputAnalysisDistributionOperatorClass        ), intent(in   ), target                   :: outputAnalysisDistributionOperator_
    class           (outputTimesClass                               ), intent(in   ), target                   :: outputTimes_
    integer                                                          , intent(in   )                           :: covarianceBinomialBinsPerDecade
    double precision                                                 , intent(in   )                           :: covarianceBinomialMassHaloMinimum                     , covarianceBinomialMassHaloMaximum
    type            (varying_string                                 ), intent(in   ), optional                 :: targetLabel
    double precision                                                 , intent(in   ), optional, dimension(:  ) :: functionValueTarget
    double precision                                                 , intent(in   ), optional, dimension(:,:) :: functionCovarianceTarget
    type            (nodePropertyExtractorMassStellar     )               , pointer                  :: nodePropertyExtractor_
    type            (outputAnalysisPropertyOperatorLog10            )               , pointer                  :: outputAnalysisPropertyOperatorLog10_
    type            (outputAnalysisPropertyOperatorAntiLog10        )               , pointer                  :: outputAnalysisPropertyOperatorAntiLog10_
    type            (outputAnalysisPropertyOperatorCsmlgyLmnstyDstnc)               , pointer                  :: outputAnalysisPropertyOperatorCsmlgyLmnstyDstnc_
    type            (outputAnalysisPropertyOperatorSequence         )               , pointer                  :: outputAnalysisPropertyOperatorSequence_
    type            (outputAnalysisWeightOperatorCsmlgyVolume       )               , pointer                  :: outputAnalysisWeightOperator_
    type            (outputAnalysisDistributionNormalizerSequence   )               , pointer                  :: outputAnalysisDistributionNormalizer_
    type            (normalizerList                                 )               , pointer                  :: normalizerSequence                                    , normalizer_
    type            (propertyOperatorList                           )               , pointer                  :: propertyOperatorSequence
    double precision                                                 , allocatable            , dimension(:,:) :: outputWeight
    double precision                                                 , parameter                               :: bufferWidthLogarithmic                          =3.0d0
    integer         (c_size_t                                       ), parameter                               :: bufferCountMinimum                              =5
    integer         (c_size_t                                       )                                          :: iBin                                                  , bufferCount
    !# <constructorAssign variables="*surveyGeometry_, *cosmologyFunctions_, *cosmologyFunctionsData, *outputTimes_"/>

    ! Compute weights that apply to each output redshift.
    self%binCount=size(masses,kind=c_size_t)
    call allocateArray(outputWeight,[self%binCount,self%outputTimes_%count()])
    do iBin=1,self%binCount
       outputWeight(iBin,:)=Output_Analysis_Output_Weight_Survey_Volume(self%surveyGeometry_,self%cosmologyFunctions_,self%outputTimes_,masses(iBin))
    end do
    ! Create a stellar mass property extractor.
    allocate(nodePropertyExtractor_)
<<<<<<< HEAD
    !# <referenceConstruct object="nodePropertyExtractor_"                 constructor="nodePropertyExtractorMassStellar     (                                                       )"/>
=======
    !# <referenceConstruct object="nodePropertyExtractor_"                           constructor="nodePropertyExtractorMassStellar     (                                                       )"/>
>>>>>>> b64b9cb5
    ! Prepend log10 and cosmological luminosity distance property operators.
    allocate(outputAnalysisPropertyOperatorLog10_            )
    !# <referenceConstruct object="outputAnalysisPropertyOperatorLog10_"             constructor="outputAnalysisPropertyOperatorLog10            (                                                       )"/>
    allocate(outputAnalysisPropertyOperatorAntiLog10_        )
    !# <referenceConstruct object="outputAnalysisPropertyOperatorAntiLog10_"         constructor="outputAnalysisPropertyOperatorAntiLog10        (                                                       )"/>
    allocate(outputAnalysisPropertyOperatorCsmlgyLmnstyDstnc_)
    !# <referenceConstruct object="outputAnalysisPropertyOperatorCsmlgyLmnstyDstnc_" constructor="outputAnalysisPropertyOperatorCsmlgyLmnstyDstnc(cosmologyFunctions_,cosmologyFunctionsData,outputTimes_)"/>
    select type (outputAnalysisPropertyOperator_)
    type is (outputAnalysisPropertyOperatorSequence)
       ! Existing property operator is a sequence operator - simply prepend our log10 and cosmological luminosity distance operators to it.
       call outputAnalysisPropertyOperator_%prepend(outputAnalysisPropertyOperatorLog10_            )
       call outputAnalysisPropertyOperator_%prepend(outputAnalysisPropertyOperatorCsmlgyLmnstyDstnc_)
       outputAnalysisPropertyOperatorSequence_ => outputAnalysisPropertyOperator_
    class default
       ! Existing operator is some other type - combine with our operators into a sequence operator.
       allocate(propertyOperatorSequence          )
       allocate(propertyOperatorSequence%next     )
       allocate(propertyOperatorSequence%next%next)
       propertyOperatorSequence          %operator_ => outputAnalysisPropertyOperatorCsmlgyLmnstyDstnc_
       propertyOperatorSequence%next     %operator_ => outputAnalysisPropertyOperatorLog10_
       propertyOperatorSequence%next%next%operator_ => outputAnalysisPropertyOperator_
       allocate(outputAnalysisPropertyOperatorSequence_)
       !# <referenceConstruct object="outputAnalysisPropertyOperatorSequence_" constructor="outputAnalysisPropertyOperatorSequence(propertyOperatorSequence)"/>
    end select
    ! Create a cosmological volume correction weight operator.
    allocate(outputAnalysisWeightOperator_)
    !# <referenceConstruct object="outputAnalysisWeightOperator_" constructor="outputAnalysisWeightOperatorCsmlgyVolume(cosmologyFunctions_,cosmologyFunctionsData,surveyGeometry_)"/>
    ! Create a bin width distribution normalizer.
    allocate(normalizerSequence)
    normalizer_ => normalizerSequence
    allocate(outputAnalysisDistributionNormalizerBinWidth   :: normalizer_%normalizer_)
    select type (normalizer_ => normalizer_%normalizer_)
    type is (outputAnalysisDistributionNormalizerBinWidth  )
       !# <referenceConstruct object="normalizer_" constructor="outputAnalysisDistributionNormalizerBinWidth  ()"/>
    end select
    allocate(normalizer_%next)
    normalizer_ => normalizer_%next
    allocate(outputAnalysisDistributionNormalizerLog10ToLog :: normalizer_%normalizer_)
    select type (normalizer_ => normalizer_%normalizer_)
    type is (outputAnalysisDistributionNormalizerLog10ToLog)
       !# <referenceConstruct object="normalizer_" constructor="outputAnalysisDistributionNormalizerLog10ToLog()"/>
    end select
    allocate(outputAnalysisDistributionNormalizer_)
    !# <referenceConstruct object="outputAnalysisDistributionNormalizer_" constructor="outputAnalysisDistributionNormalizerSequence(normalizerSequence)"/>
    ! Compute the number of buffer bins to add to either side of the mass function - these are needed to ensure that, e.g.,
    ! convolution operations on the distribution function are unaffected by edge effects.
    bufferCount=max(int(bufferWidthLogarithmic/log10(masses(2)/masses(1)))+1,bufferCountMinimum)
    ! Construct the object. We convert masses to log10(masses) here.
    self%outputAnalysisVolumeFunction1D=                                                              &
         & outputAnalysisVolumeFunction1D(                                                            &
         &                                'massFunctionStellar'//label                              , &
         &                                comment                                                   , &
         &                                var_str('massStellar'                                    ), &
         &                                var_str('Stellar mass at the bin center'                 ), &
         &                                var_str('M☉'                                            ), &
         &                                massSolar                                                 , &
         &                                var_str('massFunction'                                   ), &
         &                                var_str('Stellar mass function averaged over each bin '  ), &
         &                                var_str('ᵪMpc⁻³'                                         ), &
         &                                megaParsec**(-3)                                          , &
         &                                log10(masses)                                             , &
         &                                bufferCount                                               , &
         &                                outputWeight                                              , &
         &                                nodePropertyExtractor_                          , &
         &                                outputAnalysisPropertyOperatorSequence_                   , &
         &                                outputAnalysisPropertyOperatorAntiLog10_                  , &
         &                                outputAnalysisWeightOperator_                             , &
         &                                outputAnalysisDistributionOperator_                       , &
         &                                outputAnalysisDistributionNormalizer_                     , &
         &                                galacticFilter_                                           , &
         &                                outputTimes_                                              , &
         &                                outputAnalysisCovarianceModelBinomial                     , &
         &                                covarianceBinomialBinsPerDecade                           , &
         &                                covarianceBinomialMassHaloMinimum                         , &
         &                                covarianceBinomialMassHaloMaximum                         , &
         &                                var_str('$\log_{10}(M_\star/\mathrm{M}_\odot)$'          ), &
         &                                var_str('$\mathrm{d}n/\mathrm{d}\log_\mathrm{e} M_\star$'), &
         &                                .true.                                                    , &
         &                                .true.                                                    , &
         &                                targetLabel                                               , &
         &                                functionValueTarget                                       , &
         &                                functionCovarianceTarget                                    &
         &                               )
    ! Clean up.
    !# <objectDestructor name="nodePropertyExtractor_"                />
    !# <objectDestructor name="outputAnalysisPropertyOperatorLog10_"            />
    !# <objectDestructor name="outputAnalysisPropertyOperatorAntiLog10_"        />
    !# <objectDestructor name="outputAnalysisPropertyOperatorSequence_"         />
    !# <objectDestructor name="outputAnalysisPropertyOperatorCsmlgyLmnstyDstnc_"/>
    !# <objectDestructor name="outputAnalysisDistributionNormalizer_"           />
    !# <objectDestructor name="outputAnalysisWeightOperator_"                   />
    nullify(propertyOperatorSequence)
    nullify(normalizerSequence      )
    return
  end function massFunctionStellarConstructorInternal

  subroutine massFunctionStellarDestructor(self)
    !% Destructor for  the ``massFunctionStellar'' output analysis class.
    type(outputAnalysisMassFunctionStellar), intent(inout) :: self
    
    !# <objectDestructor name="self%surveyGeometry_"       />
    !# <objectDestructor name="self%cosmologyFunctions_"   />
    !# <objectDestructor name="self%cosmologyFunctionsData"/>
    return
  end subroutine massFunctionStellarDestructor<|MERGE_RESOLUTION|>--- conflicted
+++ resolved
@@ -267,11 +267,7 @@
     end do
     ! Create a stellar mass property extractor.
     allocate(nodePropertyExtractor_)
-<<<<<<< HEAD
-    !# <referenceConstruct object="nodePropertyExtractor_"                 constructor="nodePropertyExtractorMassStellar     (                                                       )"/>
-=======
     !# <referenceConstruct object="nodePropertyExtractor_"                           constructor="nodePropertyExtractorMassStellar     (                                                       )"/>
->>>>>>> b64b9cb5
     ! Prepend log10 and cosmological luminosity distance property operators.
     allocate(outputAnalysisPropertyOperatorLog10_            )
     !# <referenceConstruct object="outputAnalysisPropertyOperatorLog10_"             constructor="outputAnalysisPropertyOperatorLog10            (                                                       )"/>
