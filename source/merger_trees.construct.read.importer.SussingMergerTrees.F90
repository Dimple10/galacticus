!! Copyright 2009, 2010, 2011, 2012, 2013, 2014, 2015 Andrew Benson <abenson@obs.carnegiescience.edu>
!!
!! This file is part of Galacticus.
!!
!!    Galacticus is free software: you can redistribute it and/or modify
!!    it under the terms of the GNU General Public License as published by
!!    the Free Software Foundation, either version 3 of the License, or
!!    (at your option) any later version.
!!
!!    Galacticus is distributed in the hope that it will be useful,
!!    but WITHOUT ANY WARRANTY; without even the implied warranty of
!!    MERCHANTABILITY or FITNESS FOR A PARTICULAR PURPOSE.  See the
!!    GNU General Public License for more details.
!!
!!    You should have received a copy of the GNU General Public License
!!    along with Galacticus.  If not, see <http://www.gnu.org/licenses/>.

  !% An implementation of the merger tree importer class for \glc\ format merger tree files.

  !# <mergerTreeImporter name="mergerTreeImporterSussing" description="Importer for ``Sussing Merger Trees'' format merger tree files \citep{srisawat_sussing_2013}." />
  use IO_HDF5
  use Stateful_Types
  use ISO_Varying_String
  use Pseudo_Random

  type, public, extends(nodeData) :: nodeDataSussing
     !% Extension of the {\normalfont \ttfamily nodeData} class for ``Sussing Merger Trees'' format merger trees \citep{srisawat_sussing_2013}.
  end type nodeDataSussing

  type, extends(mergerTreeImporterClass) :: mergerTreeImporterSussing
     !% A merger tree importer class for ``Sussing Merger Trees'' format merger tree files \citep{srisawat_sussing_2013}.
     private
     logical                                                     :: fatalMismatches         , treeIndicesRead    , &
          &                                                         scaleRadiiAvailableValue, spinsAvailableValue
     integer                                                     :: treesCount
     double precision                                            :: boxLength
     type            (importerUnits )                            :: boxLengthUnits
     type            (varying_string)                            :: mergerTreeFile
     type            (varying_string), allocatable, dimension(:) :: snapshotFileName
     integer         (kind=kind_int8), allocatable, dimension(:) :: treeIndices
     integer         (kind=c_size_t ), allocatable, dimension(:) :: treeIndexRanks
     integer         (c_size_t      ), allocatable, dimension(:) :: treeSizes               , treeBegins
     type            (nodeData      ), allocatable, dimension(:) :: nodes
     double precision                , allocatable, dimension(:) :: snapshotTimes
     integer                                                     :: subvolumeCount
     integer                                      , dimension(3) :: subvolumeIndex
     double precision                                            :: subvolumeBuffer
     logical                                                     :: convertToBinary         , binaryFormatOld
     double precision                                            :: badValue
     integer                                                     :: badTest
     double precision                                            :: treeSampleRate
     type            (pseudoRandom  )                            :: randomSequence
   contains
     !@ <objectMethods>
     !@   <object>mergerTreeImporterSussing</object>
     !@   <objectMethod>
     !@     <method>inSubvolume</method>
     !@     <type>\logicalzero</type>
     !@     <arguments>\doublezero\ x\argin, \doublezero\ y\argin, \doublezero\ z\argin, \logicalzero\ [buffered]\argin</arguments>
     !@     <description>Return true if the given {\normalfont \ttfamily x,y,z} position lies within the current subvolume (plus the buffer region if {\normalfont \ttfamily buffered} is true.</description>
     !@   </objectMethod>
     !@   <objectMethod>
     !@     <method>inSubvolume1D</method>
     !@     <type>\logicalzero</type>
     !@     <arguments>\doublezero\ x\argin, \intzero\ iSubvolume\argin, \logicalzero\ [buffered]\argin</arguments>
     !@     <description>Return true if the given {\normalfont \ttfamily x} position lies within the {\normalfont \ttfamily iSubvolume}$^{\mathrm th}$ subvolume (plus the buffer region if {\normalfont \ttfamily buffered} is true.</description>
     !@   </objectMethod>
     !@   <objectMethod>
     !@     <method>valueIsBad</method>
     !@     <type>\logicalzero</type>
     !@     <arguments>\doublezero\ x\argin</arguments>
     !@     <description>Return true if the given {\normalfont \ttfamily x} value is bad.</description>
     !@   </objectMethod>
     !@ </objectMethods>
     final     ::                                  sussingDestructor
     procedure :: open                          => sussingOpen
     procedure :: close                         => sussingClose
     procedure :: treesHaveSubhalos             => sussingTreesHaveSubhalos
     procedure :: massesIncludeSubhalos         => sussingMassesIncludeSubhalos
     procedure :: angularMomentaIncludeSubhalos => sussingAngularMomentaIncludeSubhalos
     procedure :: treesAreSelfContained         => sussingTreesAreSelfContained
     procedure :: velocitiesIncludeHubbleFlow   => sussingVelocitiesIncludeHubbleFlow
     procedure :: positionsArePeriodic          => sussingPositionsArePeriodic
     procedure :: cubeLength                    => sussingCubeLength
     procedure :: treeWeight                    => sussingTreeWeight
     procedure :: treeCount                     => sussingTreeCount
     procedure :: treeIndex                     => sussingTreeIndex
     procedure :: nodeCount                     => sussingNodeCount
     procedure :: positionsAvailable            => sussingPositionsAvailable
     procedure :: scaleRadiiAvailable           => sussingScaleRadiiAvailable
     procedure :: particleCountAvailable        => sussingParticleCountAvailable
     procedure :: velocityMaximumAvailable      => sussingVelocityMaximumAvailable
     procedure :: velocityDispersionAvailable   => sussingVelocityDispersionAvailable
     procedure :: angularMomentaAvailable       => sussingAngularMomentaAvailable
     procedure :: angularMomenta3DAvailable     => sussingAngularMomenta3DAvailable
     procedure :: spinAvailable                 => sussingSpinAvailable
     procedure :: spin3DAvailable               => sussingSpin3DAvailable
     procedure :: import                        => sussingImport
     procedure :: subhaloTrace                  => sussingSubhaloTrace
     procedure :: subhaloTraceCount             => sussingSubhaloTraceCount
     procedure :: inSubvolume                   => sussingInSubvolume
     procedure :: inSubvolume1D                 => sussingInSubvolume1D
     procedure :: valueIsBad                    => sussingValueIsBad
  end type mergerTreeImporterSussing

  interface mergerTreeImporterSussing
     !% Constructors for the \glc\ format merger tree importer class.
     module procedure sussingDefaultConstructor
  end interface mergerTreeImporterSussing

  ! Record of implementation initialization state.
  logical                                        :: sussingInitialized                       =.false.

  ! Default settings.
  logical                                        :: mergerTreeImportSussingMismatchIsFatal
  logical                                        :: mergerTreeImportSussingNonTreeNodeIsFatal
  integer                                        :: mergerTreeImportSussingSubvolumeCount
  double precision                               :: mergerTreeImportSussingSubvolumeBuffer
  integer                         , dimension(3) :: mergerTreeImportSussingSubvolumeIndex
  logical                                        :: mergerTreeImportSussingConvertToBinary
  logical                                        :: mergerTreeImportSussingBinaryFormatOld
  double precision                               :: mergerTreeImportSussingBadValue
  integer                                        :: mergerTreeImportSussingBadValueTest
  logical                                        :: mergerTreeImportSussingUseForestFile
  type            (varying_string)               :: mergerTreeImportSussingForestFile
  integer                                        :: mergerTreeImportSussingForestFirst
  integer                                        :: mergerTreeImportSussingForestLast
  integer                                        :: mergerTreeImportSussingMassOption
  logical                                        :: mergerTreeImportSussingForestReverseSnapshotOrder
  double precision                               :: mergerTreeImportSussingTreeSampleRate
  
  ! Bad value detection limits.
  integer                         , parameter    :: sussingBadValueLessThan                  =-1
  integer                         , parameter    :: sussingBadValueGreaterThan               =+1
 
  ! File format identifiers.
  integer                         , parameter    :: sussingHaloFormatOld                     = 1
  integer                         , parameter    :: sussingHaloFormatNew                     = 2
  integer                         , parameter    :: sussingHaloFormatAll                     = 3
 
  ! Mass options.
  integer                         , parameter    :: sussingMassDefault                       = 1
  integer                         , parameter    :: sussingMassFoF                           = 2
  integer                         , parameter    :: sussingMass200Mean                       = 3
  integer                         , parameter    :: sussingMass200Crit                       = 4
  integer                         , parameter    :: sussingMassTopHat                        = 5
 
contains

  function sussingDefaultConstructor()
    !% Default constructor for the ``Sussing Merger Trees'' format \citep{srisawat_sussing_2013} merger tree importer.
    use Input_Parameters
    use Galacticus_Error
    implicit none
    type(mergerTreeImporterSussing), target :: sussingDefaultConstructor
    type(varying_string           )         :: mergerTreeImportSussingBadValueTestText, mergerTreeImportSussingMassOptionText

    if (.not.sussingInitialized) then
       !$omp critical (mergerTreeImporterSussingInitialize)
       if (.not.sussingInitialized) then
          !@ <inputParameter>
          !@   <name>mergerTreeImportSussingMismatchIsFatal</name>
          !@   <attachedTo>module</attachedTo>
          !@   <defaultValue>true</defaultValue>
          !@   <description>
          !@     Specifies whether mismatches in cosmological parameter values between \glc\ and ``Sussing Merger Trees'' format \citep{srisawat_sussing_2013} merger tree files should be considered fatal.
          !@   </description>
          !@   <type>boolean</type>
          !@   <cardinality>1</cardinality>
          !@ </inputParameter>
          call Get_Input_Parameter('mergerTreeImportSussingMismatchIsFatal',mergerTreeImportSussingMismatchIsFatal,defaultValue=.true.)
          !@ <inputParameter>
          !@   <name>mergerTreeImportSussingNonTreeNodeIsFatal</name>
          !@   <attachedTo>module</attachedTo>
          !@   <defaultValue>true</defaultValue>
          !@   <description>
          !@     Specifies whether nodes in snapshot files but not in the merger tree file should be considered fatal when importing from the ``Sussing Merger Trees'' format \citep{srisawat_sussing_2013}.
          !@   </description>
          !@   <type>boolean</type>
          !@   <cardinality>1</cardinality>
          !@ </inputParameter>
          call Get_Input_Parameter('mergerTreeImportSussingNonTreeNodeIsFatal',mergerTreeImportSussingNonTreeNodeIsFatal,defaultValue=.true.)
          !@ <inputParameter>
          !@   <name>mergerTreeImportSussingSubvolumeCount</name>
          !@   <attachedTo>module</attachedTo>
          !@   <defaultValue>1</defaultValue>
          !@   <description>
          !@    Specifies the number of subvolumes \emph{along each axis} into which a ``Sussing Merger Trees'' format \citep{srisawat_sussing_2013} merger tree files should be split for processing through \glc.
          !@   </description>
          !@   <type>boolean</type>
          !@   <cardinality>1</cardinality>
          !@ </inputParameter>
          call Get_Input_Parameter('mergerTreeImportSussingSubvolumeCount',mergerTreeImportSussingSubvolumeCount,defaultValue=1)
          !@ <inputParameter>
          !@   <name>mergerTreeImportSussingSubvolumeBuffer</name>
          !@   <attachedTo>module</attachedTo>
          !@   <defaultValue>$0.0$</defaultValue>
          !@   <description>
          !@     Specifies the buffer region (in units of Mpc$/h$ to follow the format convention) around subvolumes of a ``Sussing Merger Trees'' format \citep{srisawat_sussing_2013} merger tree file which should be read in to ensure that no halos are missed from trees.
          !@   </description>
          !@   <type>boolean</type>
          !@   <cardinality>1</cardinality>
          !@ </inputParameter>
          call Get_Input_Parameter('mergerTreeImportSussingSubvolumeBuffer',mergerTreeImportSussingSubvolumeBuffer,defaultValue=0.0d0)
          !@ <inputParameter>
          !@   <name>mergerTreeImportSussingSubvolumeIndex</name>
          !@   <attachedTo>module</attachedTo>
          !@   <defaultValue>[0,0,0]</defaultValue>
          !@   <description>
          !@     Specifies the index (in each dimension) of the subvolume of a ``Sussing Merger Trees'' format \citep{srisawat_sussing_2013} merger tree file to process. Indices range from 0 to {\normalfont \ttfamily [mergerTreeImportSussingSubvolumeCount]}$-1$.
          !@   </description>
          !@   <type>boolean</type>
          !@   <cardinality>1</cardinality>
          !@ </inputParameter>
          call Get_Input_Parameter('mergerTreeImportSussingSubvolumeIndex',mergerTreeImportSussingSubvolumeIndex,defaultValue=[0,0,0])
          !@ <inputParameter>
          !@   <name>mergerTreeImportSussingConvertToBinary</name>
          !@   <attachedTo>module</attachedTo>
          !@   <defaultValue>true</defaultValue>
          !@   <description>
          !@     Specifies whether halo and tree files in the ``Sussing'' format should be converted to binary the first time they are read and stored to file. This allows rapid re-reading in future.
          !@   </description>
          !@   <type>boolean</type>
          !@   <cardinality>1</cardinality>
          !@ </inputParameter>
          call Get_Input_Parameter('mergerTreeImportSussingConvertToBinary',mergerTreeImportSussingConvertToBinary,defaultValue=.true.)
          !@ <inputParameter>
          !@   <name>mergerTreeImportSussingBinaryFormatOld</name>
          !@   <attachedTo>module</attachedTo>
          !@   <defaultValue>true</defaultValue>
          !@   <description>
          !@     Specifies whether the old binary format is to be used (for reading only).
          !@   </description>
          !@   <type>boolean</type>
          !@   <cardinality>1</cardinality>
          !@ </inputParameter>
          call Get_Input_Parameter('mergerTreeImportSussingBinaryFormatOld',mergerTreeImportSussingBinaryFormatOld,defaultValue=.false.)
          !@ <inputParameter>
          !@   <name>mergerTreeImportSussingBadValue</name>
          !@   <attachedTo>module</attachedTo>
          !@   <defaultValue>-0.5</defaultValue>
          !@   <description>
          !@     Use for bad value detection in ``Sussing'' merger trees. Values for scale radius and halo spin which exceed this threshold are assumed to be bad.
          !@   </description>
          !@   <type>real</type>
          !@   <cardinality>1</cardinality>
          !@ </inputParameter>
          call Get_Input_Parameter('mergerTreeImportSussingBadValue',mergerTreeImportSussingBadValue,defaultValue=-0.5d0)
          !@ <inputParameter>
          !@   <name>mergerTreeImportSussingBadValueTest</name>
          !@   <attachedTo>module</attachedTo>
          !@   <defaultValue>lessThan</defaultValue>
          !@   <description>
          !@     Use for bad value detection in ``Sussing'' merger trees. Values which exceed the threshold in ths specified direction are assumed to be bad.
          !@   </description>
          !@   <type>real</type>
          !@   <cardinality>1</cardinality>
          !@ </inputParameter>
          call Get_Input_Parameter('mergerTreeImportSussingBadValueTest',mergerTreeImportSussingBadValueTestText,defaultValue="lessThan")
          select case (char(mergerTreeImportSussingBadValueTestText))
          case ("lessThan"   )
             mergerTreeImportSussingBadValueTest=sussingBadValueLessThan
          case ("greaterThan")
             mergerTreeImportSussingBadValueTest=sussingBadValueGreaterThan
          case default
             call Galacticus_Error_Report('sussingDefaultConstructor','[mergerTreeImportSussingBadValueTest must be either "lessThan" or "greaterThan"]')
          end select
          ! Check for a forest file.
          mergerTreeImportSussingUseForestFile=Input_Parameter_Is_Present('mergerTreeImportSussingForestFile')
          if (mergerTreeImportSussingUseForestFile) then
             !@ <inputParameter>
             !@   <name>mergerTreeImportSussingForestFile</name>
             !@   <attachedTo>module</attachedTo>
             !@   <description>
             !@     Name of file containing data on number of halos in each forest.
             !@   </description>
             !@   <type>string</type>
             !@   <cardinality>1</cardinality>
             !@ </inputParameter>
             call Get_Input_Parameter('mergerTreeImportSussingForestFile',mergerTreeImportSussingForestFile)
             !@ <inputParameter>
             !@   <name>mergerTreeImportSussingForestFirst</name>
             !@   <attachedTo>module</attachedTo>
             !@   <defaultValue>1</defaultValue>
             !@   <description>
             !@     Index of first forest to include.
             !@   </description>
             !@   <type>integer</type>
             !@   <cardinality>1</cardinality>
             !@ </inputParameter>
             call Get_Input_Parameter('mergerTreeImportSussingForestFirst',mergerTreeImportSussingForestFirst,defaultValue=1)
             !@ <inputParameter>
             !@   <name>mergerTreeImportSussingForestLast</name>
             !@   <attachedTo>module</attachedTo>
             !@   <defaultValue>-1</defaultValue>
             !@   <description>
             !@     Index of last forest to include.
             !@   </description>
             !@   <type>integer</type>
             !@   <cardinality>1</cardinality>
             !@ </inputParameter>
             call Get_Input_Parameter('mergerTreeImportSussingForestLast',mergerTreeImportSussingForestLast,defaultValue=-1)
             !@ <inputParameter>
             !@   <name>mergerTreeImportSussingForestReverseSnapshotOrder</name>
             !@   <attachedTo>module</attachedTo>
             !@   <defaultValue>false</defaultValue>
             !@   <description>
             !@     If true, the order of forest snapshots will be reversed after being read. This may be necessary to cause them to match the order of snapshot files.
             !@   </description>
             !@   <type>integer</type>
             !@   <cardinality>1</cardinality>
             !@ </inputParameter>
             call Get_Input_Parameter('mergerTreeImportSussingForestReverseSnapshotOrder',mergerTreeImportSussingForestReverseSnapshotOrder,defaultValue=.false.)
          end if
          !@ <inputParameter>
          !@   <name>mergerTreeImportSussingTreeSampleRate</name>
          !@   <attachedTo>module</attachedTo>
          !@   <defaultValue>false</defaultValue>
          !@   <description>
          !@     Specify the probability that any given tree should processed (to permit subsampling).
          !@   </description>
          !@   <type>float</type>
          !@   <cardinality>1</cardinality>
          !@ </inputParameter>
          call Get_Input_Parameter('mergerTreeImportSussingTreeSampleRate',mergerTreeImportSussingTreeSampleRate,defaultValue=1.0d0)
          !@ <inputParameter>
          !@   <name>mergerTreeImportSussingMassOption</name>
          !@   <attachedTo>module</attachedTo>
          !@   <defaultValue>default</defaultValue>
          !@   <description>
          !@     Mass option for Sussing merger trees.
          !@   </description>
          !@   <type>string</type>
          !@   <cardinality>1</cardinality>
          !@ </inputParameter>
          call Get_Input_Parameter('mergerTreeImportSussingMassOption',mergerTreeImportSussingMassOptionText,defaultValue="default")
          select case (char(mergerTreeImportSussingMassOptionText))
          case ("default")
             mergerTreeImportSussingMassOption=sussingMassDefault
          case ("FoF"    )
             mergerTreeImportSussingMassOption=sussingMassFoF
          case ("200Mean")
             mergerTreeImportSussingMassOption=sussingMass200Mean
          case ("200Crit")
             mergerTreeImportSussingMassOption=sussingMass200Crit
          case ("TopHat" )
             mergerTreeImportSussingMassOption=sussingMassTopHat
          case default
             call Galacticus_Error_Report('sussingDefaultConstructor','unrecognized mass option')
          end select
          sussingInitialized=.true.
       end if
       !$omp end critical (mergerTreeImporterSussingInitialize)
    end if
    sussingDefaultConstructor%treeIndicesRead         =.false.
    sussingDefaultConstructor%fatalMismatches         =mergerTreeImportSussingMismatchIsFatal
    sussingDefaultConstructor%subvolumeCount          =mergerTreeImportSussingSubvolumeCount
    sussingDefaultConstructor%subvolumeBuffer         =mergerTreeImportSussingSubvolumeBuffer
    sussingDefaultConstructor%subvolumeIndex          =mergerTreeImportSussingSubvolumeIndex
    sussingDefaultConstructor%convertToBinary         =mergerTreeImportSussingConvertToBinary
    sussingDefaultConstructor%binaryFormatOld         =mergerTreeImportSussingBinaryFormatOld
    sussingDefaultConstructor%badValue                =mergerTreeImportSussingBadValue
    sussingDefaultConstructor%badTest                 =mergerTreeImportSussingBadValueTest
    sussingDefaultConstructor%treeSampleRate          =mergerTreeImportSussingTreeSampleRate
    sussingDefaultConstructor%spinsAvailableValue     =.true.
    sussingDefaultConstructor%scaleRadiiAvailableValue=.true.
    call sussingDefaultConstructor%randomSequence%initialize()
    return
  end function sussingDefaultConstructor

  subroutine sussingDestructor(self)
    !% Destructor for the \glc\ format merger tree importer class.
    use Memory_Management
    implicit none
    type(mergerTreeImporterSussing), intent(inout) :: self

    if (allocated(self%treeIndices)) call Dealloc_Array(self%treeIndices)
    if (allocated(self%treeSizes  )) call Dealloc_Array(self%treeSizes  )
    return
  end subroutine sussingDestructor

  subroutine sussingOpen(self,fileName)
    !% Validate a \glc\ format merger tree file.
    use Numerical_Comparison
    use Numerical_Constants_Astronomical
    use Galacticus_Display
    use Galacticus_Error
    use Cosmology_Parameters
    use Cosmology_Functions
    use Regular_Expressions
    use String_Handling
    use File_Utilities
    use Memory_Management
    implicit none
    class           (mergerTreeImporterSussing   ), intent(inout) :: self
    type            (varying_string              ), intent(in   ) :: fileName
    class           (cosmologyParametersClass    ), pointer       :: cosmologyParameters_
    class           (cosmologyFunctionsClass     ), pointer       :: cosmologyFunctions_
    type            (varying_string              )                :: message                 , baseDirectory        , &
         &                                                           simulationDefinitionFile, snapshotTimesFile
    character       (len=1024                    )                :: line                    , parameterName        , &
         &                                                           parameterValue
    character       (len=14                      )                :: valueString             , unitString
    type            (regEx                       )                :: parameterRegEx
    integer                                                       :: fileUnit                , snapshotNumber       , &
         &                                                           ioStat                  , snapshotFileCount    , &
         &                                                           i
    double precision                                              :: localLittleH0           , localOmegaMatter     , &
         &                                                           localOmegaDE            , cosmologicalParameter, &
         &                                                           expansionFactor         , redshift             , &
         &                                                           timeNormalized          , time

    ! Get the default cosmology.
    cosmologyParameters_ => cosmologyParameters()
    cosmologyFunctions_  => cosmologyFunctions ()
    ! Get cosmological parameters. We do this in advance to avoid HDF5 thread conflicts.
    localLittleH0   =cosmologyParameters_%HubbleConstant (hubbleUnitsLittleH)
    localOmegaMatter=cosmologyParameters_%OmegaMatter    (            )
    localOmegaDE    =cosmologyParameters_%OmegaDarkEnergy(            )
    ! Determine the base location for files.
    if (index(fileName,'/',back=.true.) == 0) then
       baseDirectory=""
    else
       baseDirectory=extract(fileName,1,index(fileName,'/',back=.true.))
    end if        
    ! Read the file definition file.
    snapshotFileCount=Count_Lines_in_File(fileName)-3
    allocate(self%snapshotFileName(snapshotFileCount))
    open(newUnit=fileUnit,file=char(fileName),status='old',form='formatted')
    read (fileUnit,'(a)') line
    simulationDefinitionFile=baseDirectory//trim(line)
    read (fileUnit,'(a)') line
    self%mergerTreeFile     =baseDirectory//trim(line)
    read (fileUnit,'(a)') line
    snapshotTimesFile       =baseDirectory//trim(line)
    do i=1,snapshotFileCount
       read (fileUnit,'(a)') line
       self%snapshotFileName(i)=baseDirectory//trim(line)
    end do
    close(fileUnit)
    ! Read the snapshots times file.
    call Alloc_Array(self%snapshotTimes,[snapshotFileCount])
    open(newUnit=fileUnit,file=char(snapshotTimesFile),status='old',form='formatted',ioStat=ioStat)
    if (ioStat /= 0) call Galacticus_Error_Report('sussingOpen','can not open file "'//char(snapshotTimesFile)//'"')
    read (fileUnit,*)
    do i=1,snapshotFileCount
       read (fileUnit,*) snapshotNumber,expansionFactor,redshift,timeNormalized,time
       self%snapshotTimes(i)=                                            &
            & cosmologyFunctions_ %cosmicTime                 (          &
            &  cosmologyFunctions_%expansionFactorFromRedshift (         &
            &                                                   redshift &
            &                                                  )         &
            &                                                 )
    end do
    close(fileUnit)
    ! Read the simulation definition file.
    parameterRegEx=regEx('^([a-zA-Z0-9]+)\s*=\s*(.*)')
    open(newUnit=fileUnit,file=char(simulationDefinitionFile),status='old',form='formatted',ioStat=ioStat)
    do while (ioStat == 0)
       read (fileUnit,'(a)',ioStat=ioStat) line
       if (parameterRegEx%matches(line)) then
          parameterName =String_Strip(line(1:index(line,'=')-1                          ))
          parameterValue=String_Strip(line(  index(line,'=')+1:len(line)-index(line,'=')))
          select case (trim(parameterName))
          case ('h')
             read (parameterValue,*) cosmologicalParameter
             if (Values_Differ(cosmologicalParameter,localLittleH0,absTol=0.00001d0)) then
                message='H_0 in merger tree file ['
                write (valueString,'(e14.8)') cosmologicalParameter
                message=message//trim(valueString)//'] differs from the internal value ['
                write (valueString,'(e14.8)') localLittleH0
                message=message//trim(valueString)//']'
                if (self%fatalMismatches) then
                   call Galacticus_Error_Report('sussingOpen',message)
                else
                   call Galacticus_Display_Message(message,verbosityWarn)
                end if
             end if
          case ('Omega0' )
             read (parameterValue,*) cosmologicalParameter
             if (Values_Differ(cosmologicalParameter,localOmegaMatter,absTol=0.0001d0)) then
                message='Omega_Matter in merger tree file ['
                write (valueString,'(e14.8)') cosmologicalParameter
                message=message//trim(valueString)//'] differs from the internal value ['
                write (valueString,'(e14.8)') localOmegaMatter
                message=message//trim(valueString)//']'
                if (self%fatalMismatches) then
                   call Galacticus_Error_Report('sussingOpen',message)
                else
                   call Galacticus_Display_Message(message,verbosityWarn)
                end if
             end if
          case ('OmegaDE')
             read (parameterValue,*) cosmologicalParameter
             if (Values_Differ(cosmologicalParameter,localOmegaDE,absTol=0.0001d0)) then
                message='Omega_DE in merger tree file ['
                write (valueString,'(e14.8)') cosmologicalParameter
                message=message//trim(valueString)//'] differs from the internal value ['
                write (valueString,'(e14.8)') localOmegaDE
                message=message//trim(valueString)//']'
                if (self%fatalMismatches) then
                   call Galacticus_Error_Report('sussingOpen',message)
                else
                   call Galacticus_Display_Message(message,verbosityWarn)
                end if
             end if
          case ('B')
             read (parameterValue,*) self%boxLength
             unitString=String_Strip(parameterValue(index(parameterValue,' '):len(parameterValue)-index(parameterValue,' ')+1))
             if (String_Strip(unitString) /= 'Mpc/h') call Galacticus_Error_Report('sussingOpen','box length should be reported in units of Mpc/h')
             self%boxLengthUnits=importerUnits(.true.,megaParsec,-1,0)
          end select
       end if
    end do
    close(fileUnit)
    call parameterRegEx%destroy()
    return
  end subroutine sussingOpen

  subroutine sussingClose(self)
    !% Close a \glc\ format merger tree file.
    implicit none
    class(mergerTreeImporterSussing), intent(inout) :: self
    
    return
  end subroutine sussingClose

  integer function sussingTreesHaveSubhalos(self)
    !% Return a Boolean integer specifying whether or not the trees have subhalos.
    use Numerical_Constants_Boolean
    implicit none
    class(mergerTreeImporterSussing), intent(inout) :: self

    sussingTreesHaveSubhalos=booleanTrue
    return
  end function sussingTreesHaveSubhalos

  logical function sussingMassesIncludeSubhalos(self)
    !% Return a Boolean specifying whether or not the halo masses include the contribution from subhalos.
    use Galacticus_Error
    implicit none
    class  (mergerTreeImporterSussing), intent(inout) :: self

    sussingMassesIncludeSubhalos=.true.
    return
  end function sussingMassesIncludeSubhalos

  logical function sussingAngularMomentaIncludeSubhalos(self)
    !% Return a Boolean specifying whether or not the halo angular momenta include the contribution from subhalos.
    use Galacticus_Error
    implicit none
    class  (mergerTreeImporterSussing), intent(inout) :: self

    sussingAngularMomentaIncludeSubhalos=.true.
    return
  end function sussingAngularMomentaIncludeSubhalos

  integer function sussingTreesAreSelfContained(self)
    !% Return a Boolean integer specifying whether or not the trees are self-contained.
    use Numerical_Constants_Boolean
    implicit none
    class  (mergerTreeImporterSussing), intent(inout) :: self

    sussingTreesAreSelfContained=booleanTrue
    return
  end function sussingTreesAreSelfContained

  integer function sussingVelocitiesIncludeHubbleFlow(self)
    !% Return a Boolean integer specifying whether or not velocities include the Hubble flow.
    use Numerical_Constants_Boolean
    implicit none
    class  (mergerTreeImporterSussing), intent(inout) :: self

    sussingVelocitiesIncludeHubbleFlow=booleanFalse
    return
  end function sussingVelocitiesIncludeHubbleFlow

  integer function sussingPositionsArePeriodic(self)
    !% Return a Boolean integer specifying whether or not positions are periodic.
    use Numerical_Constants_Boolean
    implicit none
    class  (mergerTreeImporterSussing), intent(inout) :: self

    sussingPositionsArePeriodic=booleanTrue
    return
  end function sussingPositionsArePeriodic

  double precision function sussingCubeLength(self,time,status)
    !% Return the length of the simulation cube.
    use Numerical_Constants_Boolean
    use Numerical_Constants_Astronomical
    implicit none
    class           (mergerTreeImporterSussing), intent(inout)           :: self
    double precision                           , intent(in   )           :: time
    integer                                    , intent(  out), optional :: status
 
    sussingCubeLength=importerUnitConvert(self%boxLength,time,self%boxLengthUnits,megaParsec)
    if (present(status)) status=booleanTrue
    return
  end function sussingCubeLength

  integer(kind=c_size_t) function sussingTreeCount(self)
    !% Return a count of the number of trees available.
    implicit none
    class(mergerTreeImporterSussing), intent(inout) :: self

    call sussingTreeIndicesRead(self)
    sussingTreeCount=self%treesCount
    return
  end function sussingTreeCount

  integer(kind=c_size_t) function sussingTreeIndex(self,i)
    !% Return the index of the $i^{\mathrm th}$ tree.
    implicit none
    class  (mergerTreeImporterSussing), intent(inout) :: self
    integer                              , intent(in   ) :: i

    call sussingTreeIndicesRead(self)
    sussingTreeIndex=self%treeIndices(i)
    return
  end function sussingTreeIndex

  function sussingNodeCount(self,i)
    !% Return a count of the number of nodes in the $i^{\mathrm th}$ tree.
    implicit none
    integer(c_size_t                 )                :: sussingNodeCount
    class  (mergerTreeImporterSussing), intent(inout) :: self
    integer                           , intent(in   ) :: i

    call sussingTreeIndicesRead(self)
    sussingNodeCount=self%treeSizes(i)
    return
  end function sussingNodeCount

  subroutine sussingTreeIndicesRead(self)
    !% Read the tree indices.
    use Galacticus_Display
    use Galacticus_Error
    use Kind_Numbers
    use String_Handling
    use Sort
    use File_Utilities
    use Memory_Management
    use Arrays_Search
    use Array_Utilities
    use Numerical_Constants_Astronomical
    use Numerical_Constants_Prefixes
    use, intrinsic :: ISO_C_Binding
    implicit none
    class    (mergerTreeImporterSussing), intent(inout)                 :: self
    integer  (kind=c_size_t            ), allocatable  , dimension(:  ) :: nodeIndexRanks            , nodeDescendentLocations
    integer  (kind=kind_int8           ), allocatable  , dimension(:  ) :: nodeSelfIndices           , nodeTreeIndices       , &
         &                                                                 nodesTmp                  , hostsInSubvolume      , &
         &                                                                 nodesInSubvolume
    logical                             , allocatable  , dimension(:  ) :: nodeIncomplete            , nodeIncompleteTmp
    integer  (c_size_t                 ), allocatable  , dimension(:  ) :: forestSnapshotHaloCount   , forestSnapshotHaloCountFirst, &
         &                                                                 forestSnapshotHaloCountLast, forestID
    integer  (c_size_t                 ), allocatable  , dimension(:,:) :: forestSnapshotHaloCounts
    integer                             , parameter                     :: fileFormatVersionCurrent=1
    integer                             , parameter                     :: stepCountMaximum        =1000000
    logical                                                             :: nodeIsActive              , doBinaryConversion    , &
         &                                                                 readBinary                , mergerTreeFileIsBinary, &
         &                                                                 mergerTreeFileConvert     , processHalo
    integer                                                             :: fileUnit                  , progenitorCount       , &
         &                                                                 fileFormatVersion         , fileUnitOut           , &
         &                                                                 snapshotUnit              , snapshotOutUnit       , &
         &                                                                 ioStat
    character(len=1024                 )                                :: line
    character(len=32                   )                                :: label
    integer  (kind=c_size_t            )                                :: l                         , i                     , &
         &                                                                 j                         , k                     , &
         &                                                                 iNode                     , iStart                , &
         &                                                                 jNode                     , iCount                , &
         &                                                                 nodeCount                 , nodeCountSubvolume    , &
         &                                                                 nodeCountTrees            , iProgenitor           , &
         &                                                                 jCount                    , jForest
    integer  (kind=kind_int8           )                                :: nodeIndex                 , treeIndexPrevious     , &
         &                                                                 treeIndexCurrent
    type     (varying_string           )                                :: message
    integer  (kind=kind_int8           )                                :: ID                        , hostHalo              , &
         &                                                                 treeIndexFrom             , treeIndexTo           , &
         &                                                                 progenitorIndex 
    integer  (c_size_t                 )                                :: forestCount               , forestHaloCount       , &
         &                                                                 forestFirst               , forestLast            , &
         &                                                                 forestHaloCountLast       , forestHaloCountFirst
    integer                                                             :: numSubStruct              , npart                 , &
         &                                                                 descendentStepCount       , hostStepCount         , &
         &                                                                 haloFormat
    double precision                                                    :: Mvir                      , Xc                    , &
               &                                                           Yc                        , Zc                    , &
               &                                                           VXc                       , Vyc                   , &
               &                                                           VZc                       , Rvir                  , &
               &                                                           Rmax                      , r2                    , &
               &                                                           mbp_offset                , com_offset            , &
               &                                                           Vmax                      , v_esc                 , &
               &                                                           sigV                      , lambda                , &
               &                                                           lambdaE                   , Lx                    , &
               &                                                           Ly                        , Lz                    , &
               &                                                           b                         , c                     , &
               &                                                           Eax                       , Eay                   , &
               &                                                           Eaz                       , Ebx                   , &
               &                                                           Eby                       , Ebz                   , &
               &                                                           Ecx                       , Ecy                   , &
               &                                                           Ecz                       , ovdens                , &
               &                                                           fMhires                   , Ekin                  , &
               &                                                           Epot                      , SurfP                 , &
               &                                                           Phi0                      , cNFW                  , &
               &                                                           nbins                     , FoFMass               , &
               &                                                           M_200Mean                 , M_200Crit             , &
               &                                                           M_TopHat                  , R_200Mean             , &
               &                                                           R_200Crit                 , R_TopHat              , &
               &                                                           HalfMassRadius            , sigV_200Mean          , &
               &                                                           sigV_200Crit              , sigV_TopHat           , &
               &                                                           Xcm                       , Ycm                   , &
               &                                                           Zcm                       , Xgroup                , &
               &                                                           Ygroup                    , Zgroup
    type            (importerUnits     )                                :: massUnits                 , lengthUnits           , &
         &                                                                 velocityUnits
     
    ! Return if indices have been read previously.
    if (self%treeIndicesRead) return
    self%treeIndicesRead=.true.
    ! Display counter.
    call Galacticus_Display_Indent ('Parsing "Sussing Merger Trees" format merger tree file',verbosityWorking)
    ! If a forest field is provided, scan it now to find the ranges to read from subsequent files.
    if (mergerTreeImportSussingUseForestFile) then
       forestCount=Count_Lines_in_File(mergerTreeImportSussingForestFile,'#')
       call Alloc_Array(forestSnapshotHaloCount     ,                                                                        shape(self%snapshotFileName) )
       call Alloc_Array(forestSnapshotHaloCountFirst,                                                                        shape(self%snapshotFileName) )
       call Alloc_Array(forestSnapshotHaloCountLast ,                                                                        shape(self%snapshotFileName) )
       call Alloc_Array(forestSnapshotHaloCounts    ,[mergerTreeImportSussingForestLast-mergerTreeImportSussingForestFirst+1,size (self%snapshotFileName)])
       call Alloc_Array(forestID                    ,[mergerTreeImportSussingForestLast-mergerTreeImportSussingForestFirst+1                             ])
       forestHaloCountFirst        =0
       forestHaloCountLast         =0
       forestSnapshotHaloCountFirst=0
       forestSnapshotHaloCountLast =0
       j                           =0
       forestFirst=mergerTreeImportSussingForestFirst
       forestLast =mergerTreeImportSussingForestLast
       if (forestLast < 0) forestLast=forestCount
       open(newUnit=fileUnit,file=char(mergerTreeImportSussingForestFile),status='old',form='formatted')
       read (fileUnit,'(a)') line
       do i=1,forestLast
          read (fileUnit,*) ID,forestHaloCount,forestSnapshotHaloCount
          forestHaloCountLast        =forestHaloCountLast        +forestHaloCount
          forestSnapshotHaloCountLast=forestSnapshotHaloCountLast+forestSnapshotHaloCount
          if (i < forestFirst) then
             forestHaloCountFirst         =forestHaloCountLast        +1
             forestSnapshotHaloCountFirst =forestSnapshotHaloCountLast+1
          else
             j                            =j                          +1
             forestID                (j  )=ID
             forestSnapshotHaloCounts(j,:)=forestSnapshotHaloCount
          end if
       end do
       close(fileUnit)
       call Dealloc_Array(forestSnapshotHaloCount)
       ! Reverse order of forest snapshots to match the order of snapshot files if necessary.
       if (mergerTreeImportSussingForestReverseSnapshotOrder) then
          forestSnapshotHaloCountFirst=Array_Reverse(forestSnapshotHaloCountFirst)
          forestSnapshotHaloCountLast =Array_Reverse(forestSnapshotHaloCountLast )
          do j=1,size(forestSnapshotHaloCounts,dim=1)
             forestSnapshotHaloCounts(j,:)=Array_Reverse(forestSnapshotHaloCounts(j,:))
          end do
       end if
    end if
    ! Open the merger tree file.
    mergerTreeFileIsBinary=File_Exists(char(self%mergerTreeFile//".bin"))
    mergerTreeFileConvert =.false.
    if (mergerTreeFileIsBinary) then
       open   (newUnit=fileUnit   ,file=char(self%mergerTreeFile//".bin"),status='old'    ,form='unformatted',ioStat=ioStat)
    else
       open   (newUnit=fileUnit   ,file=char(self%mergerTreeFile        ),status='old'    ,form='formatted'  ,ioStat=ioStat)
       if (self%convertToBinary) then
          mergerTreeFileConvert=.true.
          open(newUnit=fileUnitOut,file=char(self%mergerTreeFile//".bin"),status='unknown',form='unformatted'              )
       end if
    end if
    ! Read header information.
    call Galacticus_Display_Message('Reading header',verbosityWorking)
    if (mergerTreeFileIsBinary) then
       read     (fileUnit         ,ioStat=ioStat) fileFormatVersion
       read     (fileUnit         ,ioStat=ioStat) nodeCount
    else
       read     (fileUnit   ,*    ,ioStat=ioStat) fileFormatVersion
       read     (fileUnit   ,'(a)',ioStat=ioStat) line
       read     (fileUnit   ,*    ,ioStat=ioStat) nodeCount
       if (mergerTreeFileConvert) then
          write (fileUnitOut                ) fileFormatVersion
          write (fileUnitOut                ) nodeCount
       end if
    end if
    ! Validate file format version.
    if (fileFormatVersion /= fileFormatVersionCurrent) then
       message='incorrect file format version [found '
       message=message//fileFormatVersion//'; expected '//fileFormatVersionCurrent//';]'
       call Galacticus_Error_Report('sussingTreeIndicesRead',message)
    end if
    ! Allocate storage for list of nodes in subvolume.
    nodeCountSubVolume=int(dble(nodeCount)/dble(self%subvolumeCount)**3,kind=c_size_t)+1
    call Alloc_Array(nodesInSubvolume,[nodeCountSubVolume])
    call Alloc_Array(hostsInSubvolume,[nodeCountSubVolume])
    ! Read snapshot halo catalogs.
    call Galacticus_Display_Indent('Finding halos in subvolume from AHF format snapshot halo catalogs',verbosityWorking)
    j                 =0
    nodeCountSubVolume=0
    do i=1,size(self%snapshotFileName)
       call Galacticus_Display_Message(self%snapshotFileName(i),verbosityWorking)
       doBinaryConversion=.false.
       readBinary        =.false.
       if (File_Exists(self%snapshotFileName(i)//".bin")) then
          ! A binary version of this file exists, use it.
          open   (newUnit=snapshotUnit   ,file=char(self%snapshotFileName(i)//".bin"),status='old'    ,form='unformatted',ioStat=ioStat)
          readBinary=.true.
       else
          ! No binary version of this file exists, use the ASCII version.
          open   (newUnit=snapshotUnit   ,file=char(self%snapshotFileName(i)        ),status='old'    ,form='formatted'  ,ioStat=ioStat)
          if (self%convertToBinary.and..not.mergerTreeImportSussingUseForestFile) then
             ! Open a binary file to write the converted halo data to.
             open(newUnit=snapshotOutUnit,file=char(self%snapshotFileName(i)//".bin"),status='unknown',form='unformatted'              )
             doBinaryConversion=.true.
          end if
          read (snapshotUnit,'(a)',ioStat=ioStat) line
          ! Test for format of halo files here. If "cNFW(25)" appears, it's a "new" format file, if "cNFW(43)" appears it's old
          ! format. Otherwise, we don't recognize it
          if      (index(line,"cNFW(43)"   ) /= 0) then
             ! Old format file.
             haloFormat=sussingHaloFormatOld
          else if (index(line,"cNFW(25)"   ) /= 0) then
             ! New format file.
             haloFormat=sussingHaloFormatNew
          else if (index(line,"FoFMass(44)") /= 0) then
             ! New format file.
             haloFormat=sussingHaloFormatAll
          else
             ! Unrecognized format.
             call Galacticus_Error_Report('sussingTreeIndicesRead','unrecognized format for halo files')
          end if         
       end if
       iCount=0
       do while (ioStat == 0)
          ! Increment count of number of halos read.
          iCount=iCount+1
          processHalo=                                             &
               &       (                                           &
               &            mergerTreeImportSussingUseForestFile   &
               &        .and.                                      &
               &         iCount >= forestSnapshotHaloCountFirst(i) &
               &        .and.                                      &
               &         iCount <= forestSnapshotHaloCountLast (i) &
               &       )                                           &
               &      .or.                                         &
               &       .not.mergerTreeImportSussingUseForestFile
          if (readBinary) then
             if (processHalo) then
                if (self%binaryFormatOld) then
                   read          (snapshotUnit     ,ioStat=ioStat)    &
                        &   ID            ,                           &
                        &   hostHalo      ,                           &
                        &   numSubStruct  ,                           &
                        &   Mvir          ,                           &
                        &   npart         ,                           &
                        &   Xc            ,                           &
                        &   Yc            ,                           &
                        &   Zc            ,                           &
                        &   VXc           ,                           &
                        &   Vyc           ,                           &
                        &   VZc           ,                           &
                        &   Rvir          ,                           &
                        &   Rmax          ,                           &
                        &   r2            ,                           &
                        &   mbp_offset    ,                           &
                        &   com_offset    ,                           &
                        &   Vmax          ,                           &
                        &   v_esc         ,                           &
                        &   sigV          ,                           &
                        &   lambda        ,                           &
                        &   lambdaE       ,                           &
                        &   Lx            ,                           &
                        &   Ly            ,                           &
                        &   Lz            ,                           &
                        &   b             ,                           &
                        &   c             ,                           &
                        &   Eax           ,                           &
                        &   Eay           ,                           &
                        &   Eaz           ,                           &
                        &   Ebx           ,                           &
                        &   Eby           ,                           &
                        &   Ebz           ,                           &
                        &   Ecx           ,                           &
                        &   Ecy           ,                           &
                        &   Ecz           ,                           &
                        &   ovdens        ,                           &
                        &   nbins         ,                           &
                        &   fMhires       ,                           &
                        &   Ekin          ,                           &
                        &   Epot          ,                           &
                        &   SurfP         ,                           &
                        &   Phi0          ,                           &
                        &   cNFW
                else
                   read          (snapshotUnit     ,ioStat=ioStat) &
                        &   ID            ,                           &
                        &   hostHalo      ,                           &
                        &   numSubStruct  ,                           &
                        &   Mvir          ,                           &
                        &   npart         ,                           &
                        &   Xc            ,                           &
                        &   Yc            ,                           &
                        &   Zc            ,                           &
                        &   VXc           ,                           &
                        &   Vyc           ,                           &
                        &   VZc           ,                           &
                        &   Rvir          ,                           &
                        &   Rmax          ,                           &
                        &   r2            ,                           &
                        &   mbp_offset    ,                           &
                        &   com_offset    ,                           &
                        &   Vmax          ,                           &
                        &   v_esc         ,                           &
                        &   sigV          ,                           &
                        &   lambda        ,                           &
                        &   lambdaE       ,                           &
                        &   Lx            ,                           &
                        &   Ly            ,                           &
                        &   Lz            ,                           &
                        &   b             ,                           &
                        &   c             ,                           &
                        &   Eax           ,                           &
                        &   Eay           ,                           &
                        &   Eaz           ,                           &
                        &   Ebx           ,                           &
                        &   Eby           ,                           &
                        &   Ebz           ,                           &
                        &   Ecx           ,                           &
                        &   Ecy           ,                           &
                        &   Ecz           ,                           &
                        &   ovdens        ,                           &
                        &   nbins         ,                           &
                        &   fMhires       ,                           &
                        &   Ekin          ,                           &
                        &   Epot          ,                           &
                        &   SurfP         ,                           &
                        &   Phi0          ,                           &
                        &   cNFW          ,                           &
                        &   FoFMass       ,                           &
                        &   M_200Mean     ,                           &
                        &   M_200Crit     ,                           &
                        &   M_TopHat      ,                           &
                        &   R_200Mean     ,                           &
                        &   R_200Crit     ,                           &
                        &   R_TopHat      ,                           &
                        &   HalfMassRadius,                           &
                        &   sigV_200Mean  ,                           &
                        &   sigV_200Crit  ,                           &
                        &   sigV_TopHat   ,                           &
                        &   Xcm           ,                           &
                        &   Ycm           ,                           &
                        &   Zcm           ,                           &
                        &   Xgroup        ,                           &
                        &   Ygroup        ,                           &
                        &   Zgroup
                end if
             else
                read (snapshotUnit,ioStat=ioStat)
             end if
          else
             call sussingReadHaloASCII(                         &
                  &   haloFormat    ,                           &
                  &   snapshotUnit  ,                           &
                  &   ioStat        ,                           &
                  &   ID            ,                           &
                  &   hostHalo      ,                           &
                  &   numSubStruct  ,                           &
                  &   Mvir          ,                           &
                  &   npart         ,                           &
                  &   Xc            ,                           &
                  &   Yc            ,                           &
                  &   Zc            ,                           &
                  &   VXc           ,                           &
                  &   Vyc           ,                           &
                  &   VZc           ,                           &
                  &   Rvir          ,                           &
                  &   Rmax          ,                           &
                  &   r2            ,                           &
                  &   mbp_offset    ,                           &
                  &   com_offset    ,                           &
                  &   Vmax          ,                           &
                  &   v_esc         ,                           &
                  &   sigV          ,                           &
                  &   lambda        ,                           &
                  &   lambdaE       ,                           &
                  &   Lx            ,                           &
                  &   Ly            ,                           &
                  &   Lz            ,                           &
                  &   b             ,                           &
                  &   c             ,                           &
                  &   Eax           ,                           &
                  &   Eay           ,                           &
                  &   Eaz           ,                           &
                  &   Ebx           ,                           &
                  &   Eby           ,                           &
                  &   Ebz           ,                           &
                  &   Ecx           ,                           &
                  &   Ecy           ,                           &
                  &   Ecz           ,                           &
                  &   ovdens        ,                           &
                  &   nbins         ,                           &
                  &   fMhires       ,                           &
                  &   Ekin          ,                           &
                  &   Epot          ,                           &
                  &   SurfP         ,                           &
                  &   Phi0          ,                           &
                  &   cNFW          ,                           &
                  &   FoFMass       ,                           &
                  &   M_200Mean     ,                           &
                  &   M_200Crit     ,                           &
                  &   M_TopHat      ,                           &
                  &   R_200Mean     ,                           &
                  &   R_200Crit     ,                           &
                  &   R_TopHat      ,                           &
                  &   HalfMassRadius,                           &
                  &   sigV_200Mean  ,                           &
                  &   sigV_200Crit  ,                           &
                  &   sigV_TopHat   ,                           &
                  &   Xcm           ,                           &
                  &   Ycm           ,                           &
                  &   Zcm           ,                           &
                  &   Xgroup        ,                           &
                  &   Ygroup        ,                           &
                  &   Zgroup        ,                           &
                  &   quickRead=.not.processHalo                &
                  & )
          end if
          if (ioStat /= 0) exit
          ! Write back in binary.
          if (doBinaryConversion)                            &
               &  write (snapshotOutUnit                   ) &
               &   ID            ,                           &
               &   hostHalo      ,                           &
               &   numSubStruct  ,                           &
               &   Mvir          ,                           &
               &   npart         ,                           &
               &   Xc            ,                           &
               &   Yc            ,                           &
               &   Zc            ,                           &
               &   VXc           ,                           &
               &   Vyc           ,                           &
               &   VZc           ,                           &
               &   Rvir          ,                           &
               &   Rmax          ,                           &
               &   r2            ,                           &
               &   mbp_offset    ,                           &
               &   com_offset    ,                           &
               &   Vmax          ,                           &
               &   v_esc         ,                           &
               &   sigV          ,                           &
               &   lambda        ,                           &
               &   lambdaE       ,                           &
               &   Lx            ,                           &
               &   Ly            ,                           &
               &   Lz            ,                           &
               &   b             ,                           &
               &   c             ,                           &
               &   Eax           ,                           &
               &   Eay           ,                           &
               &   Eaz           ,                           &
               &   Ebx           ,                           &
               &   Eby           ,                           &
               &   Ebz           ,                           &
               &   Ecx           ,                           &
               &   Ecy           ,                           &
               &   Ecz           ,                           &
               &   ovdens        ,                           &
               &   nbins         ,                           &
               &   fMhires       ,                           &
               &   Ekin          ,                           &
               &   Epot          ,                           &
               &   SurfP         ,                           &
               &   Phi0          ,                           &
               &   cNFW          ,                           &
               &   FoFMass       ,                           &
               &   M_200Mean     ,                           &
               &   M_200Crit     ,                           &
               &   M_TopHat      ,                           &
               &   R_200Mean     ,                           &
               &   R_200Crit     ,                           &
               &   R_TopHat      ,                           &
               &   HalfMassRadius,                           &
               &   sigV_200Mean  ,                           &
               &   sigV_200Crit  ,                           &
               &   sigV_TopHat   ,                           &
               &   Xcm           ,                           &
               &   Ycm           ,                           &
               &   Zcm           ,                           &
               &   Xgroup        ,                           &
               &   Ygroup        ,                           &
               &   Zgroup
           ! Check if halo is in our subvolume.
          if     (                                            &
               &   processHalo                                &
               &  .and.                                       &
               &   self%inSubVolume(Xc,Yc,Zc,buffered=.true.) &
               & ) then
             nodeCountSubvolume=nodeCountSubvolume+1
             if (nodeCountSubvolume > size(nodesInSubvolume)) then
                call Move_Alloc(nodesInSubvolume,nodesTmp)
                call Alloc_Array(nodesInSubvolume,int(dble(shape(nodesTmp))*1.4d0)+1)
                nodesInSubvolume(1:size(nodesTmp))=nodesTmp
                call Dealloc_Array(nodesTmp)
                call Move_Alloc(hostsInSubvolume,nodesTmp)
                call Alloc_Array(hostsInSubvolume,int(dble(shape(nodesTmp))*1.4d0)+1)
                hostsInSubvolume(1:size(nodesTmp))=nodesTmp
                call Dealloc_Array(nodesTmp)
             end if
             nodesInSubvolume(nodeCountSubvolume)=ID
             if (hostHalo <= 0) then
                hostsInSubvolume(nodeCountSubvolume)=ID
             else
                hostsInSubvolume(nodeCountSubvolume)=hostHalo
             end if
          end if
          ! Update the counter.
          j=j+1
          call Galacticus_Display_Counter(int(100.0d0*dble(j)/dble(nodeCount)),j == 1,verbosityWorking)
          ! If all required forests are processed, exit.
          if (mergerTreeImportSussingUseForestFile .and. iCount == forestSnapshotHaloCountLast(i)) exit
       end do
       close                        (snapshotUnit   )
       if (doBinaryConversion) close(snapshotOutUnit)
    end do
    call Galacticus_Display_Counter_Clear(verbosityWorking)
    call Sort_Do(nodesInSubvolume(1:nodeCountSubvolume),hostsInSubvolume(1:nodeCountSubvolume))
    message='Found '
    message=message//nodeCountSubvolume//' nodes in subvolume [from '//nodeCount//' total nodes]'
    call Galacticus_Display_Message(message,verbosityWorking)
    ! Allocate workspaces for merger trees.
    call Alloc_Array(nodeSelfIndices,[nodeCountSubvolume])
    ! Read node indices.
    call Galacticus_Display_Message("Reading node indices",verbosityWorking)
    i     =0
    iCount=0
    ioStat=0
    call Galacticus_Display_Counter(0,.true.,verbosityWorking)
    do while (ioStat == 0)
       if (mergerTreeFileIsBinary) then
          read         (fileUnit         ,ioStat=ioStat) nodeIndex,progenitorCount
          if (ioStat /= 0                         ) exit
       else
          read         (fileUnit   ,'(a)',ioStat=ioStat) line
          if (ioStat /= 0 .or. trim(line) == "END") exit
          read         (line       ,  *                ) nodeIndex,progenitorCount
          if (mergerTreeFileConvert)                                               &
               & write (fileUnitOut                    ) nodeIndex,progenitorCount
      end if
       ! Skip progenitors.
       if (mergerTreeFileIsBinary) then
          do j=1,progenitorCount
             read         (fileUnit     ,ioStat=ioStat) progenitorIndex
          end do
       else
          do j=1,progenitorCount
             read         (fileUnit   ,*,ioStat=ioStat) progenitorIndex
             if (mergerTreeFileConvert) &
                  & write (fileUnitOut                ) progenitorIndex
         end do
       end if
       ! Locate this node in the list of nodes in our subvolume.
       iNode=Search_Array(nodesInSubvolume(1:nodeCountSubvolume),nodeIndex)
       if (iNode > 0 .and. iNode <= nodeCountSubvolume .and. nodesInSubvolume(iNode) == nodeIndex) then
          ! This line represents a node in the tree.
          i                 =i+1
          nodeSelfIndices(i)=nodeIndex
       end if
       call Galacticus_Display_Counter(int(50.0d0*dble(i)/dble(nodeCountSubvolume)),.false.,verbosityWorking)
       if (i      == nodeCount          ) exit
       iCount=iCount+1
       if (mergerTreeImportSussingUseForestFile .and. iCount == forestHaloCountLast) exit
    end do
    close(fileUnit)
    if (mergerTreeFileConvert) close(fileUnitOut)
    ! Some halos in our subvolume might not be part of any tree. Adjust number of halos accordingly.
    nodeCountTrees=i
    if (nodeCountTrees < nodeCountSubvolume) then
       message='Found '
       message=message//nodeCountTrees//' nodes in subvolume trees [from '//nodeCountSubvolume//' total nodes in subvolume]'
       call Galacticus_Display_Message(message,verbosityWorking)
       call Move_Alloc(nodeSelfIndices,nodesTmp)       
       call Alloc_Array(nodeSelfIndices,[nodeCountTrees])
       nodeSelfIndices(1:nodeCountTrees)=nodesTmp(1:nodeCountTrees)
       call Dealloc_Array(nodesTmp)
    end if
    ! Allocate workspaces for merger trees.
    call Alloc_Array(nodeDescendentLocations,[nodeCountTrees])
    call Alloc_Array(nodeIncomplete         ,[nodeCountTrees])
    ! Get a sorted index into the list of nodes.
    call Galacticus_Display_Message('Building node index',verbosityWorking)
    nodeIndexRanks=Sort_Index_Do(nodeSelfIndices)
    ! Re-open the merger tree file. 
    mergerTreeFileIsBinary=File_Exists(char(self%mergerTreeFile//".bin"))
    if (mergerTreeFileIsBinary) then
       open(newUnit=fileUnit,file=char(self%mergerTreeFile//".bin"),status='old',form='unformatted',ioStat=ioStat)
    else
       open(newUnit=fileUnit,file=char(self%mergerTreeFile        ),status='old',form='formatted'  ,ioStat=ioStat)
    end if
    if (ioStat /= 0) call Galacticus_Error_Report('sussingTreeIndicesRead','failed to open merger tree file "'//char(self%mergerTreeFile)//'"')
    ! Read progenitor indices and make links.
    call Galacticus_Display_Message('Reading trees',verbosityWorking)
    if (mergerTreeFileIsBinary) then
       read (fileUnit  ,ioStat=ioStat) fileFormatVersion
       read (fileUnit  ,ioStat=ioStat) nodeCount
    else
       read (fileUnit,*,ioStat=ioStat) fileFormatVersion
       if (ioStat /= 0) call Galacticus_Error_Report('sussingTreeIndicesRead','failed to read merger tree file "'//char(self%mergerTreeFile)//'" header line 1')
       read (fileUnit,'(a)',ioStat=ioStat) line
       if (ioStat /= 0) call Galacticus_Error_Report('sussingTreeIndicesRead','failed to read merger tree file "'//char(self%mergerTreeFile)//'" header line 2')
       read (fileUnit,*,ioStat=ioStat) nodeCount
       if (ioStat /= 0) call Galacticus_Error_Report('sussingTreeIndicesRead','failed to read merger tree file "'//char(self%mergerTreeFile)//'" header line 3')
    end if
    i                      = 0
    iCount                 = 0
    nodeDescendentLocations=-1
    nodeIncomplete         =.false.
    nodeIsActive           =.false.
    line                   =""
    do while (ioStat == 0)
       if (mergerTreeFileIsBinary) then
          read (fileUnit     ,ioStat=ioStat) nodeIndex,progenitorCount
          if (ioStat /= 0                         ) exit
       else
          read (fileUnit,'(a)',ioStat=ioStat) line
          if (ioStat /= 0 .or. trim(line) == "END") exit
          read (line,*) nodeIndex,progenitorCount
       end if
       ! Locate this node in the list of nodes in our subvolume.
       iNode=Search_Array(nodesInSubvolume(1:nodeCountSubvolume),nodeIndex)
       nodeIsActive=(iNode > 0 .and. iNode <= nodeCountSubvolume .and. nodesInSubvolume(iNode) == nodeIndex)
       if (nodeIsActive) then
          ! This line represents a node in the tree.
          i                 =i+1
          nodeSelfIndices(i)=nodeIndex
          call Galacticus_Display_Counter(int(50.0d0+50.0d0*dble(i)/dble(nodeCountTrees)),.false.,verbosityWorking)
       end if
       do j=1,progenitorCount
          if (mergerTreeFileIsBinary) then
             read (fileUnit  ,ioStat=ioStat) nodeIndex
          else
             read (fileUnit,*,ioStat=ioStat) nodeIndex
          end if   
          if (nodeIsActive) then
             ! This line represents a progenitor. Locate the progenitor in the list of halos.
             iProgenitor=Search_Indexed(nodeSelfIndices,nodeIndexRanks,nodeIndex)
             ! Does this progenitor exist within our subvolume?
             if (iProgenitor <= 0 .or. iProgenitor > nodeCountTrees .or. nodeSelfIndices(nodeIndexRanks(iProgenitor)) /= nodeIndex) then
                nodeIncomplete(i)=.true.
             else
                if (nodeDescendentLocations(nodeIndexRanks(iProgenitor)) /= -1) then
                   message="multiple descendent trees not allowed"
                   message=message//char(10)//" first descendent: "//nodeSelfIndices(nodeDescendentLocations(nodeIndexRanks(iProgenitor)))
                   message=message//char(10)//"   new descendent: "//nodeSelfIndices(i)
                   message=message//char(10)//" progenitor index: "//nodeIndex
                   call Galacticus_Error_Report('sussingTreeIndicesRead',message)
                end if
                nodeDescendentLocations(nodeIndexRanks(iProgenitor))=i
                ! Find the progenitor node in the list of halos in the subvolume.
                iNode=Search_Array(nodesInSubvolume(1:nodeCountSubvolume),nodeIndex)
                if (iNode > 0 .and. iNode <= nodeCountSubvolume .and. nodesInSubvolume(iNode) == nodeIndex) then
                   ! Find hosted halos.
                   hostHalo=hostsInSubvolume(iNode)
                   if (hostHalo /= nodeIndex) then
                      ! Check if the host halo is in the subvolume.
                      jNode=Search_Array(nodesInSubvolume(1:nodeCountSubvolume),hostHalo)
                      if (jNode > 0 .and. jNode <= nodeCountSubvolume .and. nodesInSubvolume(jNode) == hostHalo) then
                         ! Check if the host halo is in the trees.
                         jNode=Search_Indexed(nodeSelfIndices,nodeIndexRanks,hostHalo)
                         if (.not.(jNode > 0 .and. jNode <= nodeCountTrees .and. nodeSelfIndices(nodeIndexRanks(jNode)) == hostHalo)) then
                            ! Host halo is in subvolume, but not in trees. Add it to the trees now.
                            message='host halo ['
                            message=message//hostHalo//'] in subvolume but not in trees - adding it now'
                            call Galacticus_Display_Message(message,verbosityWorking)
                            ! Expand arrays.
                            call Move_Alloc   (nodeSelfIndices        ,nodesTmp          )
                            call Alloc_Array  (nodeSelfIndices        ,[nodeCountTrees+1])
                            nodeSelfIndices        (1:nodeCountTrees)=nodesTmp
                            call Dealloc_Array(nodesTmp                                  )
                            call Move_Alloc   (nodeDescendentLocations,nodesTmp          )
                            call Alloc_Array  (nodeDescendentLocations,[nodeCountTrees+1])
                            nodeDescendentLocations(1:nodeCountTrees)=nodesTmp
                            call Dealloc_Array(nodesTmp                                  )
                            call Move_Alloc   (nodeIncomplete         ,nodeIncompleteTmp )
                            call Alloc_Array  (nodeIncomplete         ,[nodeCountTrees+1])
                            nodeIncomplete         (1:nodeCountTrees)=nodeIncompleteTmp
                            call Dealloc_Array(nodeIncompleteTmp                         )
                            ! Increment the number of halos in trees.
                            nodeCountTrees=nodeCountTrees+1
                            ! Insert the new halo, assigning the same descendent as its hosted halo.
                            nodeSelfIndices        (nodeCountTrees)=hostHalo
                            nodeDescendentLocations(nodeCountTrees)=i
                            nodeIncomplete         (nodeCountTrees)=.false.
                            ! Recompute the sort index into the node self indices.
                            deallocate(nodeIndexRanks)
                            nodeIndexRanks=Sort_Index_Do(nodeSelfIndices)
                         end if
                      end if
                   end if
                else
                   message='can not find halo ['
                   message=message//nodeIndex//'] in subvolume'
                   call Galacticus_Error_Report('sussingTreeIndicesRead',message)
                end if
             end if
          end if
       end do
       iCount=iCount+1
       if (mergerTreeImportSussingUseForestFile .and. iCount == forestHaloCountLast) exit
    end do
    call Dealloc_Array(hostsInSubvolume)
    ! Close the merger tree file.
    close(fileUnit)
    ! Clear counter.
    call Galacticus_Display_Counter_Clear(       verbosityWorking)
    call Galacticus_Display_Unindent     ('done',verbosityWorking)
    ! Transfer tree structure to nodes array.
    allocate(self%nodes(nodeCountTrees))
    do i=1,nodeCountTrees
       self   %nodes(i)%nodeIndex      =nodeSelfIndices(                        i )
       if (nodeDescendentLocations(i) >= 0) then
          self%nodes(i)%descendentIndex=nodeSelfIndices(nodeDescendentLocations(i))
       else
          self%nodes(i)%descendentIndex=-1
       end if
    end do
    ! Read snapshot halo catalogs.
    call Galacticus_Display_Indent('Parsing AHF format snapshot halo catalogs',verbosityWorking)
    call Alloc_Array(nodeTreeIndices,[nodeCountTrees])
    j=0
    do i=1,size(self%snapshotFileName)
       call Galacticus_Display_Message(self%snapshotFileName(i),verbosityWorking)
       readBinary=.false.
       if (File_Exists(self%snapshotFileName(i)//".bin")) then
          ! A binary version of this file exists, use it.
          open(newUnit=snapshotUnit,file=char(self%snapshotFileName(i)//".bin"),status='old',form='unformatted',ioStat=ioStat)
          readBinary=.true.
       else
          ! No binary version of this file exists, use the ASCII version.
          open(newUnit=snapshotUnit,file=char(self%snapshotFileName(i)        ),status='old',form='formatted'  ,ioStat=ioStat)
          read (snapshotUnit,'(a)',ioStat=ioStat) line
       end if
       iCount =0
       jCount =0
       jForest=1
       do while (ioStat == 0)
          ! Increment count of number of halos read.
          iCount=iCount+1
          processHalo=                                             &
               &       (                                           &
               &            mergerTreeImportSussingUseForestFile   &
               &        .and.                                      &
               &         iCount >= forestSnapshotHaloCountFirst(i) &
               &        .and.                                      &
               &         iCount <= forestSnapshotHaloCountLast (i) &
               &       )                                           &
               &      .or.                                         &
               &       .not.mergerTreeImportSussingUseForestFile
          if (readBinary) then
             if (processHalo) then
                if (self%binaryFormatOld) then
                   read (snapshotUnit  ,ioStat=ioStat)                &
                        &   ID            ,                           &
                        &   hostHalo      ,                           &
                        &   numSubStruct  ,                           &
                        &   Mvir          ,                           &
                        &   npart         ,                           &
                        &   Xc            ,                           &
                        &   Yc            ,                           &
                        &   Zc            ,                           &
                        &   VXc           ,                           &
                        &   Vyc           ,                           &
                        &   VZc           ,                           &
                        &   Rvir          ,                           &
                        &   Rmax          ,                           &
                        &   r2            ,                           &
                        &   mbp_offset    ,                           &
                        &   com_offset    ,                           &
                        &   Vmax          ,                           &
                        &   v_esc         ,                           &
                        &   sigV          ,                           &
                        &   lambda        ,                           &
                        &   lambdaE       ,                           &
                        &   Lx            ,                           &
                        &   Ly            ,                           &
                        &   Lz            ,                           &
                        &   b             ,                           &
                        &   c             ,                           &
                        &   Eax           ,                           &
                        &   Eay           ,                           &
                        &   Eaz           ,                           &
                        &   Ebx           ,                           &
                        &   Eby           ,                           &
                        &   Ebz           ,                           &
                        &   Ecx           ,                           &
                        &   Ecy           ,                           &
                        &   Ecz           ,                           &
                        &   ovdens        ,                           &
                        &   nbins         ,                           &
                        &   fMhires       ,                           &
                        &   Ekin          ,                           &
                        &   Epot          ,                           &
                        &   SurfP         ,                           &
                        &   Phi0          ,                           &
                        &   cNFW
                else
                   read (snapshotUnit  ,ioStat=ioStat)                &
                        &   ID            ,                           &
                        &   hostHalo      ,                           &
                        &   numSubStruct  ,                           &
                        &   Mvir          ,                           &
                        &   npart         ,                           &
                        &   Xc            ,                           &
                        &   Yc            ,                           &
                        &   Zc            ,                           &
                        &   VXc           ,                           &
                        &   Vyc           ,                           &
                        &   VZc           ,                           &
                        &   Rvir          ,                           &
                        &   Rmax          ,                           &
                        &   r2            ,                           &
                        &   mbp_offset    ,                           &
                        &   com_offset    ,                           &
                        &   Vmax          ,                           &
                        &   v_esc         ,                           &
                        &   sigV          ,                           &
                        &   lambda        ,                           &
                        &   lambdaE       ,                           &
                        &   Lx            ,                           &
                        &   Ly            ,                           &
                        &   Lz            ,                           &
                        &   b             ,                           &
                        &   c             ,                           &
                        &   Eax           ,                           &
                        &   Eay           ,                           &
                        &   Eaz           ,                           &
                        &   Ebx           ,                           &
                        &   Eby           ,                           &
                        &   Ebz           ,                           &
                        &   Ecx           ,                           &
                        &   Ecy           ,                           &
                        &   Ecz           ,                           &
                        &   ovdens        ,                           &
                        &   nbins         ,                           &
                        &   fMhires       ,                           &
                        &   Ekin          ,                           &
                        &   Epot          ,                           &
                        &   SurfP         ,                           &
                        &   Phi0          ,                           &
                        &   cNFW          ,                           &
                        &   FoFMass       ,                           &
                        &   M_200Mean     ,                           &
                        &   M_200Crit     ,                           &
                        &   M_TopHat      ,                           &
                        &   R_200Mean     ,                           &
                        &   R_200Crit     ,                           &
                        &   R_TopHat      ,                           &
                        &   HalfMassRadius,                           &
                        &   sigV_200Mean  ,                           &
                        &   sigV_200Crit  ,                           &
                        &   sigV_TopHat   ,                           &
                        &   Xcm           ,                           &
                        &   Ycm           ,                           &
                        &   Zcm           ,                           &
                        &   Xgroup        ,                           &
                        &   Ygroup        ,                           &
                        &   Zgroup
                end if
             else
                read (snapshotUnit,ioStat=ioStat)
             end if
          else
             call sussingReadHaloASCII(                         &
                  &   haloFormat    ,                           &
                  &   snapshotUnit  ,                           &
                  &   ioStat        ,                           &
                  &   ID            ,                           &
                  &   hostHalo      ,                           &
                  &   numSubStruct  ,                           &
                  &   Mvir          ,                           &
                  &   npart         ,                           &
                  &   Xc            ,                           &
                  &   Yc            ,                           &
                  &   Zc            ,                           &
                  &   VXc           ,                           &
                  &   Vyc           ,                           &
                  &   VZc           ,                           &
                  &   Rvir          ,                           &
                  &   Rmax          ,                           &
                  &   r2            ,                           &
                  &   mbp_offset    ,                           &
                  &   com_offset    ,                           &
                  &   Vmax          ,                           &
                  &   v_esc         ,                           &
                  &   sigV          ,                           &
                  &   lambda        ,                           &
                  &   lambdaE       ,                           &
                  &   Lx            ,                           &
                  &   Ly            ,                           &
                  &   Lz            ,                           &
                  &   b             ,                           &
                  &   c             ,                           &
                  &   Eax           ,                           &
                  &   Eay           ,                           &
                  &   Eaz           ,                           &
                  &   Ebx           ,                           &
                  &   Eby           ,                           &
                  &   Ebz           ,                           &
                  &   Ecx           ,                           &
                  &   Ecy           ,                           &
                  &   Ecz           ,                           &
                  &   ovdens        ,                           &
                  &   nbins         ,                           &
                  &   fMhires       ,                           &
                  &   Ekin          ,                           &
                  &   Epot          ,                           &
                  &   SurfP         ,                           &
                  &   Phi0          ,                           &
                  &   cNFW          ,                           &
                  &   FoFMass       ,                           &
                  &   M_200Mean     ,                           &
                  &   M_200Crit     ,                           &
                  &   M_TopHat      ,                           &
                  &   R_200Mean     ,                           &
                  &   R_200Crit     ,                           &
                  &   R_TopHat      ,                           &
                  &   HalfMassRadius,                           &
                  &   sigV_200Mean  ,                           &
                  &   sigV_200Crit  ,                           &
                  &   sigV_TopHat   ,                           &
                  &   Xcm           ,                           &
                  &   Ycm           ,                           &
                  &   Zcm           ,                           &
                  &   Xgroup        ,                           &
                  &   Ygroup        ,                           &
                  &   Zgroup        ,                           &
                  &   quickRead=.not.processHalo                &
                  & )
          end if
          if (ioStat /= 0) exit
          ! Check if halo is to be processed.
          if (processHalo) then 
              ! Update forest ID.
             if (mergerTreeImportSussingUseForestFile) then
                jCount=jCount+1
                do while (jCount > forestSnapshotHaloCounts(jForest,i))
                   jForest=jForest+1
                   jCount =        1
                end do
             end if
             ! Locate this node in the list of nodes in our subvolume.
             iNode=Search_Array(nodesInSubvolume(1:nodeCountSubvolume),ID)
             if (iNode > 0 .and. iNode <= nodeCountSubvolume .and. nodesInSubvolume(iNode) == ID) then
                ! Locate this node in the node list.
                l=Search_Indexed(nodeSelfIndices,nodeIndexRanks,ID)
                l=nodeIndexRanks(l)
                if (ID /= nodeSelfIndices(l)) then
                   if (mergerTreeImportSussingNonTreeNodeIsFatal) then
                      ! Node cannot be found.
                      message="node indexing failure"
                      message=message//char(10)//"     node index: "//ID
                      message=message//char(10)//"    found index: "//nodeSelfIndices(l)
                      message=message//char(10)//" found location: "//l
                      call Galacticus_Error_Report('sussingTreeIndicesRead',message)
                   else
                      ! Just skip this node.
                      cycle
                   end if
                end if
                ! Store properties to node array.
                if (mergerTreeImportSussingUseForestFile) nodeTreeIndices(l)=forestID(jForest)
                if (hostHalo <= 0) then
                   self%nodes(l)%hostIndex         =ID
                else
                   self%nodes(l)%hostIndex         =hostHalo                
                   ! Check that the host halo is in the subvolume.
                   iNode=Search_Array(nodesInSubvolume(1:nodeCountSubvolume),hostHalo)
                   if (.not.(iNode > 0 .and. iNode <= nodeCountSubvolume .and. nodesInSubvolume(iNode) == hostHalo)) nodeIncomplete(l)=.true.
                end if
                self   %nodes(l)%particleCount     =npart
                ! Select a mass to use.
                select case (mergerTreeImportSussingMassOption)
                case (sussingMassDefault)
                   self%nodes(l)%nodeMass          =Mvir
                case (sussingMassFoF    )
                   self%nodes(l)%nodeMass          =FoFMass
                case (sussingMass200Mean)
                   self%nodes(l)%nodeMass          =M_200Mean
                case (sussingMass200Crit)
                   self%nodes(l)%nodeMass          =M_200Crit
                case (sussingMassTopHat )
                   self%nodes(l)%nodeMass          =M_TopHat
                case default
                   call Galacticus_Error_Report('sussingTreeIndicesRead','unrecognized mass option')
                end select
                if (self%nodes(l)%nodeMass == 0.0d0 .or. self%valueIsBad(self%nodes(l)%nodeMass)) self%nodes(l)%nodeMass=Mvir
                self   %nodes(l)%nodeTime          =self%snapshotTimes(i)
                if (.not.self%valueIsBad(cNFW)) then
                   if (cNFW > 0.0d0) then
                      self%nodes(l)%scaleRadius    =Rvir/cNFW
                   else
                      self%nodes(l)%scaleRadius    =0.0d0
                   end if
                else
                   self%scaleRadiiAvailableValue   =.false.
                   self%nodes(l)%scaleRadius       =-1.0d0
                end if
                self   %nodes(l)%halfMassRadius    =-1.0d0
                self   %nodes(l)%velocityMaximum   =Vmax
                self   %nodes(l)%velocityDispersion=sigV
                if (.not.self%valueIsBad(lambdaE)) then
                   self%nodes(l)%spin              =              lambdaE
                   self%nodes(l)%spin3D            =[Lx ,Ly ,Lz ]*lambdaE
                else
                   self%spinsAvailableValue        =.false.
                   self%nodes(l)%spin              =-1.0d0
                   self%nodes(l)%spin3D            =-1.0d0
                end if
                self   %nodes(l)%position          =[ Xc, Yc, Zc]
                self   %nodes(l)%velocity          =[VXc,VYc,VZc]
                ! Update the counter.
                j=j+1
                call Galacticus_Display_Counter(int(100.0d0*dble(j)/dble(nodeCountTrees)),j == 1,verbosityWorking)
             end if
          end if
          ! If all required forests are processed, exit.
          if (mergerTreeImportSussingUseForestFile .and. iCount == forestSnapshotHaloCountLast(i)) exit
       end do
       close(snapshotUnit)
    end do
    call Dealloc_Array(nodesInSubvolume)
    ! Clean up display.
    call Galacticus_Display_Counter_Clear(       verbosityWorking)
    call Galacticus_Display_Unindent     ('done',verbosityWorking)
    ! Search for and resolve hosting loops.
    call Galacticus_Display_Indent('Resolving hosting loops',verbosityWorking)
    do i=1,nodeCountTrees
       if (self%nodes(i)%hostIndex /= self%nodes(i)%nodeIndex) then
          l=Search_Indexed(nodeSelfIndices,nodeIndexRanks,self%nodes(i)%hostIndex)
          ! Detect missing host.          
          if (l < 1 .or. l > nodeCountTrees) cycle
          l=nodeIndexRanks(l)
          if (self%nodes(l)%nodeIndex /= self%nodes(i)%hostIndex) cycle
          ! Detect loops.
          if (self%nodes(l)%hostIndex == self%nodes(i)%nodeIndex) then
             ! Hosting loop detected. Reset the more massive halo to be self-hosting.
             if (self%nodes(l)%nodeMass > self%nodes(i)%nodeMass) then
                self%nodes(l)%hostIndex=self%nodes(l)%nodeIndex
             else
                self%nodes(i)%hostIndex=self%nodes(i)%nodeIndex
             end if
          end if
       end if
    end do
    call Galacticus_Display_Unindent('done',verbosityWorking)
    ! Search for deep hosting hierarchies and reset to single level hierarchies.
    call Galacticus_Display_Indent('Resolving deep hosting',verbosityWorking)
    do i=1,nodeCountTrees
       if (self%nodes(i)%hostIndex /= self%nodes(i)%nodeIndex) then
          ! Find the host.
          l=Search_Indexed(nodeSelfIndices,nodeIndexRanks,self%nodes(i)%hostIndex)
          ! Detect missing host.          
          if (l < 1 .or. l > nodeCountTrees) cycle
          l=nodeIndexRanks(l)
          if (self%nodes(l)%nodeIndex /= self%nodes(i)%hostIndex) cycle
          ! Detect hosted host.
          hostStepCount=0
          do while (self%nodes(l)%hostIndex /= self%nodes(l)%nodeIndex)
             ! Find the host.
             j=Search_Indexed(nodeSelfIndices,nodeIndexRanks,self%nodes(l)%hostIndex)
             ! Detect missing host.          
             if (j < 1 .or. j > nodeCountTrees) exit
             j=nodeIndexRanks(j)
             if (self%nodes(j)%nodeIndex /= self%nodes(l)%hostIndex) exit
             ! Detect infinite loops.
             hostStepCount=hostStepCount+1
             if (hostStepCount > stepCountMaximum) then
                message='infinite (or at least, very large) loop detect in halo hosting [#2]'
                message=message//char(10)//' hosted node index: '//self%nodes(l)%nodeIndex
                message=message//char(10)//'   host node index: '//self%nodes(j)%nodeIndex
                write (label,'(f7.4)') self%nodes(l)%nodeTime
                message=message//char(10)//'  hosted node time: '//label
                write (label,'(f7.4)') self%nodes(j)%nodeTime
                message=message//char(10)//'    host node time: '//label
                call Galacticus_Error_Report('sussingTreeIndicesRead',message)
             end if
             ! Move to the new host.
             l=j
          end do
          self%nodes(i)%hostIndex=self%nodes(l)%nodeIndex
       end if
    end do
    call Galacticus_Display_Unindent('done',verbosityWorking)
    ! Assign tree indices.
    call Galacticus_Display_Message('Assigning tree indices',verbosityWorking)
    if (mergerTreeImportSussingUseForestFile) then
       ! We've already done tree index assignment in this case.
       call Dealloc_Array(forestSnapshotHaloCounts)
       call Dealloc_Array(forestID                )
    else
       nodeTreeIndices=nodeSelfIndices
       do i=1,nodeCountTrees
          call Galacticus_Display_Counter(int(100.0d0*dble(i)/dble(nodeCountTrees)),i==1,verbosityWorking)
          l=i
          hostStepCount=0
          do while (l /= -1 .and. self%nodes(l)%hostIndex /= self%nodes(l)%nodeIndex) 
             ! Find the host halo.
             k=Search_Indexed(nodeSelfIndices,nodeIndexRanks,self%nodes(l)%hostIndex)
             ! Check for missing hosts.
             if (k < 1 .or. k > nodeCountTrees .or. self%nodes(l)%hostIndex /= self%nodes(nodeIndexRanks(k))%nodeIndex) then
                ! No host can be found (it must be outside of the buffered subvolume). Assign this node its own index as a tree
                ! index, and skip looking for hosts.
                nodeTreeIndices(i)=self%nodes(i)%nodeIndex
                exit
             end if
             ! Perform sanity checks.
             if (k >= 0 .and. self%nodes(nodeIndexRanks(k))%nodeTime /= self%nodes(l)%nodeTime) then
                message='host exists at different time from hosted node'
                message=message//char(10)//' hosted node index: '//self%nodes(               l )%nodeIndex
                message=message//char(10)//'   host node index: '//self%nodes(nodeIndexRanks(k))%nodeIndex
                write (label,'(f7.4)') self%nodes(               l )%nodeTime
                message=message//char(10)//'  hosted node time: '//label
                write (label,'(f7.4)') self%nodes(nodeIndexRanks(k))%nodeTime
                message=message//char(10)//'    host node time: '//label
                call Galacticus_Error_Report('sussingTreeIndicesRead',message)
             end if
             hostStepCount=hostStepCount+1
             if (hostStepCount > stepCountMaximum) then
                message='infinite (or at least, very large) loop detect in halo hosting'
                message=message//char(10)//' hosted node index: '//self%nodes(               l )%nodeIndex
                message=message//char(10)//'   host node index: '//self%nodes(nodeIndexRanks(k))%nodeIndex
                write (label,'(f7.4)') self%nodes(               l )%nodeTime
                message=message//char(10)//'  hosted node time: '//label
                write (label,'(f7.4)') self%nodes(nodeIndexRanks(k))%nodeTime
                message=message//char(10)//'    host node time: '//label
                call Galacticus_Error_Report('sussingTreeIndicesRead',message)
             end if
             l=nodeIndexRanks(k)
          end do
          descendentStepCount=0
          do while (l /= -1)
             nodeTreeIndices(i)=nodeTreeIndices(l)
             k=nodeDescendentLocations(l)
             ! Check for missing descendents.
             if (k < 0 .or. self%nodes(l)%descendentIndex /= self%nodes(k)%nodeIndex) exit
             ! Perform sanity checks.
             if (k >= 0 .and. self%nodes(k)%nodeTime <= self%nodes(l)%nodeTime) then
                message='descendent exists before progenitor node'
                message=message//char(10)//' progenitor node index: '//self%nodes(l)%nodeIndex
                message=message//char(10)//' descendent node index: '//self%nodes(k)%nodeIndex
                write (label,'(f7.4)') self%nodes(l)%nodeTime
                message=message//char(10)//'  progenitor node time: '//label
                write (label,'(f7.4)') self%nodes(k)%nodeTime
                message=message//char(10)//'  descendent node time: '//label
                call Galacticus_Error_Report('sussingTreeIndicesRead',message)
             end if
             descendentStepCount=descendentStepCount+1
             if (descendentStepCount > stepCountMaximum) then
                message='infinite (or at least, very large) loop detect in halo descent'
                message=message//char(10)//' progenitor node index: '//self%nodes(l)%nodeIndex
                message=message//char(10)//' descendent node index: '//self%nodes(k)%nodeIndex
                write (label,'(f7.4)') self%nodes(l)%nodeTime
                message=message//char(10)//'  progenitor node time: '//label
                write (label,'(f7.4)') self%nodes(k)%nodeTime
                message=message//char(10)//'  descendent node time: '//label
                call Galacticus_Error_Report('sussingTreeIndicesRead',message)
             end if
             l=k
             hostStepCount=0
             do while (l /= -1 .and. self%nodes(l)%hostIndex /= self%nodes(l)%nodeIndex) 
                k=Search_Indexed(nodeSelfIndices,nodeIndexRanks,self%nodes(l)%hostIndex)
                ! Check for missing hosts.
                if (self%nodes(l)%hostIndex /= self%nodes(nodeIndexRanks(k))%nodeIndex) exit
                ! Perform sanity checks. 
                if (k >= 0 .and. self%nodes(nodeIndexRanks(k))%nodeTime /= self%nodes(l)%nodeTime) then
                   message='host exists at different time from hosted node'
                   message=message//char(10)//' hosted node index: '//self%nodes(               l )%nodeIndex
                   message=message//char(10)//'   host node index: '//self%nodes(nodeIndexRanks(k))%nodeIndex
                   write (label,'(f7.4)') self%nodes(               l )%nodeTime
                   message=message//char(10)//'  hosted node time: '//label
                   write (label,'(f7.4)') self%nodes(nodeIndexRanks(k))%nodeTime
                   message=message//char(10)//'    host node time: '//label
                   call Galacticus_Error_Report('sussingTreeIndicesRead',message)
                end if
                hostStepCount=hostStepCount+1
                if (hostStepCount > stepCountMaximum) then
                   message='infinite (or at least, very large) loop detect in halo hosting'
                   message=message//char(10)//' hosted node index: '//self%nodes(               l )%nodeIndex
                   message=message//char(10)//'   host node index: '//self%nodes(nodeIndexRanks(k))%nodeIndex
                   write (label,'(f7.4)') self%nodes(               l )%nodeTime
                   message=message//char(10)//'  hosted node time: '//label
                   write (label,'(f7.4)') self%nodes(nodeIndexRanks(k))%nodeTime
                   message=message//char(10)//'    host node time: '//label
                   call Galacticus_Error_Report('sussingTreeIndicesRead',message)
                end if
                l=nodeIndexRanks(k)
             end do
          end do
       end do
    end if
    call Galacticus_Display_Counter_Clear(       verbosityWorking)
    ! Check for nodes jumping between trees and join any such trees.
    if (.not.mergerTreeImportSussingUseForestFile) then
       call Galacticus_Display_Message('Checking for branch jumps',verbosityWorking)
       do i=1,nodeCountTrees
          call Galacticus_Display_Counter(int(100.0d0*dble(i)/dble(nodeCountTrees)),i==1,verbosityWorking)
          l=nodeDescendentLocations(i)
          if (l /= -1) then
             if (nodeTreeIndices(i) /= nodeTreeIndices(l)) then
                ! Merge the trees by assigning the higher tree index to all nodes in the other tree.
                if (nodeTreeIndices(i) > nodeTreeIndices(l)) then
                   treeIndexFrom=nodeTreeIndices(l)
                   treeIndexTo  =nodeTreeIndices(i)
                else
                   treeIndexFrom=nodeTreeIndices(i)
                   treeIndexTo  =nodeTreeIndices(l)
                end if
                !$omp parallel do
                do j=1,nodeCountTrees
                   if (nodeTreeIndices(j) == treeIndexFrom) nodeTreeIndices(j)=treeIndexTo
                end do
                !$omp end parallel do
             end if
          end if
       end do
       do i=1,nodeCountTrees
          l=nodeDescendentLocations(i)
          if (l /= -1) then
             if (nodeTreeIndices(i) /= nodeTreeIndices(l))                                              &
                  & call Galacticus_Error_Report('sussingTreeIndicesRead','failed to cross-link trees')
          end if
       end do
       call Galacticus_Display_Counter_Clear(verbosityWorking)
    end if
    ! Generate an index into nodes sorted by tree index.
    self%treeIndexRanks=Sort_Index_Do(nodeTreeIndices)
    ! Identify trees which contain incomplete nodes.
    call Galacticus_Display_Message('Checking for incomplete trees',verbosityWorking)
    i               =0
    iStart          =0
    treeIndexCurrent=-1
    do while (i < nodeCountTrees)
       i     =i+1
       ! Check if we started a new tree, and record the index at which it began.
       if (treeIndexCurrent /= nodeTreeIndices(self%treeIndexRanks(i))) iStart=i
       treeIndexCurrent=nodeTreeIndices(self%treeIndexRanks(i))
       if (nodeIncomplete(self%treeIndexRanks(i))) then
          if (Galacticus_Verbosity_Level() >= verbosityWorking) then
             j=self%treeIndexRanks(i)
             message='Marking tree '
             message=message//treeIndexCurrent//' as incomplete due to node '//nodeSelfIndices(j)//' at position:'
             write (label,'(e12.6)') self%nodes(j)%position(1)
             message=message//char(10)//'  x: '//trim(label)
             write (label,'(e12.6)') self%nodes(j)%position(2)
             message=message//char(10)//'  y: '//trim(label)
             write (label,'(e12.6)') self%nodes(j)%position(3)
             message=message//char(10)//'  z: '//trim(label)
             call Galacticus_Display_Message(message,verbosityWorking)
          end if
          ! Reset index to the start of this tree.
          i=iStart-1
          ! Mark all nodes in the tree as incomplete.
          do while (i < nodeCountTrees)
             i=i+1
             if (nodeTreeIndices(self%treeIndexRanks(i)) == treeIndexCurrent) then
                nodeIncomplete(self%treeIndexRanks(i))=.true.
             else
                i=i-1
                exit
             end if
          end do
       end if
       call Galacticus_Display_Counter(int(50.0d0*dble(i)/dble(nodeCountTrees)),i==1,verbosityWorking)
    end do
    ! Check for zero mass halos.
    call Galacticus_Display_Message('Checking for zero mass halos',verbosityWorking)
    do i=1,nodeCountTrees
       call Galacticus_Display_Counter(int(100.0d0*dble(i)/dble(nodeCountTrees)),i==1,verbosityWorking)
       if (self%nodes(i)%nodeMass == 0.0d0) then
          k=i
          do while (self%nodes(i)%nodeMass == 0.0d0)
             if (self%nodes(k)%nodeMass > 0.0d0) then
                self%nodes(i)%nodeMass   =self%nodes(k)%nodeMass
                self%nodes(i)%scaleRadius=self%nodes(k)%scaleRadius
             end if
             k=nodeDescendentLocations(k)
             if (k < 0 .or. self%nodes(i)%descendentIndex /= self%nodes(k)%nodeIndex) then
                message='zero mass halo ['
                message=message//self%nodes(i)%nodeIndex//'] has no non-zero mass descendents'
                call Galacticus_Error_Report('sussingTreeIndicesRead',message)
             end if
          end do
       end if
    end do
    call Galacticus_Display_Counter_Clear(verbosityWorking)
    ! Check for incomplete trees not in the buffer zone.
    i               = 0
    iStart          = 0
    treeIndexCurrent=-1
    do while (i<nodeCountTrees)
       i=i+1
       j=self%treeIndexRanks(i)
       ! Check if we started a new tree, and record the index at which it began.
       if (treeIndexCurrent /= nodeTreeIndices(j)) iStart=i
       treeIndexCurrent=nodeTreeIndices(j)
       if (nodeTreeIndices(j) == nodeSelfIndices(j)) then
          if (self%inSubVolume(self%nodes(j)%position(1),self%nodes(j)%position(2),self%nodes(j)%position(3),buffered=.false.)) then
             ! Tree root is in subvolume. Check if the tree is incomplete.
             if (nodeIncomplete(j)) then
                message='tree in subvolume is incomplete - try increasing buffer size'
                message=message//char(10)//' tree index: '//treeIndexCurrent
                write (label,'(e12.6)') self%nodes(j)%position(1)
                message=message//char(10)//'          x: '//label
                write (label,'(e12.6)') self%nodes(j)%position(2)
                message=message//char(10)//'          y: '//label
                write (label,'(e12.6)') self%nodes(j)%position(3)
                message=message//char(10)//'          z: '//label
                call Galacticus_Error_Report('sussingTreeIndicesRead',message)
             end if
          else
             ! Reset index to the start of this tree.
             i=iStart-1
             ! Tree is not in subvolume. Set index to -1 to indicate that we should ignore it.
             do while (i < nodeCountTrees)
                i=i+1
                j=self%treeIndexRanks(i)
                if (nodeTreeIndices(j) == treeIndexCurrent) then
                   nodeTreeIndices(j)=-1
                else
                   i=i-1
                   exit
                end if
             end do
          end if
       end if
       call Galacticus_Display_Counter(int(50.0d0+50.0d0*dble(i)/dble(nodeCountTrees)),.false.,verbosityWorking)
    end do
    call Galacticus_Display_Counter_Clear(verbosityWorking)
    ! Generate an index into nodes sorted by tree index.
    self%treeIndexRanks=Sort_Index_Do(nodeTreeIndices)
    ! Create a list of tree indices, sizes, and start locations.
    call Galacticus_Display_Message('Generating tree list',verbosityWorking)
    self%treesCount=0
    treeIndexPrevious=-1
    do i=1,nodeCountTrees
       call Galacticus_Display_Counter(int(100.0d0*dble(i)/dble(nodeCountTrees)),i==1,verbosityWorking)
       if (nodeTreeIndices(self%treeIndexRanks(i)) /= treeIndexPrevious) then
          treeIndexPrevious=nodeTreeIndices(self%treeIndexRanks(i))
          self%treesCount=self%treesCount+1
       end if
    end do
    call Galacticus_Display_Counter_Clear(verbosityWorking)
    message='Found '
    message=message//self%treesCount//' trees'
    call Galacticus_Display_Message(message,verbosityWorking)
    call Alloc_Array(self%treeIndices,[self%treesCount])
    call Alloc_Array(self%treeSizes  ,[self%treesCount])
    call Alloc_Array(self%treeBegins ,[self%treesCount])
    treeIndexPrevious=-1
    j                = 0
    self%treeSizes   = 0
    do i=1,nodeCountTrees
       if (nodeTreeIndices(self%treeIndexRanks(i)) /= treeIndexPrevious) then
          treeIndexPrevious=nodeTreeIndices(self%treeIndexRanks(i))
          j=j+1
          self%treeIndices(j)=nodeTreeIndices(self%treeIndexRanks(i))
          self%treeBegins (j)=i
       end if
       if (j > 0) self%treeSizes(j)=self%treeSizes(j)+1
    end do
    ! Clean up display.
    call Galacticus_Display_Counter_Clear(verbosityWorking)
    ! Do unit conversion.
    massUnits                          =importerUnits(.true.,massSolar ,-1, 0)
    lengthUnits                        =importerUnits(.true.,kiloParsec,-1,+1)
    velocityUnits                      =importerUnits(.true.,kilo      , 0, 0)
    self   %nodes%nodeMass             =importerUnitConvert(self%nodes%nodeMass             ,self%nodes%nodeTime,massUnits    ,massSolar )
    self   %nodes%scaleRadius          =importerUnitConvert(self%nodes%scaleRadius          ,self%nodes%nodeTime,lengthUnits  ,megaParsec)
    self   %nodes%velocityMaximum      =importerUnitConvert(self%nodes%velocityMaximum      ,self%nodes%nodeTime,velocityUnits,kilo      )
    self   %nodes%velocityDispersion   =importerUnitConvert(self%nodes%velocityDispersion   ,self%nodes%nodeTime,velocityUnits,kilo      )
    do i=1,3
       self%nodes%position          (i)=importerUnitConvert(self%nodes%position          (i),self%nodes%nodeTime,lengthUnits  ,megaParsec)
       self%nodes%velocity          (i)=importerUnitConvert(self%nodes%velocity          (i),self%nodes%nodeTime,velocityUnits,kilo      )
    end do
    ! Destroy temporary workspace.
    call Dealloc_Array(nodeSelfIndices        )
    call Dealloc_Array(nodeTreeIndices        )
    call Dealloc_Array(nodeDescendentLocations)
    ! Write completion message.
    call Galacticus_Display_Unindent('done',verbosityWorking)
   return
  end subroutine sussingTreeIndicesRead

  double precision function sussingTreeWeight(self,i)
    !% Return the weight to assign to trees.
    use Numerical_Constants_Boolean
    use Numerical_Constants_Astronomical
    use Galacticus_Error
    use Cosmology_Functions
    implicit none
    class  (mergerTreeImporterSussing), intent(inout) :: self
    integer                           , intent(in   ) :: i
    class  (cosmologyFunctionsClass  ), pointer       :: cosmologyFunctions_

    ! Compute the inverse of the cube volume.
    cosmologyFunctions_ => cosmologyFunctions()
    sussingTreeWeight   =  1.0d0/self%cubeLength(cosmologyFunctions_%cosmicTime(1.0d0))**3/self%treeSampleRate
    return
  end function sussingTreeWeight

  logical function sussingPositionsAvailable(self,positions,velocities)
    !% Return true if positions and/or velocities are available.
    implicit none
    class  (mergerTreeImporterSussing), intent(inout) :: self
    logical                              , intent(in   ) :: positions, velocities

    sussingPositionsAvailable=.true.
    return
  end function sussingPositionsAvailable

  logical function sussingScaleRadiiAvailable(self)
    !% Return true if scale radii are available.
    implicit none
    class(mergerTreeImporterSussing), intent(inout) :: self

    call sussingTreeIndicesRead(self)
    sussingScaleRadiiAvailable=self%scaleRadiiAvailableValue
    return
  end function sussingScaleRadiiAvailable

  logical function sussingParticleCountAvailable(self)
    !% Return true if particle counts are available.
    implicit none
    class(mergerTreeImporterSussing), intent(inout) :: self

    sussingParticleCountAvailable=.false.
    return
  end function sussingParticleCountAvailable

  logical function sussingVelocityMaximumAvailable(self)
    !% Return true if halo rotation curve velocity maxima are available.
    implicit none
    class(mergerTreeImporterSussing), intent(inout) :: self

    sussingVelocityMaximumAvailable=.true.
    return
  end function sussingVelocityMaximumAvailable

  logical function sussingVelocityDispersionAvailable(self)
    !% Return true if halo velocity dispersions are available.
    implicit none
    class(mergerTreeImporterSussing), intent(inout) :: self

    sussingVelocityDispersionAvailable=.true.
    return
  end function sussingVelocityDispersionAvailable

  logical function sussingAngularMomentaAvailable(self)
    !% Return true if angular momenta are available.
    implicit none
    class(mergerTreeImporterSussing), intent(inout) :: self
    
    sussingAngularMomentaAvailable=.false.
    return
  end function sussingAngularMomentaAvailable

  logical function sussingAngularMomenta3DAvailable(self)
    !% Return true if angular momenta vectors are available.
    implicit none
    class(mergerTreeImporterSussing), intent(inout) :: self

    sussingAngularMomenta3DAvailable=.false.
    return
  end function sussingAngularMomenta3DAvailable

  logical function sussingSpinAvailable(self)
    !% Return true if spins are available.
    implicit none
    class(mergerTreeImporterSussing), intent(inout) :: self
    
    call sussingTreeIndicesRead(self)
    sussingSpinAvailable=self%spinsAvailableValue
    return
  end function sussingSpinAvailable

  logical function sussingSpin3DAvailable(self)
    !% Return true if spins vectors are available.
    implicit none
    class(mergerTreeImporterSussing), intent(inout) :: self

    call sussingTreeIndicesRead(self)
    sussingSpin3DAvailable=self%spinsAvailableValue
    return
  end function sussingSpin3DAvailable

  subroutine sussingSubhaloTrace(self,node,time,position,velocity)
    !% Returns a trace of subhalo position/velocity.
    use Galacticus_Error
    implicit none
    class           (mergerTreeImporterSussing), intent(inout)                 :: self
    class           (nodeData                 ), intent(in   )                 :: node
    double precision                           , intent(  out), dimension(:  ) :: time
    double precision                           , intent(  out), dimension(:,:) :: position, velocity

    call Galacticus_Error_Report('sussingSubhaloTrace','subhalo traces are not available')
    return
  end subroutine sussingSubhaloTrace

  function sussingSubhaloTraceCount(self,node)
    !% Returns the length of a subhalo trace.
    implicit none
    integer(c_size_t                 )                :: sussingSubhaloTraceCount
    class  (mergerTreeImporterSussing), intent(inout) :: self
    class  (nodeData                 ), intent(in   ) :: node

    ! No particle data is available.
    sussingSubhaloTraceCount=0
    return
  end function sussingSubhaloTraceCount

  subroutine sussingImport(self,i,nodes,requireScaleRadii,requireAngularMomenta,requireAngularMomenta3D,requireSpin,requireSpin3D,requirePositions,requireParticleCounts,requireVelocityMaxima,requireVelocityDispersions)
    !% Import the $i^{\mathrm th}$ merger tree.
    use Memory_Management
    implicit none
    class           (mergerTreeImporterSussing), intent(inout)                              :: self
    integer                                    , intent(in   )                              :: i
    class           (nodeData                 ), intent(  out), allocatable, dimension(:  ) :: nodes
    logical                                    , intent(in   ), optional                    :: requireScaleRadii         , requireAngularMomenta, &
         &                                                                                     requireAngularMomenta3D   , requirePositions     , &
         &                                                                                     requireParticleCounts     , requireVelocityMaxima, &
         &                                                                                     requireVelocityDispersions, requireSpin         , &
         &                                                                                     requireSpin3D
    integer         (c_size_t                 )                                             :: j

<<<<<<< HEAD
    ! Decide if this tree should be included.
    if (self%randomSequence%sample() <= self%treeSampleRate) then
       ! Allocate the nodes array.
       allocate(nodeData :: nodes(self%treeSizes(i)))
       call Memory_Usage_Record(sizeof(nodes))
       ! Copy data to nodes.
       select type (nodes)
       type is (nodeData)
          do j=1,self%treeSizes(i)
             nodes(j)=self%nodes(self%treeIndexRanks(self%treeBegins(i)+j-1))
          end do
       end select
    end if
=======
    ! Allocate the nodes array.
    allocate(nodeData :: nodes(self%treeSizes(i)))
    !# <workaround type="gfortran" PR="65889" url="https://gcc.gnu.org/bugzilla/show_bug.cgi?id=65889">
    select type (nodes)
    type is (nodeData)
       call Memory_Usage_Record(sizeof(nodes))
    end select
    !# </workaround>
    ! Copy data to nodes.
    select type (nodes)
    type is (nodeData)
       do j=1,self%treeSizes(i)
          nodes(j)=self%nodes(self%treeIndexRanks(self%treeBegins(i)+j-1))
       end do
    end select
>>>>>>> b4dc198a
    return
  end subroutine sussingImport

  logical function sussingInSubvolume(self,x,y,z,buffered)
    !% Determine if a point lies within a subvolume of the simulation box (possibly with some buffering).
    implicit none
    class           (mergerTreeImporterSussing), intent(inout) :: self
    double precision                           , intent(in   ) :: x,y,z
    logical                                    , intent(in   ) :: buffered
    
    sussingInSubvolume=                                                       &
         &              self%inSubvolume1D(x,self%subvolumeIndex(1),buffered) &
         &             .and.                                                  &
         &              self%inSubvolume1D(y,self%subvolumeIndex(2),buffered) &
         &             .and.                                                  &
         &              self%inSubvolume1D(z,self%subvolumeIndex(3),buffered)
    return
  end function sussingInSubvolume

  logical function sussingInSubvolume1D(self,x,iSubvolume,buffered)
    !% Determine if a point lies within the 1-D range of a subvolume of the simulation box (possibly with some buffering).
    use Numerical_Constants_Astronomical
    implicit none
    class           (mergerTreeImporterSussing), intent(inout) :: self
    double precision                           , intent(in   ) :: x
    integer                                    , intent(in   ) :: iSubvolume
    logical                                    , intent(in   ) :: buffered
    double precision                                           :: subvolumeCenter, boxLength, &
         &                                                        buffer
  
    if (self%subvolumeCount <= 1) then
       sussingInSubvolume1D=.true.
    else
       boxLength=self%boxLength*megaParsec/kiloParsec
       if (buffered) then
          buffer=self%subvolumeBuffer*megaParsec/kiloParsec
       else
          buffer=0.0d0
       end if
       subvolumeCenter=boxLength*(dble(iSubvolume)+0.5d0)/dble(self%subvolumeCount)
       sussingInSubvolume1D=                                                             &
            &                abs(sussingPeriodicSeparation(x,subvolumeCenter,boxLength)) &
            &               <=                                                           &
            &                boxLength/2.0d0/dble(self%subvolumeCount)+buffer
    end if
    return
  end function sussingInSubvolume1D

  double precision function sussingPeriodicSeparation(x1,x2,periodicLength)
    !% Determine the separation between two points in a periodic cube.
    implicit none
    double precision, intent(in   ) :: x1,x2,periodicLength
    
    sussingPeriodicSeparation=x1-x2
    do while (sussingPeriodicSeparation > 0.5d0*periodicLength)
       sussingPeriodicSeparation=sussingPeriodicSeparation-periodicLength
    end do
    do while (sussingPeriodicSeparation < -0.5d0*periodicLength)
       sussingPeriodicSeparation=sussingPeriodicSeparation+periodicLength
    end do
    return
  end function sussingPeriodicSeparation
  
  logical function sussingValueIsBad(self,x)
    !% Determine if a value in a ``Sussing'' merger tree file is bad
    implicit none
    class           (mergerTreeImporterSussing), intent(inout) :: self
    double precision                           , intent(in   ) :: x
  
    select case (self%badTest)
    case (sussingBadValueLessThan   )
       sussingValueIsBad=(x < self%badValue)
    case (sussingBadValueGreaterThan)
       sussingValueIsBad=(x > self%badValue)
    end select
    return
  end function sussingValueIsBad
  
  subroutine sussingReadHaloASCII                 &
       &  (                                       &
       &   haloFormat    ,                        &
       &   snapshotUnit  ,                        &
       &   ioStat        ,                        &
       &   ID            ,                        &
       &   hostHalo      ,                        &
       &   numSubStruct  ,                        &
       &   Mvir          ,                        &
       &   npart         ,                        &
       &   Xc            ,                        &
       &   Yc            ,                        &
       &   Zc            ,                        &
       &   VXc           ,                        &
       &   Vyc           ,                        &
       &   VZc           ,                        &
       &   Rvir          ,                        &
       &   Rmax          ,                        &
       &   r2            ,                        &
       &   mbp_offset    ,                        &
       &   com_offset    ,                        &
       &   Vmax          ,                        &
       &   v_esc         ,                        &
       &   sigV          ,                        &
       &   lambda        ,                        &
       &   lambdaE       ,                        &
       &   Lx            ,                        &
       &   Ly            ,                        &
       &   Lz            ,                        &
       &   b             ,                        &
       &   c             ,                        &
       &   Eax           ,                        &
       &   Eay           ,                        &
       &   Eaz           ,                        &
       &   Ebx           ,                        &
       &   Eby           ,                        &
       &   Ebz           ,                        &
       &   Ecx           ,                        &
       &   Ecy           ,                        &
       &   Ecz           ,                        &
       &   ovdens        ,                        &
       &   nbins         ,                        &
       &   fMhires       ,                        &
       &   Ekin          ,                        &
       &   Epot          ,                        &
       &   SurfP         ,                        &
       &   Phi0          ,                        &
       &   cNFW          ,                        & 
       &   FoFMass       ,                        &
       &   M_200Mean     ,                        &
       &   M_200Crit     ,                        &
       &   M_TopHat      ,                        &
       &   R_200Mean     ,                        &
       &   R_200Crit     ,                        &
       &   R_TopHat      ,                        &
       &   HalfMassRadius,                        &
       &   sigV_200Mean  ,                        &
       &   sigV_200Crit  ,                        &
       &   sigV_TopHat   ,                        &
       &   Xcm           ,                        &
       &   Ycm           ,                        &
       &   Zcm           ,                        &
       &   Xgroup        ,                        &
       &   Ygroup        ,                        &
       &   Zgroup        ,                        &
       &   quickRead                              &
       & )
    !% Read an ASCII halo definition.
    use Galacticus_Error
    implicit none
    integer                         , intent(in   )           :: haloFormat    , snapshotUnit
    double precision                                          :: Mvir          , Xc          , &
         &                                                       Yc            , Zc          , &
         &                                                       VXc           , Vyc         , &
         &                                                       VZc           , Rvir        , &
         &                                                       Rmax          , r2          , &
         &                                                       mbp_offset    , com_offset  , &
         &                                                       Vmax          , v_esc       , &
         &                                                       sigV          , lambda      , &
         &                                                       lambdaE       , Lx          , &
         &                                                       Ly            , Lz          , &
         &                                                       b             , c           , &
         &                                                       Eax           , Eay         , &
         &                                                       Eaz           , Ebx         , &
         &                                                       Eby           , Ebz         , &
         &                                                       Ecx           , Ecy         , &
         &                                                       Ecz           , ovdens      , &
         &                                                       fMhires       , Ekin        , &
         &                                                       Epot          , SurfP       , &
         &                                                       Phi0          , cNFW        , &
         &                                                       nbins         , FoFMass     , &
         &                                                       M_200Mean     , M_200Crit   , &
         &                                                       M_TopHat      , R_200Mean   , &
         &                                                       R_200Crit     , R_TopHat    , &
         &                                                       HalfMassRadius, sigV_200Mean, &
         &                                                       sigV_200Crit  , sigV_TopHat , &
         &                                                       Xcm           , Ycm         , &
         &                                                       Zcm           , Xgroup      , &
         &                                                       Ygroup        , Zgroup
    integer         (kind=kind_int8), intent(  out)           :: ID            , hostHalo
    integer                         , intent(  out)           :: numSubStruct  , npart       , &
         &                                                       ioStat
    logical                         , intent(in   ), optional :: quickRead
    
    if (present(quickRead).and.quickRead) then
       read (snapshotUnit,*,ioStat=ioStat)
    else
       if (haloFormat == sussingHaloFormatOld) then
          read          (snapshotUnit   ,*,ioStat=ioStat) &
               &   ID          ,                          &
               &   hostHalo    ,                          &
               &   numSubStruct,                          &
               &   Mvir        ,                          &
               &   npart       ,                          &
               &   Xc          ,                          &
               &   Yc          ,                          &
               &   Zc          ,                          &
               &   VXc         ,                          &
               &   Vyc         ,                          &
               &   VZc         ,                          &
               &   Rvir        ,                          &
               &   Rmax        ,                          &
               &   r2          ,                          &
               &   mbp_offset  ,                          &
               &   com_offset  ,                          &
               &   Vmax        ,                          &
               &   v_esc       ,                          &
               &   sigV        ,                          &
               &   lambda      ,                          &
               &   lambdaE     ,                          &
               &   Lx          ,                          &
               &   Ly          ,                          &
               &   Lz          ,                          &
               &   b           ,                          &
               &   c           ,                          &
               &   Eax         ,                          &
               &   Eay         ,                          &
               &   Eaz         ,                          &
               &   Ebx         ,                          &
               &   Eby         ,                          &
               &   Ebz         ,                          &
               &   Ecx         ,                          &
               &   Ecy         ,                          &
               &   Ecz         ,                          &
               &   ovdens      ,                          &
               &   nbins       ,                          &
               &   fMhires     ,                          &
               &   Ekin        ,                          &
               &   Epot        ,                          &
               &   SurfP       ,                          &
               &   Phi0        ,                          &
               &   cNFW
          FoFMass       =0.0d0
          M_200Mean     =0.0d0
          M_200Crit     =0.0d0
          M_TopHat      =0.0d0
          R_200Mean     =0.0d0
          R_200Crit     =0.0d0
          R_TopHat      =0.0d0
          HalfMassRadius=0.0d0
          sigV_200Mean  =0.0d0
          sigV_200Crit  =0.0d0
          sigV_TopHat   =0.0d0
          Xcm           =0.0d0
          Ycm           =0.0d0
          Zcm           =0.0d0
          Xgroup        =0.0d0
          Ygroup        =0.0d0
          Zgroup        =0.0d0
        else if (haloFormat == sussingHaloFormatNew) then
          read          (snapshotUnit   ,*,ioStat=ioStat) &
               &   ID          ,                          &
               &   hostHalo    ,                          &
               &   numSubStruct,                          &
               &   Mvir        ,                          &
               &   npart       ,                          &
               &   Xc          ,                          &
               &   Yc          ,                          &
               &   Zc          ,                          &
               &   VXc         ,                          &
               &   Vyc         ,                          &
               &   VZc         ,                          &
               &   Rvir        ,                          &
               &   Rmax        ,                          &
               &   r2          ,                          &
               &   mbp_offset  ,                          &
               &   com_offset  ,                          &
               &   Vmax        ,                          &
               &   v_esc       ,                          &
               &   sigV        ,                          &
               &   lambda      ,                          &
               &   lambdaE     ,                          &
               &   Lx          ,                          &
               &   Ly          ,                          &
               &   Lz          ,                          &
               &   cNFW
          b             =0.0d0
          c             =0.0d0
          Eax           =0.0d0
          Eay           =0.0d0
          Eaz           =0.0d0
          Ebx           =0.0d0
          Eby           =0.0d0
          Ebz           =0.0d0
          Ecx           =0.0d0
          Ecy           =0.0d0
          Ecz           =0.0d0
          ovdens        =0.0d0
          nbins         =0.0d0
          fMhires       =0.0d0
          Ekin          =0.0d0
          Epot          =0.0d0
          SurfP         =0.0d0
          Phi0          =0.0d0
          FoFMass       =0.0d0
          M_200Mean     =0.0d0
          M_200Crit     =0.0d0
          M_TopHat      =0.0d0
          R_200Mean     =0.0d0
          R_200Crit     =0.0d0
          R_TopHat      =0.0d0
          HalfMassRadius=0.0d0
          sigV_200Mean  =0.0d0
          sigV_200Crit  =0.0d0
          sigV_TopHat   =0.0d0
          Xcm           =0.0d0
          Ycm           =0.0d0
          Zcm           =0.0d0
          Xgroup        =0.0d0
          Ygroup        =0.0d0
          Zgroup        =0.0d0
      else if (haloFormat == sussingHaloFormatAll) then
          read          (snapshotUnit   ,*,ioStat=ioStat) &
               &   ID            ,                        &
               &   hostHalo      ,                        &
               &   numSubStruct  ,                        &
               &   Mvir          ,                        &
               &   npart         ,                        &
               &   Xc            ,                        &
               &   Yc            ,                        &
               &   Zc            ,                        &
               &   VXc           ,                        &
               &   Vyc           ,                        &
               &   VZc           ,                        &
               &   Rvir          ,                        &
               &   Rmax          ,                        &
               &   r2            ,                        &
               &   mbp_offset    ,                        &
               &   com_offset    ,                        &
               &   Vmax          ,                        &
               &   v_esc         ,                        &
               &   sigV          ,                        &
               &   lambda        ,                        &
               &   lambdaE       ,                        &
               &   Lx            ,                        &
               &   Ly            ,                        &
               &   Lz            ,                        &
               &   b             ,                        &
               &   c             ,                        &
               &   Eax           ,                        &
               &   Eay           ,                        &
               &   Eaz           ,                        &
               &   Ebx           ,                        &
               &   Eby           ,                        &
               &   Ebz           ,                        &
               &   Ecx           ,                        &
               &   Ecy           ,                        &
               &   Ecz           ,                        &
               &   ovdens        ,                        &
               &   nbins         ,                        &
               &   fMhires       ,                        &
               &   Ekin          ,                        &
               &   Epot          ,                        &
               &   SurfP         ,                        &
               &   Phi0          ,                        &
               &   cNFW          ,                        &
               &   FoFMass       ,                        &
               &   M_200Mean     ,                        &
               &   M_200Crit     ,                        &
               &   M_TopHat      ,                        &
               &   R_200Mean     ,                        &
               &   R_200Crit     ,                        &
               &   R_TopHat      ,                        &
               &   HalfMassRadius,                        &
               &   sigV_200Mean  ,                        &
               &   sigV_200Crit  ,                        &
               &   sigV_TopHat   ,                        &
               &   Xcm           ,                        &
               &   Ycm           ,                        &
               &   Zcm           ,                        &
               &   Xgroup        ,                        &
               &   Ygroup        ,                        &
               &   Zgroup
    else
          call Galacticus_Error_Report('sussingReadHaloASCII','unknown halo file format')
       end if
    end if
    return
  end subroutine sussingReadHaloASCII<|MERGE_RESOLUTION|>--- conflicted
+++ resolved
@@ -2138,12 +2138,16 @@
          &                                                                                     requireSpin3D
     integer         (c_size_t                 )                                             :: j
 
-<<<<<<< HEAD
     ! Decide if this tree should be included.
     if (self%randomSequence%sample() <= self%treeSampleRate) then
        ! Allocate the nodes array.
        allocate(nodeData :: nodes(self%treeSizes(i)))
+    !# <workaround type="gfortran" PR="65889" url="https://gcc.gnu.org/bugzilla/show_bug.cgi?id=65889">
+    select type (nodes)
+    type is (nodeData)
        call Memory_Usage_Record(sizeof(nodes))
+    end select
+    !# </workaround>
        ! Copy data to nodes.
        select type (nodes)
        type is (nodeData)
@@ -2152,23 +2156,6 @@
           end do
        end select
     end if
-=======
-    ! Allocate the nodes array.
-    allocate(nodeData :: nodes(self%treeSizes(i)))
-    !# <workaround type="gfortran" PR="65889" url="https://gcc.gnu.org/bugzilla/show_bug.cgi?id=65889">
-    select type (nodes)
-    type is (nodeData)
-       call Memory_Usage_Record(sizeof(nodes))
-    end select
-    !# </workaround>
-    ! Copy data to nodes.
-    select type (nodes)
-    type is (nodeData)
-       do j=1,self%treeSizes(i)
-          nodes(j)=self%nodes(self%treeIndexRanks(self%treeBegins(i)+j-1))
-       end do
-    end select
->>>>>>> b4dc198a
     return
   end subroutine sussingImport
 
