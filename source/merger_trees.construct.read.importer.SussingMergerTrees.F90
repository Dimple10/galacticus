--- conflicted
+++ resolved
@@ -122,7 +122,6 @@
   logical                        :: sussingInitialized                       =.false.
 
   ! Default settings.
-<<<<<<< HEAD
   logical                        :: mergerTreeImportSussingMismatchIsFatal
   logical                        :: mergerTreeImportSussingNonTreeNodeIsFatal
   integer                        :: mergerTreeImportSussingSubvolumeCount
@@ -131,26 +130,8 @@
   double precision               :: mergerTreeImportSussingBadValue
   integer                        :: mergerTreeImportSussingBadValueTest
   integer                        :: mergerTreeImportSussingMassOption
-
-=======
-  logical                                        :: mergerTreeImportSussingMismatchIsFatal
-  logical                                        :: mergerTreeImportSussingNonTreeNodeIsFatal
-  integer                                        :: mergerTreeImportSussingSubvolumeCount
-  double precision                               :: mergerTreeImportSussingSubvolumeBuffer
-  integer                         , dimension(3) :: mergerTreeImportSussingSubvolumeIndex
-  logical                                        :: mergerTreeImportSussingConvertToBinary
-  logical                                        :: mergerTreeImportSussingBinaryFormatOld
-  double precision                               :: mergerTreeImportSussingBadValue
-  integer                                        :: mergerTreeImportSussingBadValueTest
-  logical                                        :: mergerTreeImportSussingUseForestFile
-  type            (varying_string)               :: mergerTreeImportSussingForestFile
-  integer                                        :: mergerTreeImportSussingForestFirst
-  integer                                        :: mergerTreeImportSussingForestLast
-  integer                                        :: mergerTreeImportSussingMassOption
-  logical                                        :: mergerTreeImportSussingForestReverseSnapshotOrder
   double precision                               :: mergerTreeImportSussingTreeSampleRate
   
->>>>>>> dd18ab31
   ! Bad value detection limits.
   integer         , parameter    :: sussingBadValueLessThan                  =-1
   integer         , parameter    :: sussingBadValueGreaterThan               =+1
@@ -369,7 +350,6 @@
        end if
        !$omp end critical (mergerTreeImporterSussingInitialize)
     end if
-<<<<<<< HEAD
     self%treeIndicesRead         =.false.
     self%fatalMismatches         =mergerTreeImportSussingMismatchIsFatal
     self%subvolumeCount          =mergerTreeImportSussingSubvolumeCount
@@ -379,27 +359,11 @@
     self%binaryFormatOld         =mergerTreeImportSussingBinaryFormatOld
     self%badValue                =mergerTreeImportSussingBadValue
     self%badTest                 =mergerTreeImportSussingBadValueTest
-    self%spinsAvailableValue     =.true.
+    self%treeSampleRate          =mergerTreeImportSussingTreeSampleRate
     self%scaleRadiiAvailableValue=.true.
+    call sussingDefaultConstructor%randomSequence%initialize()
     return
   end subroutine sussingInitialize
-=======
-    sussingDefaultConstructor%treeIndicesRead         =.false.
-    sussingDefaultConstructor%fatalMismatches         =mergerTreeImportSussingMismatchIsFatal
-    sussingDefaultConstructor%subvolumeCount          =mergerTreeImportSussingSubvolumeCount
-    sussingDefaultConstructor%subvolumeBuffer         =mergerTreeImportSussingSubvolumeBuffer
-    sussingDefaultConstructor%subvolumeIndex          =mergerTreeImportSussingSubvolumeIndex
-    sussingDefaultConstructor%convertToBinary         =mergerTreeImportSussingConvertToBinary
-    sussingDefaultConstructor%binaryFormatOld         =mergerTreeImportSussingBinaryFormatOld
-    sussingDefaultConstructor%badValue                =mergerTreeImportSussingBadValue
-    sussingDefaultConstructor%badTest                 =mergerTreeImportSussingBadValueTest
-    sussingDefaultConstructor%treeSampleRate          =mergerTreeImportSussingTreeSampleRate
-    sussingDefaultConstructor%spinsAvailableValue     =.true.
-    sussingDefaultConstructor%scaleRadiiAvailableValue=.true.
-    call sussingDefaultConstructor%randomSequence%initialize()
-    return
-  end function sussingDefaultConstructor
->>>>>>> dd18ab31
 
   subroutine sussingDestroy(self)
     !% Destructor for the {\normalfont \ttfamily sussing} format merger tree importer class.
@@ -561,7 +525,6 @@
     ! Return if indices have been read previously.
     if (self%treeIndicesRead) return
     self%treeIndicesRead=.true.
-<<<<<<< HEAD
     ! Load the data.
     call self%load(                         &
          &         nodeSelfIndices        , &
@@ -576,926 +539,6 @@
          &         lengthUnits            , &
          &         velocityUnits            &
          &        )
-=======
-    ! Display counter.
-    call Galacticus_Display_Indent ('Parsing "Sussing Merger Trees" format merger tree file',verbosityWorking)
-    ! If a forest field is provided, scan it now to find the ranges to read from subsequent files.
-    if (mergerTreeImportSussingUseForestFile) then
-       forestCount=Count_Lines_in_File(mergerTreeImportSussingForestFile,'#')
-       call Alloc_Array(forestSnapshotHaloCount     ,                                                                        shape(self%snapshotFileName) )
-       call Alloc_Array(forestSnapshotHaloCountFirst,                                                                        shape(self%snapshotFileName) )
-       call Alloc_Array(forestSnapshotHaloCountLast ,                                                                        shape(self%snapshotFileName) )
-       call Alloc_Array(forestSnapshotHaloCounts    ,[mergerTreeImportSussingForestLast-mergerTreeImportSussingForestFirst+1,size (self%snapshotFileName)])
-       call Alloc_Array(forestID                    ,[mergerTreeImportSussingForestLast-mergerTreeImportSussingForestFirst+1                             ])
-       forestHaloCountFirst        =0
-       forestHaloCountLast         =0
-       forestSnapshotHaloCountFirst=0
-       forestSnapshotHaloCountLast =0
-       j                           =0
-       forestFirst=mergerTreeImportSussingForestFirst
-       forestLast =mergerTreeImportSussingForestLast
-       if (forestLast < 0) forestLast=forestCount
-       open(newUnit=fileUnit,file=char(mergerTreeImportSussingForestFile),status='old',form='formatted')
-       read (fileUnit,'(a)') line
-       do i=1,forestLast
-          read (fileUnit,*) ID,forestHaloCount,forestSnapshotHaloCount
-          forestHaloCountLast        =forestHaloCountLast        +forestHaloCount
-          forestSnapshotHaloCountLast=forestSnapshotHaloCountLast+forestSnapshotHaloCount
-          if (i < forestFirst) then
-             forestHaloCountFirst         =forestHaloCountLast        +1
-             forestSnapshotHaloCountFirst =forestSnapshotHaloCountLast+1
-          else
-             j                            =j                          +1
-             forestID                (j  )=ID
-             forestSnapshotHaloCounts(j,:)=forestSnapshotHaloCount
-          end if
-       end do
-       close(fileUnit)
-       call Dealloc_Array(forestSnapshotHaloCount)
-       ! Reverse order of forest snapshots to match the order of snapshot files if necessary.
-       if (mergerTreeImportSussingForestReverseSnapshotOrder) then
-          forestSnapshotHaloCountFirst=Array_Reverse(forestSnapshotHaloCountFirst)
-          forestSnapshotHaloCountLast =Array_Reverse(forestSnapshotHaloCountLast )
-          do j=1,size(forestSnapshotHaloCounts,dim=1)
-             forestSnapshotHaloCounts(j,:)=Array_Reverse(forestSnapshotHaloCounts(j,:))
-          end do
-       end if
-    end if
-    ! Open the merger tree file.
-    mergerTreeFileIsBinary=File_Exists(char(self%mergerTreeFile//".bin"))
-    mergerTreeFileConvert =.false.
-    if (mergerTreeFileIsBinary) then
-       open   (newUnit=fileUnit   ,file=char(self%mergerTreeFile//".bin"),status='old'    ,form='unformatted',ioStat=ioStat)
-    else
-       open   (newUnit=fileUnit   ,file=char(self%mergerTreeFile        ),status='old'    ,form='formatted'  ,ioStat=ioStat)
-       if (self%convertToBinary) then
-          mergerTreeFileConvert=.true.
-          open(newUnit=fileUnitOut,file=char(self%mergerTreeFile//".bin"),status='unknown',form='unformatted'              )
-       end if
-    end if
-    ! Read header information.
-    call Galacticus_Display_Message('Reading header',verbosityWorking)
-    if (mergerTreeFileIsBinary) then
-       read     (fileUnit         ,ioStat=ioStat) fileFormatVersion
-       read     (fileUnit         ,ioStat=ioStat) nodeCount
-    else
-       read     (fileUnit   ,*    ,ioStat=ioStat) fileFormatVersion
-       read     (fileUnit   ,'(a)',ioStat=ioStat) line
-       read     (fileUnit   ,*    ,ioStat=ioStat) nodeCount
-       if (mergerTreeFileConvert) then
-          write (fileUnitOut                ) fileFormatVersion
-          write (fileUnitOut                ) nodeCount
-       end if
-    end if
-    ! Validate file format version.
-    if (fileFormatVersion /= fileFormatVersionCurrent) then
-       message='incorrect file format version [found '
-       message=message//fileFormatVersion//'; expected '//fileFormatVersionCurrent//';]'
-       call Galacticus_Error_Report('sussingTreeIndicesRead',message)
-    end if
-    ! Allocate storage for list of nodes in subvolume.
-    nodeCountSubVolume=int(dble(nodeCount)/dble(self%subvolumeCount)**3,kind=c_size_t)+1
-    call Alloc_Array(nodesInSubvolume,[nodeCountSubVolume])
-    call Alloc_Array(hostsInSubvolume,[nodeCountSubVolume])
-    ! Read snapshot halo catalogs.
-    call Galacticus_Display_Indent('Finding halos in subvolume from AHF format snapshot halo catalogs',verbosityWorking)
-    j                 =0
-    nodeCountSubVolume=0
-    do i=1,size(self%snapshotFileName)
-       call Galacticus_Display_Message(self%snapshotFileName(i),verbosityWorking)
-       doBinaryConversion=.false.
-       readBinary        =.false.
-       if (File_Exists(self%snapshotFileName(i)//".bin")) then
-          ! A binary version of this file exists, use it.
-          open   (newUnit=snapshotUnit   ,file=char(self%snapshotFileName(i)//".bin"),status='old'    ,form='unformatted',ioStat=ioStat)
-          readBinary=.true.
-       else
-          ! No binary version of this file exists, use the ASCII version.
-          open   (newUnit=snapshotUnit   ,file=char(self%snapshotFileName(i)        ),status='old'    ,form='formatted'  ,ioStat=ioStat)
-          if (self%convertToBinary.and..not.mergerTreeImportSussingUseForestFile) then
-             ! Open a binary file to write the converted halo data to.
-             open(newUnit=snapshotOutUnit,file=char(self%snapshotFileName(i)//".bin"),status='unknown',form='unformatted'              )
-             doBinaryConversion=.true.
-          end if
-          read (snapshotUnit,'(a)',ioStat=ioStat) line
-          ! Test for format of halo files here. If "cNFW(25)" appears, it's a "new" format file, if "cNFW(43)" appears it's old
-          ! format. Otherwise, we don't recognize it
-          if      (index(line,"cNFW(43)"   ) /= 0) then
-             ! Old format file.
-             haloFormat=sussingHaloFormatOld
-          else if (index(line,"cNFW(25)"   ) /= 0) then
-             ! New format file.
-             haloFormat=sussingHaloFormatNew
-          else if (index(line,"FoFMass(44)") /= 0) then
-             ! New format file.
-             haloFormat=sussingHaloFormatAll
-          else
-             ! Unrecognized format.
-             call Galacticus_Error_Report('sussingTreeIndicesRead','unrecognized format for halo files')
-          end if         
-       end if
-       iCount=0
-       do while (ioStat == 0)
-          ! Increment count of number of halos read.
-          iCount=iCount+1
-          processHalo=                                             &
-               &       (                                           &
-               &            mergerTreeImportSussingUseForestFile   &
-               &        .and.                                      &
-               &         iCount >= forestSnapshotHaloCountFirst(i) &
-               &        .and.                                      &
-               &         iCount <= forestSnapshotHaloCountLast (i) &
-               &       )                                           &
-               &      .or.                                         &
-               &       .not.mergerTreeImportSussingUseForestFile
-          if (readBinary) then
-             if (processHalo) then
-                if (self%binaryFormatOld) then
-                   read          (snapshotUnit     ,ioStat=ioStat)    &
-                        &   ID            ,                           &
-                        &   hostHalo      ,                           &
-                        &   numSubStruct  ,                           &
-                        &   Mvir          ,                           &
-                        &   npart         ,                           &
-                        &   Xc            ,                           &
-                        &   Yc            ,                           &
-                        &   Zc            ,                           &
-                        &   VXc           ,                           &
-                        &   Vyc           ,                           &
-                        &   VZc           ,                           &
-                        &   Rvir          ,                           &
-                        &   Rmax          ,                           &
-                        &   r2            ,                           &
-                        &   mbp_offset    ,                           &
-                        &   com_offset    ,                           &
-                        &   Vmax          ,                           &
-                        &   v_esc         ,                           &
-                        &   sigV          ,                           &
-                        &   lambda        ,                           &
-                        &   lambdaE       ,                           &
-                        &   Lx            ,                           &
-                        &   Ly            ,                           &
-                        &   Lz            ,                           &
-                        &   b             ,                           &
-                        &   c             ,                           &
-                        &   Eax           ,                           &
-                        &   Eay           ,                           &
-                        &   Eaz           ,                           &
-                        &   Ebx           ,                           &
-                        &   Eby           ,                           &
-                        &   Ebz           ,                           &
-                        &   Ecx           ,                           &
-                        &   Ecy           ,                           &
-                        &   Ecz           ,                           &
-                        &   ovdens        ,                           &
-                        &   nbins         ,                           &
-                        &   fMhires       ,                           &
-                        &   Ekin          ,                           &
-                        &   Epot          ,                           &
-                        &   SurfP         ,                           &
-                        &   Phi0          ,                           &
-                        &   cNFW
-                else
-                   read          (snapshotUnit     ,ioStat=ioStat) &
-                        &   ID            ,                           &
-                        &   hostHalo      ,                           &
-                        &   numSubStruct  ,                           &
-                        &   Mvir          ,                           &
-                        &   npart         ,                           &
-                        &   Xc            ,                           &
-                        &   Yc            ,                           &
-                        &   Zc            ,                           &
-                        &   VXc           ,                           &
-                        &   Vyc           ,                           &
-                        &   VZc           ,                           &
-                        &   Rvir          ,                           &
-                        &   Rmax          ,                           &
-                        &   r2            ,                           &
-                        &   mbp_offset    ,                           &
-                        &   com_offset    ,                           &
-                        &   Vmax          ,                           &
-                        &   v_esc         ,                           &
-                        &   sigV          ,                           &
-                        &   lambda        ,                           &
-                        &   lambdaE       ,                           &
-                        &   Lx            ,                           &
-                        &   Ly            ,                           &
-                        &   Lz            ,                           &
-                        &   b             ,                           &
-                        &   c             ,                           &
-                        &   Eax           ,                           &
-                        &   Eay           ,                           &
-                        &   Eaz           ,                           &
-                        &   Ebx           ,                           &
-                        &   Eby           ,                           &
-                        &   Ebz           ,                           &
-                        &   Ecx           ,                           &
-                        &   Ecy           ,                           &
-                        &   Ecz           ,                           &
-                        &   ovdens        ,                           &
-                        &   nbins         ,                           &
-                        &   fMhires       ,                           &
-                        &   Ekin          ,                           &
-                        &   Epot          ,                           &
-                        &   SurfP         ,                           &
-                        &   Phi0          ,                           &
-                        &   cNFW          ,                           &
-                        &   FoFMass       ,                           &
-                        &   M_200Mean     ,                           &
-                        &   M_200Crit     ,                           &
-                        &   M_TopHat      ,                           &
-                        &   R_200Mean     ,                           &
-                        &   R_200Crit     ,                           &
-                        &   R_TopHat      ,                           &
-                        &   HalfMassRadius,                           &
-                        &   sigV_200Mean  ,                           &
-                        &   sigV_200Crit  ,                           &
-                        &   sigV_TopHat   ,                           &
-                        &   Xcm           ,                           &
-                        &   Ycm           ,                           &
-                        &   Zcm           ,                           &
-                        &   Xgroup        ,                           &
-                        &   Ygroup        ,                           &
-                        &   Zgroup
-                end if
-             else
-                read (snapshotUnit,ioStat=ioStat)
-             end if
-          else
-             call sussingReadHaloASCII(                         &
-                  &   haloFormat    ,                           &
-                  &   snapshotUnit  ,                           &
-                  &   ioStat        ,                           &
-                  &   ID            ,                           &
-                  &   hostHalo      ,                           &
-                  &   numSubStruct  ,                           &
-                  &   Mvir          ,                           &
-                  &   npart         ,                           &
-                  &   Xc            ,                           &
-                  &   Yc            ,                           &
-                  &   Zc            ,                           &
-                  &   VXc           ,                           &
-                  &   Vyc           ,                           &
-                  &   VZc           ,                           &
-                  &   Rvir          ,                           &
-                  &   Rmax          ,                           &
-                  &   r2            ,                           &
-                  &   mbp_offset    ,                           &
-                  &   com_offset    ,                           &
-                  &   Vmax          ,                           &
-                  &   v_esc         ,                           &
-                  &   sigV          ,                           &
-                  &   lambda        ,                           &
-                  &   lambdaE       ,                           &
-                  &   Lx            ,                           &
-                  &   Ly            ,                           &
-                  &   Lz            ,                           &
-                  &   b             ,                           &
-                  &   c             ,                           &
-                  &   Eax           ,                           &
-                  &   Eay           ,                           &
-                  &   Eaz           ,                           &
-                  &   Ebx           ,                           &
-                  &   Eby           ,                           &
-                  &   Ebz           ,                           &
-                  &   Ecx           ,                           &
-                  &   Ecy           ,                           &
-                  &   Ecz           ,                           &
-                  &   ovdens        ,                           &
-                  &   nbins         ,                           &
-                  &   fMhires       ,                           &
-                  &   Ekin          ,                           &
-                  &   Epot          ,                           &
-                  &   SurfP         ,                           &
-                  &   Phi0          ,                           &
-                  &   cNFW          ,                           &
-                  &   FoFMass       ,                           &
-                  &   M_200Mean     ,                           &
-                  &   M_200Crit     ,                           &
-                  &   M_TopHat      ,                           &
-                  &   R_200Mean     ,                           &
-                  &   R_200Crit     ,                           &
-                  &   R_TopHat      ,                           &
-                  &   HalfMassRadius,                           &
-                  &   sigV_200Mean  ,                           &
-                  &   sigV_200Crit  ,                           &
-                  &   sigV_TopHat   ,                           &
-                  &   Xcm           ,                           &
-                  &   Ycm           ,                           &
-                  &   Zcm           ,                           &
-                  &   Xgroup        ,                           &
-                  &   Ygroup        ,                           &
-                  &   Zgroup        ,                           &
-                  &   quickRead=.not.processHalo                &
-                  & )
-          end if
-          if (ioStat /= 0) exit
-          ! Write back in binary.
-          if (doBinaryConversion)                            &
-               &  write (snapshotOutUnit                   ) &
-               &   ID            ,                           &
-               &   hostHalo      ,                           &
-               &   numSubStruct  ,                           &
-               &   Mvir          ,                           &
-               &   npart         ,                           &
-               &   Xc            ,                           &
-               &   Yc            ,                           &
-               &   Zc            ,                           &
-               &   VXc           ,                           &
-               &   Vyc           ,                           &
-               &   VZc           ,                           &
-               &   Rvir          ,                           &
-               &   Rmax          ,                           &
-               &   r2            ,                           &
-               &   mbp_offset    ,                           &
-               &   com_offset    ,                           &
-               &   Vmax          ,                           &
-               &   v_esc         ,                           &
-               &   sigV          ,                           &
-               &   lambda        ,                           &
-               &   lambdaE       ,                           &
-               &   Lx            ,                           &
-               &   Ly            ,                           &
-               &   Lz            ,                           &
-               &   b             ,                           &
-               &   c             ,                           &
-               &   Eax           ,                           &
-               &   Eay           ,                           &
-               &   Eaz           ,                           &
-               &   Ebx           ,                           &
-               &   Eby           ,                           &
-               &   Ebz           ,                           &
-               &   Ecx           ,                           &
-               &   Ecy           ,                           &
-               &   Ecz           ,                           &
-               &   ovdens        ,                           &
-               &   nbins         ,                           &
-               &   fMhires       ,                           &
-               &   Ekin          ,                           &
-               &   Epot          ,                           &
-               &   SurfP         ,                           &
-               &   Phi0          ,                           &
-               &   cNFW          ,                           &
-               &   FoFMass       ,                           &
-               &   M_200Mean     ,                           &
-               &   M_200Crit     ,                           &
-               &   M_TopHat      ,                           &
-               &   R_200Mean     ,                           &
-               &   R_200Crit     ,                           &
-               &   R_TopHat      ,                           &
-               &   HalfMassRadius,                           &
-               &   sigV_200Mean  ,                           &
-               &   sigV_200Crit  ,                           &
-               &   sigV_TopHat   ,                           &
-               &   Xcm           ,                           &
-               &   Ycm           ,                           &
-               &   Zcm           ,                           &
-               &   Xgroup        ,                           &
-               &   Ygroup        ,                           &
-               &   Zgroup
-           ! Check if halo is in our subvolume.
-          if     (                                            &
-               &   processHalo                                &
-               &  .and.                                       &
-               &   self%inSubVolume(Xc,Yc,Zc,buffered=.true.) &
-               & ) then
-             nodeCountSubvolume=nodeCountSubvolume+1
-             if (nodeCountSubvolume > size(nodesInSubvolume)) then
-                call Move_Alloc(nodesInSubvolume,nodesTmp)
-                call Alloc_Array(nodesInSubvolume,int(dble(shape(nodesTmp))*1.4d0)+1)
-                nodesInSubvolume(1:size(nodesTmp))=nodesTmp
-                call Dealloc_Array(nodesTmp)
-                call Move_Alloc(hostsInSubvolume,nodesTmp)
-                call Alloc_Array(hostsInSubvolume,int(dble(shape(nodesTmp))*1.4d0)+1)
-                hostsInSubvolume(1:size(nodesTmp))=nodesTmp
-                call Dealloc_Array(nodesTmp)
-             end if
-             nodesInSubvolume(nodeCountSubvolume)=ID
-             if (hostHalo <= 0) then
-                hostsInSubvolume(nodeCountSubvolume)=ID
-             else
-                hostsInSubvolume(nodeCountSubvolume)=hostHalo
-             end if
-          end if
-          ! Update the counter.
-          j=j+1
-          call Galacticus_Display_Counter(int(100.0d0*dble(j)/dble(nodeCount)),j == 1,verbosityWorking)
-          ! If all required forests are processed, exit.
-          if (mergerTreeImportSussingUseForestFile .and. iCount == forestSnapshotHaloCountLast(i)) exit
-       end do
-       close                        (snapshotUnit   )
-       if (doBinaryConversion) close(snapshotOutUnit)
-    end do
-    call Galacticus_Display_Counter_Clear(verbosityWorking)
-    call Sort_Do(nodesInSubvolume(1:nodeCountSubvolume),hostsInSubvolume(1:nodeCountSubvolume))
-    message='Found '
-    message=message//nodeCountSubvolume//' nodes in subvolume [from '//nodeCount//' total nodes]'
-    call Galacticus_Display_Message(message,verbosityWorking)
-    ! Allocate workspaces for merger trees.
-    call Alloc_Array(nodeSelfIndices,[nodeCountSubvolume])
-    ! Read node indices.
-    call Galacticus_Display_Message("Reading node indices",verbosityWorking)
-    i     =0
-    iCount=0
-    ioStat=0
-    call Galacticus_Display_Counter(0,.true.,verbosityWorking)
-    do while (ioStat == 0)
-       if (mergerTreeFileIsBinary) then
-          read         (fileUnit         ,ioStat=ioStat) nodeIndex,progenitorCount
-          if (ioStat /= 0                         ) exit
-       else
-          read         (fileUnit   ,'(a)',ioStat=ioStat) line
-          if (ioStat /= 0 .or. trim(line) == "END") exit
-          read         (line       ,  *                ) nodeIndex,progenitorCount
-          if (mergerTreeFileConvert)                                               &
-               & write (fileUnitOut                    ) nodeIndex,progenitorCount
-      end if
-       ! Skip progenitors.
-       if (mergerTreeFileIsBinary) then
-          do j=1,progenitorCount
-             read         (fileUnit     ,ioStat=ioStat) progenitorIndex
-          end do
-       else
-          do j=1,progenitorCount
-             read         (fileUnit   ,*,ioStat=ioStat) progenitorIndex
-             if (mergerTreeFileConvert) &
-                  & write (fileUnitOut                ) progenitorIndex
-         end do
-       end if
-       ! Locate this node in the list of nodes in our subvolume.
-       iNode=Search_Array(nodesInSubvolume(1:nodeCountSubvolume),nodeIndex)
-       if (iNode > 0 .and. iNode <= nodeCountSubvolume .and. nodesInSubvolume(iNode) == nodeIndex) then
-          ! This line represents a node in the tree.
-          i                 =i+1
-          nodeSelfIndices(i)=nodeIndex
-       end if
-       call Galacticus_Display_Counter(int(50.0d0*dble(i)/dble(nodeCountSubvolume)),.false.,verbosityWorking)
-       if (i      == nodeCount          ) exit
-       iCount=iCount+1
-       if (mergerTreeImportSussingUseForestFile .and. iCount == forestHaloCountLast) exit
-    end do
-    close(fileUnit)
-    if (mergerTreeFileConvert) close(fileUnitOut)
-    ! Some halos in our subvolume might not be part of any tree. Adjust number of halos accordingly.
-    nodeCountTrees=i
-    if (nodeCountTrees < nodeCountSubvolume) then
-       message='Found '
-       message=message//nodeCountTrees//' nodes in subvolume trees [from '//nodeCountSubvolume//' total nodes in subvolume]'
-       call Galacticus_Display_Message(message,verbosityWorking)
-       call Move_Alloc(nodeSelfIndices,nodesTmp)       
-       call Alloc_Array(nodeSelfIndices,[nodeCountTrees])
-       nodeSelfIndices(1:nodeCountTrees)=nodesTmp(1:nodeCountTrees)
-       call Dealloc_Array(nodesTmp)
-    end if
-    ! Allocate workspaces for merger trees.
-    call Alloc_Array(nodeDescendentLocations,[nodeCountTrees])
-    call Alloc_Array(nodeIncomplete         ,[nodeCountTrees])
-    ! Get a sorted index into the list of nodes.
-    call Galacticus_Display_Message('Building node index',verbosityWorking)
-    nodeIndexRanks=Sort_Index_Do(nodeSelfIndices)
-    ! Re-open the merger tree file. 
-    mergerTreeFileIsBinary=File_Exists(char(self%mergerTreeFile//".bin"))
-    if (mergerTreeFileIsBinary) then
-       open(newUnit=fileUnit,file=char(self%mergerTreeFile//".bin"),status='old',form='unformatted',ioStat=ioStat)
-    else
-       open(newUnit=fileUnit,file=char(self%mergerTreeFile        ),status='old',form='formatted'  ,ioStat=ioStat)
-    end if
-    if (ioStat /= 0) call Galacticus_Error_Report('sussingTreeIndicesRead','failed to open merger tree file "'//char(self%mergerTreeFile)//'"')
-    ! Read progenitor indices and make links.
-    call Galacticus_Display_Message('Reading trees',verbosityWorking)
-    if (mergerTreeFileIsBinary) then
-       read (fileUnit  ,ioStat=ioStat) fileFormatVersion
-       read (fileUnit  ,ioStat=ioStat) nodeCount
-    else
-       read (fileUnit,*,ioStat=ioStat) fileFormatVersion
-       if (ioStat /= 0) call Galacticus_Error_Report('sussingTreeIndicesRead','failed to read merger tree file "'//char(self%mergerTreeFile)//'" header line 1')
-       read (fileUnit,'(a)',ioStat=ioStat) line
-       if (ioStat /= 0) call Galacticus_Error_Report('sussingTreeIndicesRead','failed to read merger tree file "'//char(self%mergerTreeFile)//'" header line 2')
-       read (fileUnit,*,ioStat=ioStat) nodeCount
-       if (ioStat /= 0) call Galacticus_Error_Report('sussingTreeIndicesRead','failed to read merger tree file "'//char(self%mergerTreeFile)//'" header line 3')
-    end if
-    i                      = 0
-    iCount                 = 0
-    nodeDescendentLocations=-1
-    nodeIncomplete         =.false.
-    nodeIsActive           =.false.
-    line                   =""
-    do while (ioStat == 0)
-       if (mergerTreeFileIsBinary) then
-          read (fileUnit     ,ioStat=ioStat) nodeIndex,progenitorCount
-          if (ioStat /= 0                         ) exit
-       else
-          read (fileUnit,'(a)',ioStat=ioStat) line
-          if (ioStat /= 0 .or. trim(line) == "END") exit
-          read (line,*) nodeIndex,progenitorCount
-       end if
-       ! Locate this node in the list of nodes in our subvolume.
-       iNode=Search_Array(nodesInSubvolume(1:nodeCountSubvolume),nodeIndex)
-       nodeIsActive=(iNode > 0 .and. iNode <= nodeCountSubvolume .and. nodesInSubvolume(iNode) == nodeIndex)
-       if (nodeIsActive) then
-          ! This line represents a node in the tree.
-          i                 =i+1
-          nodeSelfIndices(i)=nodeIndex
-          call Galacticus_Display_Counter(int(50.0d0+50.0d0*dble(i)/dble(nodeCountTrees)),.false.,verbosityWorking)
-       end if
-       do j=1,progenitorCount
-          if (mergerTreeFileIsBinary) then
-             read (fileUnit  ,ioStat=ioStat) nodeIndex
-          else
-             read (fileUnit,*,ioStat=ioStat) nodeIndex
-          end if   
-          if (nodeIsActive) then
-             ! This line represents a progenitor. Locate the progenitor in the list of halos.
-             iProgenitor=Search_Indexed(nodeSelfIndices,nodeIndexRanks,nodeIndex)
-             ! Does this progenitor exist within our subvolume?
-             if (iProgenitor <= 0 .or. iProgenitor > nodeCountTrees .or. nodeSelfIndices(nodeIndexRanks(iProgenitor)) /= nodeIndex) then
-                nodeIncomplete(i)=.true.
-             else
-                if (nodeDescendentLocations(nodeIndexRanks(iProgenitor)) /= -1) then
-                   message="multiple descendent trees not allowed"
-                   message=message//char(10)//" first descendent: "//nodeSelfIndices(nodeDescendentLocations(nodeIndexRanks(iProgenitor)))
-                   message=message//char(10)//"   new descendent: "//nodeSelfIndices(i)
-                   message=message//char(10)//" progenitor index: "//nodeIndex
-                   call Galacticus_Error_Report('sussingTreeIndicesRead',message)
-                end if
-                nodeDescendentLocations(nodeIndexRanks(iProgenitor))=i
-                ! Find the progenitor node in the list of halos in the subvolume.
-                iNode=Search_Array(nodesInSubvolume(1:nodeCountSubvolume),nodeIndex)
-                if (iNode > 0 .and. iNode <= nodeCountSubvolume .and. nodesInSubvolume(iNode) == nodeIndex) then
-                   ! Find hosted halos.
-                   hostHalo=hostsInSubvolume(iNode)
-                   if (hostHalo /= nodeIndex) then
-                      ! Check if the host halo is in the subvolume.
-                      jNode=Search_Array(nodesInSubvolume(1:nodeCountSubvolume),hostHalo)
-                      if (jNode > 0 .and. jNode <= nodeCountSubvolume .and. nodesInSubvolume(jNode) == hostHalo) then
-                         ! Check if the host halo is in the trees.
-                         jNode=Search_Indexed(nodeSelfIndices,nodeIndexRanks,hostHalo)
-                         if (.not.(jNode > 0 .and. jNode <= nodeCountTrees .and. nodeSelfIndices(nodeIndexRanks(jNode)) == hostHalo)) then
-                            ! Host halo is in subvolume, but not in trees. Add it to the trees now.
-                            message='host halo ['
-                            message=message//hostHalo//'] in subvolume but not in trees - adding it now'
-                            call Galacticus_Display_Message(message,verbosityWorking)
-                            ! Expand arrays.
-                            call Move_Alloc   (nodeSelfIndices        ,nodesTmp          )
-                            call Alloc_Array  (nodeSelfIndices        ,[nodeCountTrees+1])
-                            nodeSelfIndices        (1:nodeCountTrees)=nodesTmp
-                            call Dealloc_Array(nodesTmp                                  )
-                            call Move_Alloc   (nodeDescendentLocations,nodesTmp          )
-                            call Alloc_Array  (nodeDescendentLocations,[nodeCountTrees+1])
-                            nodeDescendentLocations(1:nodeCountTrees)=nodesTmp
-                            call Dealloc_Array(nodesTmp                                  )
-                            call Move_Alloc   (nodeIncomplete         ,nodeIncompleteTmp )
-                            call Alloc_Array  (nodeIncomplete         ,[nodeCountTrees+1])
-                            nodeIncomplete         (1:nodeCountTrees)=nodeIncompleteTmp
-                            call Dealloc_Array(nodeIncompleteTmp                         )
-                            ! Increment the number of halos in trees.
-                            nodeCountTrees=nodeCountTrees+1
-                            ! Insert the new halo, assigning the same descendent as its hosted halo.
-                            nodeSelfIndices        (nodeCountTrees)=hostHalo
-                            nodeDescendentLocations(nodeCountTrees)=i
-                            nodeIncomplete         (nodeCountTrees)=.false.
-                            ! Recompute the sort index into the node self indices.
-                            deallocate(nodeIndexRanks)
-                            nodeIndexRanks=Sort_Index_Do(nodeSelfIndices)
-                         end if
-                      end if
-                   end if
-                else
-                   message='can not find halo ['
-                   message=message//nodeIndex//'] in subvolume'
-                   call Galacticus_Error_Report('sussingTreeIndicesRead',message)
-                end if
-             end if
-          end if
-       end do
-       iCount=iCount+1
-       if (mergerTreeImportSussingUseForestFile .and. iCount == forestHaloCountLast) exit
-    end do
-    call Dealloc_Array(hostsInSubvolume)
-    ! Close the merger tree file.
-    close(fileUnit)
-    ! Clear counter.
-    call Galacticus_Display_Counter_Clear(       verbosityWorking)
-    call Galacticus_Display_Unindent     ('done',verbosityWorking)
-    ! Transfer tree structure to nodes array.
-    allocate(self%nodes(nodeCountTrees))
-    do i=1,nodeCountTrees
-       self   %nodes(i)%nodeIndex      =nodeSelfIndices(                        i )
-       if (nodeDescendentLocations(i) >= 0) then
-          self%nodes(i)%descendentIndex=nodeSelfIndices(nodeDescendentLocations(i))
-       else
-          self%nodes(i)%descendentIndex=-1
-       end if
-    end do
-    ! Read snapshot halo catalogs.
-    call Galacticus_Display_Indent('Parsing AHF format snapshot halo catalogs',verbosityWorking)
-    call Alloc_Array(nodeTreeIndices,[nodeCountTrees])
-    j=0
-    do i=1,size(self%snapshotFileName)
-       call Galacticus_Display_Message(self%snapshotFileName(i),verbosityWorking)
-       readBinary=.false.
-       if (File_Exists(self%snapshotFileName(i)//".bin")) then
-          ! A binary version of this file exists, use it.
-          open(newUnit=snapshotUnit,file=char(self%snapshotFileName(i)//".bin"),status='old',form='unformatted',ioStat=ioStat)
-          readBinary=.true.
-       else
-          ! No binary version of this file exists, use the ASCII version.
-          open(newUnit=snapshotUnit,file=char(self%snapshotFileName(i)        ),status='old',form='formatted'  ,ioStat=ioStat)
-          read (snapshotUnit,'(a)',ioStat=ioStat) line
-       end if
-       iCount =0
-       jCount =0
-       jForest=1
-       do while (ioStat == 0)
-          ! Increment count of number of halos read.
-          iCount=iCount+1
-          processHalo=                                             &
-               &       (                                           &
-               &            mergerTreeImportSussingUseForestFile   &
-               &        .and.                                      &
-               &         iCount >= forestSnapshotHaloCountFirst(i) &
-               &        .and.                                      &
-               &         iCount <= forestSnapshotHaloCountLast (i) &
-               &       )                                           &
-               &      .or.                                         &
-               &       .not.mergerTreeImportSussingUseForestFile
-          if (readBinary) then
-             if (processHalo) then
-                if (self%binaryFormatOld) then
-                   read (snapshotUnit  ,ioStat=ioStat)                &
-                        &   ID            ,                           &
-                        &   hostHalo      ,                           &
-                        &   numSubStruct  ,                           &
-                        &   Mvir          ,                           &
-                        &   npart         ,                           &
-                        &   Xc            ,                           &
-                        &   Yc            ,                           &
-                        &   Zc            ,                           &
-                        &   VXc           ,                           &
-                        &   Vyc           ,                           &
-                        &   VZc           ,                           &
-                        &   Rvir          ,                           &
-                        &   Rmax          ,                           &
-                        &   r2            ,                           &
-                        &   mbp_offset    ,                           &
-                        &   com_offset    ,                           &
-                        &   Vmax          ,                           &
-                        &   v_esc         ,                           &
-                        &   sigV          ,                           &
-                        &   lambda        ,                           &
-                        &   lambdaE       ,                           &
-                        &   Lx            ,                           &
-                        &   Ly            ,                           &
-                        &   Lz            ,                           &
-                        &   b             ,                           &
-                        &   c             ,                           &
-                        &   Eax           ,                           &
-                        &   Eay           ,                           &
-                        &   Eaz           ,                           &
-                        &   Ebx           ,                           &
-                        &   Eby           ,                           &
-                        &   Ebz           ,                           &
-                        &   Ecx           ,                           &
-                        &   Ecy           ,                           &
-                        &   Ecz           ,                           &
-                        &   ovdens        ,                           &
-                        &   nbins         ,                           &
-                        &   fMhires       ,                           &
-                        &   Ekin          ,                           &
-                        &   Epot          ,                           &
-                        &   SurfP         ,                           &
-                        &   Phi0          ,                           &
-                        &   cNFW
-                else
-                   read (snapshotUnit  ,ioStat=ioStat)                &
-                        &   ID            ,                           &
-                        &   hostHalo      ,                           &
-                        &   numSubStruct  ,                           &
-                        &   Mvir          ,                           &
-                        &   npart         ,                           &
-                        &   Xc            ,                           &
-                        &   Yc            ,                           &
-                        &   Zc            ,                           &
-                        &   VXc           ,                           &
-                        &   Vyc           ,                           &
-                        &   VZc           ,                           &
-                        &   Rvir          ,                           &
-                        &   Rmax          ,                           &
-                        &   r2            ,                           &
-                        &   mbp_offset    ,                           &
-                        &   com_offset    ,                           &
-                        &   Vmax          ,                           &
-                        &   v_esc         ,                           &
-                        &   sigV          ,                           &
-                        &   lambda        ,                           &
-                        &   lambdaE       ,                           &
-                        &   Lx            ,                           &
-                        &   Ly            ,                           &
-                        &   Lz            ,                           &
-                        &   b             ,                           &
-                        &   c             ,                           &
-                        &   Eax           ,                           &
-                        &   Eay           ,                           &
-                        &   Eaz           ,                           &
-                        &   Ebx           ,                           &
-                        &   Eby           ,                           &
-                        &   Ebz           ,                           &
-                        &   Ecx           ,                           &
-                        &   Ecy           ,                           &
-                        &   Ecz           ,                           &
-                        &   ovdens        ,                           &
-                        &   nbins         ,                           &
-                        &   fMhires       ,                           &
-                        &   Ekin          ,                           &
-                        &   Epot          ,                           &
-                        &   SurfP         ,                           &
-                        &   Phi0          ,                           &
-                        &   cNFW          ,                           &
-                        &   FoFMass       ,                           &
-                        &   M_200Mean     ,                           &
-                        &   M_200Crit     ,                           &
-                        &   M_TopHat      ,                           &
-                        &   R_200Mean     ,                           &
-                        &   R_200Crit     ,                           &
-                        &   R_TopHat      ,                           &
-                        &   HalfMassRadius,                           &
-                        &   sigV_200Mean  ,                           &
-                        &   sigV_200Crit  ,                           &
-                        &   sigV_TopHat   ,                           &
-                        &   Xcm           ,                           &
-                        &   Ycm           ,                           &
-                        &   Zcm           ,                           &
-                        &   Xgroup        ,                           &
-                        &   Ygroup        ,                           &
-                        &   Zgroup
-                end if
-             else
-                read (snapshotUnit,ioStat=ioStat)
-             end if
-          else
-             call sussingReadHaloASCII(                         &
-                  &   haloFormat    ,                           &
-                  &   snapshotUnit  ,                           &
-                  &   ioStat        ,                           &
-                  &   ID            ,                           &
-                  &   hostHalo      ,                           &
-                  &   numSubStruct  ,                           &
-                  &   Mvir          ,                           &
-                  &   npart         ,                           &
-                  &   Xc            ,                           &
-                  &   Yc            ,                           &
-                  &   Zc            ,                           &
-                  &   VXc           ,                           &
-                  &   Vyc           ,                           &
-                  &   VZc           ,                           &
-                  &   Rvir          ,                           &
-                  &   Rmax          ,                           &
-                  &   r2            ,                           &
-                  &   mbp_offset    ,                           &
-                  &   com_offset    ,                           &
-                  &   Vmax          ,                           &
-                  &   v_esc         ,                           &
-                  &   sigV          ,                           &
-                  &   lambda        ,                           &
-                  &   lambdaE       ,                           &
-                  &   Lx            ,                           &
-                  &   Ly            ,                           &
-                  &   Lz            ,                           &
-                  &   b             ,                           &
-                  &   c             ,                           &
-                  &   Eax           ,                           &
-                  &   Eay           ,                           &
-                  &   Eaz           ,                           &
-                  &   Ebx           ,                           &
-                  &   Eby           ,                           &
-                  &   Ebz           ,                           &
-                  &   Ecx           ,                           &
-                  &   Ecy           ,                           &
-                  &   Ecz           ,                           &
-                  &   ovdens        ,                           &
-                  &   nbins         ,                           &
-                  &   fMhires       ,                           &
-                  &   Ekin          ,                           &
-                  &   Epot          ,                           &
-                  &   SurfP         ,                           &
-                  &   Phi0          ,                           &
-                  &   cNFW          ,                           &
-                  &   FoFMass       ,                           &
-                  &   M_200Mean     ,                           &
-                  &   M_200Crit     ,                           &
-                  &   M_TopHat      ,                           &
-                  &   R_200Mean     ,                           &
-                  &   R_200Crit     ,                           &
-                  &   R_TopHat      ,                           &
-                  &   HalfMassRadius,                           &
-                  &   sigV_200Mean  ,                           &
-                  &   sigV_200Crit  ,                           &
-                  &   sigV_TopHat   ,                           &
-                  &   Xcm           ,                           &
-                  &   Ycm           ,                           &
-                  &   Zcm           ,                           &
-                  &   Xgroup        ,                           &
-                  &   Ygroup        ,                           &
-                  &   Zgroup        ,                           &
-                  &   quickRead=.not.processHalo                &
-                  & )
-          end if
-          if (ioStat /= 0) exit
-          ! Check if halo is to be processed.
-          if (processHalo) then 
-              ! Update forest ID.
-             if (mergerTreeImportSussingUseForestFile) then
-                jCount=jCount+1
-                do while (jCount > forestSnapshotHaloCounts(jForest,i))
-                   jForest=jForest+1
-                   jCount =        1
-                end do
-             end if
-             ! Locate this node in the list of nodes in our subvolume.
-             iNode=Search_Array(nodesInSubvolume(1:nodeCountSubvolume),ID)
-             if (iNode > 0 .and. iNode <= nodeCountSubvolume .and. nodesInSubvolume(iNode) == ID) then
-                ! Locate this node in the node list.
-                l=Search_Indexed(nodeSelfIndices,nodeIndexRanks,ID)
-                l=nodeIndexRanks(l)
-                if (ID /= nodeSelfIndices(l)) then
-                   if (mergerTreeImportSussingNonTreeNodeIsFatal) then
-                      ! Node cannot be found.
-                      message="node indexing failure"
-                      message=message//char(10)//"     node index: "//ID
-                      message=message//char(10)//"    found index: "//nodeSelfIndices(l)
-                      message=message//char(10)//" found location: "//l
-                      call Galacticus_Error_Report('sussingTreeIndicesRead',message)
-                   else
-                      ! Just skip this node.
-                      cycle
-                   end if
-                end if
-                ! Store properties to node array.
-                if (mergerTreeImportSussingUseForestFile) nodeTreeIndices(l)=forestID(jForest)
-                if (hostHalo <= 0) then
-                   self%nodes(l)%hostIndex         =ID
-                else
-                   self%nodes(l)%hostIndex         =hostHalo                
-                   ! Check that the host halo is in the subvolume.
-                   iNode=Search_Array(nodesInSubvolume(1:nodeCountSubvolume),hostHalo)
-                   if (.not.(iNode > 0 .and. iNode <= nodeCountSubvolume .and. nodesInSubvolume(iNode) == hostHalo)) nodeIncomplete(l)=.true.
-                end if
-                self   %nodes(l)%particleCount     =npart
-                ! Select a mass to use.
-                select case (mergerTreeImportSussingMassOption)
-                case (sussingMassDefault)
-                   self%nodes(l)%nodeMass          =Mvir
-                case (sussingMassFoF    )
-                   self%nodes(l)%nodeMass          =FoFMass
-                case (sussingMass200Mean)
-                   self%nodes(l)%nodeMass          =M_200Mean
-                case (sussingMass200Crit)
-                   self%nodes(l)%nodeMass          =M_200Crit
-                case (sussingMassTopHat )
-                   self%nodes(l)%nodeMass          =M_TopHat
-                case default
-                   call Galacticus_Error_Report('sussingTreeIndicesRead','unrecognized mass option')
-                end select
-                if (self%nodes(l)%nodeMass == 0.0d0 .or. self%valueIsBad(self%nodes(l)%nodeMass)) self%nodes(l)%nodeMass=Mvir
-                self   %nodes(l)%nodeTime          =self%snapshotTimes(i)
-                if (.not.self%valueIsBad(cNFW)) then
-                   if (cNFW > 0.0d0) then
-                      self%nodes(l)%scaleRadius    =Rvir/cNFW
-                   else
-                      self%nodes(l)%scaleRadius    =0.0d0
-                   end if
-                else
-                   self%scaleRadiiAvailableValue   =.false.
-                   self%nodes(l)%scaleRadius       =-1.0d0
-                end if
-                self   %nodes(l)%halfMassRadius    =-1.0d0
-                self   %nodes(l)%velocityMaximum   =Vmax
-                self   %nodes(l)%velocityDispersion=sigV
-                if (.not.self%valueIsBad(lambdaE)) then
-                   self%nodes(l)%spin              =              lambdaE
-                   self%nodes(l)%spin3D            =[Lx ,Ly ,Lz ]*lambdaE
-                else
-                   self%spinsAvailableValue        =.false.
-                   self%nodes(l)%spin              =-1.0d0
-                   self%nodes(l)%spin3D            =-1.0d0
-                end if
-                self   %nodes(l)%position          =[ Xc, Yc, Zc]
-                self   %nodes(l)%velocity          =[VXc,VYc,VZc]
-                ! Update the counter.
-                j=j+1
-                call Galacticus_Display_Counter(int(100.0d0*dble(j)/dble(nodeCountTrees)),j == 1,verbosityWorking)
-             end if
-          end if
-          ! If all required forests are processed, exit.
-          if (mergerTreeImportSussingUseForestFile .and. iCount == forestSnapshotHaloCountLast(i)) exit
-       end do
-       close(snapshotUnit)
-    end do
-    call Dealloc_Array(nodesInSubvolume)
-    ! Clean up display.
-    call Galacticus_Display_Counter_Clear(       verbosityWorking)
-    call Galacticus_Display_Unindent     ('done',verbosityWorking)
->>>>>>> dd18ab31
     ! Search for and resolve hosting loops.
     call Galacticus_Display_Indent('Resolving hosting loops',verbosityWorking)
     do i=1,nodeCountTrees
@@ -2083,308 +1126,4 @@
        sussingValueIsBad=(x > self%badValue)
     end select
     return
-<<<<<<< HEAD
-  end function sussingValueIsBad
-=======
-  end function sussingValueIsBad
-  
-  subroutine sussingReadHaloASCII                 &
-       &  (                                       &
-       &   haloFormat    ,                        &
-       &   snapshotUnit  ,                        &
-       &   ioStat        ,                        &
-       &   ID            ,                        &
-       &   hostHalo      ,                        &
-       &   numSubStruct  ,                        &
-       &   Mvir          ,                        &
-       &   npart         ,                        &
-       &   Xc            ,                        &
-       &   Yc            ,                        &
-       &   Zc            ,                        &
-       &   VXc           ,                        &
-       &   Vyc           ,                        &
-       &   VZc           ,                        &
-       &   Rvir          ,                        &
-       &   Rmax          ,                        &
-       &   r2            ,                        &
-       &   mbp_offset    ,                        &
-       &   com_offset    ,                        &
-       &   Vmax          ,                        &
-       &   v_esc         ,                        &
-       &   sigV          ,                        &
-       &   lambda        ,                        &
-       &   lambdaE       ,                        &
-       &   Lx            ,                        &
-       &   Ly            ,                        &
-       &   Lz            ,                        &
-       &   b             ,                        &
-       &   c             ,                        &
-       &   Eax           ,                        &
-       &   Eay           ,                        &
-       &   Eaz           ,                        &
-       &   Ebx           ,                        &
-       &   Eby           ,                        &
-       &   Ebz           ,                        &
-       &   Ecx           ,                        &
-       &   Ecy           ,                        &
-       &   Ecz           ,                        &
-       &   ovdens        ,                        &
-       &   nbins         ,                        &
-       &   fMhires       ,                        &
-       &   Ekin          ,                        &
-       &   Epot          ,                        &
-       &   SurfP         ,                        &
-       &   Phi0          ,                        &
-       &   cNFW          ,                        & 
-       &   FoFMass       ,                        &
-       &   M_200Mean     ,                        &
-       &   M_200Crit     ,                        &
-       &   M_TopHat      ,                        &
-       &   R_200Mean     ,                        &
-       &   R_200Crit     ,                        &
-       &   R_TopHat      ,                        &
-       &   HalfMassRadius,                        &
-       &   sigV_200Mean  ,                        &
-       &   sigV_200Crit  ,                        &
-       &   sigV_TopHat   ,                        &
-       &   Xcm           ,                        &
-       &   Ycm           ,                        &
-       &   Zcm           ,                        &
-       &   Xgroup        ,                        &
-       &   Ygroup        ,                        &
-       &   Zgroup        ,                        &
-       &   quickRead                              &
-       & )
-    !% Read an ASCII halo definition.
-    use Galacticus_Error
-    implicit none
-    integer                         , intent(in   )           :: haloFormat    , snapshotUnit
-    double precision                                          :: Mvir          , Xc          , &
-         &                                                       Yc            , Zc          , &
-         &                                                       VXc           , Vyc         , &
-         &                                                       VZc           , Rvir        , &
-         &                                                       Rmax          , r2          , &
-         &                                                       mbp_offset    , com_offset  , &
-         &                                                       Vmax          , v_esc       , &
-         &                                                       sigV          , lambda      , &
-         &                                                       lambdaE       , Lx          , &
-         &                                                       Ly            , Lz          , &
-         &                                                       b             , c           , &
-         &                                                       Eax           , Eay         , &
-         &                                                       Eaz           , Ebx         , &
-         &                                                       Eby           , Ebz         , &
-         &                                                       Ecx           , Ecy         , &
-         &                                                       Ecz           , ovdens      , &
-         &                                                       fMhires       , Ekin        , &
-         &                                                       Epot          , SurfP       , &
-         &                                                       Phi0          , cNFW        , &
-         &                                                       nbins         , FoFMass     , &
-         &                                                       M_200Mean     , M_200Crit   , &
-         &                                                       M_TopHat      , R_200Mean   , &
-         &                                                       R_200Crit     , R_TopHat    , &
-         &                                                       HalfMassRadius, sigV_200Mean, &
-         &                                                       sigV_200Crit  , sigV_TopHat , &
-         &                                                       Xcm           , Ycm         , &
-         &                                                       Zcm           , Xgroup      , &
-         &                                                       Ygroup        , Zgroup
-    integer         (kind=kind_int8), intent(  out)           :: ID            , hostHalo
-    integer                         , intent(  out)           :: numSubStruct  , npart       , &
-         &                                                       ioStat
-    logical                         , intent(in   ), optional :: quickRead
-    
-    if (present(quickRead).and.quickRead) then
-       read (snapshotUnit,*,ioStat=ioStat)
-    else
-       if (haloFormat == sussingHaloFormatOld) then
-          read          (snapshotUnit   ,*,ioStat=ioStat) &
-               &   ID          ,                          &
-               &   hostHalo    ,                          &
-               &   numSubStruct,                          &
-               &   Mvir        ,                          &
-               &   npart       ,                          &
-               &   Xc          ,                          &
-               &   Yc          ,                          &
-               &   Zc          ,                          &
-               &   VXc         ,                          &
-               &   Vyc         ,                          &
-               &   VZc         ,                          &
-               &   Rvir        ,                          &
-               &   Rmax        ,                          &
-               &   r2          ,                          &
-               &   mbp_offset  ,                          &
-               &   com_offset  ,                          &
-               &   Vmax        ,                          &
-               &   v_esc       ,                          &
-               &   sigV        ,                          &
-               &   lambda      ,                          &
-               &   lambdaE     ,                          &
-               &   Lx          ,                          &
-               &   Ly          ,                          &
-               &   Lz          ,                          &
-               &   b           ,                          &
-               &   c           ,                          &
-               &   Eax         ,                          &
-               &   Eay         ,                          &
-               &   Eaz         ,                          &
-               &   Ebx         ,                          &
-               &   Eby         ,                          &
-               &   Ebz         ,                          &
-               &   Ecx         ,                          &
-               &   Ecy         ,                          &
-               &   Ecz         ,                          &
-               &   ovdens      ,                          &
-               &   nbins       ,                          &
-               &   fMhires     ,                          &
-               &   Ekin        ,                          &
-               &   Epot        ,                          &
-               &   SurfP       ,                          &
-               &   Phi0        ,                          &
-               &   cNFW
-          FoFMass       =0.0d0
-          M_200Mean     =0.0d0
-          M_200Crit     =0.0d0
-          M_TopHat      =0.0d0
-          R_200Mean     =0.0d0
-          R_200Crit     =0.0d0
-          R_TopHat      =0.0d0
-          HalfMassRadius=0.0d0
-          sigV_200Mean  =0.0d0
-          sigV_200Crit  =0.0d0
-          sigV_TopHat   =0.0d0
-          Xcm           =0.0d0
-          Ycm           =0.0d0
-          Zcm           =0.0d0
-          Xgroup        =0.0d0
-          Ygroup        =0.0d0
-          Zgroup        =0.0d0
-        else if (haloFormat == sussingHaloFormatNew) then
-          read          (snapshotUnit   ,*,ioStat=ioStat) &
-               &   ID          ,                          &
-               &   hostHalo    ,                          &
-               &   numSubStruct,                          &
-               &   Mvir        ,                          &
-               &   npart       ,                          &
-               &   Xc          ,                          &
-               &   Yc          ,                          &
-               &   Zc          ,                          &
-               &   VXc         ,                          &
-               &   Vyc         ,                          &
-               &   VZc         ,                          &
-               &   Rvir        ,                          &
-               &   Rmax        ,                          &
-               &   r2          ,                          &
-               &   mbp_offset  ,                          &
-               &   com_offset  ,                          &
-               &   Vmax        ,                          &
-               &   v_esc       ,                          &
-               &   sigV        ,                          &
-               &   lambda      ,                          &
-               &   lambdaE     ,                          &
-               &   Lx          ,                          &
-               &   Ly          ,                          &
-               &   Lz          ,                          &
-               &   cNFW
-          b             =0.0d0
-          c             =0.0d0
-          Eax           =0.0d0
-          Eay           =0.0d0
-          Eaz           =0.0d0
-          Ebx           =0.0d0
-          Eby           =0.0d0
-          Ebz           =0.0d0
-          Ecx           =0.0d0
-          Ecy           =0.0d0
-          Ecz           =0.0d0
-          ovdens        =0.0d0
-          nbins         =0.0d0
-          fMhires       =0.0d0
-          Ekin          =0.0d0
-          Epot          =0.0d0
-          SurfP         =0.0d0
-          Phi0          =0.0d0
-          FoFMass       =0.0d0
-          M_200Mean     =0.0d0
-          M_200Crit     =0.0d0
-          M_TopHat      =0.0d0
-          R_200Mean     =0.0d0
-          R_200Crit     =0.0d0
-          R_TopHat      =0.0d0
-          HalfMassRadius=0.0d0
-          sigV_200Mean  =0.0d0
-          sigV_200Crit  =0.0d0
-          sigV_TopHat   =0.0d0
-          Xcm           =0.0d0
-          Ycm           =0.0d0
-          Zcm           =0.0d0
-          Xgroup        =0.0d0
-          Ygroup        =0.0d0
-          Zgroup        =0.0d0
-      else if (haloFormat == sussingHaloFormatAll) then
-          read          (snapshotUnit   ,*,ioStat=ioStat) &
-               &   ID            ,                        &
-               &   hostHalo      ,                        &
-               &   numSubStruct  ,                        &
-               &   Mvir          ,                        &
-               &   npart         ,                        &
-               &   Xc            ,                        &
-               &   Yc            ,                        &
-               &   Zc            ,                        &
-               &   VXc           ,                        &
-               &   Vyc           ,                        &
-               &   VZc           ,                        &
-               &   Rvir          ,                        &
-               &   Rmax          ,                        &
-               &   r2            ,                        &
-               &   mbp_offset    ,                        &
-               &   com_offset    ,                        &
-               &   Vmax          ,                        &
-               &   v_esc         ,                        &
-               &   sigV          ,                        &
-               &   lambda        ,                        &
-               &   lambdaE       ,                        &
-               &   Lx            ,                        &
-               &   Ly            ,                        &
-               &   Lz            ,                        &
-               &   b             ,                        &
-               &   c             ,                        &
-               &   Eax           ,                        &
-               &   Eay           ,                        &
-               &   Eaz           ,                        &
-               &   Ebx           ,                        &
-               &   Eby           ,                        &
-               &   Ebz           ,                        &
-               &   Ecx           ,                        &
-               &   Ecy           ,                        &
-               &   Ecz           ,                        &
-               &   ovdens        ,                        &
-               &   nbins         ,                        &
-               &   fMhires       ,                        &
-               &   Ekin          ,                        &
-               &   Epot          ,                        &
-               &   SurfP         ,                        &
-               &   Phi0          ,                        &
-               &   cNFW          ,                        &
-               &   FoFMass       ,                        &
-               &   M_200Mean     ,                        &
-               &   M_200Crit     ,                        &
-               &   M_TopHat      ,                        &
-               &   R_200Mean     ,                        &
-               &   R_200Crit     ,                        &
-               &   R_TopHat      ,                        &
-               &   HalfMassRadius,                        &
-               &   sigV_200Mean  ,                        &
-               &   sigV_200Crit  ,                        &
-               &   sigV_TopHat   ,                        &
-               &   Xcm           ,                        &
-               &   Ycm           ,                        &
-               &   Zcm           ,                        &
-               &   Xgroup        ,                        &
-               &   Ygroup        ,                        &
-               &   Zgroup
-    else
-          call Galacticus_Error_Report('sussingReadHaloASCII','unknown halo file format')
-       end if
-    end if
-    return
-  end subroutine sussingReadHaloASCII
->>>>>>> dd18ab31
+  end function sussingValueIsBad