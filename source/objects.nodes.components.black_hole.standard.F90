--- conflicted
+++ resolved
@@ -333,12 +333,8 @@
     implicit none
     type            (treeNode                                          )           , intent(inout), pointer :: thisNode
     logical                                                                        , intent(inout)          :: interrupt
-<<<<<<< HEAD
-    procedure       (interruptTask                      )           , intent(inout), pointer :: interruptProcedure
-=======
     logical                                                                        , intent(in   )          :: odeConverged
-    procedure       (Interrupt_Procedure_Template                      )           , intent(inout), pointer :: interruptProcedure
->>>>>>> 953852aa
+    procedure       (interruptTask                                     )           , intent(inout), pointer :: interruptProcedure
     class           (nodeComponentBlackHole                            )                          , pointer :: binaryBlackHoleComponent                                                                                                                          , centralBlackHoleComponent                                      , &
          &                                                                                                     thisBlackHoleComponent
     class           (nodeComponentSpheroid                             )                          , pointer :: thisSpheroidComponent
