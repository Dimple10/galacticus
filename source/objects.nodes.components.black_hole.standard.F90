!! Copyright 2009, 2010, 2011, 2012, 2013, 2014, 2015, 2016, 2017, 2018,
!!           2019, 2020, 2021, 2022, 2023
!!    Andrew Benson <abenson@carnegiescience.edu>
!!
!! This file is part of Galacticus.
!!
!!    Galacticus is free software: you can redistribute it and/or modify
!!    it under the terms of the GNU General Public License as published by
!!    the Free Software Foundation, either version 3 of the License, or
!!    (at your option) any later version.
!!
!!    Galacticus is distributed in the hope that it will be useful,
!!    but WITHOUT ANY WARRANTY; without even the implied warranty of
!!    MERCHANTABILITY or FITNESS FOR A PARTICULAR PURPOSE.  See the
!!    GNU General Public License for more details.
!!
!!    You should have received a copy of the GNU General Public License
!!    along with Galacticus.  If not, see <http://www.gnu.org/licenses/>.

!!{
Contains a module which implements the standard black hole node component.
!!}

module Node_Component_Black_Hole_Standard
  !!{
  Implement black hole tree node methods.
  !!}
  use :: Accretion_Disks                     , only : accretionDisksClass
  use :: Black_Hole_Binary_Initial_Separation, only : blackHoleBinaryInitialSeparationClass
  use :: Black_Hole_Binary_Mergers           , only : blackHoleBinaryMergerClass
  use :: Black_Hole_Binary_Recoil_Velocities , only : blackHoleBinaryRecoilClass
  use :: Black_Hole_Binary_Separations       , only : blackHoleBinarySeparationGrowthRateClass
  use :: Black_Hole_Accretion_Rates          , only : blackHoleAccretionRateClass
  use :: Cosmology_Parameters                , only : cosmologyParametersClass
  use :: Dark_Matter_Halo_Scales             , only : darkMatterHaloScaleClass
  use :: Galactic_Structure                  , only : galacticStructureClass
  implicit none
  private
  public :: Node_Component_Black_Hole_Standard_Rate_Compute       , Node_Component_Black_Hole_Standard_Scale_Set    , &
       &    Node_Component_Black_Hole_Standard_Thread_Uninitialize, Node_Component_Black_Hole_Standard_Post_Evolve  , &
       &    Node_Component_Black_Hole_Standard_Thread_Initialize  , Node_Component_Black_Hole_Standard_Initialize   , &
       &    Node_Component_Black_Hole_Standard_State_Store        , Node_Component_Black_Hole_Standard_State_Restore

  !![
  <component>
   <class>blackHole</class>
   <name>standard</name>
   <isDefault>true</isDefault>
   <output instances="first"/>
   <properties>
    <property>
      <name>mass</name>
      <type>double</type>
      <rank>0</rank>
      <attributes isSettable="true" isGettable="true" isEvolvable="true" />
      <classDefault>defaultBlackHoleComponent%massSeed()</classDefault>
      <output unitsInSI="massSolar" comment="Mass of the black hole."/>
    </property>
    <property>
      <name>spin</name>
      <type>double</type>
      <rank>0</rank>
      <attributes isSettable="true" isGettable="true" isEvolvable="true" />
      <getFunction>Node_Component_Black_Hole_Standard_Spin</getFunction>
      <classDefault>self%spinSeed()</classDefault>
      <output unitsInSI="0.0d0" comment="Spin of the black hole."/>
    </property>
    <property>
      <name>radialPosition</name>
      <type>double</type>
      <rank>0</rank>
      <attributes isSettable="true" isGettable="true" isEvolvable="false" />
    </property>
    <property>
      <name>tripleInteractionTime</name>
      <type>double</type>
      <rank>0</rank>
      <attributes isSettable="true" isGettable="true" isEvolvable="false" />
    </property>
    <property>
      <name>massSeed</name>
      <type>double</type>
      <rank>0</rank>
      <attributes isSettable="false" isGettable="true" isEvolvable="false" isVirtual="true" isDeferred="get"  />
    </property>
    <property>
      <name>spinSeed</name>
      <type>double</type>
      <rank>0</rank>
      <attributes isSettable="false" isGettable="true" isEvolvable="false" isVirtual="true" />
      <getFunction>Node_Component_Black_Hole_Standard_Seed_Spin</getFunction>
    </property>
    <property>
      <name>accretionRate</name>
      <attributes isSettable="false" isGettable="true" isEvolvable="false" isDeferred="get" isVirtual="true" />
      <type>double</type>
      <rank>0</rank>
    </property>
    <property>
      <name>radiativeEfficiency</name>
      <attributes isSettable="false" isGettable="true" isEvolvable="false" isDeferred="get" isVirtual="true" />
      <type>double</type>
      <rank>0</rank>
    </property>
   </properties>
   <bindings>
    <binding method="massDistribution" function="Node_Component_Black_Hole_Standard_Mass_Distribution" bindsTo="component"/>
   </bindings>
   <functions>objects.nodes.components.black_hole.standard.bound_functions.inc</functions>
  </component>
  !!]

  ! Objects used by this component.
  class(accretionDisksClass                     ), pointer :: accretionDisks_
  class(blackHoleBinaryRecoilClass              ), pointer :: blackHoleBinaryRecoil_
  class(blackHoleAccretionRateClass             ), pointer :: blackHoleAccretionRate_
  class(blackHoleBinaryInitialSeparationClass   ), pointer :: blackHoleBinaryInitialSeparation_
  class(blackHoleBinaryMergerClass              ), pointer :: blackHoleBinaryMerger_
  class(blackHoleBinarySeparationGrowthRateClass), pointer :: blackHoleBinarySeparationGrowthRate_
<<<<<<< HEAD
  class(coolingRadiusClass                      ), pointer :: coolingRadius_
  class(darkMatterHaloScaleClass                ), pointer :: darkMatterHaloScale_
  class(galacticStructureClass                  ), pointer :: galacticStructure_
  !$omp threadprivate(accretionDisks_,cosmologyParameters_,blackHoleBinaryRecoil_,blackHoleBinaryInitialSeparation_,blackHoleBinaryMerger_,blackHoleBinarySeparationGrowthRate_,coolingRadius_,darkMatterHaloScale_,galacticStructure_)
=======
  class(darkMatterHaloScaleClass                ), pointer :: darkMatterHaloScale_
  class(galacticStructureClass                  ), pointer :: galacticStructure_
  !$omp threadprivate(accretionDisks_,blackHoleAccretionRate_,blackHoleBinaryRecoil_,blackHoleBinaryInitialSeparation_,blackHoleBinaryMerger_,blackHoleBinarySeparationGrowthRate_,darkMatterHaloScale_,galacticStructure_)
>>>>>>> 150e6e81

  ! Accretion model parameters.
  ! Enhancement factors for the accretion rate.
  double precision :: bondiHoyleAccretionEnhancementHotHalo , bondiHoyleAccretionEnhancementSpheroid
  ! Temperature of accreting gas.
  double precision :: bondiHoyleAccretionTemperatureSpheroid
  ! Control for hot mode only accretion.
  logical          :: bondiHoyleAccretionHotModeOnly

  ! Seed mass for black holes.
  double precision :: massSeed

  ! Feedback parameters.
  double precision :: efficiencyWind                        , efficiencyRadioMode
  logical          :: heatsHotHalo                          , efficiencyWindScalesWithEfficiencyRadiative

  ! Output options.
  logical          :: outputMergers

  ! Record of whether cold mode is explicitly tracked.
  logical          :: coldModeTracked

  ! A threadprivate object used to track to which thread events are attached.
  integer :: thread
  !$omp threadprivate(thread)

contains

  !![
  <nodeComponentInitializationTask>
   <unitName>Node_Component_Black_Hole_Standard_Initialize</unitName>
  </nodeComponentInitializationTask>
  !!]
  subroutine Node_Component_Black_Hole_Standard_Initialize(parameters)
    !!{
    Initializes the standard black hole component module.
    !!}
    use :: Galacticus_Nodes, only : defaultHotHaloComponent, nodeComponentBlackHoleStandard
    use :: Input_Parameters, only : inputParameter         , inputParameters
    implicit none
    type(inputParameters               ), intent(inout) :: parameters
    type(nodeComponentBlackHoleStandard)                :: blackHoleStandardComponent
    type(inputParameters               )                :: subParameters

    ! Bind deferred functions.
    call blackHoleStandardComponent%massSeedFunction(Node_Component_Black_Hole_Standard_Seed_Mass)
    ! Find our parameters.
    subParameters=parameters%subParameters('componentBlackHole')
    ! Get the seed mass
    !![
    <inputParameter>
      <name>massSeed</name>
      <source>subParameters</source>
      <defaultValue>100.0d0</defaultValue>
      <description>The mass of the seed black hole placed at the center of each newly formed galaxy.</description>
    </inputParameter>
    !!]
    ! Get accretion rate enhancement factors.
    !![
    <inputParameter>
      <name>bondiHoyleAccretionEnhancementSpheroid</name>
      <defaultValue>5.0d0</defaultValue>
      <description>The factor by which the Bondi-Hoyle accretion rate of spheroid gas onto black holes in enhanced.</description>
      <source>subParameters</source>
    </inputParameter>
    <inputParameter>
      <name>bondiHoyleAccretionEnhancementHotHalo</name>
      <defaultValue>6.0d0</defaultValue>
      <description>The factor by which the Bondi-Hoyle accretion rate of hot halo gas onto black holes in enhanced.</description>
      <source>subParameters</source>
    </inputParameter>
    <inputParameter>
      <name>bondiHoyleAccretionHotModeOnly</name>
      <defaultValue>.true.</defaultValue>
      <description>Determines whether accretion from the hot halo should only occur if the halo is in the hot accretion mode.</description>
      <source>subParameters</source>
    </inputParameter>
    !!]

    ! Get temperature of accreting gas.
    !![
    <inputParameter>
      <name>bondiHoyleAccretionTemperatureSpheroid</name>
      <defaultValue>1.0d2</defaultValue>
      <description>The assumed temperature (in Kelvin) of gas in the spheroid when computing Bondi-Hoyle accretion rates onto black holes.</description>
      <source>subParameters</source>
    </inputParameter>
    !!]

    ! Get wind efficiency and scaling.
    !![
    <inputParameter>
      <name>efficiencyWind</name>
      <defaultValue>2.4d-3</defaultValue>
      <description>The efficiency of the black hole-driven wind: $L_\mathrm{wind} = \epsilon_\mathrm{wind} \dot{M}_\bullet \clight^2$.</description>
      <source>subParameters</source>
    </inputParameter>
    <inputParameter>
      <name>efficiencyWindScalesWithEfficiencyRadiative</name>
      <defaultValue>.false.</defaultValue>
      <description>Specifies whether the black hole wind efficiency should scale with the radiative efficiency of the accretion disk.</description>
      <source>subParameters</source>
    </inputParameter>
    !!]

    ! Options controlling AGN feedback.
    !![
    <inputParameter>
      <name>heatsHotHalo</name>
      <defaultValue>.true.</defaultValue>
      <description>Specifies whether or not the black hole launched jets should heat the hot halo.</description>
      <source>subParameters</source>
    </inputParameter>
    <inputParameter>
      <name>efficiencyRadioMode</name>
      <defaultValue>1.0d0</defaultValue>
      <description>Efficiency with which radio-mode feedback is coupled to the hot halo.</description>
      <source>subParameters</source>
    </inputParameter>
    !!]

    ! Get options controlling output.
    !![
    <inputParameter>
      <name>outputMergers</name>
      <defaultValue>.false.</defaultValue>
      <description>Determines whether or not properties of black hole mergers will be output.</description>
      <source>subParameters</source>
    </inputParameter>
    !!]

    ! Check if cold mode is explicitly tracked.
    coldModeTracked=defaultHotHaloComponent%massColdIsGettable()
    ! Bind deferred functions.
    call blackHoleStandardComponent%      accretionRateFunction(Node_Component_Black_Hole_Standard_Accretion_Rate      )
    call blackHoleStandardComponent%radiativeEfficiencyFunction(Node_Component_Black_Hole_Standard_Radiative_Efficiency)
    return
  end subroutine Node_Component_Black_Hole_Standard_Initialize

  !![
  <nodeComponentThreadInitializationTask>
   <unitName>Node_Component_Black_Hole_Standard_Thread_Initialize</unitName>
  </nodeComponentThreadInitializationTask>
  !!]
  subroutine Node_Component_Black_Hole_Standard_Thread_Initialize(parameters)
    !!{
    Initializes the tree node standard black hole module.
    !!}
    use :: Events_Hooks              , only : satelliteMergerEvent     , openMPThreadBindingAtLevel, dependencyRegEx, dependencyDirectionBefore
    use :: Galacticus_Nodes          , only : defaultBlackHoleComponent
    use :: Input_Parameters          , only : inputParameter           , inputParameters
    implicit none
    type(inputParameters), intent(inout) :: parameters
    type(dependencyRegEx), dimension(1)  :: dependencies
    type(inputParameters)                :: subParameters

    if (defaultBlackHoleComponent%standardIsActive()) then
       dependencies(1)=dependencyRegEx(dependencyDirectionBefore,'^remnantStructure:')
       call satelliteMergerEvent%attach(thread,satelliteMerger,openMPThreadBindingAtLevel,label='nodeComponentBlackHoleStandard',dependencies=dependencies)
       ! Find our parameters.
       subParameters=parameters%subParameters('componentBlackHole')
       !![
       <objectBuilder class="accretionDisks"                      name="accretionDisks_"                      source="subParameters"/>
       <objectBuilder class="blackHoleAccretionRate"              name="blackHoleAccretionRate_"              source="subParameters"/>
       <objectBuilder class="blackHoleBinaryRecoil"               name="blackHoleBinaryRecoil_"               source="subParameters"/>
       <objectBuilder class="blackHoleBinaryInitialSeparation"    name="blackHoleBinaryInitialSeparation_"    source="subParameters"/>
       <objectBuilder class="blackHoleBinaryMerger"               name="blackHoleBinaryMerger_"               source="subParameters"/>
       <objectBuilder class="blackHoleBinarySeparationGrowthRate" name="blackHoleBinarySeparationGrowthRate_" source="subParameters"/>
<<<<<<< HEAD
       <objectBuilder class="coolingRadius"                       name="coolingRadius_"                       source="subParameters"/>
=======
>>>>>>> 150e6e81
       <objectBuilder class="darkMatterHaloScale"                 name="darkMatterHaloScale_"                 source="subParameters"/>
       <objectBuilder class="galacticStructure"                   name="galacticStructure_"                   source="subParameters"/>
       !!]     
    end if
    return
  end subroutine Node_Component_Black_Hole_Standard_Thread_Initialize

  !![
  <nodeComponentThreadUninitializationTask>
   <unitName>Node_Component_Black_Hole_Standard_Thread_Uninitialize</unitName>
  </nodeComponentThreadUninitializationTask>
  !!]
  subroutine Node_Component_Black_Hole_Standard_Thread_Uninitialize()
    !!{
    Uninitializes the tree node standard black hole module.
    !!}
    use :: Events_Hooks    , only : satelliteMergerEvent
    use :: Galacticus_Nodes, only : defaultBlackHoleComponent
    implicit none

    if (defaultBlackHoleComponent%standardIsActive()) then
       if (satelliteMergerEvent%isAttached(thread,satelliteMerger)) call satelliteMergerEvent%detach(thread,satelliteMerger)
       !![
       <objectDestructor name="accretionDisks_"                     />
       <objectDestructor name="blackHoleAccretionRate_"             />
       <objectDestructor name="blackHoleBinaryRecoil_"              />
       <objectDestructor name="blackHoleBinaryInitialSeparation_"   />
       <objectDestructor name="blackHoleBinaryMerger_"              />
       <objectDestructor name="blackHoleBinarySeparationGrowthRate_"/>
<<<<<<< HEAD
       <objectDestructor name="coolingRadius_"                      />
=======
>>>>>>> 150e6e81
       <objectDestructor name="darkMatterHaloScale_"                />
       <objectDestructor name="galacticStructure_"                  />
       !!]
    end if
    return
  end subroutine Node_Component_Black_Hole_Standard_Thread_Uninitialize

  !![
  <rateComputeTask>
   <unitName>Node_Component_Black_Hole_Standard_Rate_Compute</unitName>
  </rateComputeTask>
  !!]
  subroutine Node_Component_Black_Hole_Standard_Rate_Compute(node,interrupt,interruptProcedure,propertyType)
    !!{
    Compute the black hole node mass rate of change.
    !!}
    use :: Galacticus_Nodes                , only : defaultBlackHoleComponent, interruptTask        , nodeComponentBasic, nodeComponentBlackHole, &
          &                                         nodeComponentHotHalo     , nodeComponentSpheroid, propertyInactive  , treeNode
    use :: Numerical_Constants_Astronomical, only : gigaYear                 , megaParsec
    use :: Numerical_Constants_Atomic      , only : massHydrogenAtom
    use :: Numerical_Constants_Math        , only : Pi
    use :: Numerical_Constants_Physical    , only : boltzmannsConstant       , speedLight
    use :: Numerical_Constants_Prefixes    , only : kilo
    implicit none
    type            (treeNode              ), intent(inout)            :: node
    logical                                 , intent(inout)            :: interrupt
    procedure       (interruptTask         ), intent(inout), pointer   :: interruptProcedure
    integer                                 , intent(in   )            :: propertyType
    class           (nodeComponentBlackHole)               , pointer   :: blackHoleCentral                                                                                                                                   , blackHole
    class           (nodeComponentSpheroid )               , pointer   :: spheroid
    class           (nodeComponentHotHalo  )               , pointer   :: hotHalo
    class           (nodeComponentBasic    )               , pointer   :: basic
    double precision                                       , parameter :: windVelocity                =1.0d4                                                                                                                                                     !    Velocity of disk wind.
    double precision                                       , parameter :: ismTemperature              =1.0d4                                                                                                                                                     !    Temperature of the ISM.
    double precision                                       , parameter :: criticalDensityNormalization=2.0d0*massHydrogenAtom*speedLight**2*megaParsec/3.0d0/Pi/boltzmannsConstant/gigaYear/ismTemperature/kilo/windVelocity
    integer                                                            :: iInstance                                                                                                                                          , instanceCount
    double precision                                                   :: accretionRateHotHalo                                                                                                                               , accretionRateSpheroid                                          , &
         &                                                                criticalDensityRadius2                                                                                                                            , energyInputRate                                                , &
         &                                                                heatingRate                                                                                                                                       , jetEfficiency                                                  , &
         &                                                                massAccretionRate                                                                                                                                 , radiativeEfficiency                                            , &
         &                                                                restMassAccretionRate                                                                                                                             , spheroidDensityOverCriticalDensity                             , &
         &                                                                spheroidDensityRadius2                                                                                                                            , massGasSpheroid                                                , &
         &                                                                radiusSpheroid                                                                                                                                    , windEfficiencyNet                                              , &
         &                                                                windFraction

    ! Return immediately if inactive variables are requested.
    if (propertyInactive(propertyType)) return
    if (defaultBlackHoleComponent%standardIsActive()) then
       ! Get a count of the number of black holes associated with this node.
       instanceCount=node%blackHoleCount()
       ! Get the central black hole.
       blackHoleCentral => node%blackHole(instance=1)
       ! Get the basic, spheroid, and hot halo components.
       basic    => node%basic   ()
       spheroid => node%spheroid()
       hotHalo  => node%hotHalo ()
       ! Iterate over instances.
       do iInstance=1,max(instanceCount,1)
          ! Get the black hole.
          blackHole => node%blackHole(instance=iInstance)
          ! Find the rate of rest mass accretion onto the black hole.
          call blackHoleAccretionRate_%rateAccretion(blackHole,accretionRateSpheroid,accretionRateHotHalo)
          restMassAccretionRate=accretionRateSpheroid+accretionRateHotHalo
          ! Finish if there is no accretion.
          if (restMassAccretionRate <= 0.0d0) cycle
          ! Find the radiative efficiency of the accretion.
          radiativeEfficiency=accretionDisks_%efficiencyRadiative(blackHole,restMassAccretionRate)
          ! Find the jet efficiency.
          if (restMassAccretionRate > 0.0d0) then
             jetEfficiency=accretionDisks_%powerJet(blackHole,restMassAccretionRate)/restMassAccretionRate/(speedLight&
                  &/kilo)**2
          else
             jetEfficiency=0.0d0
          end if
          ! Find the rate of increase in mass of the black hole.
          massAccretionRate=restMassAccretionRate*(1.0d0-radiativeEfficiency-jetEfficiency)
          ! If no black hole component currently exists and we have some accretion then interrupt and create a black hole.
          if (instanceCount == 0 .and. massAccretionRate /= 0.0d0) then
             interrupt=.true.
             interruptProcedure => Node_Component_Black_Hole_Standard_Create
             return
          end if
          ! Skip to the next black hole if this one has non-positive mass and a negative accretion rate.
          if (blackHole%mass() <= 0.0d0 .and. massAccretionRate < 0.0d0) cycle
          ! Add the accretion to the black hole.
          call blackHole%massRate       ( massAccretionRate                                 )
          ! Remove the accreted mass from the spheroid component.
          call spheroid %massGasSinkRate(-accretionRateSpheroid                             )
          ! Remove the accreted mass from the hot halo component.
          call hotHalo  %   massSinkRate(-accretionRateHotHalo ,interrupt,interruptProcedure)
          ! Set spin-up rate due to accretion.
          if (restMassAccretionRate > 0.0d0) call blackHole%spinRate(accretionDisks_%rateSpinUp(blackHole,restMassAccretionRate))
          ! Add heating to the hot halo component.
          if (heatsHotHalo) then
             ! Get jet power.
             heatingRate=efficiencyRadioMode*jetEfficiency*restMassAccretionRate*(speedLight/kilo)**2
             ! Pipe this power to the hot halo.
             call hotHalo%heatSourceRate(heatingRate,interrupt,interruptProcedure)
          end if
          ! Add energy to the spheroid component.
          if (efficiencyWind > 0.0d0) then
             massGasSpheroid=spheroid%massGas()
             if (massGasSpheroid > 0.0d0) then
                radiusSpheroid=spheroid%radius()
                if (radiusSpheroid > 0.0d0) then
                   spheroidDensityRadius2=3.0d0*massGasSpheroid/4.0d0/Pi/radiusSpheroid
                   criticalDensityRadius2=criticalDensityNormalization*efficiencyWind*restMassAccretionRate
                   ! Construct an interpolating factor such that the energy input from the wind drops to zero below half of the
                   ! critical density.
                   spheroidDensityOverCriticalDensity=spheroidDensityRadius2/criticalDensityRadius2-0.5d0
                   if (spheroidDensityOverCriticalDensity <= 0.0d0) then
                      ! No energy input below half of critical density.
                      windFraction=0.0d0
                   else if (spheroidDensityOverCriticalDensity >= 1.0d0) then
                      ! Full energy input above 1.5 times critical density.
                      windFraction=1.0d0
                   else
                      ! Smooth polynomial interpolating function between these limits.
                      windFraction=3.0d0*spheroidDensityOverCriticalDensity**2-2.0d0*spheroidDensityOverCriticalDensity**3
                   end if
                   ! Include scaling with radiative efficiency if requested,
                   windEfficiencyNet=windFraction*efficiencyWind
                   if (efficiencyWindScalesWithEfficiencyRadiative) windEfficiencyNet=windEfficiencyNet*radiativeEfficiency
                   ! Compute the energy input and send it down the spheroid gas energy input pipe.
                   energyInputRate=windEfficiencyNet*restMassAccretionRate*(speedLight/kilo)**2
                   call spheroid%energyGasInputRate(energyInputRate)
                end if
             end if
          end if
       end do
    end if
    return
  end subroutine Node_Component_Black_Hole_Standard_Rate_Compute

  !![
  <scaleSetTask>
   <unitName>Node_Component_Black_Hole_Standard_Scale_Set</unitName>
  </scaleSetTask>
  !!]
  subroutine Node_Component_Black_Hole_Standard_Scale_Set(node)
    !!{
    Set scales for properties of {\normalfont \ttfamily node}.
    !!}
    use :: Galacticus_Nodes, only : defaultBlackHoleComponent, nodeComponentBlackHole, nodeComponentSpheroid, treeNode
    implicit none
    type            (treeNode              ), intent(inout), pointer :: node
    double precision                        , parameter              :: scaleMassRelative=1.0d-4
    double precision                        , parameter              :: scaleSizeRelative=1.0d-4
    double precision                        , parameter              :: scaleSizeAbsolute=1.0d-6
    double precision                        , parameter              :: scaleMassAbsolute=1.0d+0
    class           (nodeComponentSpheroid )               , pointer :: spheroid
    class           (nodeComponentBlackHole)               , pointer :: blackHole
    integer                                                          :: instance

    ! Determine if the standard implementation is active and at least one black hole exists.
    if (defaultBlackHoleComponent%standardIsActive().and.node%blackHoleCount() > 0) then
       ! Get the spheroid component.
       spheroid => node%spheroid()
       ! Loop over instances.
       do instance=1,node%blackHoleCount()
          ! Get the black hole.
          blackHole => node%blackHole(instance=instance)
          ! Set scale for mass.
          call blackHole%massScale(                                                       &
               &                   max(                                                   &
               &                                                 blackHole%massSeed   (), &
               &                       max(                                               &
               &                               scaleMassRelative*spheroid %massStellar(), &
               &                           max(                                           &
               &                               scaleMassAbsolute                        , &
               &                                                 blackHole%mass       ()  &
               &                              )                                           &
               &                          )                                               &
               &                      )                                                   &
               &                  )

          ! Set scale for spin.
          call blackHole%spinScale(1.0d0)

          ! Set scale for radius.
          call blackHole%radialPositionScale(                                                    &
               &                             maxval(                                             &
               &                                  [                                              &
               &                                   scaleSizeAbsolute,                            &
               &                                   scaleSizeRelative*spheroid %halfMassRadius(), &
               &                                                     blackHole%radialPosition()  &
               &                                  ]                                              &
               &                                   )                                             &
               &                            )
       end do
    end if
    return
  end subroutine Node_Component_Black_Hole_Standard_Scale_Set

  subroutine satelliteMerger(self,node)
    !!{
    Merge any black hole associated with {\normalfont \ttfamily node} before it merges with its host halo.
    !!}
    use :: Galacticus_Nodes, only : nodeComponentBlackHole, treeNode
    implicit none
    class           (*                     ), intent(inout) :: self
    type            (treeNode              ), intent(inout) :: node
    type            (treeNode              ), pointer       :: hostNode
    class           (nodeComponentBlackHole), pointer       :: blackHoleHostCentral, blackHole         , &
         &                                                     blackHolePrimary    , blackHoleSecondary
    integer                                                 :: instance
    double precision                                        :: massBlackHoleNew    , spinBlackHoleNew  , &
         &                                                     massBlackHole1      , massBlackHole2    , &
         &                                                     radiusInitial       , velocityRecoil    , &
         &                                                     spinBlackHole1      , spinBlackHole2
    !$GLC attributes unused :: self
    
    ! Find the node to merge with.
    hostNode => node%mergesWith()
    ! Find the initial radius of the satellite black hole in the remnant.
    radiusInitial=blackHoleBinaryInitialSeparation_%separationInitial(node,hostNode)
    ! If the separation is non-positive, assume that the black holes merge instantaneously.
    if (radiusInitial <= 0.0d0) then
       ! Get the central black hole of the host galaxy.
       blackHoleHostCentral => hostNode%blackHole(instance=1,autoCreate=.true.)
       ! Loop over all black holes in the satellite galaxy.
       do instance=1,node%blackHoleCount()
          ! Get the black hole.
          blackHole => node%blackHole(instance=instance)
          ! Compute the outcome of the merger.
          call blackHoleBinaryMerger_%merge(                             &
               &                            blackHole           %mass(), &
               &                            blackHoleHostCentral%mass(), &
               &                            blackHole           %spin(), &
               &                            blackHoleHostCentral%spin(), &
               &                            massBlackHoleNew           , &
               &                            spinBlackHoleNew             &
               &                           )
          ! Merge the black holes instantaneously.
          ! Check which black hole is more massive in order to compute an appropriate recoil velocity
          if (blackHoleHostCentral%mass() >= blackHole%mass()) then
             blackHolePrimary   => blackHoleHostCentral
             blackHoleSecondary => blackHole
          else
             blackHolePrimary   => blackHole
             blackHoleSecondary => blackHoleHostCentral
          end if
          massBlackHole1=blackHolePrimary  %mass()
          massBlackHole2=blackHoleSecondary%mass()
          spinBlackHole1=blackHolePrimary  %spin()
          spinBlackHole2=blackHoleSecondary%spin()
          ! Now calculate the recoil velocity of the binary black hole and check whether it escapes the galaxy.
          velocityRecoil=blackHoleBinaryRecoil_%velocity(blackHolePrimary,blackHoleSecondary)
          if (Node_Component_Black_Hole_Standard_Recoil_Escapes(node,velocityRecoil,radius=0.0d0,ignoreCentralBlackHole=.true.)) then
             massBlackHoleNew=0.0d0
             spinBlackHoleNew=0.0d0
          end if
          ! Move the black hole to the host.
          call Node_Component_Black_Hole_Standard_Output_Merger(node,massBlackHole1,massBlackHole2)
          call blackHoleHostCentral%massSet(massBlackHoleNew           )
          call blackHoleHostCentral%spinSet(spinBlackHoleNew           )
          ! Reset the satellite black hole to zero mass.
          call blackHole           %massSet(blackHole       %massSeed())
          call blackHole           %spinSet(blackHole       %spinSeed())
       end do
    else
       ! Adjust the radii of the black holes in the satellite galaxy.
       do instance=node%blackHoleCount(),1,-1
          blackHole => node%blackHole(instance=instance)
          call blackHole%radialPositionSet(radiusInitial)
          ! Declares them as not having interacted in a triple black hole interaction.
          call blackHole%tripleInteractionTimeSet(0.0d0)
          ! Remove this black hole if it has no mass.
          if (blackHole%mass() <= 0.0d0) call node%blackHoleRemove(instance)
       end do
       ! Move black holes from the satellite to the host.
       call node%blackHoleMove(hostNode)
    end if
    return
  end subroutine satelliteMerger

  logical function Node_Component_Black_Hole_Standard_Recoil_Escapes(node,velocityRecoil,radius,ignoreCentralBlackHole)
    !!{
    Return true if the given recoil velocity is sufficient to eject a black hole from the halo.
    !!}
    use :: Galactic_Structure_Options, only : componentTypeBlackHole
    use :: Galacticus_Nodes          , only : treeNode
    implicit none
    type            (treeNode), intent(inout) :: node
    double precision          , intent(in   ) :: velocityRecoil        , radius
    logical                   , intent(in   ) :: ignoreCentralBlackHole
    double precision                          :: potentialCentral      , potentialCentralSelf, &
         &                                       potentialHalo         , potentialHaloSelf

    ! Return false immediately if the recoil velocity is zero.
    if (velocityRecoil <= 0.0d0) then
       Node_Component_Black_Hole_Standard_Recoil_Escapes=.false.
       return
    end if
    ! Compute relevant potentials.
    potentialCentral       =galacticStructure_%potential(node,radius                                                                      )
    potentialHalo          =galacticStructure_%potential(node,darkMatterHaloScale_%radiusVirial(node)                                     )
    if (ignoreCentralBlackHole) then
       ! Compute potential of central black hole to be subtracted off of total value.
       potentialCentralSelf=galacticStructure_%potential(node,radius                                 ,componentType=componentTypeBlackHole)
       potentialHaloSelf   =galacticStructure_%potential(node,darkMatterHaloScale_%radiusVirial(node),componentType=componentTypeBlackHole)
    else
       ! No correction for central black hole as it is to be included.
       potentialCentralSelf=0.0d0
       potentialHaloSelf   =0.0d0
    end if
    ! Evaluate the escape condition.
    Node_Component_Black_Hole_Standard_Recoil_Escapes= &
         &  +0.5d0*velocityRecoil      **2             &
         &  +      potentialCentral                    &
         &  -      potentialCentralSelf                &
         & >                                           &
         &  +      potentialHalo                       &
         &  -      potentialHaloSelf
    return
  end function Node_Component_Black_Hole_Standard_Recoil_Escapes

<<<<<<< HEAD
  subroutine Node_Component_Black_Hole_Standard_Mass_Accretion_Rate(blackHole,accretionRateSpheroid,accretionRateHotHalo)
    !!{
    Returns the rate of mass accretion onto the black hole in {\normalfont \ttfamily node}.
    !!}
    use :: Black_Hole_Fundamentals         , only : Black_Hole_Eddington_Accretion_Rate
    use :: Bondi_Hoyle_Lyttleton_Accretion , only : Bondi_Hoyle_Lyttleton_Accretion_Radius, Bondi_Hoyle_Lyttleton_Accretion_Rate
    use :: Mass_Distributions              , only : massDistributionClass                 , kinematicsDistributionClass
    use :: Coordinates                     , only : coordinateSpherical                   , assignment(=)
    use :: Galactic_Structure_Options      , only : componentTypeColdHalo                 , componentTypeHotHalo                , componentTypeSpheroid, coordinateSystemCylindrical, &
          &                                         massTypeGaseous
    use :: Galacticus_Nodes                , only : nodeComponentBlackHole                , nodeComponentHotHalo                , nodeComponentSpheroid, treeNode
    use :: Ideal_Gases_Thermodynamics      , only : Ideal_Gas_Jeans_Length                , Ideal_Gas_Sound_Speed
    use :: Numerical_Constants_Astronomical, only : Mpc_per_km_per_s_To_Gyr               , gigaYear                            , megaParsec
    use :: Numerical_Constants_Prefixes    , only : kilo
    implicit none
    class           (nodeComponentBlackHole     ), intent(inout)          :: blackHole
    double precision                             , intent(  out)          :: accretionRateHotHalo      , accretionRateSpheroid
    type            (treeNode                   )               , pointer :: node
    class           (nodeComponentSpheroid      )               , pointer :: spheroid
    class           (nodeComponentHotHalo       )               , pointer :: hotHalo
    class           (massDistributionClass      )               , pointer :: massDistribution_
    class           (kinematicsDistributionClass)               , pointer :: kinematicsDistribution_
    type            (coordinateSpherical        )                         :: coordinates
    double precision                             , parameter              :: gasDensityMinimum   =1.0d0                              ! Lowest gas density to consider when computing accretion rates onto black hole (in units of M☉/Mpc³).
    double precision                                                      :: accretionRadius           , accretionRateMaximum    , &
         &                                                                   massBlackHole             , gasDensity              , &
         &                                                                   hotHaloTemperature        , hotModeFraction         , &
         &                                                                   jeansLength               , position             (3), &
         &                                                                   radiativeEfficiency       , relativeVelocity        , &
         &                                                                   coldModeFraction

    ! Get the host node.
    node => blackHole%host()
    ! Get black hole mass.
    massBlackHole=blackHole%mass()
    ! Check black hole mass is positive.
    if (massBlackHole > 0.0d0) then
       ! Compute the relative velocity of black hole and gas. We assume that relative motion arises only from the radial
       ! migration of the black hole.
       relativeVelocity=blackHoleBinarySeparationGrowthRate_%growthRate(blackHole)*Mpc_per_km_per_s_To_Gyr
       ! Contribution from spheroid:
       ! Get the accretion radius. We take this to be the larger of the Bondi-Hoyle radius and the current radius position of
       ! the black hole.
       accretionRadius=max(                                                                                              &
            &               Bondi_Hoyle_Lyttleton_Accretion_Radius(massBlackHole,bondiHoyleAccretionTemperatureSpheroid) &
            &              ,blackHole%radialPosition()                                                      &
            &             )
       ! Set the position.
       position=[accretionRadius,0.0d0,0.0d0]
       ! Get density of gas at the galactic center.
       gasDensity=galacticStructure_%density(node,position,coordinateSystem=coordinateSystemCylindrical,componentType=componentTypeSpheroid,massType =massTypeGaseous)
       ! Check if we have a non-negligible gas density.
       if (gasDensity > gasDensityMinimum) then
          ! Get the spheroid component.
          spheroid => node%spheroid()
          ! Get the Jeans length scale.
          jeansLength=Ideal_Gas_Jeans_Length(bondiHoyleAccretionTemperatureSpheroid,gasDensity)
          ! Limit the smoothing scale to the scale of the spheroid.
          jeansLength=min(jeansLength,spheroid%radius())
          ! If the Jeans length exceeds the Bondi-Hoyle-Lyttleton accretion radius, then recompute gas density for a larger
          ! radius, as the gas should be smoothly distributed on scales below the Jeans length.
          if (jeansLength > accretionRadius) then
             ! Set the position.
             position=[jeansLength,0.0d0,0.0d0]
             ! Get density of gas at the galactic center.
             gasDensity=galacticStructure_%density(node,position,coordinateSystem=coordinateSystemCylindrical,componentType=componentTypeSpheroid,massType =massTypeGaseous)
          end if
          ! Compute the accretion rate.
          accretionRateSpheroid=max(bondiHoyleAccretionEnhancementSpheroid*Bondi_Hoyle_Lyttleton_Accretion_Rate(massBlackHole&
               &,gasDensity ,relativeVelocity,bondiHoyleAccretionTemperatureSpheroid),0.0d0)
          ! Get the radiative efficiency of the accretion.
          radiativeEfficiency=accretionDisks_%efficiencyRadiative(blackHole,accretionRateSpheroid)
          ! Limit the accretion rate to the Eddington limit.
          if (radiativeEfficiency > 0.0d0) accretionRateSpheroid=min(accretionRateSpheroid&
               &,Black_Hole_Eddington_Accretion_Rate(blackHole) /radiativeEfficiency)
       else
          ! Gas density is negative - set zero accretion rate.
          accretionRateSpheroid=0.0d0
       end if
       ! Contribution from hot halo:
       ! Get the hot halo component.
       hotHalo => node%hotHalo()
       ! Get halo gas temperature.
       massDistribution_       => node             %massDistribution      (                                                           )
       kinematicsDistribution_ => massDistribution_%kinematicsDistribution(componentType=componentTypeHotHalo,massType=massTypeGaseous)      
       coordinates             =  [0.0d0,0.0d0,0.0d0]
       hotHaloTemperature      =  kinematicsDistribution_%temperature(coordinates)
       !![
       <objectDestructor name="massDistribution_"      />
       <objectDestructor name="kinematicsDistribution_"/>
       !!]          
       ! Get the accretion radius.
       accretionRadius=Bondi_Hoyle_Lyttleton_Accretion_Radius(massBlackHole,hotHaloTemperature)
       accretionRadius=min(accretionRadius,hotHalo%outerRadius())
       ! Set the position.
       position=[accretionRadius,0.0d0,0.0d0]
       ! Find the fraction of gas in the halo which is in the hot mode. Set this to unity if hot/cold mode is not to be
       ! considered.
       select case (bondiHoyleAccretionHotModeOnly)
       case (.true.)
          if (coldModeTracked) then
             hotModeFraction=1.0d0
          else
             hotModeFraction=Hot_Mode_Fraction(node)
          end if
          coldModeFraction=0.0d0
       case (.false.)
          hotModeFraction=1.0d0
          if (coldModeTracked) then
             coldModeFraction=1.0d0
          else
             coldModeFraction=0.0d0
          end if
       end select
       ! Get density of gas at the galactic center - scaled by the fraction in the hot accretion mode.
       gasDensity=                                                                            &
            &      hotModeFraction                                                            &
            &     *galacticStructure_%density(                                                &
            &                                 node                                          , &
            &                                 position                                      , &
            &                                 coordinateSystem=coordinateSystemCylindrical  , &
            &                                 componentType   =componentTypeHotHalo         , &
            &                                 massType        =massTypeGaseous                &
            &                                )
       if (coldModeTracked.and.coldModeFraction > 0.0d0)                                           &
            & gasDensity=                                                                          &
            &             gasDensity                                                               &
            &            +coldModeFraction                                                         &
            &            *galacticStructure_%density(                                              &
            &                                        node                                        , &
            &                                        position                                    , &
            &                                        coordinateSystem=coordinateSystemCylindrical, &
            &                                        componentType   =componentTypeColdHalo      , &
            &                                        massType        =massTypeGaseous              &
            &                                       )
       ! Check if we have a non-zero gas density.
       if (gasDensity > gasDensityMinimum) then
          ! Compute the accretion rate.
          accretionRateHotHalo=max(bondiHoyleAccretionEnhancementHotHalo*Bondi_Hoyle_Lyttleton_Accretion_Rate(massBlackHole&
               &,gasDensity,relativeVelocity,hotHaloTemperature,accretionRadius),0.0d0)
          ! Limit the accretion rate to the total mass of the hot halo, divided by the sound crossing time.
          accretionRateMaximum=max(hotHalo%mass()/(hotHalo%outerRadius()/(kilo*gigaYear/megaParsec)&
               &/Ideal_Gas_Sound_Speed(hotHaloTemperature)),0.0d0)
          accretionRateHotHalo=min(accretionRateHotHalo,accretionRateMaximum)
          ! Get the radiative efficiency of the accretion.
          radiativeEfficiency=accretionDisks_%efficiencyRadiative(blackHole,accretionRateHotHalo)
          ! Limit the accretion rate to the Eddington limit.
          if (radiativeEfficiency > 0.0d0) accretionRateHotHalo=min(accretionRateHotHalo&
               &,Black_Hole_Eddington_Accretion_Rate(blackHole)/radiativeEfficiency)
       else
          ! No gas density, so zero accretion rate.
          accretionRateHotHalo=0.0d0
       end if
    else
       accretionRateSpheroid=0.0d0
       accretionRateHotHalo =0.0d0
    end if
    return
  end subroutine Node_Component_Black_Hole_Standard_Mass_Accretion_Rate

=======
>>>>>>> 150e6e81
  subroutine Node_Component_Black_Hole_Standard_Create(node)
    !!{
    Creates a black hole component for {\normalfont \ttfamily node}.
    !!}
    use :: Galacticus_Nodes, only : nodeComponentBlackHole, treeNode
    implicit none
    type (treeNode              ), intent(inout), target  :: node
    class(nodeComponentBlackHole)               , pointer :: blackHole

    ! Create the black hole.
    blackHole => node%blackHole(autoCreate=.true.)
    ! Set to the seed mass.
    call blackHole%          massSet(blackHole%massSeed())
    call blackHole%          spinSet(blackHole%spinSeed())
    call blackHole%radialPositionSet(               0.0d0)
    return
  end subroutine Node_Component_Black_Hole_Standard_Create

  subroutine Node_Component_Black_Hole_Standard_Output_Merger(node,massBlackHole1,massBlackHole2)
    !!{
    Outputs properties of merging black holes.
    !!}
    use :: Output_HDF5     , only : outputFile
    use :: Galacticus_Nodes, only : nodeComponentBasic, treeNode
    use :: HDF5_Access     , only : hdf5Access
    use :: IO_HDF5         , only : hdf5Object
    implicit none
    type            (treeNode          ), intent(inout) :: node
    double precision                    , intent(in   ) :: massBlackHole1    , massBlackHole2
    class           (nodeComponentBasic), pointer       :: basic
    type            (hdf5Object        )                :: mergersGroup

    ! Exit if merger data is not to be output.
    if (.not.outputMergers) return

    ! Ignore mergers with zero mass black holes.
    if (massBlackHole2 <= 0.0d0    ) return

    ! Get the basic component.
    basic => node%basic()

    ! Open the group to which black hole mergers should be written.
    !$ call hdf5Access%set()
    mergersGroup=outputFile%openGroup("blackHoleMergers","Black hole mergers data.")
    ! Append to the datasets.
    call    mergersGroup%writeDataset([massBlackHole1            ],"massBlackHole1","Mass of the first merging black hole." ,appendTo=.true.)
    call    mergersGroup%writeDataset([massBlackHole2            ],"massBlackHole2","Mass of the second merging black hole.",appendTo=.true.)
    call    mergersGroup%writeDataset([basic%time()              ],"timeOfMerger"  ,"The time of the black hole merger."    ,appendTo=.true.)
    call    mergersGroup%writeDataset([node%hostTree%volumeWeight],"volumeWeight"  ,"The weight for the black hole merger." ,appendTo=.true.)
    call    mergersGroup%close       (                                                                                                      )
    !$ call hdf5Access  %unset       (                                                                                                      )
    return
  end subroutine Node_Component_Black_Hole_Standard_Output_Merger

  double precision function Node_Component_Black_Hole_Standard_Accretion_Rate(self)
    !!{
    Return the rest mass accretion rate onto a standard black hole.
    !!}
    use :: Galacticus_Nodes, only : nodeComponentBlackHoleStandard
    implicit none
    class           (nodeComponentBlackHoleStandard), intent(inout) :: self
    double precision                                                :: accretionRateSpheroid, accretionRateHotHalo
    
    call blackHoleAccretionRate_%rateAccretion(self,accretionRateSpheroid,accretionRateHotHalo)
    Node_Component_Black_Hole_Standard_Accretion_Rate=accretionRateSpheroid+accretionRateHotHalo
    return
  end function Node_Component_Black_Hole_Standard_Accretion_Rate

  double precision function Node_Component_Black_Hole_Standard_Radiative_Efficiency(self)
    !!{
    Return the radiative efficiency of a standard black hole.
    !!}
    use :: Galacticus_Nodes, only : nodeComponentBlackHoleStandard
    implicit none
    class(nodeComponentBlackHoleStandard), intent(inout) :: self

    Node_Component_Black_Hole_Standard_Radiative_Efficiency=accretionDisks_%efficiencyRadiative(self,self%accretionRate())
    return
  end function Node_Component_Black_Hole_Standard_Radiative_Efficiency

  !![
  <postStepTask>
    <unitName>Node_Component_Black_Hole_Standard_Post_Evolve</unitName>
  </postStepTask>
  !!]
  subroutine Node_Component_Black_Hole_Standard_Post_Evolve(node,status)
    !!{
    Keep black hole spin in physical range.
    !!}
    use :: Galacticus_Nodes, only : defaultBlackHoleComponent, nodeComponentBlackHole, treeNode
    use :: Interface_GSL   , only : GSL_Success              , GSL_Continue
    implicit none
    type            (treeNode              ), intent(inout), pointer :: node
    integer                                 , intent(inout)          :: status
    class           (nodeComponentBlackHole)               , pointer :: blackHole
    double precision                        , parameter              :: spinMaximum=0.9999d0
    integer                                                          :: i                   , instanceCount
    double precision                                                 :: spin

    ! Check if the standard component is active.
    if (defaultBlackHoleComponent%standardIsActive()) then
       ! Get a count of the number of black holes associated with this node.
       instanceCount=node%blackHoleCount()
       if (instanceCount > 0) then
          ! Iterate over instances.
          do i=1,instanceCount
             ! Get the black hole component.
             blackHole => node%blackHole(instance=i)
             if (blackHole%spin() > spinMaximum .or. blackHole%spin() < 0.0d0) then
                ! Note that "status" is not set to failure as this change in state of the black hole should not change any
                ! calculation of differential evolution rates as the spin was in an unphysical regime anyway
                spin=max(min(blackHole%spin(),spinMaximum),0.0d0)
                call blackHole%spinSet(spin)
                ! Indicate that ODE evolution should continue after this state change.
                if (status == GSL_Success) status=GSL_Continue
             end if
          end do
       end if
    end if
    return
  end subroutine Node_Component_Black_Hole_Standard_Post_Evolve

  double precision function Node_Component_Black_Hole_Standard_Seed_Mass(self)
    !!{
    Return the seed mass for standard black holes.
    !!}
    use :: Galacticus_Nodes, only : nodeComponentBlackHoleStandard
    implicit none
    class(nodeComponentBlackHoleStandard), intent(inout) :: self
    !$GLC attributes unused :: self
    
    Node_Component_Black_Hole_Standard_Seed_Mass=massSeed
    return
  end function Node_Component_Black_Hole_Standard_Seed_Mass

  !![
  <stateStoreTask>
   <unitName>Node_Component_Black_Hole_Standard_State_Store</unitName>
  </stateStoreTask>
  !!]
  subroutine Node_Component_Black_Hole_Standard_State_Store(stateFile,gslStateFile,stateOperationID)
    !!{
    Store object state,
    !!}
    use            :: Display      , only : displayMessage, verbosityLevelInfo
    use, intrinsic :: ISO_C_Binding, only : c_ptr         , c_size_t
    implicit none
    integer          , intent(in   ) :: stateFile
    integer(c_size_t), intent(in   ) :: stateOperationID
    type   (c_ptr   ), intent(in   ) :: gslStateFile

    call displayMessage('Storing state for: componentBlackHole -> standard',verbosity=verbosityLevelInfo)
    !![
<<<<<<< HEAD
    <stateStore variables="accretionDisks_ cosmologyParameters_ blackHoleBinaryRecoil_ blackHoleBinaryInitialSeparation_ blackHoleBinaryMerger_ blackHoleBinarySeparationGrowthRate_ coolingRadius_ darkMatterHaloScale_ galacticStructure_"/>
=======
    <stateStore variables="accretionDisks_ blackHoleBinaryRecoil_ blackHoleBinaryInitialSeparation_ blackHoleBinaryMerger_ blackHoleBinarySeparationGrowthRate_ blackHoleAccretionRate_ darkMatterHaloScale_ galacticStructure_"/>
>>>>>>> 150e6e81
    !!]
    return
  end subroutine Node_Component_Black_Hole_Standard_State_Store

  !![
  <stateRetrieveTask>
   <unitName>Node_Component_Black_Hole_Standard_State_Restore</unitName>
  </stateRetrieveTask>
  !!]
  subroutine Node_Component_Black_Hole_Standard_State_Restore(stateFile,gslStateFile,stateOperationID)
    !!{
    Retrieve object state.
    !!}
    use            :: Display      , only : displayMessage, verbosityLevelInfo
    use, intrinsic :: ISO_C_Binding, only : c_ptr         , c_size_t
    implicit none
    integer          , intent(in   ) :: stateFile
    integer(c_size_t), intent(in   ) :: stateOperationID
    type   (c_ptr   ), intent(in   ) :: gslStateFile

    call displayMessage('Retrieving state for: componentBlackHole -> standard',verbosity=verbosityLevelInfo)
    !![
<<<<<<< HEAD
    <stateRestore variables="accretionDisks_ cosmologyParameters_ blackHoleBinaryRecoil_ blackHoleBinaryInitialSeparation_ blackHoleBinaryMerger_ blackHoleBinarySeparationGrowthRate_ coolingRadius_ darkMatterHaloScale_ galacticStructure_"/>
=======
    <stateRestore variables="accretionDisks_ blackHoleBinaryRecoil_ blackHoleBinaryInitialSeparation_ blackHoleBinaryMerger_ blackHoleBinarySeparationGrowthRate_ blackHoleAccretionRate_ darkMatterHaloScale_ galacticStructure_"/>
>>>>>>> 150e6e81
    !!]
    return
  end subroutine Node_Component_Black_Hole_Standard_State_Restore

end module Node_Component_Black_Hole_Standard<|MERGE_RESOLUTION|>--- conflicted
+++ resolved
@@ -117,16 +117,9 @@
   class(blackHoleBinaryInitialSeparationClass   ), pointer :: blackHoleBinaryInitialSeparation_
   class(blackHoleBinaryMergerClass              ), pointer :: blackHoleBinaryMerger_
   class(blackHoleBinarySeparationGrowthRateClass), pointer :: blackHoleBinarySeparationGrowthRate_
-<<<<<<< HEAD
-  class(coolingRadiusClass                      ), pointer :: coolingRadius_
-  class(darkMatterHaloScaleClass                ), pointer :: darkMatterHaloScale_
-  class(galacticStructureClass                  ), pointer :: galacticStructure_
-  !$omp threadprivate(accretionDisks_,cosmologyParameters_,blackHoleBinaryRecoil_,blackHoleBinaryInitialSeparation_,blackHoleBinaryMerger_,blackHoleBinarySeparationGrowthRate_,coolingRadius_,darkMatterHaloScale_,galacticStructure_)
-=======
   class(darkMatterHaloScaleClass                ), pointer :: darkMatterHaloScale_
   class(galacticStructureClass                  ), pointer :: galacticStructure_
   !$omp threadprivate(accretionDisks_,blackHoleAccretionRate_,blackHoleBinaryRecoil_,blackHoleBinaryInitialSeparation_,blackHoleBinaryMerger_,blackHoleBinarySeparationGrowthRate_,darkMatterHaloScale_,galacticStructure_)
->>>>>>> 150e6e81
 
   ! Accretion model parameters.
   ! Enhancement factors for the accretion rate.
@@ -295,10 +288,6 @@
        <objectBuilder class="blackHoleBinaryInitialSeparation"    name="blackHoleBinaryInitialSeparation_"    source="subParameters"/>
        <objectBuilder class="blackHoleBinaryMerger"               name="blackHoleBinaryMerger_"               source="subParameters"/>
        <objectBuilder class="blackHoleBinarySeparationGrowthRate" name="blackHoleBinarySeparationGrowthRate_" source="subParameters"/>
-<<<<<<< HEAD
-       <objectBuilder class="coolingRadius"                       name="coolingRadius_"                       source="subParameters"/>
-=======
->>>>>>> 150e6e81
        <objectBuilder class="darkMatterHaloScale"                 name="darkMatterHaloScale_"                 source="subParameters"/>
        <objectBuilder class="galacticStructure"                   name="galacticStructure_"                   source="subParameters"/>
        !!]     
@@ -328,10 +317,6 @@
        <objectDestructor name="blackHoleBinaryInitialSeparation_"   />
        <objectDestructor name="blackHoleBinaryMerger_"              />
        <objectDestructor name="blackHoleBinarySeparationGrowthRate_"/>
-<<<<<<< HEAD
-       <objectDestructor name="coolingRadius_"                      />
-=======
->>>>>>> 150e6e81
        <objectDestructor name="darkMatterHaloScale_"                />
        <objectDestructor name="galacticStructure_"                  />
        !!]
@@ -649,169 +634,6 @@
     return
   end function Node_Component_Black_Hole_Standard_Recoil_Escapes
 
-<<<<<<< HEAD
-  subroutine Node_Component_Black_Hole_Standard_Mass_Accretion_Rate(blackHole,accretionRateSpheroid,accretionRateHotHalo)
-    !!{
-    Returns the rate of mass accretion onto the black hole in {\normalfont \ttfamily node}.
-    !!}
-    use :: Black_Hole_Fundamentals         , only : Black_Hole_Eddington_Accretion_Rate
-    use :: Bondi_Hoyle_Lyttleton_Accretion , only : Bondi_Hoyle_Lyttleton_Accretion_Radius, Bondi_Hoyle_Lyttleton_Accretion_Rate
-    use :: Mass_Distributions              , only : massDistributionClass                 , kinematicsDistributionClass
-    use :: Coordinates                     , only : coordinateSpherical                   , assignment(=)
-    use :: Galactic_Structure_Options      , only : componentTypeColdHalo                 , componentTypeHotHalo                , componentTypeSpheroid, coordinateSystemCylindrical, &
-          &                                         massTypeGaseous
-    use :: Galacticus_Nodes                , only : nodeComponentBlackHole                , nodeComponentHotHalo                , nodeComponentSpheroid, treeNode
-    use :: Ideal_Gases_Thermodynamics      , only : Ideal_Gas_Jeans_Length                , Ideal_Gas_Sound_Speed
-    use :: Numerical_Constants_Astronomical, only : Mpc_per_km_per_s_To_Gyr               , gigaYear                            , megaParsec
-    use :: Numerical_Constants_Prefixes    , only : kilo
-    implicit none
-    class           (nodeComponentBlackHole     ), intent(inout)          :: blackHole
-    double precision                             , intent(  out)          :: accretionRateHotHalo      , accretionRateSpheroid
-    type            (treeNode                   )               , pointer :: node
-    class           (nodeComponentSpheroid      )               , pointer :: spheroid
-    class           (nodeComponentHotHalo       )               , pointer :: hotHalo
-    class           (massDistributionClass      )               , pointer :: massDistribution_
-    class           (kinematicsDistributionClass)               , pointer :: kinematicsDistribution_
-    type            (coordinateSpherical        )                         :: coordinates
-    double precision                             , parameter              :: gasDensityMinimum   =1.0d0                              ! Lowest gas density to consider when computing accretion rates onto black hole (in units of M☉/Mpc³).
-    double precision                                                      :: accretionRadius           , accretionRateMaximum    , &
-         &                                                                   massBlackHole             , gasDensity              , &
-         &                                                                   hotHaloTemperature        , hotModeFraction         , &
-         &                                                                   jeansLength               , position             (3), &
-         &                                                                   radiativeEfficiency       , relativeVelocity        , &
-         &                                                                   coldModeFraction
-
-    ! Get the host node.
-    node => blackHole%host()
-    ! Get black hole mass.
-    massBlackHole=blackHole%mass()
-    ! Check black hole mass is positive.
-    if (massBlackHole > 0.0d0) then
-       ! Compute the relative velocity of black hole and gas. We assume that relative motion arises only from the radial
-       ! migration of the black hole.
-       relativeVelocity=blackHoleBinarySeparationGrowthRate_%growthRate(blackHole)*Mpc_per_km_per_s_To_Gyr
-       ! Contribution from spheroid:
-       ! Get the accretion radius. We take this to be the larger of the Bondi-Hoyle radius and the current radius position of
-       ! the black hole.
-       accretionRadius=max(                                                                                              &
-            &               Bondi_Hoyle_Lyttleton_Accretion_Radius(massBlackHole,bondiHoyleAccretionTemperatureSpheroid) &
-            &              ,blackHole%radialPosition()                                                      &
-            &             )
-       ! Set the position.
-       position=[accretionRadius,0.0d0,0.0d0]
-       ! Get density of gas at the galactic center.
-       gasDensity=galacticStructure_%density(node,position,coordinateSystem=coordinateSystemCylindrical,componentType=componentTypeSpheroid,massType =massTypeGaseous)
-       ! Check if we have a non-negligible gas density.
-       if (gasDensity > gasDensityMinimum) then
-          ! Get the spheroid component.
-          spheroid => node%spheroid()
-          ! Get the Jeans length scale.
-          jeansLength=Ideal_Gas_Jeans_Length(bondiHoyleAccretionTemperatureSpheroid,gasDensity)
-          ! Limit the smoothing scale to the scale of the spheroid.
-          jeansLength=min(jeansLength,spheroid%radius())
-          ! If the Jeans length exceeds the Bondi-Hoyle-Lyttleton accretion radius, then recompute gas density for a larger
-          ! radius, as the gas should be smoothly distributed on scales below the Jeans length.
-          if (jeansLength > accretionRadius) then
-             ! Set the position.
-             position=[jeansLength,0.0d0,0.0d0]
-             ! Get density of gas at the galactic center.
-             gasDensity=galacticStructure_%density(node,position,coordinateSystem=coordinateSystemCylindrical,componentType=componentTypeSpheroid,massType =massTypeGaseous)
-          end if
-          ! Compute the accretion rate.
-          accretionRateSpheroid=max(bondiHoyleAccretionEnhancementSpheroid*Bondi_Hoyle_Lyttleton_Accretion_Rate(massBlackHole&
-               &,gasDensity ,relativeVelocity,bondiHoyleAccretionTemperatureSpheroid),0.0d0)
-          ! Get the radiative efficiency of the accretion.
-          radiativeEfficiency=accretionDisks_%efficiencyRadiative(blackHole,accretionRateSpheroid)
-          ! Limit the accretion rate to the Eddington limit.
-          if (radiativeEfficiency > 0.0d0) accretionRateSpheroid=min(accretionRateSpheroid&
-               &,Black_Hole_Eddington_Accretion_Rate(blackHole) /radiativeEfficiency)
-       else
-          ! Gas density is negative - set zero accretion rate.
-          accretionRateSpheroid=0.0d0
-       end if
-       ! Contribution from hot halo:
-       ! Get the hot halo component.
-       hotHalo => node%hotHalo()
-       ! Get halo gas temperature.
-       massDistribution_       => node             %massDistribution      (                                                           )
-       kinematicsDistribution_ => massDistribution_%kinematicsDistribution(componentType=componentTypeHotHalo,massType=massTypeGaseous)      
-       coordinates             =  [0.0d0,0.0d0,0.0d0]
-       hotHaloTemperature      =  kinematicsDistribution_%temperature(coordinates)
-       !![
-       <objectDestructor name="massDistribution_"      />
-       <objectDestructor name="kinematicsDistribution_"/>
-       !!]          
-       ! Get the accretion radius.
-       accretionRadius=Bondi_Hoyle_Lyttleton_Accretion_Radius(massBlackHole,hotHaloTemperature)
-       accretionRadius=min(accretionRadius,hotHalo%outerRadius())
-       ! Set the position.
-       position=[accretionRadius,0.0d0,0.0d0]
-       ! Find the fraction of gas in the halo which is in the hot mode. Set this to unity if hot/cold mode is not to be
-       ! considered.
-       select case (bondiHoyleAccretionHotModeOnly)
-       case (.true.)
-          if (coldModeTracked) then
-             hotModeFraction=1.0d0
-          else
-             hotModeFraction=Hot_Mode_Fraction(node)
-          end if
-          coldModeFraction=0.0d0
-       case (.false.)
-          hotModeFraction=1.0d0
-          if (coldModeTracked) then
-             coldModeFraction=1.0d0
-          else
-             coldModeFraction=0.0d0
-          end if
-       end select
-       ! Get density of gas at the galactic center - scaled by the fraction in the hot accretion mode.
-       gasDensity=                                                                            &
-            &      hotModeFraction                                                            &
-            &     *galacticStructure_%density(                                                &
-            &                                 node                                          , &
-            &                                 position                                      , &
-            &                                 coordinateSystem=coordinateSystemCylindrical  , &
-            &                                 componentType   =componentTypeHotHalo         , &
-            &                                 massType        =massTypeGaseous                &
-            &                                )
-       if (coldModeTracked.and.coldModeFraction > 0.0d0)                                           &
-            & gasDensity=                                                                          &
-            &             gasDensity                                                               &
-            &            +coldModeFraction                                                         &
-            &            *galacticStructure_%density(                                              &
-            &                                        node                                        , &
-            &                                        position                                    , &
-            &                                        coordinateSystem=coordinateSystemCylindrical, &
-            &                                        componentType   =componentTypeColdHalo      , &
-            &                                        massType        =massTypeGaseous              &
-            &                                       )
-       ! Check if we have a non-zero gas density.
-       if (gasDensity > gasDensityMinimum) then
-          ! Compute the accretion rate.
-          accretionRateHotHalo=max(bondiHoyleAccretionEnhancementHotHalo*Bondi_Hoyle_Lyttleton_Accretion_Rate(massBlackHole&
-               &,gasDensity,relativeVelocity,hotHaloTemperature,accretionRadius),0.0d0)
-          ! Limit the accretion rate to the total mass of the hot halo, divided by the sound crossing time.
-          accretionRateMaximum=max(hotHalo%mass()/(hotHalo%outerRadius()/(kilo*gigaYear/megaParsec)&
-               &/Ideal_Gas_Sound_Speed(hotHaloTemperature)),0.0d0)
-          accretionRateHotHalo=min(accretionRateHotHalo,accretionRateMaximum)
-          ! Get the radiative efficiency of the accretion.
-          radiativeEfficiency=accretionDisks_%efficiencyRadiative(blackHole,accretionRateHotHalo)
-          ! Limit the accretion rate to the Eddington limit.
-          if (radiativeEfficiency > 0.0d0) accretionRateHotHalo=min(accretionRateHotHalo&
-               &,Black_Hole_Eddington_Accretion_Rate(blackHole)/radiativeEfficiency)
-       else
-          ! No gas density, so zero accretion rate.
-          accretionRateHotHalo=0.0d0
-       end if
-    else
-       accretionRateSpheroid=0.0d0
-       accretionRateHotHalo =0.0d0
-    end if
-    return
-  end subroutine Node_Component_Black_Hole_Standard_Mass_Accretion_Rate
-
-=======
->>>>>>> 150e6e81
   subroutine Node_Component_Black_Hole_Standard_Create(node)
     !!{
     Creates a black hole component for {\normalfont \ttfamily node}.
@@ -965,11 +787,7 @@
 
     call displayMessage('Storing state for: componentBlackHole -> standard',verbosity=verbosityLevelInfo)
     !![
-<<<<<<< HEAD
-    <stateStore variables="accretionDisks_ cosmologyParameters_ blackHoleBinaryRecoil_ blackHoleBinaryInitialSeparation_ blackHoleBinaryMerger_ blackHoleBinarySeparationGrowthRate_ coolingRadius_ darkMatterHaloScale_ galacticStructure_"/>
-=======
     <stateStore variables="accretionDisks_ blackHoleBinaryRecoil_ blackHoleBinaryInitialSeparation_ blackHoleBinaryMerger_ blackHoleBinarySeparationGrowthRate_ blackHoleAccretionRate_ darkMatterHaloScale_ galacticStructure_"/>
->>>>>>> 150e6e81
     !!]
     return
   end subroutine Node_Component_Black_Hole_Standard_State_Store
@@ -992,11 +810,7 @@
 
     call displayMessage('Retrieving state for: componentBlackHole -> standard',verbosity=verbosityLevelInfo)
     !![
-<<<<<<< HEAD
-    <stateRestore variables="accretionDisks_ cosmologyParameters_ blackHoleBinaryRecoil_ blackHoleBinaryInitialSeparation_ blackHoleBinaryMerger_ blackHoleBinarySeparationGrowthRate_ coolingRadius_ darkMatterHaloScale_ galacticStructure_"/>
-=======
     <stateRestore variables="accretionDisks_ blackHoleBinaryRecoil_ blackHoleBinaryInitialSeparation_ blackHoleBinaryMerger_ blackHoleBinarySeparationGrowthRate_ blackHoleAccretionRate_ darkMatterHaloScale_ galacticStructure_"/>
->>>>>>> 150e6e81
     !!]
     return
   end subroutine Node_Component_Black_Hole_Standard_State_Restore
