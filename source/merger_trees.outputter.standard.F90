!! Copyright 2009, 2010, 2011, 2012, 2013, 2014, 2015, 2016, 2017, 2018,
!!           2019
!!    Andrew Benson <abenson@carnegiescience.edu>
!!
!! This file is part of Galacticus.
!!
!!    Galacticus is free software: you can redistribute it and/or modify
!!    it under the terms of the GNU General Public License as published by
!!    the Free Software Foundation, either version 3 of the License, or
!!    (at your option) any later version.
!!
!!    Galacticus is distributed in the hope that it will be useful,
!!    but WITHOUT ANY WARRANTY; without even the implied warranty of
!!    MERCHANTABILITY or FITNESS FOR A PARTICULAR PURPOSE.  See the
!!    GNU General Public License for more details.
!!
!!    You should have received a copy of the GNU General Public License
!!    along with Galacticus.  If not, see <http://www.gnu.org/licenses/>.

  !% Implements the standard class for outputting merger trees.
  
  use IO_HDF5                             , only : hdf5Object
  use Cosmology_Functions                 , only : cosmologyFunctions             , cosmologyFunctionsClass
  use Galactic_Filters                    , only : galacticFilter                 , galacticFilterClass
  use Kind_Numbers                        , only : kind_int8
  use Node_Property_Extractors, only : nodePropertyExtractor, nodePropertyExtractorClass
  
  type outputGroup
     !% Type used for output group information.
     logical                                        :: doubleAttributesWritten, integerAttributesWritten, &
          &                                            opened
     type   (hdf5Object)                            :: hdf5Group              , nodeDataGroup
     type   (hdf5Object), allocatable, dimension(:) :: integerDataset         , doubleDataset
  end type outputGroup

  ! Parameters controlling the size of output data.
  integer, parameter :: standardOutputGroupsIncrement=  10, standardNameLengthMax   =256, &
       &                standardBufferSizeIncrement  =1024, standardCommentLengthMax=256

  !# <mergerTreeOutputter name="mergerTreeOutputterStandard">
  !#  <description>The standard merger tree outputter.</description>
  !#  <stateStorable>
  !#   <restoreTo variables="outputsGroupOpened" state=".false."/>
  !#   <restoreTo variables="outputGroupsCount  , doublePropertiesWritten, integerPropertiesWritten, doubleBufferCount   , integerBufferCount"                                                                             state="0"                          />
  !#   <restoreTo variables="doublePropertyCount, integerPropertyCount"                                                                                                                                                    state="-1"                         />
  !#   <restoreTo variables="integerBufferSize  , doubleBufferSize"                                                                                                                                                        state="standardBufferSizeIncrement"/>
  !#   <exclude   variables="integerBuffer      , doubleBuffer           , doublePropertyNames     , integerPropertyNames, doublePropertyComments, integerPropertyComments, doublePropertyUnitsSI, integerPropertyUnitsSI"                                    />
  !#  </stateStorable>
  !# </mergerTreeOutputter>
  type, extends(mergerTreeOutputterClass) :: mergerTreeOutputterStandard
     !% Implementation of the standard merger tree outputter.
     private
     logical                                                                     :: outputReferences
     type            (varying_string              )                              :: outputsGroupName
     type            (hdf5Object                  )                              :: outputsGroup
     logical                                                                     :: outputsGroupOpened     
     integer         (c_size_t                    )                              :: outputGroupsCount      
     integer                                                                     :: doublePropertyCount              , integerPropertyCount
     integer                                                                     :: doublePropertiesWritten          , integerPropertiesWritten
     integer                                                                     :: doubleBufferCount                , integerBufferCount
     integer                                                                     :: integerBufferSize                , doubleBufferSize
     integer         (kind=kind_int8              ), allocatable, dimension(:,:) :: integerBuffer
     double precision                              , allocatable, dimension(:,:) :: doubleBuffer
     character       (len=standardNameLengthMax   ), allocatable, dimension(:  ) :: doublePropertyNames              , integerPropertyNames
     character       (len=standardCommentLengthMax), allocatable, dimension(:  ) :: doublePropertyComments           , integerPropertyComments
     double precision                              , allocatable, dimension(:  ) :: doublePropertyUnitsSI            , integerPropertyUnitsSI
     type            (outputGroup                 ), allocatable, dimension(:  ) :: outputGroups
     class           (galacticFilterClass         ), pointer                     :: galacticFilter_         => null()
     class           (cosmologyFunctionsClass     ), pointer                     :: cosmologyFunctions_     => null()
     class           (nodePropertyExtractorClass  ), pointer                     :: nodePropertyExtractor_  => null()
   contains
     !@ <objectMethods>
     !@  <object>mergerTreeOutputterStandard</object>
     !@  <objectMethod>
     !@   <method>makeGroup</method>
     !@   <type>void</type>
     !@   <arguments>\textcolor{red}{\textless type(mergerTree)\textgreater} tree\arginout, \textcolor{red}{\textless integer(c\_size\_t)\textgreater} indexOutput\argin</arguments>
     !@   <description>Make an group in the \glc\ file in which to store {\normalfont \ttfamily tree}.</description>
     !@  </objectMethod>
     !@  <objectMethod>
     !@   <method>dumpIntegerBuffer</method>
     !@   <type>void</type>
     !@   <arguments>\textcolor{red}{\textless integer(c\_size\_t)\textgreater} indexOutput\argin</arguments>
     !@   <description>Dump the contents of the integer properties buffer to the \glc\ output file.</description>
     !@  </objectMethod>
     !@  <objectMethod>
     !@   <method>dumpDoubleBuffer</method>
     !@   <type>void</type>
     !@   <arguments>\textcolor{red}{\textless integer(c\_size\_t)\textgreater} indexOutput\argin</arguments>
     !@   <description>Dump the contents of the double properties buffer to the \glc\ output file.</description>
     !@  </objectMethod>
     !@  <objectMethod>
     !@   <method>extendIntegerBuffer</method>
     !@   <type>void</type>
     !@   <arguments></arguments>
     !@   <description>Extend the size of the integer buffer.</description>
     !@  </objectMethod>
     !@  <objectMethod>
     !@   <method>extendDoubleBuffer</method>
     !@   <type>void</type>
     !@   <arguments></arguments>
     !@   <description>Extend the size of the double buffer.</description>
     !@  </objectMethod>
     !@  <objectMethod>
     !@   <method>propertiesCount</method>
     !@   <type>void</type>
     !@   <arguments>\doublezero\ time\argin, \textcolor{red}{\textless type(treeNode)\textgreater} *node\arginout</arguments>
     !@   <description>Count up the number of properties that will be output.</description>
     !@  </objectMethod>
     !@  <objectMethod>
     !@   <method>buffersAllocate</method>
     !@   <type>void</type>
     !@   <arguments>\textcolor{red}{\textless integer(c\_size\_t)\textgreater} indexOutput\argin</arguments>
     !@   <description>Allocate buffers for storage of properties.</description>
     !@  </objectMethod>
     !@  <objectMethod>
     !@   <method>propertyNamesEstablish</method>
     !@   <type>void</type>
     !@   <arguments>\doublezero\ time\argin, \textcolor{red}{\textless type(treeNode)\textgreater} *node\arginout</arguments>
     !@   <description>Set names for the properties.</description>
     !@  </objectMethod>
     !@  <objectMethod>
     !@   <method>outputGroupCreate</method>
     !@   <type>void</type>
     !@   <arguments>\textcolor{red}{\textless integer(c\_size\_t)\textgreater} indexOutput\argin, \doublezero\ time\argin</arguments>
     !@   <description>Create a group in which to store this output.</description>
     !@  </objectMethod>
     !@ </objectMethods> 
     final     ::                           standardDestructor
     procedure :: output                 => standardOutput
     procedure :: finalize               => standardFinalize
     procedure :: makeGroup              => standardMakeGroup
     procedure :: dumpIntegerBuffer      => standardDumpIntegerBuffer
     procedure :: extendIntegerBuffer    => standardExtendIntegerBuffer
     procedure :: extendDoubleBuffer     => standardExtendDoubleBuffer
     procedure :: dumpDoubleBuffer       => standardDumpDoubleBuffer
     procedure :: propertiesCount        => standardPropertiesCount
     procedure :: buffersAllocate        => standardBuffersAllocate
     procedure :: propertyNamesEstablish => standardPropertyNamesEstablish
     procedure :: outputGroupCreate      => standardOutputGroupCreate
  end type mergerTreeOutputterStandard

  interface mergerTreeOutputterStandard
     !% Constructors for the {\normalfont \ttfamily standard} merger tree outputter.
     module procedure standardConstructorParameters
     module procedure standardConstructorInternal
  end interface mergerTreeOutputterStandard

contains

  function standardConstructorParameters(parameters) result(self)
    !% Constructor for the {\normalfont \ttfamily standard} merger tree outputter class which takes a parameter set as input.
    use Input_Parameters
    implicit none
<<<<<<< HEAD
    type   (mergerTreeOutputterStandard)                              :: self
    type   (inputParameters            ), intent(inout)               :: parameters
    type   (varying_string             ), allocatable  , dimension(:) :: analyses
    class  (galacticFilterClass        ), pointer                     :: galacticFilter_
    class  (cosmologyFunctionsClass    ), pointer                     :: cosmologyFunctions_
    class  (nodePropertyExtractorClass ), pointer                     :: nodePropertyExtractor_
    logical                                                           :: outputReferences
    type   (varying_string             )                              :: outputsGroupName
=======
    type   (mergerTreeOutputterStandard)                :: self
    type   (inputParameters            ), intent(inout) :: parameters
    class  (galacticFilterClass        ), pointer       :: galacticFilter_
    class  (cosmologyFunctionsClass    ), pointer       :: cosmologyFunctions_
    class  (nodePropertyExtractorClass ), pointer       :: nodePropertyExtractor_
    logical                                             :: outputReferences
    type   (varying_string             )                :: outputsGroupName
>>>>>>> b64b9cb5
    
    !# <inputParameter>
    !#   <name>outputsGroupName</name>
    !#   <source>parameters</source>
    !#   <defaultValue>var_str('Outputs')</defaultValue>
    !#   <description>The name of the HDF5 group to which outputs will be written.</description>
    !#   <type>string</type>
    !#   <cardinality>1</cardinality>
    !# </inputParameter>
    !# <inputParameter>
    !#   <name>outputReferences</name>
    !#   <source>parameters</source>
    !#   <defaultValue>.false.</defaultValue>
    !#   <description>Specifies whether or not references to individual merger tree datasets should be output.</description>
    !#   <type>boolean</type>
    !#   <cardinality>1</cardinality>
    !# </inputParameter>
<<<<<<< HEAD
    allocate(analyses(parameters%count('analyses',zeroIfNotPresent=.true.)))
    if (parameters%isPresent('analyses')) then
       !# <inputParameter>
       !#   <name>analyses</name>
       !#   <source>parameters</source>
       !#   <description>List of analyses to carry out on merger trees.</description>
       !#   <type>string</type>
       !#   <cardinality>1</cardinality>
       !# </inputParameter>
    end if
    !# <objectBuilder class="galacticFilter"        name="galacticFilter_"                  source="parameters"/>          
    !# <objectBuilder class="cosmologyFunctions"    name="cosmologyFunctions_"              source="parameters"/>          
    !# <objectBuilder class="nodePropertyExtractor" name="nodePropertyExtractor_" source="parameters"/>          
    self=mergerTreeOutputterStandard(outputsGroupName,outputReferences,analyses,galacticFilter_,cosmologyFunctions_,nodePropertyExtractor_)
=======
    !# <objectBuilder class="galacticFilter"        name="galacticFilter_"        source="parameters"/>          
    !# <objectBuilder class="cosmologyFunctions"    name="cosmologyFunctions_"    source="parameters"/>          
    !# <objectBuilder class="nodePropertyExtractor" name="nodePropertyExtractor_" source="parameters"/>          
    self=mergerTreeOutputterStandard(outputsGroupName,outputReferences,galacticFilter_,cosmologyFunctions_,nodePropertyExtractor_)
>>>>>>> b64b9cb5
    !# <inputParametersValidate source="parameters"   />
    !# <objectDestructor name="galacticFilter_"       />
    !# <objectDestructor name="cosmologyFunctions_"   />
    !# <objectDestructor name="nodePropertyExtractor_"/>
    return
  end function standardConstructorParameters

<<<<<<< HEAD
  function standardConstructorInternal(outputsGroupName,outputReferences,analyses,galacticFilter_,cosmologyFunctions_,nodePropertyExtractor_) result(self)
    !% Internal constructor for the {\normalfont \ttfamily standard} merger tree outputter class.
    implicit none
    type   (mergerTreeOutputterStandard)                              :: self
    type   (varying_string             ), intent(in   )               :: outputsGroupName
    type   (varying_string             ), intent(in   ), dimension(:) :: analyses
    class  (galacticFilterClass        ), intent(in   ), target       :: galacticFilter_
    class  (cosmologyFunctionsClass    ), intent(in   ), target       :: cosmologyFunctions_
    class  (nodePropertyExtractorClass ), intent(in   ), target       :: nodePropertyExtractor_
    logical                             , intent(in   )               :: outputReferences
    !# <constructorAssign variables="outputsGroupName, outputReferences, analyses, *galacticFilter_, *cosmologyFunctions_, *nodePropertyExtractor_"/>
=======
  function standardConstructorInternal(outputsGroupName,outputReferences,galacticFilter_,cosmologyFunctions_,nodePropertyExtractor_) result(self)
    !% Internal constructor for the {\normalfont \ttfamily standard} merger tree outputter class.
    implicit none
    type   (mergerTreeOutputterStandard)                        :: self
    type   (varying_string             ), intent(in   )         :: outputsGroupName
    class  (galacticFilterClass        ), intent(in   ), target :: galacticFilter_
    class  (cosmologyFunctionsClass    ), intent(in   ), target :: cosmologyFunctions_
    class  (nodePropertyExtractorClass ), intent(in   ), target :: nodePropertyExtractor_
    logical                             , intent(in   )         :: outputReferences
    !# <constructorAssign variables="outputsGroupName, outputReferences, *galacticFilter_, *cosmologyFunctions_, *nodePropertyExtractor_"/>
>>>>>>> b64b9cb5

    self%outputsGroupOpened      =.false.
    self%outputGroupsCount       = 0
    self%doublePropertyCount     =-1
    self%integerPropertyCount    =-1
    self%doublePropertiesWritten = 0
    self%integerPropertiesWritten= 0
    self%doubleBufferCount       = 0
    self%integerBufferCount      = 0
    self%integerBufferSize       =standardBufferSizeIncrement
    self%doubleBufferSize        =standardBufferSizeIncrement
    return
  end function standardConstructorInternal
  
  subroutine standardDestructor(self)
    !% Destructor for the {\normalfont \ttfamily standard} merger tree outputter class.
    implicit none
    type(mergerTreeOutputterStandard), intent(inout) :: self

    call self%finalize()
    !# <objectDestructor name="self%galacticFilter_"       />
    !# <objectDestructor name="self%cosmologyFunctions_"   />
    !# <objectDestructor name="self%nodePropertyExtractor_"/>
    return
  end subroutine standardDestructor

  subroutine standardOutput(self,tree,indexOutput,time,isLastOutput)
    !% Write properties of nodes in {\normalfont \ttfamily tree} to the \glc\ output file.
    use, intrinsic :: ISO_C_Binding
    use               Galacticus_Calculations_Resets
<<<<<<< HEAD
    use               Galacticus_Nodes                  , only : mergerTree                , treeNode                  , nodeComponentBasic
=======
    use               Galacticus_Nodes              , only : mergerTree                       , treeNode                  , nodeComponentBasic
>>>>>>> b64b9cb5
    use               Input_Parameters
    use               Multi_Counters
    use               Merger_Tree_Walkers
    use               Events_Hooks
    use               Galacticus_Error
<<<<<<< HEAD
    use               IO_HDF5                           , only : hdf5Access
    use               Node_Property_Extractors          , only : nodePropertyExtractorNull, nodePropertyExtractorScalar, nodePropertyExtractorTuple
    !# <include directive="mergerTreeOutputTask" type="moduleUse">
    include 'galacticus.output.merger_tree.tasks.modules.inc'
    !# </include>
    !# <include directive="mergerTreeAnalysisTask" type="moduleUse">
    include 'galacticus.output.merger_tree.analysis.modules.inc'
    !# </include>
=======
    use               IO_HDF5                       , only : hdf5Access
    use               Node_Property_Extractors      , only : nodePropertyExtractorNull        , nodePropertyExtractorScalar, nodePropertyExtractorTuple, nodePropertyExtractorIntegerScalar, &
         &                                                   nodePropertyExtractorIntegerTuple, nodePropertyExtractorMulti , elementTypeInteger        , elementTypeDouble
    !# <include directive="mergerTreeOutputTask" type="moduleUse">
    include 'galacticus.output.merger_tree.tasks.modules.inc'
    !# </include>
>>>>>>> b64b9cb5
    implicit none
    class           (mergerTreeOutputterStandard), intent(inout)           :: self
    type            (mergerTree                 ), intent(inout), target   :: tree
    integer         (c_size_t                   ), intent(in   )           :: indexOutput
    double precision                             , intent(in   )           :: time
    logical                                      , intent(in   ), optional :: isLastOutput
    type            (treeNode                   )               , pointer  :: node
    integer         (kind=hsize_t               ), dimension(1)            :: referenceLength , referenceStart
    class           (nodeComponentBasic         )               , pointer  :: basic
    type            (mergerTree                 )               , pointer  :: currentTree
    type            (mergerTreeWalkerAllNodes   )                          :: treeWalker
    integer                                                                :: doubleProperty  , integerProperty, &
         &                                                                    iProperty
    integer         (c_size_t                   )                          :: iGroup
    logical                                                                :: nodePassesFilter
    type            (hdf5Object                 )                          :: toDataset
    type            (multiCounter               )                          :: instance

    ! Main output block.
    !$omp critical(mergerTreeOutputterStandard)
    ! Create an output group.
    call self%outputGroupCreate(indexOutput,time)
    ! Iterate over trees.
    currentTree => tree
    do while (associated(currentTree))          
       ! Get the base node of the tree.
       node => currentTree%baseNode
       ! Skip empty trees.
       if (associated(node)) then          
          ! Initialize output buffers.
          ! Count up the number of properties to be output.
          call self%propertiesCount        (time,node)          
          ! Ensure buffers are allocated for temporary property storage.
          call self%buffersAllocate        (indexOutput      )
          ! Get names for all properties to be output.
          call self%propertyNamesEstablish(time,node)
          ! Loop over all nodes in the tree.
          self%integerPropertiesWritten=0
          self%doublePropertiesWritten =0
          treeWalker=mergerTreeWalkerAllNodes(currentTree)
          do while (treeWalker%next(node))
             ! Get the basic component.
             basic => node%basic()
             if (basic%time() == time) then
                ! Reset calculations (necessary in case the last node to be evolved is the first one we output, in which case
                ! calculations would not be automatically reset because the node unique ID will not have changed).
                call Galacticus_Calculations_Reset (node)
                ! Test whether this node passes all output filters.
                nodePassesFilter=self%galacticFilter_%passes(node)
                if (nodePassesFilter) then
                   ! Initialize the instance counter.
                   instance=multiCounter([1_c_size_t])
                   call self%nodePropertyExtractor_%addInstances(node,instance)
                   do while (instance%increment())
                      if (self%integerPropertyCount > 0) then
                         integerProperty=0
                         self%integerBufferCount=self%integerBufferCount+1
                      end if
                      if (self%doublePropertyCount > 0) then
                         doubleProperty=0
                         self%doubleBufferCount=self%doubleBufferCount+1
                      end if
                      ! Populate the output buffers with properties. We first populate with any "extra" properites that may be
                      ! being computed, and then call the standard treeNode output method to populate with all "standard"
                      ! properties.                     
                      !# <include directive="mergerTreeOutputTask" type="functionCall" functionType="void">
                      !#  <functionArgs>node,integerProperty,self%integerBufferCount,self%integerBuffer,doubleProperty,self%doubleBufferCount,self%doubleBuffer,time,instance</functionArgs>
                      include 'galacticus.output.merger_tree.tasks.inc'
                      !# </include>
                      call node%output(integerProperty,self%integerBufferCount,self%integerBuffer,doubleProperty,self%doubleBufferCount,self%doubleBuffer,time,instance)
                      ! Handle any extracted properties.
                      select type (extractor_ => self%nodePropertyExtractor_)
                      type is (nodePropertyExtractorNull)
                         ! Null extractor - simply ignore.
<<<<<<< HEAD
                      class is (nodePropertyExtractorScalar)
                         ! Scalar property extractor - extract and store the value.
                         self%doubleBuffer(self%doubleBufferCount,doubleProperty+1                                         )=extractor_     %extract     (node,instance)
                         doubleProperty                                                                                     =+doubleProperty                             &
                              &                                                                                              +1
                      class is (nodePropertyExtractorTuple)
                         ! Tuple property extractor - extract and store the values.
                         self%doubleBuffer(self%doubleBufferCount,doubleProperty+1:doubleProperty+extractor_%elementCount())= extractor_    %extract     (node,instance)
                         doubleProperty                                                                                     =+doubleProperty                             &
                              &                                                                                              +extractor_    %elementCount(             )
=======
                      class is (nodePropertyExtractorScalar       )
                         ! Scalar property extractor - extract and store the value.
                         self%doubleBuffer (self%doubleBufferCount ,doubleProperty+1                                                                  )=extractor_      %extract       (                  node     ,instance)
                         doubleProperty                                                                                                                =+doubleProperty                                                       &
                              &                                                                                                                         +1
                      class is (nodePropertyExtractorTuple        )
                         ! Tuple property extractor - extract and store the values.
                         self%doubleBuffer (self%doubleBufferCount ,doubleProperty+1 :doubleProperty+extractor_%elementCount(                    time))= extractor_     %extract       (                  node,time,instance)
                         doubleProperty                                                                                                                =+doubleProperty                                                       &
                              &                                                                                                                         +extractor_     %elementCount  (                       time         )
                      class is (nodePropertyExtractorIntegerScalar)
                         ! Integer scalar property extractor - extract and store the value.
                         self%integerBuffer(self%integerBufferCount,integerProperty+1                                                                 )=extractor_      %extract       (                  node,time,instance)
                         integerProperty                                                                                                               =+integerProperty                                                      &
                              &                                                                                                                         +1
                      class is (nodePropertyExtractorIntegerTuple )
                         ! Integer tuple property extractor - extract and store the values.
                         self%integerBuffer(self%integerBufferCount,integerProperty+1:integerProperty+extractor_%elementCount(                   time))= extractor_     %extract       (                  node,time,instance)
                         integerProperty                                                                                                               =+integerProperty                                                      &
                              &                                                                                                                         +extractor_     %elementCount  (                       time         )
                       class is (nodePropertyExtractorMulti        )
                         ! Multi property extractor - extract and store the values.
                         self%doubleBuffer (self%doubleBufferCount ,doubleProperty +1:doubleProperty +extractor_%elementCount(elementTypeDouble ,time))=extractor_      %extractDouble (                  node,time,instance)
                         doubleProperty                                                                                                                =+doubleProperty                                                       &
                              &                                                                                                                         +extractor_     %elementCount  (elementTypeDouble,     time         )
                         self%integerBuffer(self%integerBufferCount,integerProperty+1:integerProperty+extractor_%elementCount(elementTypeInteger,time))=extractor_      %extractInteger(                  node,time,instance)
                         integerProperty                                                                                                               =+integerProperty                                                      &
                              &                                                                                                                         +extractor_     %elementCount  (elementTypeInteger,    time         )
>>>>>>> b64b9cb5
                      class default
                         call Galacticus_Error_Report('unsupported property extractor class'//{introspection:location})
                      end select                    
                      ! If buffer is full, dump it to file.
                      if (self%integerBufferCount == self%integerBufferSize) call self%extendIntegerBuffer()
                      if (self% doubleBufferCount == self% doubleBufferSize) call self%extendDoubleBuffer ()
                   end do
                end if
             end if
          end do
          ! Finished output.
          if (self%integerPropertyCount > 0 .and. self%integerBufferCount > 0) call self%dumpIntegerBuffer(indexOutput)
          if (self% doublePropertyCount > 0 .and. self% doubleBufferCount > 0) call self%dumpDoubleBuffer (indexOutput)
          ! Compute the start and length of regions to reference.
          !$ call hdf5Access%set()
          referenceLength(1)=max(self%integerPropertiesWritten,self%doublePropertiesWritten)
          if      (allocated(self%integerPropertyNames).and.self%outputGroups(indexOutput)%nodeDataGroup%hasDataset(self%integerPropertyNames(1))) then
             toDataset=self%outputGroups(indexOutput)%nodeDataGroup%openDataset(self%integerPropertyNames(1))
             referenceStart(1)=toDataset%size(1)-referenceLength(1)
             call toDataset%close()
          else if (allocated(self% doublePropertyNames).and.self%outputGroups(indexOutput)%nodeDataGroup%hasDataset(self% doublePropertyNames(1))) then
             toDataset=self%outputGroups(indexOutput)%nodeDataGroup%openDataset(self% doublePropertyNames(1))
             referenceStart(1)=toDataset%size(1)-referenceLength(1)
             call toDataset%close()
          else
             ! Datasets do not yet exist therefore the start reference must be zero.
             referenceStart(1)=0
          end if
          ! Create references to the datasets if requested.
          if (self%outputReferences) then
             ! Ensure that a group has been made for this merger tree.
             call self%makeGroup(currentTree,indexOutput)             
             ! Create references for this tree.
             if (self%integerPropertyCount > 0 .and. self%integerPropertiesWritten > 0) then
                do iProperty=1,self%integerPropertyCount
                   toDataset=self%outputGroups(indexOutput)%nodeDataGroup%openDataset(self%integerPropertyNames(iProperty))
                   call currentTree%hdf5Group%createReference1D(toDataset,self%integerPropertyNames(iProperty),referenceStart+1,referenceLength)
                   call toDataset%close()
                end do
             end if
             if (self%doublePropertyCount > 0  .and. self%doublePropertiesWritten  > 0) then
                do iProperty=1,self%doublePropertyCount
                   toDataset=self%outputGroups(indexOutput)%nodeDataGroup%openDataset(self%doublePropertyNames(iProperty))
                   call currentTree%hdf5Group%createReference1D(toDataset,self%doublePropertyNames(iProperty),referenceStart+1,referenceLength)
                   call toDataset%close()
                end do
             end if
             ! Close the tree group.
             call currentTree%hdf5Group%close()
          end if
          ! Store the start position and length of the node data for this tree, along with its volume weight.
          call self%outputGroups(indexOutput)%hdf5Group%writeDataset([currentTree%index]       ,"mergerTreeIndex"     ,"Index of each merger tree."                                  ,appendTo=.true.)
          call self%outputGroups(indexOutput)%hdf5Group%writeDataset(referenceStart            ,"mergerTreeStartIndex","Index in nodeData datasets at which each merger tree begins.",appendTo=.true.)
          call self%outputGroups(indexOutput)%hdf5Group%writeDataset(referenceLength           ,"mergerTreeCount"     ,"Number of nodes in nodeData datasets for each merger tree."  ,appendTo=.true.)
          call self%outputGroups(indexOutput)%hdf5Group%writeDataset([currentTree%volumeWeight],"mergerTreeWeight"    ,"Number density of each tree [Mpc⁻³]."                        ,appendTo=.true.)
          !$ call hdf5Access%unset()
       end if
       ! Skip to the next tree.
       currentTree => currentTree%nextTree
    end do
    ! Close down if this is the final output.
    if (present(isLastOutput)) then
       if (isLastOutput) then
          ! Close any open output groups.
          !$ call hdf5Access%set()
          do iGroup=1,self%outputGroupsCount
             if (self%outputGroups(iGroup)%opened) then
                if (self%outputGroups(iGroup)%nodeDataGroup%isOpen()) call self%outputGroups(iGroup)%nodeDataGroup%close()
                if (self%outputGroups(iGroup)%hdf5Group    %isOpen()) call self%outputGroups(iGroup)%hdf5Group    %close()
             end if
          end do
          if (self%outputsGroup%isOpen()) call self%outputsGroup%close()
          !$ call hdf5Access%unset()
       end if
    end if
    !$omp end critical(mergerTreeOutputterStandard)
    return
  end subroutine standardOutput

  subroutine standardFinalize(self)
    !% Finalize merger tree output by closing any open groups.
    use IO_HDF5, only : hdf5Access
    implicit none
    class  (mergerTreeOutputterStandard), intent(inout) :: self
    integer(c_size_t                   )                :: iGroup, iDataset

    ! Close any open output groups.
    !$ call hdf5Access%set()
    do iGroup=1,self%outputGroupsCount
       if (self%outputGroups(iGroup)%opened) then
          if (allocated(self%outputGroups(iGroup)%integerDataset)) then
             do iDataset=1,size(self%outputGroups(iGroup)%integerDataset,kind=c_size_t)
                if (self%outputGroups(iGroup)%integerDataset(iDataset)%isOpen()) call self%outputGroups(iGroup)%integerDataset(iDataset)%close()
             end do
          end if
          if (allocated(self%outputGroups(iGroup)% doubleDataset)) then
             do iDataset=1,size(self%outputGroups(iGroup)% doubleDataset)
                if (self%outputGroups(iGroup)% doubleDataset(iDataset)%isOpen()) call self%outputGroups(iGroup)% doubleDataset(iDataset)%close()
             end do
          end if
          if (self%outputGroups(iGroup)%nodeDataGroup%isOpen()) call self%outputGroups(iGroup)%nodeDataGroup%close()
          if (self%outputGroups(iGroup)%hdf5Group    %isOpen()) call self%outputGroups(iGroup)%hdf5Group    %close()
       end if
    end do
    if (self%outputsGroup%isOpen()) call self%outputsGroup%close()
    !$ call hdf5Access%unset()
    return
  end subroutine standardFinalize

  subroutine standardMakeGroup(self,tree,indexOutput)
    !% Make an group in the \glc\ file in which to store {\normalfont \ttfamily tree}.
    use, intrinsic :: ISO_C_Binding
    use            :: Numerical_Constants_Astronomical
    use            :: String_Handling
    use            :: Galacticus_Nodes                , only : mergerTree
    implicit none
    class  (mergerTreeOutputterStandard), intent(inout) :: self
    type   (mergerTree                 ), intent(inout) :: tree
    integer(c_size_t                   ), intent(in   ) :: indexOutput
    type   (varying_string             )                :: commentText, groupName

    ! Create a name for the group.
    groupName='mergerTree'
    groupName=groupName//tree%index
    ! Create a comment for the group.
    commentText='Data for nodes within merger tree ID='
    commentText=commentText//tree%index
    ! Create a group for the tree.
    tree%hdf5Group=self%outputGroups(indexOutput)%hdf5Group%openGroup(char(groupName),char(commentText))
    ! Add the merger tree weight to the group.
    call tree%hdf5Group%writeAttribute(tree%volumeWeight  ,"volumeWeight"         )
    call tree%hdf5Group%writeAttribute(1.0d0/megaParsec**3,"volumeWeightUnitsInSI")
    return
  end subroutine standardMakeGroup

  subroutine standardDumpIntegerBuffer(self,indexOutput)
    !% Dump the contents of the integer properties buffer to the \glc\ output file.
    use IO_HDF5, only : hdf5Access, hdf5DataTypeInteger8
    implicit none
    class  (mergerTreeOutputterStandard), intent(inout) :: self
    integer(c_size_t                   ), intent(in   ) :: indexOutput
    integer                                             :: iProperty

    ! Write integer data from the buffer.
    if (self%integerPropertyCount > 0) then
       !$ call hdf5Access%set()
       do iProperty=1,self%integerPropertyCount
          if (.not.self%outputGroups(indexOutput)%                                                 integerDataset         (iProperty)%isOpen())  &
               &   self%outputGroups(indexOutput)%                                                 integerDataset         (iProperty)=           &
               &   self%outputGroups(indexOutput)%nodeDataGroup%openDataset(                                                                     &
               &                                                                              self%integerPropertyNames   (iProperty)          , &
               &                                                                              self%integerPropertyComments(iProperty)          , &
               &                                                            datasetDataType  =hdf5DataTypeInteger8                             , &
               &                                                            datasetDimensions=[0_c_size_t]                                     , &
               &                                                            appendTo         =.true.                                             &
               &                                                           )
          call self%outputGroups(indexOutput)%integerDataset(iProperty)%writeDataset(self%integerBuffer(1:self%integerBufferCount,iProperty),self%integerPropertyNames(iProperty),self%integerPropertyComments(iProperty),appendTo=.true.)
          if (.not.self%outputGroups(indexOutput)%integerAttributesWritten.and.self%integerPropertyUnitsSI(iProperty) /= 0.0d0) &
               & call self%outputGroups(indexOutput)%integerDataset(iProperty)%writeAttribute(self%integerPropertyUnitsSI(iProperty),"unitsInSI")
       end do
       self%integerPropertiesWritten=self%integerPropertiesWritten+self%integerBufferCount
       self%integerBufferCount=0
       self%outputGroups(indexOutput)%integerAttributesWritten=.true.
       !$ call hdf5Access%unset()
    end if
    return
  end subroutine standardDumpIntegerBuffer

  subroutine standardDumpDoubleBuffer(self,indexOutput)
    !% Dump the contents of the double precision properties buffer to the \glc\ output file.
    use, intrinsic :: ISO_C_Binding
    use            :: IO_HDF5      , only : hdf5Access, hdf5DataTypeDouble
    implicit none
    class  (mergerTreeOutputterStandard), intent(inout) :: self
    integer(c_size_t                   ), intent(in   ) :: indexOutput
    integer                                             :: iProperty

    ! Write double data from the buffer.
    if (self%doublePropertyCount > 0) then
       !$ call hdf5Access%set()
       do iProperty=1,self%doublePropertyCount
          if (.not.self%outputGroups(indexOutput)%                                                 doubleDataset         (iProperty)%isOpen())  &
               &   self%outputGroups(indexOutput)%                                                 doubleDataset         (iProperty)=           &
               &   self%outputGroups(indexOutput)%nodeDataGroup%openDataset(                                                                    &
               &                                                                              self%doublePropertyNames   (iProperty)          , &
               &                                                                              self%doublePropertyComments(iProperty)          , &
               &                                                            datasetDataType  =hdf5DataTypeDouble                              , &
               &                                                            datasetDimensions=[0_c_size_t]                                    , &
               &                                                            appendTo         =.true.                                            &
               &                                                           )
          call self%outputGroups(indexOutput)% doubleDataset(iProperty)%writeDataset( self%doubleBuffer(1: self%doubleBufferCount,iProperty), self%doublePropertyNames(iProperty),self%doublePropertyComments(iProperty),appendTo=.true.)
          if (.not.self%outputGroups(indexOutput)% doubleAttributesWritten.and. self%doublePropertyUnitsSI(iProperty) /= 0.0d0) &
               & call self%outputGroups(indexOutput)% doubleDataset(iProperty)%writeAttribute( self%doublePropertyUnitsSI(iProperty),"unitsInSI")
       end do
       self%doublePropertiesWritten=self%doublePropertiesWritten+self%doubleBufferCount
       self%doubleBufferCount=0
       self%outputGroups(indexOutput)%doubleAttributesWritten=.true.
       !$ call hdf5Access%unset()
    end if
    return
  end subroutine standardDumpDoubleBuffer

  subroutine standardExtendIntegerBuffer(self)
    !% Extend the size of the integer buffer.
    use Memory_Management
    implicit none
    class  (mergerTreeOutputterStandard), intent(inout)                 :: self
    integer(kind_int8                  ), allocatable  , dimension(:,:) :: integerBufferTemporary
    integer                                                             :: integerPropertyCountMaximum

    integerPropertyCountMaximum=size(self%integerBuffer,dim=2)
    call Move_Alloc   (self%integerBuffer, integerBufferTemporary                                                         )
    call allocateArray(self%integerBuffer,[self%integerBufferSize+standardBufferSizeIncrement,integerPropertyCountMaximum])
    self%integerBuffer(1:self%integerBufferSize,:)=integerBufferTemporary
    self%integerBufferSize=self%integerBufferSize+standardBufferSizeIncrement
    call deallocateArray(                  integerBufferTemporary                                                         )
    return
  end subroutine standardExtendIntegerBuffer

  subroutine standardExtendDoubleBuffer(self)
    !% Extend the size of the double buffer.
    use Memory_Management
    implicit none
    class           (mergerTreeOutputterStandard), intent(inout)                 :: self
    double precision                             , allocatable  , dimension(:,:) :: doubleBufferTemporary
    integer                                                                      :: doublePropertyCountMaximum

    doublePropertyCountMaximum=size(self%doubleBuffer,dim=2)
    call Move_Alloc   (self%doubleBuffer, doubleBufferTemporary                                                        )
    call allocateArray(self%doubleBuffer,[self%doubleBufferSize+standardBufferSizeIncrement,doublePropertyCountMaximum])
    self%doubleBuffer(1:self%doubleBufferSize,:)=doubleBufferTemporary
    self%doubleBufferSize=self%doubleBufferSize+standardBufferSizeIncrement
    call deallocateArray(                 doubleBufferTemporary                                                        )
    return
  end subroutine standardExtendDoubleBuffer

  subroutine standardPropertiesCount(self,time,node)
    !% Count up the number of properties that will be output.
<<<<<<< HEAD
    use Galacticus_Nodes                    , only : treeNode
    use Galacticus_Error                    , only : Galacticus_Error_Report
    use Node_Property_Extractors, only : nodePropertyExtractorNull, nodePropertyExtractorScalar, nodePropertyExtractorTuple
=======
    use Galacticus_Nodes        , only : treeNode
    use Galacticus_Error        , only : Galacticus_Error_Report
    use Node_Property_Extractors, only : nodePropertyExtractorNull        , nodePropertyExtractorScalar, nodePropertyExtractorTuple, nodePropertyExtractorIntegerScalar, &
         &                               nodePropertyExtractorIntegerTuple, nodePropertyExtractorMulti , elementTypeInteger        , elementTypeDouble
>>>>>>> b64b9cb5
    !# <include directive="mergerTreeOutputPropertyCount" type="moduleUse">
    include 'galacticus.output.merger_tree.property_count.modules.inc'
    !# </include>
    implicit none
    class           (mergerTreeOutputterStandard), intent(inout)          :: self
    double precision                             , intent(in   )          :: time
    type            (treeNode                   ), intent(inout), pointer :: node

    self%integerPropertyCount=0
    self%doublePropertyCount =0
    !# <include directive="mergerTreeOutputPropertyCount" type="functionCall" functionType="void">
    !#  <functionArgs>node,self%integerPropertyCount,self%doublePropertyCount,time</functionArgs>
    include 'galacticus.output.merger_tree.property_count.inc'
    !# </include>
    call node%outputCount(self%integerPropertyCount,self%doublePropertyCount,time)
    ! Handle extracted properties.
    select type (extractor_ => self%nodePropertyExtractor_)
    type is (nodePropertyExtractorNull)
       ! Null extractor - simply ignore.
<<<<<<< HEAD
    class is (nodePropertyExtractorScalar)
       ! Scalar property extractor - simply increment the double property output count by one.
       self%doublePropertyCount=self%doublePropertyCount+1
    class is (nodePropertyExtractorTuple )
       ! Tuple property extractor - increment the double property output count by the number of elements.
       self%doublePropertyCount=self%doublePropertyCount+extractor_%elementCount()
=======
    class is (nodePropertyExtractorScalar       )
       ! Scalar property extractor - simply increment the double property output count by one.
       self%doublePropertyCount =self%doublePropertyCount +1
    class is (nodePropertyExtractorTuple        )
       ! Tuple property extractor - increment the double property output count by the number of elements.
       self%doublePropertyCount =self%doublePropertyCount +extractor_%elementCount(time)
    class is (nodePropertyExtractorIntegerScalar)
       ! Integer scalar property extractor - simply increment the integer property output count by one.
       self%integerPropertyCount=self%integerPropertyCount+1
    class is (nodePropertyExtractorIntegerTuple )
       ! Integer tuple property extractor - increment the integer property output count by the number of elements.
       self%integerPropertyCount=self%integerPropertyCount+extractor_%elementCount(time)
    class is (nodePropertyExtractorMulti        )
       ! Multi proprty extractor - increment double and integer property output counts.
       self%integerPropertyCount=self%integerPropertyCount+extractor_%elementCount(elementTypeInteger,time)
       self% doublePropertyCount=self% doublePropertyCount+extractor_%elementCount(elementTypeDouble ,time)
>>>>>>> b64b9cb5
    class default
       call Galacticus_Error_Report('unsupported property extractor class'//{introspection:location})
    end select
    return
  end subroutine standardPropertiesCount

  subroutine standardBuffersAllocate(self,indexOutput)
    !% Allocate buffers for storage of properties.
    use, intrinsic :: ISO_C_Binding
    use            :: Memory_Management
    implicit none
    class  (mergerTreeOutputterStandard), intent(inout) :: self
    integer(c_size_t                   ), intent(in   ) :: indexOutput

    if (self%integerPropertyCount > 0 .and. (.not.allocated(self%integerBuffer) .or. self%integerPropertyCount > size(self%integerPropertyNames)) ) then
       if (allocated(self%integerBuffer)) then
          call deallocateArray(self%integerBuffer          )
          call deallocateArray(self%integerPropertyNames   )
          call deallocateArray(self%integerPropertyComments)
          call deallocateArray(self%integerPropertyUnitsSI )
       end if
       call allocateArray(self%integerBuffer          ,[self%integerBufferSize,self%integerPropertyCount])
       call allocateArray(self%integerPropertyNames   ,[                       self%integerPropertyCount])
       call allocateArray(self%integerPropertyComments,[                       self%integerPropertyCount])
       call allocateArray(self%integerPropertyUnitsSI ,[                       self%integerPropertyCount])
    end if
    if (self%doublePropertyCount  > 0 .and. (.not.allocated(self%doubleBuffer ) .or. self%doublePropertyCount  > size(self%doublePropertyNames ))) then
       if (allocated(self%doubleBuffer )) then
          call deallocateArray(self%doubleBuffer           )
          call deallocateArray(self%doublePropertyNames    )
          call deallocateArray(self%doublePropertyComments )
          call deallocateArray(self%doublePropertyUnitsSI  )
       end if
       call allocateArray(self%doubleBuffer           ,[self%doubleBufferSize ,self%doublePropertyCount ])
       call allocateArray(self%doublePropertyNames    ,[                       self%doublePropertyCount ])
       call allocateArray(self%doublePropertyComments ,[                       self%doublePropertyCount ])
       call allocateArray(self%doublePropertyUnitsSI  ,[                       self%doublePropertyCount ])
    end if
    ! Allocate datasets.
    if (.not.allocated(self%outputGroups(indexOutput)%integerDataset)) allocate(self%outputGroups(indexOutput)%integerDataset(self%integerPropertyCount))
    if (.not.allocated(self%outputGroups(indexOutput)% doubleDataset)) allocate(self%outputGroups(indexOutput)% doubleDataset( self%doublePropertyCount))
    return
  end subroutine standardBuffersAllocate

  subroutine standardPropertyNamesEstablish(self,time,node)
    !% Set names for the properties.
<<<<<<< HEAD
    use Galacticus_Nodes                    , only : treeNode
    use Galacticus_Error                    , only : Galacticus_Error_Report
    use Node_Property_Extractors, only : nodePropertyExtractorNull, nodePropertyExtractorScalar, nodePropertyExtractorTuple
=======
    use Galacticus_Nodes        , only : treeNode
    use Galacticus_Error        , only : Galacticus_Error_Report
    use Node_Property_Extractors, only : nodePropertyExtractorNull        , nodePropertyExtractorScalar, nodePropertyExtractorTuple, nodePropertyExtractorIntegerScalar, &
         &                               nodePropertyExtractorIntegerTuple, nodePropertyExtractorMulti , elementTypeInteger        , elementTypeDouble
>>>>>>> b64b9cb5
    !# <include directive="mergerTreeOutputNames" type="moduleUse">
    include 'galacticus.output.merger_tree.names.modules.inc'
    !# </include>
    implicit none
    class           (mergerTreeOutputterStandard), intent(inout)          :: self
    double precision                             , intent(in   )          :: time
    type            (treeNode                   ), intent(inout), pointer :: node
    integer                                                               :: doubleProperty, integerProperty

    integerProperty=0
    doubleProperty =0
    !# <include directive="mergerTreeOutputNames" type="functionCall" functionType="void">
    !#  <functionArgs>node,integerProperty,self%integerPropertyNames,self%integerPropertyComments,self%integerPropertyUnitsSI,doubleProperty,self%doublePropertyNames,self%doublePropertyComments,self%doublePropertyUnitsSI,time</functionArgs>
    include 'galacticus.output.merger_tree.names.inc'
    !# </include>
    call node%outputNames(integerProperty,self%integerPropertyNames,self%integerPropertyComments,self%integerPropertyUnitsSI,doubleProperty,self%doublePropertyNames,self%doublePropertyComments,self%doublePropertyUnitsSI,time)
    ! Handle extracted properties.
    select type (extractor_ => self%nodePropertyExtractor_)
    type is (nodePropertyExtractorNull)
       ! Null extractor - simply ignore.
<<<<<<< HEAD
    class is (nodePropertyExtractorScalar)
       ! Scalar property extractor - get the name, description, and units.
       self%doublePropertyNames   (doubleProperty+1                                         )=extractor_%name        ()
       self%doublePropertyComments(doubleProperty+1                                         )=extractor_%description ()
       self%doublePropertyUnitsSI (doubleProperty+1                                         )=extractor_%unitsInSI   ()
       doubleProperty=doubleProperty+1
    class is (nodePropertyExtractorTuple )
       ! Tuple property extractor - get the names, descriptions, and units.
       self%doublePropertyNames   (doubleProperty+1:doubleProperty+extractor_%elementCount())=extractor_%names       ()
       self%doublePropertyComments(doubleProperty+1:doubleProperty+extractor_%elementCount())=extractor_%descriptions()
       self%doublePropertyUnitsSI (doubleProperty+1:doubleProperty+extractor_%elementCount())=extractor_%unitsInSI   ()
       doubleProperty=doubleProperty+extractor_%elementCount()
=======
    class is (nodePropertyExtractorScalar       )
          ! Scalar property extractor - get the name, description, and units.
       self%doublePropertyNames    (doubleProperty +1                                                                 )=extractor_%name        (                       )
       self%doublePropertyComments (doubleProperty +1                                                                 )=extractor_%description (                       )
       self%doublePropertyUnitsSI  (doubleProperty +1                                                                 )=extractor_%unitsInSI   (                       )
       doubleProperty =doubleProperty +1
    class is (nodePropertyExtractorTuple        )
       ! Tuple property extractor - get the names, descriptions, and units.
       self%doublePropertyNames    (doubleProperty +1:doubleProperty +extractor_%elementCount(                   time))=extractor_%names       (                   time)
       self%doublePropertyComments (doubleProperty +1:doubleProperty +extractor_%elementCount(                   time))=extractor_%descriptions(                   time)
       self%doublePropertyUnitsSI  (doubleProperty +1:doubleProperty +extractor_%elementCount(                   time))=extractor_%unitsInSI   (                   time)
       doubleProperty =doubleProperty +extractor_%elementCount(time)
    class is (nodePropertyExtractorIntegerScalar)
       ! Integer scalar property extractor - get the name, description, and units.
       self%integerPropertyNames   (integerProperty+1                                                                 )=extractor_%name        (                       )
       self%integerPropertyComments(integerProperty+1                                                                 )=extractor_%description (                       )
       self%integerPropertyUnitsSI (integerProperty+1                                                                 )=extractor_%unitsInSI   (                       )
       integerProperty=integerProperty+1
    class is (nodePropertyExtractorIntegerTuple )
       ! Integer tuple property extractor - get the names, descriptions, and units.
       self%integerPropertyNames   (integerProperty+1:integerProperty+extractor_%elementCount(                   time))=extractor_%names       (                   time)
       self%integerPropertyComments(integerProperty+1:integerProperty+extractor_%elementCount(                   time))=extractor_%descriptions(                   time)
       self%integerPropertyUnitsSI (integerProperty+1:integerProperty+extractor_%elementCount(                   time))=extractor_%unitsInSI   (                   time)
       integerProperty=integerProperty+extractor_%elementCount(time)
    class is (nodePropertyExtractorMulti        )
       ! Multi proprty extractor - get the names, descriptions, and units.
       self%doublePropertyNames    (doubleProperty +1:doubleProperty +extractor_%elementCount(elementTypeDouble ,time))=extractor_%names       (elementTypeDouble ,time)
       self%doublePropertyComments (doubleProperty +1:doubleProperty +extractor_%elementCount(elementTypeDouble ,time))=extractor_%descriptions(elementTypeDouble ,time)
       self%doublePropertyUnitsSI  (doubleProperty +1:doubleProperty +extractor_%elementCount(elementTypeDouble ,time))=extractor_%unitsInSI   (elementTypeDouble ,time)
       doubleProperty =doubleProperty +extractor_%elementCount(elementTypeDouble ,time)
       self%integerPropertyNames   (integerProperty+1:integerProperty+extractor_%elementCount(elementTypeInteger,time))=extractor_%names       (elementTypeInteger,time)
       self%integerPropertyComments(integerProperty+1:integerProperty+extractor_%elementCount(elementTypeInteger,time))=extractor_%descriptions(elementTypeInteger,time)
       self%integerPropertyUnitsSI (integerProperty+1:integerProperty+extractor_%elementCount(elementTypeInteger,time))=extractor_%unitsInSI   (elementTypeInteger,time)
       integerProperty=integerProperty+extractor_%elementCount(elementTypeInteger,time)
>>>>>>> b64b9cb5
    class default
       call Galacticus_Error_Report('unsupported property extractor class'//{introspection:location})
    end select
    return
  end subroutine standardPropertyNamesEstablish

  subroutine standardOutputGroupCreate(self,indexOutput,time)
    !% Create a group in which to store this output.
    use, intrinsic :: ISO_C_Binding                   , only : c_size_t
    use            :: IO_HDF5                         , only : hdf5Access
    use            :: String_Handling
    use            :: Memory_Management
    use            :: Numerical_Constants_Astronomical
    use            :: Galacticus_HDF5
    implicit none
    class           (mergerTreeOutputterStandard), intent(inout)               :: self
    integer         (c_size_t                   ), intent(in   )               :: indexOutput
    double precision                             , intent(in   )               :: time
    type            (outputGroup                ), allocatable  , dimension(:) :: outputGroupsTemporary
    type            (varying_string             )                              :: commentText          , groupName

    !$ call hdf5Access%set()
    ! Ensure group ID space is large enough.
    if (indexOutput > self%outputGroupsCount) then
       if (allocated(self%outputGroups)) then
          call Move_Alloc(self%outputGroups,outputGroupsTemporary)
          self%outputGroupsCount=max(self%outputGroupsCount+standardOutputGroupsIncrement,(indexOutput/standardOutputGroupsIncrement+1)*standardOutputGroupsIncrement)
          allocate(self%outputGroups(self%outputGroupsCount))
          self%outputGroups(1:size(outputGroupsTemporary))=outputGroupsTemporary
          self%outputGroups(size(outputGroupsTemporary)+1:size(self%outputGroups))%opened                  =.false.
          self%outputGroups(size(outputGroupsTemporary)+1:size(self%outputGroups))%integerAttributesWritten=.false.
          self%outputGroups(size(outputGroupsTemporary)+1:size(self%outputGroups))%doubleAttributesWritten =.false.
          deallocate(outputGroupsTemporary)
          call Memory_Usage_Record(sizeof(self%outputGroups(1)),blockCount=0)
       else
          self%outputGroupsCount=max(standardOutputGroupsIncrement,(indexOutput/standardOutputGroupsIncrement+1)*standardOutputGroupsIncrement)
          allocate(self%outputGroups(self%outputGroupsCount))
          self%outputGroups%opened                  =.false.
          self%outputGroups%integerAttributesWritten=.false.
          self%outputGroups%doubleAttributesWritten =.false.
          call Memory_Usage_Record(sizeof(self%outputGroups))
       end if
    end if
    ! Make the enclosing group if it has not been created.
    if (.not.self%outputsGroupOpened) then
       self%outputsGroup=galacticusOutputFile%openGroup(char(self%outputsGroupName),'Contains all outputs from Galacticus.')
       self%outputsGroupOpened=.true.
    end if
    !$ call hdf5Access%unset()
    ! Create the group if it has not been created.
    if (.not.self%outputGroups(indexOutput)%opened) then
       ! Create a name for the group.
       groupName='Output'
       groupName=groupName//indexOutput
       ! Create a comment for the group.
       commentText='Data for output number '
       commentText=commentText//indexOutput
       ! Create a group for the tree.
       !$ call hdf5Access%set()
       self%outputGroups(indexOutput)%hdf5Group    =self%outputsGroup                       %openGroup(char(groupName),char(commentText)                                   )
       self%outputGroups(indexOutput)%nodeDataGroup=self%outputGroups(indexOutput)%hdf5Group%openGroup("nodeData"     ,"Group containing data on all nodes at this output.")
       self%outputGroups(indexOutput)%opened                  =.true.
       self%outputGroups(indexOutput)%integerAttributesWritten=.false.
       self%outputGroups(indexOutput)%doubleAttributesWritten =.false.
       ! Add the time to this group.
       call self%outputGroups(indexOutput)%hdf5Group%writeAttribute(time                                          ,'outputTime'           )
       call self%outputGroups(indexOutput)%hdf5Group%writeAttribute(gigaYear                                      ,'timeUnitInSI'         )
       call self%outputGroups(indexOutput)%hdf5Group%writeAttribute(self%cosmologyFunctions_%expansionFactor(time),'outputExpansionFactor')
       !$ call hdf5Access%unset()
    end if
    return
  end subroutine standardOutputGroupCreate<|MERGE_RESOLUTION|>--- conflicted
+++ resolved
@@ -152,16 +152,6 @@
     !% Constructor for the {\normalfont \ttfamily standard} merger tree outputter class which takes a parameter set as input.
     use Input_Parameters
     implicit none
-<<<<<<< HEAD
-    type   (mergerTreeOutputterStandard)                              :: self
-    type   (inputParameters            ), intent(inout)               :: parameters
-    type   (varying_string             ), allocatable  , dimension(:) :: analyses
-    class  (galacticFilterClass        ), pointer                     :: galacticFilter_
-    class  (cosmologyFunctionsClass    ), pointer                     :: cosmologyFunctions_
-    class  (nodePropertyExtractorClass ), pointer                     :: nodePropertyExtractor_
-    logical                                                           :: outputReferences
-    type   (varying_string             )                              :: outputsGroupName
-=======
     type   (mergerTreeOutputterStandard)                :: self
     type   (inputParameters            ), intent(inout) :: parameters
     class  (galacticFilterClass        ), pointer       :: galacticFilter_
@@ -169,7 +159,6 @@
     class  (nodePropertyExtractorClass ), pointer       :: nodePropertyExtractor_
     logical                                             :: outputReferences
     type   (varying_string             )                :: outputsGroupName
->>>>>>> b64b9cb5
     
     !# <inputParameter>
     !#   <name>outputsGroupName</name>
@@ -187,27 +176,10 @@
     !#   <type>boolean</type>
     !#   <cardinality>1</cardinality>
     !# </inputParameter>
-<<<<<<< HEAD
-    allocate(analyses(parameters%count('analyses',zeroIfNotPresent=.true.)))
-    if (parameters%isPresent('analyses')) then
-       !# <inputParameter>
-       !#   <name>analyses</name>
-       !#   <source>parameters</source>
-       !#   <description>List of analyses to carry out on merger trees.</description>
-       !#   <type>string</type>
-       !#   <cardinality>1</cardinality>
-       !# </inputParameter>
-    end if
-    !# <objectBuilder class="galacticFilter"        name="galacticFilter_"                  source="parameters"/>          
-    !# <objectBuilder class="cosmologyFunctions"    name="cosmologyFunctions_"              source="parameters"/>          
-    !# <objectBuilder class="nodePropertyExtractor" name="nodePropertyExtractor_" source="parameters"/>          
-    self=mergerTreeOutputterStandard(outputsGroupName,outputReferences,analyses,galacticFilter_,cosmologyFunctions_,nodePropertyExtractor_)
-=======
     !# <objectBuilder class="galacticFilter"        name="galacticFilter_"        source="parameters"/>          
     !# <objectBuilder class="cosmologyFunctions"    name="cosmologyFunctions_"    source="parameters"/>          
     !# <objectBuilder class="nodePropertyExtractor" name="nodePropertyExtractor_" source="parameters"/>          
     self=mergerTreeOutputterStandard(outputsGroupName,outputReferences,galacticFilter_,cosmologyFunctions_,nodePropertyExtractor_)
->>>>>>> b64b9cb5
     !# <inputParametersValidate source="parameters"   />
     !# <objectDestructor name="galacticFilter_"       />
     !# <objectDestructor name="cosmologyFunctions_"   />
@@ -215,19 +187,6 @@
     return
   end function standardConstructorParameters
 
-<<<<<<< HEAD
-  function standardConstructorInternal(outputsGroupName,outputReferences,analyses,galacticFilter_,cosmologyFunctions_,nodePropertyExtractor_) result(self)
-    !% Internal constructor for the {\normalfont \ttfamily standard} merger tree outputter class.
-    implicit none
-    type   (mergerTreeOutputterStandard)                              :: self
-    type   (varying_string             ), intent(in   )               :: outputsGroupName
-    type   (varying_string             ), intent(in   ), dimension(:) :: analyses
-    class  (galacticFilterClass        ), intent(in   ), target       :: galacticFilter_
-    class  (cosmologyFunctionsClass    ), intent(in   ), target       :: cosmologyFunctions_
-    class  (nodePropertyExtractorClass ), intent(in   ), target       :: nodePropertyExtractor_
-    logical                             , intent(in   )               :: outputReferences
-    !# <constructorAssign variables="outputsGroupName, outputReferences, analyses, *galacticFilter_, *cosmologyFunctions_, *nodePropertyExtractor_"/>
-=======
   function standardConstructorInternal(outputsGroupName,outputReferences,galacticFilter_,cosmologyFunctions_,nodePropertyExtractor_) result(self)
     !% Internal constructor for the {\normalfont \ttfamily standard} merger tree outputter class.
     implicit none
@@ -238,7 +197,6 @@
     class  (nodePropertyExtractorClass ), intent(in   ), target :: nodePropertyExtractor_
     logical                             , intent(in   )         :: outputReferences
     !# <constructorAssign variables="outputsGroupName, outputReferences, *galacticFilter_, *cosmologyFunctions_, *nodePropertyExtractor_"/>
->>>>>>> b64b9cb5
 
     self%outputsGroupOpened      =.false.
     self%outputGroupsCount       = 0
@@ -269,33 +227,18 @@
     !% Write properties of nodes in {\normalfont \ttfamily tree} to the \glc\ output file.
     use, intrinsic :: ISO_C_Binding
     use               Galacticus_Calculations_Resets
-<<<<<<< HEAD
-    use               Galacticus_Nodes                  , only : mergerTree                , treeNode                  , nodeComponentBasic
-=======
     use               Galacticus_Nodes              , only : mergerTree                       , treeNode                  , nodeComponentBasic
->>>>>>> b64b9cb5
     use               Input_Parameters
     use               Multi_Counters
     use               Merger_Tree_Walkers
     use               Events_Hooks
     use               Galacticus_Error
-<<<<<<< HEAD
-    use               IO_HDF5                           , only : hdf5Access
-    use               Node_Property_Extractors          , only : nodePropertyExtractorNull, nodePropertyExtractorScalar, nodePropertyExtractorTuple
-    !# <include directive="mergerTreeOutputTask" type="moduleUse">
-    include 'galacticus.output.merger_tree.tasks.modules.inc'
-    !# </include>
-    !# <include directive="mergerTreeAnalysisTask" type="moduleUse">
-    include 'galacticus.output.merger_tree.analysis.modules.inc'
-    !# </include>
-=======
     use               IO_HDF5                       , only : hdf5Access
     use               Node_Property_Extractors      , only : nodePropertyExtractorNull        , nodePropertyExtractorScalar, nodePropertyExtractorTuple, nodePropertyExtractorIntegerScalar, &
          &                                                   nodePropertyExtractorIntegerTuple, nodePropertyExtractorMulti , elementTypeInteger        , elementTypeDouble
     !# <include directive="mergerTreeOutputTask" type="moduleUse">
     include 'galacticus.output.merger_tree.tasks.modules.inc'
     !# </include>
->>>>>>> b64b9cb5
     implicit none
     class           (mergerTreeOutputterStandard), intent(inout)           :: self
     type            (mergerTree                 ), intent(inout), target   :: tree
@@ -370,18 +313,6 @@
                       select type (extractor_ => self%nodePropertyExtractor_)
                       type is (nodePropertyExtractorNull)
                          ! Null extractor - simply ignore.
-<<<<<<< HEAD
-                      class is (nodePropertyExtractorScalar)
-                         ! Scalar property extractor - extract and store the value.
-                         self%doubleBuffer(self%doubleBufferCount,doubleProperty+1                                         )=extractor_     %extract     (node,instance)
-                         doubleProperty                                                                                     =+doubleProperty                             &
-                              &                                                                                              +1
-                      class is (nodePropertyExtractorTuple)
-                         ! Tuple property extractor - extract and store the values.
-                         self%doubleBuffer(self%doubleBufferCount,doubleProperty+1:doubleProperty+extractor_%elementCount())= extractor_    %extract     (node,instance)
-                         doubleProperty                                                                                     =+doubleProperty                             &
-                              &                                                                                              +extractor_    %elementCount(             )
-=======
                       class is (nodePropertyExtractorScalar       )
                          ! Scalar property extractor - extract and store the value.
                          self%doubleBuffer (self%doubleBufferCount ,doubleProperty+1                                                                  )=extractor_      %extract       (                  node     ,instance)
@@ -410,7 +341,6 @@
                          self%integerBuffer(self%integerBufferCount,integerProperty+1:integerProperty+extractor_%elementCount(elementTypeInteger,time))=extractor_      %extractInteger(                  node,time,instance)
                          integerProperty                                                                                                               =+integerProperty                                                      &
                               &                                                                                                                         +extractor_     %elementCount  (elementTypeInteger,    time         )
->>>>>>> b64b9cb5
                       class default
                          call Galacticus_Error_Report('unsupported property extractor class'//{introspection:location})
                       end select                    
@@ -649,16 +579,10 @@
 
   subroutine standardPropertiesCount(self,time,node)
     !% Count up the number of properties that will be output.
-<<<<<<< HEAD
-    use Galacticus_Nodes                    , only : treeNode
-    use Galacticus_Error                    , only : Galacticus_Error_Report
-    use Node_Property_Extractors, only : nodePropertyExtractorNull, nodePropertyExtractorScalar, nodePropertyExtractorTuple
-=======
     use Galacticus_Nodes        , only : treeNode
     use Galacticus_Error        , only : Galacticus_Error_Report
     use Node_Property_Extractors, only : nodePropertyExtractorNull        , nodePropertyExtractorScalar, nodePropertyExtractorTuple, nodePropertyExtractorIntegerScalar, &
          &                               nodePropertyExtractorIntegerTuple, nodePropertyExtractorMulti , elementTypeInteger        , elementTypeDouble
->>>>>>> b64b9cb5
     !# <include directive="mergerTreeOutputPropertyCount" type="moduleUse">
     include 'galacticus.output.merger_tree.property_count.modules.inc'
     !# </include>
@@ -678,14 +602,6 @@
     select type (extractor_ => self%nodePropertyExtractor_)
     type is (nodePropertyExtractorNull)
        ! Null extractor - simply ignore.
-<<<<<<< HEAD
-    class is (nodePropertyExtractorScalar)
-       ! Scalar property extractor - simply increment the double property output count by one.
-       self%doublePropertyCount=self%doublePropertyCount+1
-    class is (nodePropertyExtractorTuple )
-       ! Tuple property extractor - increment the double property output count by the number of elements.
-       self%doublePropertyCount=self%doublePropertyCount+extractor_%elementCount()
-=======
     class is (nodePropertyExtractorScalar       )
        ! Scalar property extractor - simply increment the double property output count by one.
        self%doublePropertyCount =self%doublePropertyCount +1
@@ -702,7 +618,6 @@
        ! Multi proprty extractor - increment double and integer property output counts.
        self%integerPropertyCount=self%integerPropertyCount+extractor_%elementCount(elementTypeInteger,time)
        self% doublePropertyCount=self% doublePropertyCount+extractor_%elementCount(elementTypeDouble ,time)
->>>>>>> b64b9cb5
     class default
        call Galacticus_Error_Report('unsupported property extractor class'//{introspection:location})
     end select
@@ -749,16 +664,10 @@
 
   subroutine standardPropertyNamesEstablish(self,time,node)
     !% Set names for the properties.
-<<<<<<< HEAD
-    use Galacticus_Nodes                    , only : treeNode
-    use Galacticus_Error                    , only : Galacticus_Error_Report
-    use Node_Property_Extractors, only : nodePropertyExtractorNull, nodePropertyExtractorScalar, nodePropertyExtractorTuple
-=======
     use Galacticus_Nodes        , only : treeNode
     use Galacticus_Error        , only : Galacticus_Error_Report
     use Node_Property_Extractors, only : nodePropertyExtractorNull        , nodePropertyExtractorScalar, nodePropertyExtractorTuple, nodePropertyExtractorIntegerScalar, &
          &                               nodePropertyExtractorIntegerTuple, nodePropertyExtractorMulti , elementTypeInteger        , elementTypeDouble
->>>>>>> b64b9cb5
     !# <include directive="mergerTreeOutputNames" type="moduleUse">
     include 'galacticus.output.merger_tree.names.modules.inc'
     !# </include>
@@ -779,20 +688,6 @@
     select type (extractor_ => self%nodePropertyExtractor_)
     type is (nodePropertyExtractorNull)
        ! Null extractor - simply ignore.
-<<<<<<< HEAD
-    class is (nodePropertyExtractorScalar)
-       ! Scalar property extractor - get the name, description, and units.
-       self%doublePropertyNames   (doubleProperty+1                                         )=extractor_%name        ()
-       self%doublePropertyComments(doubleProperty+1                                         )=extractor_%description ()
-       self%doublePropertyUnitsSI (doubleProperty+1                                         )=extractor_%unitsInSI   ()
-       doubleProperty=doubleProperty+1
-    class is (nodePropertyExtractorTuple )
-       ! Tuple property extractor - get the names, descriptions, and units.
-       self%doublePropertyNames   (doubleProperty+1:doubleProperty+extractor_%elementCount())=extractor_%names       ()
-       self%doublePropertyComments(doubleProperty+1:doubleProperty+extractor_%elementCount())=extractor_%descriptions()
-       self%doublePropertyUnitsSI (doubleProperty+1:doubleProperty+extractor_%elementCount())=extractor_%unitsInSI   ()
-       doubleProperty=doubleProperty+extractor_%elementCount()
-=======
     class is (nodePropertyExtractorScalar       )
           ! Scalar property extractor - get the name, description, and units.
        self%doublePropertyNames    (doubleProperty +1                                                                 )=extractor_%name        (                       )
@@ -827,7 +722,6 @@
        self%integerPropertyComments(integerProperty+1:integerProperty+extractor_%elementCount(elementTypeInteger,time))=extractor_%descriptions(elementTypeInteger,time)
        self%integerPropertyUnitsSI (integerProperty+1:integerProperty+extractor_%elementCount(elementTypeInteger,time))=extractor_%unitsInSI   (elementTypeInteger,time)
        integerProperty=integerProperty+extractor_%elementCount(elementTypeInteger,time)
->>>>>>> b64b9cb5
     class default
        call Galacticus_Error_Report('unsupported property extractor class'//{introspection:location})
     end select
