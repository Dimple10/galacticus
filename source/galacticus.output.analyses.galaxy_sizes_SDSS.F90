!! Copyright 2009, 2010, 2011, 2012, 2013, 2014, 2015, 2016, 2017, 2018,
!!           2019
!!    Andrew Benson <abenson@carnegiescience.edu>
!!
!! This file is part of Galacticus.
!!
!!    Galacticus is free software: you can redistribute it and/or modify
!!    it under the terms of the GNU General Public License as published by
!!    the Free Software Foundation, either version 3 of the License, or
!!    (at your option) any later version.
!!
!!    Galacticus is distributed in the hope that it will be useful,
!!    but WITHOUT ANY WARRANTY; without even the implied warranty of
!!    MERCHANTABILITY or FITNESS FOR A PARTICULAR PURPOSE.  See the
!!    GNU General Public License for more details.
!!
!!    You should have received a copy of the GNU General Public License
!!    along with Galacticus.  If not, see <http://www.gnu.org/licenses/>.

!% Contains a module which implements a galaxy size output analysis class for SDSS data.
  
  use Cosmology_Functions

  !# <outputAnalysis name="outputAnalysisGalaxySizesSDSS">
  !#  <description>A stellar mass function output analysis class.</description>
  !# </outputAnalysis>
  type, extends(outputAnalysisVolumeFunction1D) :: outputAnalysisGalaxySizesSDSS
     !% A galaxySizesSDSS output analysis class.
     private
     integer                                            :: distributionNumber
     double precision                                   :: massStellarRatio
     class           (cosmologyFunctionsClass), pointer :: cosmologyFunctions_ => null()
   contains
     final :: galaxySizesSDSSDestructor
  end type outputAnalysisGalaxySizesSDSS

  interface outputAnalysisGalaxySizesSDSS
     !% Constructors for the ``galaxySizesSDSS'' output analysis class.
     module procedure galaxySizesSDSSConstructorParameters
     module procedure galaxySizesSDSSConstructorInternal
  end interface outputAnalysisGalaxySizesSDSS

contains

  function galaxySizesSDSSConstructorParameters(parameters) result (self)
    !% Constructor for the ``galaxySizesSDSS'' output analysis class which takes a parameter set as input.
    use Input_Parameters
    implicit none
    type            (outputAnalysisGalaxySizesSDSS)                :: self
    type            (inputParameters              ), intent(inout) :: parameters
    class           (cosmologyFunctionsClass      ), pointer       :: cosmologyFunctions_
    class           (outputTimesClass             ), pointer       :: outputTimes_
    double precision                                               :: massStellarRatio
    integer                                                        :: distributionNumber

    !# <inputParameter>
    !#   <name>distributionNumber</name>
    !#   <source>parameters</source>
    !#   <description>The number (1-34) of the distribution to compute.</description>
    !#   <type>real</type>
    !#   <cardinality>0..1</cardinality>
    !# </inputParameter>
    !# <inputParameter>
    !#   <name>massStellarRatio</name>
    !#   <source>parameters</source>
    !#   <defaultValue>0.3d0</defaultValue>
    !#   <description>The stellar mass bulge-to-total ratio used to discriminate late-type vs. early-type galaxies.</description>
    !#   <type>real</type>
    !#   <cardinality>0..1</cardinality>
    !# </inputParameter>
    !# <objectBuilder class="cosmologyFunctions" name="cosmologyFunctions_" source="parameters"/>
    !# <objectBuilder class="outputTimes" name="outputTimes_" source="parameters"/>
    self=outputAnalysisGalaxySizesSDSS(distributionNumber,massStellarRatio,cosmologyFunctions_,outputTimes_)
    !# <inputParametersValidate source="parameters"/>
    !# <objectDestructor name="cosmologyFunctions_"/>
    !# <objectDestructor name="outputTimes_"       />
    return
  end function galaxySizesSDSSConstructorParameters

  function galaxySizesSDSSConstructorInternal(distributionNumber,massStellarRatio,cosmologyFunctions_,outputTimes_) result(self)
    !% Internal constructor for the ``galaxySizesSDSS'' output analysis class.
    use ISO_Varying_String
    use Output_Times
    use Output_Analyses_Options
    use Output_Analysis_Utilities
    use Galacticus_Error
    use Galacticus_Paths
    use IO_HDF5
    use Memory_Management
    use Numerical_Comparison
    use Numerical_Constants_Prefixes
    use Numerical_Constants_Astronomical
    use Cosmology_Parameters            , only : cosmologyParametersSimple
    implicit none
    type            (outputAnalysisGalaxySizesSDSS                  )                              :: self
    integer                                                                       , intent(in   )  :: distributionNumber
    double precision                                                              , intent(in   )  :: massStellarRatio
    class           (cosmologyFunctionsClass                        ), target     , intent(in   )  :: cosmologyFunctions_
    class           (outputTimesClass                               ), target     , intent(inout)  :: outputTimes_
    type            (cosmologyParametersSimple                      ), pointer                     :: cosmologyParametersData
    type            (cosmologyFunctionsMatterLambda                 ), pointer                     :: cosmologyFunctionsData
<<<<<<< HEAD
    type            (nodePropertyExtractorHalfMassRadius  ), pointer                     :: nodePropertyExtractor_
    type            (nodePropertyExtractorMassStellar     ), pointer                     :: outputAnalysisWeightPropertyExtractor_
=======
    type            (nodePropertyExtractorHalfMassRadius            ), pointer                     :: nodePropertyExtractor_
    type            (nodePropertyExtractorMassStellar               ), pointer                     :: outputAnalysisWeightPropertyExtractor_
>>>>>>> b64b9cb5
    type            (outputAnalysisPropertyOperatorCsmlgyAnglrDstnc ), pointer                     :: outputAnalysisPropertyOperatorCsmlgyAnglrDstnc_
    type            (outputAnalysisPropertyOperatorCsmlgyLmnstyDstnc), pointer                     :: outputAnalysisPropertyOperatorCsmlgyLmnstyDstnc_
    type            (outputAnalysisPropertyOperatorLog10            ), pointer                     :: outputAnalysisPropertyOperatorLog10_
    type            (outputAnalysisPropertyOperatorMultiply         ), pointer                     :: outputAnalysisPropertyOperatorMultiply_
    type            (outputAnalysisPropertyOperatorSequence         ), pointer                     :: outputAnalysisPropertyOperatorSequence_         , outputAnalysisWeightPropertyOperatorSequence_
    type            (outputAnalysisWeightOperatorNormal             ), pointer                     :: outputAnalysisWeightOperator_
    type            (outputAnalysisDistributionNormalizerSequence   ), pointer                     :: outputAnalysisDistributionNormalizer_
    type            (outputAnalysisPropertyOperatorAntiLog10        ), pointer                     :: outputAnalysisPropertyOperatorAntiLog10_
    class           (outputAnalysisDistributionOperatorClass        ), pointer                     :: outputAnalysisDistributionOperator_
    type            (surveyGeometryLiWhite2009SDSS                  ), pointer                     :: surveyGeometry_
    type            (normalizerList                                 ), pointer                     :: normalizerSequence                              , normalizer_
    type            (propertyOperatorList                           ), pointer                     :: propertyOperatorSequence                        , weightPropertyOperatorSequence
    type            (galacticFilterStellarMass                      ), pointer                     :: galacticFilterMassStellarMinimum_               , galacticFilterMassStellarMaximum_
    type            (galacticFilterStellarMassMorphology            ), pointer                     :: galacticFilterMorphology_
    type            (galacticFilterNot                              ), pointer                     :: galacticFilterMassStellarMaximumInverted_       , galacticFilterMorphologyInverted_
    type            (galacticFilterAll                              ), pointer                     :: galacticFilterAll_
    type            (filterList                                     ), pointer                     :: filters_                                        , filter_
    double precision                                                 , allocatable, dimension(:  ) :: radii                                           , functionValueTarget                                , &
         &                                                                                            functionErrorTarget
    double precision                                                 , allocatable, dimension(:,:) :: outputWeight                                    , functionCovarianceTarget
    integer                                                          , parameter                   :: covarianceBinomialBinsPerDecade         =2
    double precision                                                 , parameter                   :: covarianceBinomialMassHaloMinimum       =3.00d11, covarianceBinomialMassHaloMaximum           =1.0d15
    !  Random error (in dex) on galaxy stellar masses in the Shen et al. (2003) sample. Shen et al. (2003) quote 95% confidence
    !  interval on masses of +/-40%, which corresponds to a standard deviation of 0.0806 dex assuming a normal distribution in
    !  log10(stellar mass).
    double precision                                                 , parameter                   :: massStellarErrorDex                     =8.06d-2
    integer         (c_size_t                                       )                              :: iBin
    type            (hdf5Object                                     )                              :: dataFile                                       , distribution
    double precision                                                                               :: massStellarMinimum                             , massStellarMaximum                                  , &
         &                                                                                            indexSersicMinimum                             , indexSersicMaximum
    character       (len=16                                         )                              :: distributionName                               , massStellarMinimumLogarithmic                       , &
         &                                                                                            massStellarMaximumLogarithmic
    type            (varying_string                                 )                              :: description
    logical                                                                                        :: isLateType
    !# <constructorAssign variables="distributionNumber, massStellarRatio, *cosmologyFunctions_"/>

    ! Validate input.
    if (distributionNumber < 1 .or. distributionNumber > 34) call Galacticus_Error_Report('distributionNumber ∈ [1..34] is required'//{introspection:location})
    ! Construct sizes matched to those used by  Shen et al. (2003). Also read stellar mass and Sersic index ranges.
    write (distributionName,'(a,i2.2)') 'distribution',distributionNumber
    !$ call hdf5Access%set()
    call dataFile    %openFile     (char(galacticusPath(pathTypeDataStatic)//'observations/galaxySizes/Galaxy_Sizes_By_Mass_SDSS_Shen_2003.hdf5'),readOnly=.true.             )
    distribution=dataFile%openGroup(distributionName)
    call distribution%readDataset  (                                         'radius'                                                            ,         radii              )
    call distribution%readDataset  (                                         'radiusFunction'                                                    ,         functionValueTarget)
    call distribution%readDataset  (                                         'radiusFunctionError'                                               ,         functionErrorTarget)
    call distribution%readAttribute(                                         'massMinimum'                                                       ,         massStellarMinimum )
    call distribution%readAttribute(                                         'massMaximum'                                                       ,         massStellarMaximum )
    call distribution%readAttribute(                                         'sersicIndexMinimum'                                                ,         indexSersicMinimum )
    call distribution%readAttribute(                                         'sersicIndexMaximum'                                                ,         indexSersicMaximum )
    call distribution%close        (                                                                                                                                          )
    call dataFile    %close        (                                                                                                                                          )
    !$ call hdf5Access%unset()
    self %binCount=size(radii)
    allocate(functionCovarianceTarget(self%binCount,self%binCount))
    functionCovarianceTarget=0.0d0
    do iBin=1,self%binCount
       ! Negative values indicate upper limits, which mean no galaxies were observed in the given bin.
       functionValueTarget     (iBin     )=max(0.0d0,functionValueTarget(iBin))
       functionCovarianceTarget(iBin,iBin)=          functionErrorTarget(iBin) **2
    end do
    ! Determine if this distribution is for late-type galaxies.
    isLateType=(indexSersicMinimum == 0.0d0)
    ! Create cosmological model in which data were analyzed.
    allocate(cosmologyParametersData)
    allocate(cosmologyFunctionsData )
    !# <referenceConstruct object="cosmologyParametersData">
    !#  <constructor>
    !#  cosmologyParametersSimple     (                            &amp;
    !#       &amp;                     OmegaMatter    = 0.30000d0, &amp;
    !#       &amp;                     OmegaDarkEnergy= 0.70000d0, &amp;
    !#       &amp;                     HubbleConstant =70.00000d0, &amp;
    !#       &amp;                     temperatureCMB = 2.72548d0, &amp;
    !#       &amp;                     OmegaBaryon    = 0.04550d0  &amp;
    !#       &amp;                    )
    !#  </constructor>
    !# </referenceConstruct>
    !# <referenceConstruct object="cosmologyFunctionsData">
    !#  <constructor>
    !#  cosmologyFunctionsMatterLambda(                            &amp;
    !#       &amp;                     cosmologyParametersData     &amp;
    !#       &amp;                    )
    !#  </constructor>
    !# </referenceConstruct>
    ! Build the SDSS survey geometry of Shen et al. (2013) with their imposed redshift limits.
    allocate(surveyGeometry_)
    !# <referenceConstruct object="surveyGeometry_" constructor="surveyGeometryLiWhite2009SDSS(redshiftMinimum=1.0d-3,redshiftMaximum=huge(0.0d0),cosmologyFunctions_=cosmologyFunctions_)"/>
    ! Compute weights that apply to each output redshift.
    call allocateArray(outputWeight,[self%binCount,outputTimes_%count()])
    do iBin=1,self%binCount
       outputWeight(iBin,:)=Output_Analysis_Output_Weight_Survey_Volume(surveyGeometry_,self%cosmologyFunctions_,outputTimes_,massStellarMinimum)
    end do
    ! Create a half-mass radius property extractor.
    allocate(nodePropertyExtractor_        )
    !# <referenceConstruct object="nodePropertyExtractor_"                 constructor="nodePropertyExtractorHalfMassRadius     (                                                                                                                                                            )"/>
    ! Create a stellar mass property extractor.
    allocate(outputAnalysisWeightPropertyExtractor_        )
    !# <referenceConstruct object="outputAnalysisWeightPropertyExtractor_"           constructor="nodePropertyExtractorMassStellar        (                                                                                                                                                            )"/>
    ! Create multiply, log10, cosmological angular distance, and cosmologyical luminosity distance property operators.
    allocate(outputAnalysisPropertyOperatorMultiply_         )
    !# <referenceConstruct object="outputAnalysisPropertyOperatorMultiply_"          constructor="outputAnalysisPropertyOperatorMultiply            (kilo                                                                                                                                                        )"/>
    allocate(outputAnalysisPropertyOperatorLog10_            )
    !# <referenceConstruct object="outputAnalysisPropertyOperatorLog10_"             constructor="outputAnalysisPropertyOperatorLog10               (                                                                                                                                                            )"/>
    allocate(outputAnalysisPropertyOperatorCsmlgyAnglrDstnc_)
    !# <referenceConstruct object="outputAnalysisPropertyOperatorCsmlgyAnglrDstnc_"  constructor="outputAnalysisPropertyOperatorCsmlgyAnglrDstnc    (cosmologyFunctions_             ,cosmologyFunctionsData,outputTimes_                                                                                        )"/>
    allocate(outputAnalysisPropertyOperatorCsmlgyLmnstyDstnc_)
    !# <referenceConstruct object="outputAnalysisPropertyOperatorCsmlgyLmnstyDstnc_" constructor="outputAnalysisPropertyOperatorCsmlgyLmnstyDstnc   (cosmologyFunctions_             ,cosmologyFunctionsData,outputTimes_                                                                                        )"/>
    allocate(propertyOperatorSequence          )
    allocate(propertyOperatorSequence%next     )
    allocate(propertyOperatorSequence%next%next)
    propertyOperatorSequence          %operator_ => outputAnalysisPropertyOperatorCsmlgyAnglrDstnc_
    propertyOperatorSequence%next     %operator_ => outputAnalysisPropertyOperatorMultiply_
    propertyOperatorSequence%next%next%operator_ => outputAnalysisPropertyOperatorLog10_
    allocate(outputAnalysisPropertyOperatorSequence_ )
    !# <referenceConstruct object="outputAnalysisPropertyOperatorSequence_"          constructor="outputAnalysisPropertyOperatorSequence            (propertyOperatorSequence                                                                                                                                   )"/>
    allocate(weightPropertyOperatorSequence          )
    allocate(weightPropertyOperatorSequence%next     )
    weightPropertyOperatorSequence     %operator_ => outputAnalysisPropertyOperatorCsmlgyLmnstyDstnc_
    weightPropertyOperatorSequence%next%operator_ => outputAnalysisPropertyOperatorLog10_
    allocate(outputAnalysisWeightPropertyOperatorSequence_ )
    !# <referenceConstruct object="outputAnalysisWeightPropertyOperatorSequence_"    constructor="outputAnalysisPropertyOperatorSequence           (weightPropertyOperatorSequence                                                                                                                              )"/>
    ! Create a normal-weight weight operator.
    allocate(outputAnalysisWeightOperator_           )
    !# <referenceConstruct object="outputAnalysisWeightOperator_"                    constructor="outputAnalysisWeightOperatorNormal               (log10(massStellarMinimum),log10(massStellarMaximum),massStellarErrorDex,outputAnalysisWeightPropertyExtractor_,outputAnalysisWeightPropertyOperatorSequence_)"/>
    ! Create an inclination distribution operator.
    if (isLateType) then
       allocate(outputAnalysisDistributionOperatorDiskSizeInclntn :: outputAnalysisDistributionOperator_)
       select type (outputAnalysisDistributionOperator_)
       type is (outputAnalysisDistributionOperatorDiskSizeInclntn)
          !# <referenceConstruct object="outputAnalysisDistributionOperator_"           constructor="outputAnalysisDistributionOperatorDiskSizeInclntn(                                                                                                                                                             )"/>
       end select
    else
       allocate(outputAnalysisDistributionOperatorIdentity        :: outputAnalysisDistributionOperator_)
       select type (outputAnalysisDistributionOperator_)
       type is (outputAnalysisDistributionOperatorIdentity)
          !# <referenceConstruct object="outputAnalysisDistributionOperator_"           constructor="outputAnalysisDistributionOperatorIdentity       (                                                                                                                                                             )"/>
       end select
    end if
    ! Create anti-log10 operator.
    allocate(outputAnalysisPropertyOperatorAntiLog10_)
    !# <referenceConstruct object="outputAnalysisPropertyOperatorAntiLog10_"         constructor="outputAnalysisPropertyOperatorAntiLog10          (                                                                                                                                                             )"/>
    ! Create a filter to select galaxies in the required stellar mass and morphology range.
    allocate   (galacticFilterMassStellarMinimum_        )
    !# <referenceConstruct object="galacticFilterMassStellarMinimum_"                 constructor="galacticFilterStellarMass                       (massStellarMinimum*1.0d-1**(5.0d0*massStellarErrorDex)                                                                                                       )"/>
    allocate   (galacticFilterMassStellarMaximum_        )
    !# <referenceConstruct object="galacticFilterMassStellarMaximum_"                 constructor="galacticFilterStellarMass                       (massStellarMaximum*1.0d+1**(5.0d0*massStellarErrorDex)                                                                                                       )"/>
    allocate   (galacticFilterMassStellarMaximumInverted_)
    !# <referenceConstruct object="galacticFilterMassStellarMaximumInverted_"         constructor="galacticFilterNot                               (galacticFilterMassStellarMaximum_                                                                                                                            )"/>
    allocate   (galacticFilterMorphology_                )
    !# <referenceConstruct object="galacticFilterMorphology_"                         constructor="galacticFilterStellarMassMorphology             (massStellarRatio                                                                                                                                             )"/>
    if (isLateType) then
       allocate(galacticFilterMorphologyInverted_        )
       !# <referenceConstruct object="galacticFilterMorphologyInverted_"              constructor="galacticFilterNot                               (galacticFilterMorphology_                                                                                                                                    )"/>
    else
       nullify (galacticFilterMorphologyInverted_        )
    end if
    allocate(filters_                                )
    filter_            => filters_
    filter_   %filter_ => galacticFilterMassStellarMinimum_
    allocate(filter_%next)
    filter_            => filter_%next
    filter_   %filter_ => galacticFilterMassStellarMaximumInverted_
    allocate(filter_%next)
    filter_            => filter_%next
    if (isLateType) then
       filter_%filter_ => galacticFilterMorphologyInverted_
    else
       filter_%filter_ => galacticFilterMorphology_
    end if
    allocate   (galacticFilterAll_                       )
    !# <referenceConstruct object="galacticFilterAll_"                                constructor="galacticFilterAll                               (filters_                                                                                                                                                  )"/>
    ! Create a distribution normalizer which normalizes to bin width.
    allocate(normalizerSequence)
    normalizer_ => normalizerSequence
    allocate(outputAnalysisDistributionNormalizerUnitarity  :: normalizer_%normalizer_)
    select type (normalizer_ => normalizer_%normalizer_)
    type is (outputAnalysisDistributionNormalizerUnitarity  )
       !# <referenceConstruct object="normalizer_" constructor="outputAnalysisDistributionNormalizerUnitarity ()"/>
    end select
    allocate(normalizer_%next)
    normalizer_ => normalizer_%next
    allocate(outputAnalysisDistributionNormalizerBinWidth   :: normalizer_%normalizer_)
    select type (normalizer_ => normalizer_%normalizer_)
    type is (outputAnalysisDistributionNormalizerBinWidth  )
       !# <referenceConstruct object="normalizer_" constructor="outputAnalysisDistributionNormalizerBinWidth  ()"/>
    end select
    allocate(outputAnalysisDistributionNormalizer_)
    !# <referenceConstruct object="outputAnalysisDistributionNormalizer_" constructor="outputAnalysisDistributionNormalizerSequence(normalizerSequence)"/>
    ! Construct the object. We convert radii to log10(radii) here.
    write (distributionName,'(i2.2)') distributionNumber
    description="Distribution of half-mass radii; "
    if (isLateType) then
       description=description//"late-type; "
    else
       description=description//"early-type; "
    end if
    write (massStellarMinimumLogarithmic,'(f5.2)') log10(massStellarMinimum)
    write (massStellarMaximumLogarithmic,'(f5.2)') log10(massStellarMaximum)
    description=description//"$"//trim(adjustl(massStellarMinimumLogarithmic))//" < \log_{10}(M_\star/M_\odot) < "//trim(adjustl(massStellarMaximumLogarithmic))//"$"
    self%outputAnalysisVolumeFunction1D=                                                          &
         & outputAnalysisVolumeFunction1D(                                                        &
         &                                var_str('galaxySizesSDSS')//trim(distributionName)    , &
         &                                description                                           , &
         &                                var_str('radius'                                     ), &
         &                                var_str('Radius at the bin center'                   ), &
         &                                var_str('kpc'                                        ), &
         &                                milli*megaParsec                                      , &
         &                                var_str('galaxySizesSDSSFunction'                    ), &
         &                                var_str('Galaxy size function averaged over each bin'), &
         &                                var_str('dimensionless'                              ), &
         &                                0.0d0                                                 , &
         &                                log10(radii)                                          , &
         &                                0_c_size_t                                            , &
         &                                outputWeight                                          , &
         &                                nodePropertyExtractor_                      , &
         &                                outputAnalysisPropertyOperatorSequence_               , &
         &                                outputAnalysisPropertyOperatorAntiLog10_              , &
         &                                outputAnalysisWeightOperator_                         , &
         &                                outputAnalysisDistributionOperator_                   , &
         &                                outputAnalysisDistributionNormalizer_                 , &
         &                                galacticFilterAll_                                    , &
         &                                outputTimes_                                          , &
         &                                outputAnalysisCovarianceModelPoisson                  , &
         &                                covarianceBinomialBinsPerDecade                       , &
         &                                covarianceBinomialMassHaloMinimum                     , &
         &                                covarianceBinomialMassHaloMaximum                     , &
         &                                var_str('$r_{1/2}/\mathrm{kpc}$'                   )  , &
         &                                var_str('$\mathrm{d}p/\mathrm{d}\log_{10} r_{1/2}$')  , &
         &                                .true.                                                , &
         &                                .false.                                               , &
         &                                var_str('Shen et al. (2003)')                         , &
         &                                functionValueTarget                                   , &
         &                                functionCovarianceTarget                                &
         &                               )
    ! Clean up.
<<<<<<< HEAD
    !# <objectDestructor name="nodePropertyExtractor_"                />
=======
    !# <objectDestructor name="nodePropertyExtractor_"                          />
>>>>>>> b64b9cb5
    !# <objectDestructor name="outputAnalysisPropertyOperatorSequence_"         />
    !# <objectDestructor name="outputAnalysisWeightPropertyOperatorSequence_"   />
    !# <objectDestructor name="outputAnalysisPropertyOperatorLog10_"            />
    !# <objectDestructor name="outputAnalysisPropertyOperatorCsmlgyAnglrDstnc_" />
    !# <objectDestructor name="outputAnalysisPropertyOperatorCsmlgyLmnstyDstnc_"/>
    !# <objectDestructor name="outputAnalysisPropertyOperatorAntiLog10_"        />
    !# <objectDestructor name="outputAnalysisDistributionNormalizer_"           />
    !# <objectDestructor name="outputAnalysisWeightPropertyExtractor_"          />
    !# <objectDestructor name="outputAnalysisWeightOperator_"                   />
    !# <objectDestructor name="galacticFilterAll_"                              />
    !# <objectDestructor name="galacticFilterMassStellarMinimum_"               />
    !# <objectDestructor name="galacticFilterMassStellarMaximum_"               />
    !# <objectDestructor name="galacticFilterMassStellarMaximumInverted_"       />
    !# <objectDestructor name="galacticFilterMorphology_"                       />
    !# <objectDestructor name="galacticFilterMorphologyInverted_"               />
    !# <objectDestructor name="cosmologyParametersData"                         />
    !# <objectDestructor name="cosmologyFunctionsData"                          />
    nullify(propertyOperatorSequence      )
    nullify(weightPropertyOperatorSequence)
    nullify(normalizerSequence            )
    nullify(filters_                      )
    return
  end function galaxySizesSDSSConstructorInternal

  subroutine galaxySizesSDSSDestructor(self)
    !% Destructor for the ``galaxySizesSDSS'' output analysis class.
    implicit none
    type(outputAnalysisGalaxySizesSDSS), intent(inout) :: self
    
    !# <objectDestructor name="self%cosmologyFunctions_" />    
    return
  end subroutine galaxySizesSDSSDestructor<|MERGE_RESOLUTION|>--- conflicted
+++ resolved
@@ -99,13 +99,8 @@
     class           (outputTimesClass                               ), target     , intent(inout)  :: outputTimes_
     type            (cosmologyParametersSimple                      ), pointer                     :: cosmologyParametersData
     type            (cosmologyFunctionsMatterLambda                 ), pointer                     :: cosmologyFunctionsData
-<<<<<<< HEAD
-    type            (nodePropertyExtractorHalfMassRadius  ), pointer                     :: nodePropertyExtractor_
-    type            (nodePropertyExtractorMassStellar     ), pointer                     :: outputAnalysisWeightPropertyExtractor_
-=======
     type            (nodePropertyExtractorHalfMassRadius            ), pointer                     :: nodePropertyExtractor_
     type            (nodePropertyExtractorMassStellar               ), pointer                     :: outputAnalysisWeightPropertyExtractor_
->>>>>>> b64b9cb5
     type            (outputAnalysisPropertyOperatorCsmlgyAnglrDstnc ), pointer                     :: outputAnalysisPropertyOperatorCsmlgyAnglrDstnc_
     type            (outputAnalysisPropertyOperatorCsmlgyLmnstyDstnc), pointer                     :: outputAnalysisPropertyOperatorCsmlgyLmnstyDstnc_
     type            (outputAnalysisPropertyOperatorLog10            ), pointer                     :: outputAnalysisPropertyOperatorLog10_
@@ -341,11 +336,7 @@
          &                                functionCovarianceTarget                                &
          &                               )
     ! Clean up.
-<<<<<<< HEAD
-    !# <objectDestructor name="nodePropertyExtractor_"                />
-=======
     !# <objectDestructor name="nodePropertyExtractor_"                          />
->>>>>>> b64b9cb5
     !# <objectDestructor name="outputAnalysisPropertyOperatorSequence_"         />
     !# <objectDestructor name="outputAnalysisWeightPropertyOperatorSequence_"   />
     !# <objectDestructor name="outputAnalysisPropertyOperatorLog10_"            />
