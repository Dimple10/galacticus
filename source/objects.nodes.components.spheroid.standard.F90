--- conflicted
+++ resolved
@@ -259,13 +259,8 @@
     !!{
     Initializes the standard spheroid module for each thread.
     !!}
-<<<<<<< HEAD
-    use :: Events_Hooks                         , only : dependencyDirectionAfter , dependencyRegEx            , openMPThreadBindingAtLevel, postEvolveEvent, &
-          &                                              satelliteMergerEvent
-=======
-    use :: Events_Hooks                         , only : dependencyDirectionAfter         , dependencyRegEx           , openMPThreadBindingAtLevel, postEvolveEvent, &
-          &                                              satelliteMergerEvent             , mergerTreeExtraOutputEvent
->>>>>>> f9e67cd1
+    use :: Events_Hooks                         , only : dependencyDirectionAfter , dependencyRegEx           , openMPThreadBindingAtLevel, postEvolveEvent, &
+          &                                              satelliteMergerEvent     , mergerTreeExtraOutputEvent
     use :: Error                                , only : Error_Report
     use :: Galacticus_Nodes                     , only : defaultSpheroidComponent
     use :: Input_Parameters                     , only : inputParameter           , inputParameters
