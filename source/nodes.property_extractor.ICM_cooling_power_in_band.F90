--- conflicted
+++ resolved
@@ -148,8 +148,7 @@
     use :: Mass_Distributions          , only : massDistributionClass                  , kinematicsDistributionClass
     use :: Galactic_Structure_Options  , only : componentTypeHotHalo                   , massTypeGaseous
     implicit none
-<<<<<<< HEAD
-    class           (nodePropertyExtractorICMCoolingPowerInBand), intent(inout)           :: self
+    class           (nodePropertyExtractorICMCoolingPowerInBand), intent(inout), target   :: self
     type            (treeNode                                  ), intent(inout), target   :: node
     type            (multiCounter                              ), intent(inout), optional :: instance
     type            (radiationFieldCosmicMicrowaveBackground   ), pointer                 :: radiation_
@@ -157,14 +156,6 @@
     class           (kinematicsDistributionClass               ), pointer                 :: kinematicsDistribution_
     type            (integrator                                )                          :: integratorTotal        , integratorInBand
     double precision                                                                      :: luminosityTotal        , luminosityInBand
-=======
-    class           (nodePropertyExtractorICMCoolingPowerInBand), intent(inout), target   :: self
-    type            (treeNode                                  ), intent(inout), target   :: node
-    type            (multiCounter                              ), intent(inout), optional :: instance
-    type            (radiationFieldCosmicMicrowaveBackground   ), pointer                 :: radiation_
-    type            (integrator                                )                          :: integratorTotal, integratorInBand
-    double precision                                                                      :: luminosityTotal, luminosityInBand
->>>>>>> 4c70ce3c
     !$GLC attributes unused :: instance
 
     ! Initialize radiation field.
