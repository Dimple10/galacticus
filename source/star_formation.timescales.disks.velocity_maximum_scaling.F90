--- conflicted
+++ resolved
@@ -41,11 +41,7 @@
      type            (fastExponentiator               ) :: velocityExponentiator        , expansionFactorExponentiator
    contains
      !@ <objectMethods>
-<<<<<<< HEAD
-     !@   <object><starFormationTimescaleDisksVelocityMaxScaling/object>
-=======
      !@   <object>starFormationTimescaleDisksVelocityMaxScaling</object>
->>>>>>> b64b9cb5
      !@   <objectMethod>
      !@     <method>calculationReset</method>
      !@     <type>\void</type>
@@ -145,19 +141,11 @@
 
   subroutine velocityMaxScalingAutoHook(self)
     !% Attach to the calculation reset event.
-<<<<<<< HEAD
-    use Events_Hooks, only : calculationResetEvent
+    use Events_Hooks, only : calculationResetEvent, openMPThreadBindingAllLevels
     implicit none
     class(starFormationTimescaleDisksVelocityMaxScaling), intent(inout) :: self
 
-    call calculationResetEvent%attach(self,velocityMaxScalingCalculationReset,bindToOpenMPThread=.true.)
-=======
-    use Events_Hooks, only : calculationResetEvent, openMPThreadBindingAllLevels
-    implicit none
-    class(starFormationTimescaleDisksVelocityMaxScaling), intent(inout) :: self
-
     call calculationResetEvent%attach(self,velocityMaxScalingCalculationReset,openMPThreadBindingAllLevels)
->>>>>>> b64b9cb5
     return
   end subroutine velocityMaxScalingAutoHook
   
