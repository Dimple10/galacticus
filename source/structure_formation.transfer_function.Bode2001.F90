!! Copyright 2009, 2010, 2011, 2012, 2013, 2014, 2015, 2016, 2017, 2018,
!!           2019, 2020, 2021, 2022
!!    Andrew Benson <abenson@carnegiescience.edu>
!!
!! This file is part of Galacticus.
!!
!!    Galacticus is free software: you can redistribute it and/or modify
!!    it under the terms of the GNU General Public License as published by
!!    the Free Software Foundation, either version 3 of the License, or
!!    (at your option) any later version.
!!
!!    Galacticus is distributed in the hope that it will be useful,
!!    but WITHOUT ANY WARRANTY; without even the implied warranty of
!!    MERCHANTABILITY or FITNESS FOR A PARTICULAR PURPOSE.  See the
!!    GNU General Public License for more details.
!!
!!    You should have received a copy of the GNU General Public License
!!    along with Galacticus.  If not, see <http://www.gnu.org/licenses/>.

!!{
Contains a module which implements a transfer function class based on the thermal \gls{wdm} modifier of \cite{bode_halo_2001}.
!!}

  use :: Cosmology_Functions  , only : cosmologyFunctionsClass
  use :: Cosmology_Parameters , only : cosmologyParametersClass
  use :: Dark_Matter_Particles, only : darkMatterParticleClass

  !![
  <enumeration>
   <name>scaleCutOffModel</name>
   <description>The model to use for the cut-off scale in the \cite{bode_halo_2001} transfer function.</description>
   <validator>yes</validator>
   <encodeFunction>yes</encodeFunction>
   <entry label="bode2001"   />
   <entry label="barkana2001"/>
  </enumeration>
  !!]

  !![
  <transferFunction name="transferFunctionBode2001">
   <description>
    A transfer function class which applies the thermal \gls{wdm} modifier of \cite{bode_halo_2001} to the provided \gls{cdm}
    transfer function.  The modifier is given by:
    \begin{equation}
    T(k) \rightarrow T(k) (1+[\epsilon k R_\mathrm{c}^0]^{2\nu})^{-\eta/\nu},
    \end{equation}
    where $\epsilon=${\normalfont \ttfamily [epsilon]}, $\eta=${\normalfont \ttfamily [eta]}, $\nu=${\normalfont \ttfamily
    [nu]}. The cut-off scale is computed from the dark matter particle (which must be of the {\normalfont \ttfamily
    darkMatterParticleWDMThermal} class) properties.
   </description>
  </transferFunction>
  !!]
  type, extends(transferFunctionClass) :: transferFunctionBode2001
     !!{
     A transfer function class which modifies another transfer function using the thermal \gls{wdm} modifier of \cite{bode_halo_2001}.
     !!}
     private
     type            (enumerationScaleCutOffModelType)          :: scaleCutOffModel
     double precision                                           :: epsilon                       , eta        , &
          &                                                        nu                            , scaleCutOff, &
          &                                                        time                          , redshift
     class           (transferFunctionClass          ), pointer :: transferFunctionCDM  => null()
<<<<<<< HEAD
     class           (cosmologyParametersClass       ), pointer :: cosmologyParameters_ => null()
=======
>>>>>>> 47b34f5f
     class           (cosmologyFunctionsClass        ), pointer :: cosmologyFunctions_  => null()
     class           (darkMatterParticleClass        ), pointer :: darkMatterParticle_  => null()
   contains
     !![
     <methods>
      <method description="Compute the wavenumber at which the transfer function is suppressed by the given factor relative to the large-scale value." method="wavenumberAtSuppression"/>
     </methods>
     !!]
     final     ::                            bode2001Destructor
     procedure :: value                   => bode2001Value
     procedure :: logarithmicDerivative   => bode2001LogarithmicDerivative
     procedure :: halfModeMass            => bode2001HalfModeMass
     procedure :: quarterModeMass         => bode2001QuarterModeMass
     procedure :: fractionModeMass        => bode2001FractionModeMass
     procedure :: epochTime               => bode2001EpochTime
     procedure :: wavenumberAtSuppression => bode2001WavenumberAtSupression
  end type transferFunctionBode2001

  interface transferFunctionBode2001
     !!{
     Constructors for the {\normalfont \ttfamily bode2001} transfer function class.
     !!}
     module procedure bode2001ConstructorParameters
     module procedure bode2001ConstructorInternal
  end interface transferFunctionBode2001

contains

  function bode2001ConstructorParameters(parameters) result(self)
    !!{
    Constructor for the {\normalfont \ttfamily bode2001} transfer function class which takes a parameter set as input.
    !!}
    use :: Cosmology_Functions           , only : cosmologyFunctions        , cosmologyFunctionsClass
    use :: Cosmology_Functions_Parameters, only : requestTypeExpansionFactor
    use :: Error                         , only : Error_Report
    use :: Input_Parameters              , only : inputParameter            , inputParameters
    implicit none
    type            (transferFunctionBode2001)                :: self
    type            (inputParameters         ), intent(inout) :: parameters
    class           (transferFunctionClass   ), pointer       :: transferFunctionCDM
    class           (cosmologyParametersClass), pointer       :: cosmologyParameters_
    class           (cosmologyFunctionsClass ), pointer       :: cosmologyFunctions_
    class           (darkMatterParticleClass ), pointer       :: darkMatterParticle_
    type            (varying_string          )                :: scaleCutOffModel
    double precision                                          :: epsilon             , eta     , &
         &                                                       nu                  , redshift

    ! Validate parameters.
    if (.not.parameters%isPresent('transferFunction')) call Error_Report("an explicit 'transferFunction' must be given"//{introspection:location})
    ! Read parameters.
    !![
    <inputParameter>
      <name>scaleCutOffModel</name>
      <source>parameters</source>
      <defaultValue>var_str('barkana2001')</defaultValue>
      <description>The model to use to compute the cut-off scale, either ``{\normalfont \ttfamily bode2001}'' to use the fitting function given by equation~A9 of \cite{bode_halo_2001}, or ``{\normalfont \ttfamily barkana2001}'' to use the fitting function given by equation~(4) of \cite{barkana_constraints_2001}.</description>
    </inputParameter>
    <inputParameter>
      <name>epsilon</name>
      <source>parameters</source>
      <defaultValue>0.359d0</defaultValue>
      <defaultSource>\citep[][for the transfer function at $z=z_\mathrm{eq}$]{barkana_constraints_2001}</defaultSource>
      <description>The parameter $\epsilon$ appearing in the warm dark matter transfer function \citep{barkana_constraints_2001}.</description>
    </inputParameter>
    <inputParameter>
      <name>eta</name>
      <source>parameters</source>
      <defaultValue>3.81d0</defaultValue>
      <defaultSource>\citep[][for the transfer function at $z=z_\mathrm{eq}$]{barkana_constraints_2001}</defaultSource>
      <description>The parameter $\epsilon$ appearing in the warm dark matter transfer function \citep{barkana_constraints_2001}.</description>
    </inputParameter>
    <inputParameter>
      <name>nu</name>
      <source>parameters</source>
      <defaultValue>1.1d0</defaultValue>
      <defaultSource>\citep[][for the transfer function at $z=z_\mathrm{eq}$]{barkana_constraints_2001}</defaultSource>
      <description>The parameter $\epsilon$ appearing in the warm dark matter transfer function \citep{barkana_constraints_2001}.</description>
    </inputParameter>
    <objectBuilder class="cosmologyParameters" name="cosmologyParameters_" source="parameters"/>
    <objectBuilder class="cosmologyFunctions"  name="cosmologyFunctions_"  source="parameters"/>
    <objectBuilder class="darkMatterParticle"  name="darkMatterParticle_"  source="parameters"/>
    <objectBuilder class="transferFunction"    name="transferFunctionCDM"  source="parameters"/>
    <inputParameter>
      <name>redshift</name>
      <source>parameters</source>
      <defaultValue>cosmologyFunctions_%redshiftFromExpansionFactor(cosmologyFunctions_%equalityEpochMatterRadiation(requestTypeExpansionFactor))</defaultValue>
      <description>The redshift of the epoch at which the transfer function is defined.</description>
    </inputParameter>
    !!]
    self=transferFunctionBode2001(transferFunctionCDM,enumerationScaleCutOffModelEncode(char(scaleCutOffModel),includesPrefix=.false.),epsilon,eta,nu,cosmologyFunctions_%cosmicTime(cosmologyFunctions_%expansionFactorFromRedshift(redshift)),cosmologyParameters_,darkMatterParticle_,cosmologyFunctions_)
    !![
    <inputParametersValidate source="parameters"/>
    <objectDestructor name="cosmologyParameters_"/>
    <objectDestructor name="cosmologyFunctions_" />
    <objectDestructor name="darkMatterParticle_" />
    <objectDestructor name="transferFunctionCDM" />
    !!]
    return
  end function bode2001ConstructorParameters

  function bode2001ConstructorInternal(transferFunctionCDM,scaleCutOffModel,epsilon,eta,nu,time,cosmologyParameters_,darkMatterParticle_,cosmologyFunctions_) result(self)
    !!{
    Internal constructor for the {\normalfont \ttfamily bode2001} transfer function class.
    !!}
    use :: Cosmology_Parameters , only : hubbleUnitsLittleH
    use :: Dark_Matter_Particles, only : darkMatterParticleWDMThermal
    use :: Error                , only : Error_Report
    implicit none
    type            (transferFunctionBode2001       )                           :: self
    class           (transferFunctionClass          ), target   , intent(in   ) :: transferFunctionCDM
    type            (enumerationScaleCutOffModelType)           , intent(in   ) :: scaleCutOffModel
    double precision                                            , intent(in   ) :: epsilon                   , eta                            , &
         &                                                                         nu                        , time
    class           (cosmologyParametersClass       ), target   , intent(in   ) :: cosmologyParameters_
    class           (cosmologyFunctionsClass        ), target   , intent(in   ) :: cosmologyFunctions_
    class           (darkMatterParticleClass        ), target   , intent(in   ) :: darkMatterParticle_
    double precision                                 , parameter                :: massReference       =1.0d0, degreesOfFreedomReference=1.5d0
    !![
    <constructorAssign variables="*transferFunctionCDM, scaleCutOffModel, epsilon, eta, nu, time, *cosmologyParameters_, *cosmologyFunctions_, *darkMatterParticle_"/>
    !!]

    self%redshift=self%cosmologyFunctions_%redshiftFromExpansionFactor(self%cosmologyFunctions_%expansionFactor(time))
    ! Compute the comoving cut-off scale.
    select type (particle => self%darkMatterParticle_)
    class is (darkMatterParticleWDMThermal)
       select case (scaleCutOffModel%ID)
       case (scaleCutOffModelBarkana2001%ID)
          ! This uses equation (4) from Barkana et al. (2001; http://adsabs.harvard.edu/abs/2001ApJ...558..482B), with the
          ! prefactor of 0.932 to give the cut-off scale at the epoch of matter-radiation equality as discussed in the paragraph
          ! following their equation (4).
          self%scaleCutOff=+0.932d0                                                                  &
               &           *0.201d0                                                                  &
               &           *(                                                                        &
               &             +(                                                                      &
               &               +self%cosmologyParameters_%OmegaMatter   (                  )         &
               &               -self%cosmologyParameters_%OmegaBaryon   (                  )         &
               &              )                                                                      &
               &             *  self%cosmologyParameters_%HubbleConstant(hubbleUnitsLittleH)**2      &
               &             /0.15d0                                                                 &
               &            )                                                               **0.15d0 &
               &           /(particle%degreesOfFreedomEffective()/degreesOfFreedomReference)**0.29d0 &
               &           /(particle%mass                     ()/            massReference)**1.15d0
       case (scaleCutOffModelBode2001   %ID)
          ! This uses equaton (A9) from Bode et al. (2001; https://ui.adsabs.harvard.edu/abs/2001ApJ...556...93B).
          self%scaleCutOff=+0.048d0                                                                  &
               &           *(                                                                        &
               &             +(                                                                      &
               &               +self%cosmologyParameters_%OmegaMatter   (                  )         &
               &               -self%cosmologyParameters_%OmegaBaryon   (                  )         &
               &              )                                                                      &
               &             /0.4d0                                                                  &
               &            )**0.15d0                                                                &
               &           *(                                                                        &
               &             +self%cosmologyParameters_%HubbleConstant(hubbleUnitsLittleH)           &
               &             /0.65d0                                                                 &
               &            )**1.3d0                                                                 &
               &           /  self%cosmologyParameters_%HubbleConstant(hubbleUnitsLittleH)           &
               &           /(particle%degreesOfFreedomEffective()/degreesOfFreedomReference)**0.29d0 &
               &           /(particle%mass                     ()/            massReference)**1.15d0
       case default
          call Error_Report('invalid cut-off scale model'//{introspection:location})
       end select
    class default
       call Error_Report('transfer function expects a thermal warm dark matter particle'//{introspection:location})
    end select
    return
  end function bode2001ConstructorInternal

  subroutine bode2001Destructor(self)
    !!{
    Destructor for the {\normalfont \ttfamily bode2001} transfer function class.
    !!}
    implicit none
    type(transferFunctionBode2001), intent(inout) :: self

    !![
    <objectDestructor name="self%cosmologyParameters_"/>
    <objectDestructor name="self%cosmologyFunctions_" />
    <objectDestructor name="self%darkMatterParticle_" />
    <objectDestructor name="self%transferFunctionCDM" />
    !!]
    return
  end subroutine bode2001Destructor

  double precision function bode2001Value(self,wavenumber)
    !!{
    Return the transfer function at the given wavenumber.
    !!}
    implicit none
    class           (transferFunctionBode2001), intent(inout) :: self
    double precision                          , intent(in   ) :: wavenumber

    bode2001Value=+self%transferFunctionCDM%value(wavenumber)
    if (self%scaleCutOff > 0.0d0)                    &
         & bode2001Value=+bode2001Value              &
         &               /(                          &
         &                  1.0d0                    &
         &                 +                         &
         &                  (                        &
         &                   +self%epsilon           &
         &                   *wavenumber             &
         &                   *self%scaleCutOff       &
         &                  )**(2.0d0   *self%nu)    &
         &                )  **(self%eta/self%nu)
    return
  end function bode2001Value

  double precision function bode2001LogarithmicDerivative(self,wavenumber)
    !!{
    Return the logarithmic derivative of the transfer function at the given wavenumber.
    !!}
    implicit none
    class           (transferFunctionBode2001), intent(inout) :: self
    double precision                          , intent(in   ) :: wavenumber

    bode2001LogarithmicDerivative=+self%transferFunctionCDM%logarithmicDerivative(wavenumber)
    if (self%scaleCutOff > 0.0d0)                                       &
         & bode2001LogarithmicDerivative=+bode2001LogarithmicDerivative &
         &                               +2.0d0                         &
         &                               *self%eta                      &
         &                               *(                             &
         &                                 +1.0d0                       &
         &                                 /(                           &
         &                                   +1.0d0                     &
         &                                   +(                         &
         &                                     +self%epsilon            &
         &                                     *wavenumber              &
         &                                     *self%scaleCutOff        &
         &                                    )**(2.0d0*self%nu)        &
         &                                  )                           &
         &                                 -1.0d0                       &
         &                                )
    return
  end function bode2001LogarithmicDerivative

  double precision function bode2001WavenumberAtSupression(self,factorSuppression)
    !!{
    Compute the wavenumber at which the transfer function is suppressed by the given factor relative to the large-scale value.
    !!}
    implicit none
    class           (transferFunctionBode2001), intent(inout) :: self
    double precision                          , intent(in   ) :: factorSuppression

    bode2001WavenumberAtSupression=+(                                        &
         &                           +factorSuppression**(+self%nu/self%eta) &
         &                           -1.0d0                                  &
         &                          )                  **(+0.5d0  /self%nu ) &
         &                          /self%epsilon                            &
         &                          /self%scaleCutOff
    return
  end function bode2001WavenumberAtSupression
  
  double precision function bode2001HalfModeMass(self,status)
    !!{
    Compute the mass corresponding to the wavenumber at which the transfer function is suppressed by a factor of two relative
    to a \gls{cdm} transfer function.
    !!}
    use :: Error                   , only : errorStatusSuccess
    use :: Numerical_Constants_Math, only : Pi
    implicit none
    class           (transferFunctionBode2001), intent(inout), target   :: self
    integer                                   , intent(  out), optional :: status
    double precision                                                    :: matterDensity

    matterDensity       =+self%cosmologyParameters_%OmegaMatter    () &
         &               *self%cosmologyParameters_%densityCritical()
    bode2001HalfModeMass=+4.0d0                                 &
         &               *Pi                                    &
         &               /3.0d0                                 &
         &               *matterDensity                         &
         &               *(                                     &
         &                 +Pi                                  &
         &                 /self%wavenumberAtSuppression(2.0d0) &
         &               )**3
    if (present(status)) status=errorStatusSuccess
    return
  end function bode2001HalfModeMass

  double precision function bode2001QuarterModeMass(self,status)
    !!{
    Compute the mass corresponding to the wavenumber at which the transfer function is suppressed by a factor of two relative
    to a \gls{cdm} transfer function.
    !!}
    use :: Error                   , only : errorStatusSuccess
    use :: Numerical_Constants_Math, only : Pi
    implicit none
    class           (transferFunctionBode2001), intent(inout), target   :: self
    integer                                   , intent(  out), optional :: status
    double precision                                                    :: matterDensity

    matterDensity          =+self%cosmologyParameters_%OmegaMatter    () &
         &                  *self%cosmologyParameters_%densityCritical()
    bode2001QuarterModeMass=+4.0d0                                 &
         &                  *Pi                                    &
         &                  /3.0d0                                 &
         &                  *matterDensity                         &
         &                  *(                                     &
         &                    +Pi                                  &
         &                    /self%wavenumberAtSuppression(4.0d0) &
         &                  )**3
    if (present(status)) status=errorStatusSuccess
    return
  end function bode2001QuarterModeMass

  double precision function bode2001FractionModeMass(self,fraction,status)
    !!{
    Compute the mass corresponding to the wavenumber at which the transfer function is reduced by {\normalfont \ttfamily fraction} relative
    to a \gls{cdm} transfer function.
    !!}
    use :: Error                   , only : errorStatusSuccess
    use :: Numerical_Constants_Math, only : Pi
    implicit none
    class           (transferFunctionBode2001), intent(inout), target   :: self
    double precision                          , intent(in   )           :: fraction
    integer                                   , intent(  out), optional :: status
    double precision                                                    :: matterDensity

    matterDensity           =+self%cosmologyParameters_%OmegaMatter    ()    &
         &                   *self%cosmologyParameters_%densityCritical()
    bode2001FractionModeMass=+4.0d0                                          &
         &                   *Pi                                             &
         &                   /3.0d0                                          &
         &                   *matterDensity                                  &
         &                   *(                                              &
         &                     +Pi                                           &
         &                     /self%wavenumberAtSuppression(1.0d0/fraction) &
         &                   )**3
    if (present(status)) status=errorStatusSuccess
    return
  end function bode2001FractionModeMass

  double precision function bode2001EpochTime(self)
    !!{
    Return the cosmic time at the epoch at which this transfer function is defined.
    !!}
    implicit none
    class(transferFunctionBode2001), intent(inout) :: self

    bode2001EpochTime=self%time
    return
  end function bode2001EpochTime<|MERGE_RESOLUTION|>--- conflicted
+++ resolved
@@ -60,10 +60,6 @@
           &                                                        nu                            , scaleCutOff, &
           &                                                        time                          , redshift
      class           (transferFunctionClass          ), pointer :: transferFunctionCDM  => null()
-<<<<<<< HEAD
-     class           (cosmologyParametersClass       ), pointer :: cosmologyParameters_ => null()
-=======
->>>>>>> 47b34f5f
      class           (cosmologyFunctionsClass        ), pointer :: cosmologyFunctions_  => null()
      class           (darkMatterParticleClass        ), pointer :: darkMatterParticle_  => null()
    contains
