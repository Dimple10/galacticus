!! Copyright 2009, 2010, 2011, 2012, 2013, 2014, 2015, 2016, 2017, 2018,
!!           2019, 2020, 2021
!!    Andrew Benson <abenson@carnegiescience.edu>
!!
!! This file is part of Galacticus.
!!
!!    Galacticus is free software: you can redistribute it and/or modify
!!    it under the terms of the GNU General Public License as published by
!!    the Free Software Foundation, either version 3 of the License, or
!!    (at your option) any later version.
!!
!!    Galacticus is distributed in the hope that it will be useful,
!!    but WITHOUT ANY WARRANTY; without even the implied warranty of
!!    MERCHANTABILITY or FITNESS FOR A PARTICULAR PURPOSE.  See the
!!    GNU General Public License for more details.
!!
!!    You should have received a copy of the GNU General Public License
!!    along with Galacticus.  If not, see <http://www.gnu.org/licenses/>.

!% Contains a module which implements calculations of Gamma functions.

! Add dependency on GSL library.
!; gsl

module Gamma_Functions
  !% Implements calculations of Gamma functions.
  use, intrinsic :: ISO_C_Binding, only : c_double
  implicit none
  private
  public :: Gamma_Function_Incomplete        , Gamma_Function_Incomplete_Complementary        , Gamma_Function_Logarithmic            , Gamma_Function, &
       &    Inverse_Gamma_Function_Incomplete, Inverse_Gamma_Function_Incomplete_Complementary, Gamma_Function_Incomplete_Unnormalized

  interface
     function gsl_sf_gamma_inc(a,x) bind(c,name='gsl_sf_gamma_inc')
       !% Template for the GSL unnormalized incomplete Gamma function.
       import
       real(c_double)        :: gsl_sf_gamma_inc
       real(c_double), value :: a               , x
     end function gsl_sf_gamma_inc

     function gsl_sf_gamma_inc_Q(a,x) bind(c,name='gsl_sf_gamma_inc_Q')
       !% Template for the GSL incomplete Gamma function.
       import
       real(c_double)        :: gsl_sf_gamma_inc_Q
       real(c_double), value :: a                 , x
     end function gsl_sf_gamma_inc_Q

     function gsl_sf_gamma_inc_P(a,x) bind(c,name='gsl_sf_gamma_inc_P')
       !% Template for the GSL complementary incomplete Gamma function.
       import
       real(c_double)        :: gsl_sf_gamma_inc_P
       real(c_double), value :: a                 , x
     end function gsl_sf_gamma_inc_P
     
     function gsl_sf_lngamma(x) bind(c,name='gsl_sf_lngamma')
       !% Template for the GSL log-of-the-Gamma function.
       import
       real(c_double)        :: gsl_sf_lngamma
       real(c_double), value :: x
     end function gsl_sf_lngamma
  end interface
  
contains

  double precision function Gamma_Function_Incomplete_Unnormalized(exponent,argument)
    !% Computes the unnormalized incomplete Gamma function.
    implicit none
    double precision, intent(in   ) :: argument, exponent

    Gamma_Function_Incomplete_Unnormalized=GSL_SF_Gamma_Inc(exponent,argument)
    return
  end function Gamma_Function_Incomplete_Unnormalized

  double precision function Gamma_Function_Incomplete(exponent,argument)
    !% Computes the incomplete Gamma function.
    implicit none
    double precision, intent(in   ) :: argument, exponent

    Gamma_Function_Incomplete=GSL_SF_Gamma_Inc_Q(exponent,argument)
    return
  end function Gamma_Function_Incomplete

  double precision function Gamma_Function_Incomplete_Complementary(exponent,argument)
    !% Computes the complementary incomplete Gamma function.
    implicit none
    double precision, intent(in   ) :: argument, exponent

    Gamma_Function_Incomplete_Complementary=GSL_SF_Gamma_Inc_P(exponent,argument)
    return
  end function Gamma_Function_Incomplete_Complementary

  double precision function Gamma_Function(argument)
<<<<<<< HEAD
    !% Computes the gamma function.
    use :: FGSL, only : FGSL_SF_Gamma
=======
    !% Computes the Gamma function.
>>>>>>> ff59a089
    implicit none
    double precision, intent(in   ) :: argument

    Gamma_Function=FGSL_SF_Gamma(argument)
    return
  end function Gamma_Function

  double precision function Gamma_Function_Logarithmic(argument)
    !% Computes the logarithm of the Gamma function.
    implicit none
    double precision, intent(in   ) :: argument

    Gamma_Function_Logarithmic=GSL_SF_lnGamma(argument)
    return
  end function Gamma_Function_Logarithmic

  double precision function Inverse_Gamma_Function_Incomplete_Complementary(a,P)
    !% Returns the inverse of the incomplete function. That is, it returns $x$ given $P(a,x)$.
    use :: Galacticus_Error  , only : Galacticus_Error_Report
    use :: ISO_Varying_String, only : varying_string         , assignment(=), operator(//)
    use :: Incomplete_Gamma  , only : GamInv
    implicit none
    double precision                , intent(in   ) :: P         , a
    integer                                         :: errorState
    double precision                                :: Q
    type            (varying_string)                :: message

    Q=1.0d0-P
    call GamInv(a,Inverse_Gamma_Function_Incomplete_Complementary,-1.0d0,P,Q,errorState)
    if (errorState < 0) then
       select case (errorState)
       case (-2)
          message='input error: a <= 0'
       case (-3)
          message='no solution obtained: A/a is too large'
       case (-4)
          message='input error: P or Q < 0 or P+Q != 1'
       case (-6)
          message='20 iterations were performed - this should not happen'
       case (-7)
          message='iteration failed'
       case (-8)
          message='accuracy lost'
       end select
       call Galacticus_Error_Report(message//{introspection:location})
    end if
    return
  end function Inverse_Gamma_Function_Incomplete_Complementary

  double precision function Inverse_Gamma_Function_Incomplete(a,Q)
    !% Returns the inverse of the incomplete function. That is, it returns $x$ given $Q(a,x)$.
    implicit none
    double precision, intent(in   ) :: Q, a
    double precision                :: P

    P=1.0d0-Q
    Inverse_Gamma_Function_Incomplete=Inverse_Gamma_Function_Incomplete_Complementary(a,P)
    return
  end function Inverse_Gamma_Function_Incomplete

end module Gamma_Functions<|MERGE_RESOLUTION|>--- conflicted
+++ resolved
@@ -51,7 +51,14 @@
        real(c_double)        :: gsl_sf_gamma_inc_P
        real(c_double), value :: a                 , x
      end function gsl_sf_gamma_inc_P
-     
+
+     function gsl_sf_gamma(x) bind(c,name='gsl_sf_gamma')
+       !% Template for the GSL Gamma function.
+       import
+       real(c_double)        :: gsl_sf_gamma
+       real(c_double), value :: x
+     end function gsl_sf_gamma
+
      function gsl_sf_lngamma(x) bind(c,name='gsl_sf_lngamma')
        !% Template for the GSL log-of-the-Gamma function.
        import
@@ -90,16 +97,11 @@
   end function Gamma_Function_Incomplete_Complementary
 
   double precision function Gamma_Function(argument)
-<<<<<<< HEAD
-    !% Computes the gamma function.
-    use :: FGSL, only : FGSL_SF_Gamma
-=======
     !% Computes the Gamma function.
->>>>>>> ff59a089
     implicit none
     double precision, intent(in   ) :: argument
 
-    Gamma_Function=FGSL_SF_Gamma(argument)
+    Gamma_Function=GSL_SF_Gamma(argument)
     return
   end function Gamma_Function
 
