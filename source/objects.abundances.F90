--- conflicted
+++ resolved
@@ -514,34 +514,25 @@
   double precision function Abundances_Hydrogen_Mass_Fraction(abundances)
     !% Returns the mass fraction of hydrogen.
     implicit none
-<<<<<<< HEAD
-    type(abundancesStructure), intent(in) :: abundances
-    double precision,          parameter  :: massFractionMinimum=0.7d0
-=======
 #ifdef GCC45
     class(abundancesStructure), intent(in) :: abundances
 #else
     type(abundancesStructure),  intent(in) :: abundances
 #endif
->>>>>>> e7c50f14
-
-    ! Ensure module is initialized.
-    call Abundances_Initialize
-
-<<<<<<< HEAD
+    double precision,           parameter  :: massFractionMinimum=0.7d0
+
+    ! Ensure module is initialized.
+    call Abundances_Initialize
+
+#ifdef GCC45
+    select type (abundances)
+    type is (abundancesStructure)
+#endif
     Abundances_Hydrogen_Mass_Fraction=max((abundances%metallicityValue/metallicitySolar)*(hydrogenByMassSolar&
          &-hydrogenByMassPrimordial)+hydrogenByMassPrimordial,massFractionMinimum)
-=======
-#ifdef GCC45
-    select type (abundances)
-    type is (abundancesStructure)
-#endif
-    Abundances_Hydrogen_Mass_Fraction=(abundances%metallicityValue/metallicitySolar)*(hydrogenByMassSolar&
-         &-hydrogenByMassPrimordial)+hydrogenByMassPrimordial
-#ifdef GCC45
-    end select
-#endif
->>>>>>> e7c50f14
+#ifdef GCC45
+    end select
+#endif
     return
   end function Abundances_Hydrogen_Mass_Fraction
 
