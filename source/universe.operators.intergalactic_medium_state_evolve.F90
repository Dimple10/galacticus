!! Copyright 2009, 2010, 2011, 2012, 2013, 2014, 2015, 2016, 2017, 2018,
!!           2019
!!    Andrew Benson <abenson@carnegiescience.edu>
!!
!! This file is part of Galacticus.
!!
!!    Galacticus is free software: you can redistribute it and/or modify
!!    it under the terms of the GNU General Public License as published by
!!    the Free Software Foundation, either version 3 of the License, or
!!    (at your option) any later version.
!!
!!    Galacticus is distributed in the hope that it will be useful,
!!    but WITHOUT ANY WARRANTY; without even the implied warranty of
!!    MERCHANTABILITY or FITNESS FOR A PARTICULAR PURPOSE.  See the
!!    GNU General Public License for more details.
!!
!!    You should have received a copy of the GNU General Public License
!!    along with Galacticus.  If not, see <http://www.gnu.org/licenses/>.

  !+ Contributions to this file made by: Daniel McAndrew.

  use :: Atomic_Cross_Sections_Ionization_Photo , only : atomicCrossSectionIonizationPhoto  , atomicCrossSectionIonizationPhotoClass
  use :: Atomic_Ionization_Potentials           , only : atomicIonizationPotential          , atomicIonizationPotentialClass
  use :: Atomic_Radiation_Gaunt_Factors         , only : gauntFactor                        , gauntFactorClass
  use :: Atomic_Rates_Excitation_Collisional    , only : atomicExcitationRateCollisional    , atomicExcitationRateCollisionalClass
  use :: Atomic_Rates_Ionization_Collisional    , only : atomicIonizationRateCollisional    , atomicIonizationRateCollisionalClass
  use :: Atomic_Rates_Recombination_Dielectronic, only : atomicRecombinationRateDielectronic, atomicRecombinationRateDielectronicClass
  use :: Atomic_Rates_Recombination_Radiative   , only : atomicRecombinationRateRadiative   , atomicRecombinationRateRadiativeClass   , recombinationCaseB
  use :: Cosmological_Density_Field             , only : cosmologicalMassVariance           , cosmologicalMassVarianceClass
  use :: Cosmology_Functions                    , only : cosmologyFunctions                 , cosmologyFunctionsClass
  use :: Cosmology_Parameters                   , only : cosmologyParameters                , cosmologyParametersClass                , hubbleUnitsTime
  use :: Galacticus_Nodes                       , only : treeNode
  use :: Intergalactic_Medium_State             , only : intergalacticMediumState           , intergalacticMediumStateClass           , intergalacticMediumStateInternal     , intergalacticMediumStateRecFast
  use :: Linear_Growth                          , only : linearGrowth                       , linearGrowthClass
  use :: Output_Times                           , only : outputTimes                        , outputTimesClass
  use :: Radiation_Fields                       , only : radiationField                     , radiationFieldClass                     , radiationFieldIntergalacticBackground

  !# <universeOperator name="universeOperatorIntergalacticMediumStateEvolve">
  !#  <description>An operator on universes which attaches hooks to compute evolution of the intergalactic medium.</description>
  !# </universeOperator>
  type, extends(universeOperatorClass) :: universeOperatorIntergalacticMediumStateEvolve
     !% Implementation of a universeOperator which computes and outputs the power spectrum and related quantities.
     private
     class           (outputTimesClass                        ), pointer                     :: outputTimes_ => null()
     class           (cosmologyParametersClass                ), pointer                     :: cosmologyParameters_ => null()
     class           (cosmologyFunctionsClass                 ), pointer                     :: cosmologyFunctions_ => null()
     class           (linearGrowthClass                       ), pointer                     :: linearGrowth_ => null()
     class           (cosmologicalMassVarianceClass           ), pointer                     :: cosmologicalMassVariance_ => null()
     class           (radiationFieldClass                     ), pointer                     :: radiationField_ => null()
     class           (gauntFactorClass                        ), pointer                     :: gauntFactor_ => null()
     class           (atomicCrossSectionIonizationPhotoClass  ), pointer                     :: atomicCrossSectionIonizationPhoto_ => null()
     class           (atomicIonizationPotentialClass          ), pointer                     :: atomicIonizationPotential_ => null()
     class           (atomicRecombinationRateDielectronicClass), pointer                     :: atomicRecombinationRateDielectronic_ => null()
     class           (atomicRecombinationRateRadiativeClass   ), pointer                     :: atomicRecombinationRateRadiative_ => null()
     class           (atomicIonizationRateCollisionalClass    ), pointer                     :: atomicIonizationRateCollisional_ => null()
     class           (atomicExcitationRateCollisionalClass    ), pointer                     :: atomicExcitationRateCollisional_ => null()
     class           (intergalacticMediumStateClass           ), pointer                     :: intergalacticMediumState_ => null()
     type            (intergalacticMediumStateRecFast         )                              :: intergalacticMediumStateInitial
     double precision                                          , allocatable, dimension(:  ) :: temperature                         , massFiltering  , &
          &                                                                                     clumpingFactor                      , opticalDepth
     integer                                                                                 :: timeCountPerDecade                  , timeCount
     double precision                                                                        :: redshiftMinimum                     , redshiftMaximum
     double precision                                                                        :: timeMinimum                         , timeMaximum
     double precision                                          , allocatable, dimension(:  ) :: time                                , redshift
     double precision                                          , allocatable, dimension(:,:) :: densityHydrogen                     , densityHelium  , &
          &                                                                                     massFilteringComposite
   contains
     !@ <objectMethods>
     !@   <object>universeOperatorIntergalacticMediumStateEvolve</object>
     !@   <objectMethod>
     !@     <method>stateSet</method>
     !@     <type>void</type>
     !@     <arguments>\textcolor{red}{\textless integer(c\_size\_t) \textgreater} iNow\argin</arguments>
     !@     <description>Set the state of the IGM state class up to the given time index.</description>
     !@   </objectMethod>
     !@ </objectMethods>
     final     ::             intergalacticMediumStateEvolveDestructor
     procedure :: operate  => intergalacticMediumStateEvolveOperate
     procedure :: stateSet => intergalacticMediumStateEvolveStateSet
  end type universeOperatorIntergalacticMediumStateEvolve

  interface universeOperatorIntergalacticMediumStateEvolve
     !% Constructors for the {\normalfont \ttfamily intergalacticMediumStateEvolve} universeOperator.
     module procedure intergalacticMediumStateEvolveConstructorParameters
     module procedure intergalacticMediumStateEvolveConstructorInternal
  end interface universeOperatorIntergalacticMediumStateEvolve

  class(universeOperatorIntergalacticMediumStateEvolve), pointer :: intergalacticMediumStateEvolveSelf
  type (treeNode                                      ), pointer :: intergalacticMediumStateEvolveNode
  !$omp threadprivate(intergalacticMediumStateEvolveSelf,intergalacticMediumStateEvolveNode)

contains

  function intergalacticMediumStateEvolveConstructorParameters(parameters) result(self)
    !% Constructor for the {\normalfont \ttfamily intergalacticMediumStateEvolve} universeOperator class which takes a parameter set as input.
    use :: Input_Parameters, only : inputParameter, inputParameters
    implicit none
    type            (universeOperatorIntergalacticMediumStateEvolve)                :: self
    type            (inputParameters                               ), intent(inout) :: parameters
    class           (outputTimesClass                              ), pointer       :: outputTimes_
    class           (cosmologyParametersClass                      ), pointer       :: cosmologyParameters_
    class           (cosmologyFunctionsClass                       ), pointer       :: cosmologyFunctions_
    class           (linearGrowthClass                             ), pointer       :: linearGrowth_
    class           (cosmologicalMassVarianceClass                 ), pointer       :: cosmologicalMassVariance_
    class           (radiationFieldClass                           ), pointer       :: radiationField_
    class           (gauntFactorClass                              ), pointer       :: gauntFactor_
    class           (atomicCrossSectionIonizationPhotoClass        ), pointer       :: atomicCrossSectionIonizationPhoto_
    class           (atomicIonizationPotentialClass                ), pointer       :: atomicIonizationPotential_
    class           (atomicRecombinationRateDielectronicClass      ), pointer       :: atomicRecombinationRateDielectronic_
    class           (atomicRecombinationRateRadiativeClass         ), pointer       :: atomicRecombinationRateRadiative_
    class           (atomicIonizationRateCollisionalClass          ), pointer       :: atomicIonizationRateCollisional_
    class           (atomicExcitationRateCollisionalClass          ), pointer       :: atomicExcitationRateCollisional_
    class           (intergalacticMediumStateClass                 ), pointer       :: intergalacticMediumState_
    integer                                                                         :: timeCountPerDecade
    double precision                                                                :: redshiftMinimum                      , redshiftMaximum, &
         &                                                                             timeMinimum                          , timeMaximum

    !# <inputParameter>
    !#   <name>timeCountPerDecade</name>
    !#   <cardinality>1</cardinality>
    !#   <defaultValue>10</defaultValue>
    !#   <description>The number of bins per decade of time to use for calculations of the properties of the universe.</description>
    !#   <source>parameters</source>
    !#   <type>integer</type>
    !# </inputParameter>
    !# <inputParameter>
    !#   <name>redshiftMinimum</name>
    !#   <cardinality>1</cardinality>
    !#   <defaultValue>0.0d0</defaultValue>
    !#   <description>The minimum redshift to use in calculations.</description>
    !#   <source>parameters</source>
    !#   <type>real</type>
    !# </inputParameter>
    !# <inputParameter>
    !#   <name>redshiftMaximum</name>
    !#   <cardinality>1</cardinality>
    !#   <defaultValue>400.0d0</defaultValue>
    !#   <description>The maximum redshift to use in calculations.</description>
    !#   <source>parameters</source>
    !#   <type>real</type>
    !# </inputParameter>
    !# <objectBuilder class="cosmologyParameters"                 name="cosmologyParameters_"                 source="parameters"                                                            />
    !# <objectBuilder class="cosmologyFunctions"                  name="cosmologyFunctions_"                  source="parameters"                                                            />
    !# <objectBuilder class="linearGrowth"                        name="linearGrowth_"                        source="parameters"                                                            />
    !# <objectBuilder class="cosmologicalMassVariance"            name="cosmologicalMassVariance_"            source="parameters"                                                            />
    !# <objectBuilder class="outputTimes"                         name="outputTimes_"                         source="parameters"                                                            />
    !# <objectBuilder class="gauntFactor"                         name="gauntFactor_"                         source="parameters"                                                            />
    !# <objectBuilder class="atomicCrossSectionIonizationPhoto"   name="atomicCrossSectionIonizationPhoto_"   source="parameters"                                                            />
    !# <objectBuilder class="atomicIonizationPotential"           name="atomicIonizationPotential_"           source="parameters"                                                            />
    !# <objectBuilder class="atomicRecombinationRateDielectronic" name="atomicRecombinationRateDielectronic_" source="parameters"                                                            />
    !# <objectBuilder class="atomicRecombinationRateRadiative"    name="atomicRecombinationRateRadiative_"    source="parameters"                                                            />
    !# <objectBuilder class="atomicIonizationRateCollisional"     name="atomicIonizationRateCollisional_"     source="parameters"                                                            />
    !# <objectBuilder class="atomicExcitationRateCollisional"     name="atomicExcitationRateCollisional_"     source="parameters"                                                            />
    !# <objectBuilder class="intergalacticMediumState"            name="intergalacticMediumState_"            source="parameters"                                                            />
    !# <objectBuilder class="radiationField"                      name="radiationField_"                      source="parameters" parameterName="radiationFieldIntergalacticBackgroundMethod"/>
    select type (radiationField_)
    class is (radiationFieldIntergalacticBackground)
       ! This is as expected.
    class default
       call Galacticus_Error_Report('radiation field is not of the intergalactic background class'//{introspection:location})
    end select
    timeMinimum=cosmologyFunctions_%cosmicTime(cosmologyFunctions_%expansionFactorFromRedshift(redshiftMaximum))
    timeMaximum=cosmologyFunctions_%cosmicTime(cosmologyFunctions_%expansionFactorFromRedshift(redshiftMinimum))
    self=universeOperatorIntergalacticMediumStateEvolve(timeMinimum,timeMaximum,timeCountPerDecade,cosmologyParameters_,cosmologyFunctions_,linearGrowth_,cosmologicalMassVariance_,outputTimes_,gauntFactor_,atomicCrossSectionIonizationPhoto_,atomicIonizationPotential_,atomicRecombinationRateDielectronic_,atomicRecombinationRateRadiative_,atomicIonizationRateCollisional_,atomicExcitationRateCollisional_,intergalacticMediumState_,radiationField_)
    !# <inputParametersValidate source="parameters"/>
    !# <objectDestructor name="cosmologyParameters_"                />
    !# <objectDestructor name="cosmologyFunctions_"                 />
    !# <objectDestructor name="linearGrowth_"                       />
    !# <objectDestructor name="cosmologicalMassVariance_"           />
    !# <objectDestructor name="outputTimes_"                        />
    !# <objectDestructor name="gauntFactor_"                        />
    !# <objectDestructor name="atomicCrossSectionIonizationPhoto_"  />
    !# <objectDestructor name="atomicIonizationPotential_"          />
    !# <objectDestructor name="atomicRecombinationRateDielectronic_"/>
    !# <objectDestructor name="atomicRecombinationRateRadiative_"   />
    !# <objectDestructor name="atomicIonizationRateCollisional_"    />
    !# <objectDestructor name="atomicExcitationRateCollisional_"    />
    !# <objectDestructor name="intergalacticMediumState_"           />
    !# <objectDestructor name="radiationField_"                     />
    return
  end function intergalacticMediumStateEvolveConstructorParameters

  function intergalacticMediumStateEvolveConstructorInternal(timeMinimum,timeMaximum,timeCountPerDecade,cosmologyParameters_,cosmologyFunctions_,linearGrowth_,cosmologicalMassVariance_,outputTimes_,gauntFactor_,atomicCrossSectionIonizationPhoto_,atomicIonizationPotential_,atomicRecombinationRateDielectronic_,atomicRecombinationRateRadiative_,atomicIonizationRateCollisional_,atomicExcitationRateCollisional_,intergalacticMediumState_,radiationField_) result(self)
    !% Internal constructor for the {\normalfont \ttfamily intergalacticMediumStateEvolve} universeOperator class.
    use            :: Galacticus_Error                     , only : Galacticus_Error_Report
    use, intrinsic :: ISO_C_Binding                        , only : c_size_t
    use            :: Intergalactic_Medium_Filtering_Masses, only : intergalacticMediumFilteringMassGnedin2000
    use            :: Memory_Management                    , only : allocateArray
    use            :: Numerical_Comparison                 , only : Values_Agree
    use            :: Numerical_Constants_Astronomical     , only : heliumByMassPrimordial                    , hydrogenByMassPrimordial, massSolar     , megaParsec
    use            :: Numerical_Constants_Atomic           , only : atomicMassHelium                          , atomicMassHydrogen      , atomicMassUnit
    use            :: Numerical_Ranges                     , only : Make_Range                                , rangeTypeLogarithmic
    implicit none
    type            (universeOperatorIntergalacticMediumStateEvolve)                        :: self
    class           (outputTimesClass                              ), intent(in   ), target :: outputTimes_
    class           (cosmologyParametersClass                      ), intent(in   ), target :: cosmologyParameters_
    class           (cosmologyFunctionsClass                       ), intent(in   ), target :: cosmologyFunctions_
    class           (linearGrowthClass                             ), intent(in   ), target :: linearGrowth_
    class           (cosmologicalMassVarianceClass                 ), intent(in   ), target :: cosmologicalMassVariance_
    class           (radiationFieldClass                           ), intent(in   ), target :: radiationField_
    class           (gauntFactorClass                              ), intent(in   ), target :: gauntFactor_
    class           (atomicCrossSectionIonizationPhotoClass        ), intent(in   ), target :: atomicCrossSectionIonizationPhoto_
    class           (atomicIonizationPotentialClass                ), intent(in   ), target :: atomicIonizationPotential_
    class           (atomicRecombinationRateDielectronicClass      ), intent(in   ), target :: atomicRecombinationRateDielectronic_
    class           (atomicRecombinationRateRadiativeClass         ), intent(in   ), target :: atomicRecombinationRateRadiative_
    class           (atomicIonizationRateCollisionalClass          ), intent(in   ), target :: atomicIonizationRateCollisional_
    class           (atomicExcitationRateCollisionalClass          ), intent(in   ), target :: atomicExcitationRateCollisional_
    class           (intergalacticMediumStateClass                 ), intent(in   ), target :: intergalacticMediumState_
    type            (intergalacticMediumFilteringMassGnedin2000    )                        :: intergalacticMediumFilteringMass_
    integer                                                         , intent(in   )         :: timeCountPerDecade
    double precision                                                , intent(in   )         :: timeMinimum, timeMaximum
    double precision                                                , dimension(3)          :: massFilteringODEs
    integer                                                                                 :: iTime                               , atomicNumber          , &
         &                                                                                     ionizationState
    double precision                                                                        :: atomicMass                          , density               , &
          &                                                                                    ionicFraction                       , massFractionPrimordial, &
          &                                                                                    massFilteringVarianceInitial
    !# <constructorAssign variables="timeMinimum, timeMaximum ,timeCountPerDecade, *cosmologyParameters_, *cosmologyFunctions_, *linearGrowth_, *cosmologicalMassVariance_, *outputTimes_, *gauntFactor_, *atomicCrossSectionIonizationPhoto_, *atomicIonizationPotential_, *atomicRecombinationRateDielectronic_, *atomicRecombinationRateRadiative_, *atomicIonizationRateCollisional_, *atomicExcitationRateCollisional_, *intergalacticMediumState_, *radiationField_"/>

    ! Get a RecFast intergalactic medium object for setting initial conditions.
    self%intergalacticMediumStateInitial=intergalacticMediumStateRecFast(cosmologyFunctions_,cosmologyParameters_)
    ! Build tables of properties and time for the temperature and ionization state densities in the IGM.
    self%timeCount=+int(                               &
         &              +dble(self%timeCountPerDecade) &
         &              *log10(                        &
         &                     +self%timeMaximum       &
         &                     /self%timeMinimum       &
         &                    )                        &
         &             )                               &
         &         +1
     ! Allocate arrays for all required IGM properties.
     call allocateArray(self%temperature           ,[self%timeCount  ])
     call allocateArray(self%densityHydrogen       ,[self%timeCount,2])
     call allocateArray(self%densityHelium         ,[self%timeCount,3])
     call allocateArray(self%time                  ,[self%timeCount  ])
     call allocateArray(self%redshift              ,[self%timeCount  ])
     call allocateArray(self%massFilteringComposite,[self%timeCount,2])
     call allocateArray(self%clumpingFactor        ,[self%timeCount  ])
     call allocateArray(self%opticalDepth          ,[self%timeCount  ])
     call allocateArray(self%massFiltering         ,[self%timeCount  ])
     ! Build grid of times.
     self%time=Make_Range(                      &
          &               self%timeMinimum    , &
          &               self%timeMaximum    , &
          &               self%timeCount      , &
          &               rangeTypeLogarithmic  &
          &              )
     ! Convert times to redshifts.
     do iTime=1,self%timeCount
        if (Values_Agree(self%time(iTime),self%outputTimes_%time(self%outputTimes_%count()),relTol=1.0d-6)) &
             & self%time(iTime)=self%outputTimes_%time(self%outputTimes_%count())
        self%redshift(iTime)                                                            &
             & =self%cosmologyFunctions_ %redshiftFromExpansionFactor(                  &
             &   self%cosmologyFunctions_%expansionFactor             (                 &
             &                                                         self%time(iTime) &
             &                                                        )                 &
             &                                                       )
     end do
     ! Initialize arrays to unphysical values.
     self%temperature           =-1.0d0
     self%densityHydrogen       =-1.0d0
     self%densityHelium         =-1.0d0
     self%massFilteringComposite=-1.0d0
     self%clumpingFactor        =-1.0d0
     self%opticalDepth          =-1.0d0
     self%massFiltering         =-1.0d0
     ! Initialize the temperature to that computed by RecFast at the initial time.
     self%temperature(1)=self%intergalacticMediumStateInitial%temperature(self%timeMinimum)
     ! Initialize the densities of ionic species using fractions from RecFast at the initial time.
     do atomicNumber=1,2
        select case (atomicNumber)
        case (1)
           massFractionPrimordial=hydrogenByMassPrimordial
           atomicMass            =atomicMassHydrogen
        case (2)
           massFractionPrimordial=heliumByMassPrimordial
           atomicMass            =atomicMassHelium
        end select
        do ionizationState=1,atomicNumber+1
           ionicFraction=0.0d0
           select case (atomicNumber)
           case (1)
              select case (ionizationState)
              case (1)
                 ionicFraction=self%intergalacticMediumStateInitial%neutralHydrogenFraction      (self%timeMinimum)
              case (2)
                 ionicFraction=self%intergalacticMediumStateInitial%singlyIonizedHydrogenFraction(self%timeMinimum)
              end select
           case (2)
              select case (ionizationState)
              case (1)
                 ionicFraction=self%intergalacticMediumStateInitial%neutralHeliumFraction        (self%timeMinimum)
              case (2)
                 ionicFraction=self%intergalacticMediumStateInitial%singlyIonizedHeliumFraction  (self%timeMinimum)
              case (3)
                 ionicFraction=self%intergalacticMediumStateInitial%doublyIonizedHeliumFraction  (self%timeMinimum)
              end select
           case default
              call Galacticus_Error_Report('unknown atomic number'//{introspection:location})
           end select
           density=+massFractionPrimordial                                    &
                &  *self%cosmologyParameters_%OmegaBaryon    (           )    &
                &  *self%cosmologyParameters_%densityCritical(           )    &
                &  /self%cosmologyFunctions_ %expansionFactor(timeMinimum)**3 &
                &  /atomicMassUnit                                            &
                &  /atomicMass                                                &
                &  *massSolar                                                 &
                &  /megaParsec                                            **3 &
                &  *ionicFraction
           select case (atomicNumber)
           case (1)
              self%densityHydrogen(1,ionizationState)=density
           case (2)
              self%densityHelium  (1,ionizationState)=density
           end select
        end do
     end do
     ! Set the composite variables used to solve for filtering mass.
     intergalacticMediumFilteringMass_=intergalacticMediumFilteringMassGnedin2000(self%cosmologyParameters_,self%cosmologyFunctions_,self%linearGrowth_,self%intergalacticMediumState_)
     call intergalacticMediumFilteringMass_%conditionsInitialODEs(self%timeMinimum,massFilteringODEs)
     self%massFilteringComposite(1,:)=massFilteringODEs(1:2)
     self%massFiltering         (1  )=massFilteringODEs(3  )
     ! Find the initial mass variance on the filtering mass scale.
<<<<<<< HEAD
     massFilteringVarianceInitial=self%cosmologicalMassVariance_%rootVariance(self%massFiltering(1),timeMinimum)
=======
     massFilteringVarianceInitial=self%cosmologicalMassVariance_%rootVariance(self%massFiltering(1))
>>>>>>> a25b3daf
     ! Set the initial clumping factor.
     self%clumpingFactor(1)=1.0d0+massFilteringVarianceInitial**2
     ! Initialize optical depth.
     self%opticalDepth  (1)=0.0d0
     ! Initialize the IGM state object.
     call self%stateSet(1_c_size_t)
     return
   end function intergalacticMediumStateEvolveConstructorInternal

   subroutine intergalacticMediumStateEvolveDestructor(self)
     !% Destructor for the {\normalfont \ttfamily intergalacticMediumStateEvolve} universeOperator class.
     implicit none
     type(universeOperatorIntergalacticMediumStateEvolve), intent(inout) :: self

     !# <objectDestructor name="self%cosmologyParameters_"                />
     !# <objectDestructor name="self%cosmologyFunctions_"                 />
     !# <objectDestructor name="self%linearGrowth_"                       />
     !# <objectDestructor name="self%cosmologicalMassVariance_"           />
     !# <objectDestructor name="self%outputTimes_"                        />
     !# <objectDestructor name="self%radiationField_"                     />
     !# <objectDestructor name="self%gauntFactor_"                        />
     !# <objectDestructor name="self%atomicCrossSectionIonizationPhoto_ " />
     !# <objectDestructor name="self%atomicIonizationPotential_"          />
     !# <objectDestructor name="self%atomicRecombinationRateDielectronic_"/>
     !# <objectDestructor name="self%atomicRecombinationRateRadiative_"   />
     !# <objectDestructor name="self%atomicIonizationRateCollisional_"    />
     !# <objectDestructor name="self%atomicExcitationRateCollisional_"    />
     !# <objectDestructor name="self%intergalacticMediumState_"           />
     return
   end subroutine intergalacticMediumStateEvolveDestructor

   subroutine intergalacticMediumStateEvolveOperate(self,universe_)
     !% Attach an initial event to a merger tree to cause the properties update function to be called.
     use :: Galacticus_Nodes, only : universe, universeEvent
     implicit none
     class(universeOperatorIntergalacticMediumStateEvolve), intent(inout), target :: self
     type (universe                                      ), intent(inout)         :: universe_
     type (universeEvent                                 ), pointer               :: event

     ! Create the first interrupt event in the universe object.
     event         => universe_%createEvent( )
     event%time    =  self     %time       (1)
     event%creator => self
     event%task    => intergalacticMediumStateEvolveUpdate
     return
   end subroutine intergalacticMediumStateEvolveOperate

   logical function intergalacticMediumStateEvolveUpdate(event,universe_) result (success)
     !% Update the properties for a given universe.
     use            :: Arrays_Search           , only : Search_Array_For_Closest
     use            :: FODEIV2
     use            :: Galacticus_Display      , only : Galacticus_Display_Indent, Galacticus_Display_Message, Galacticus_Display_Unindent
     use            :: Galacticus_Error        , only : Galacticus_Error_Report
     use            :: Galacticus_HDF5         , only : galacticusOutputFile
     use            :: Galacticus_Nodes        , only : mergerTree               , mergerTreeList            , nodeComponentBasic         , treeNode, &
          &                                             universe                 , universeEvent
     use            :: IO_HDF5                 , only : hdf5Access               , hdf5Object
     use, intrinsic :: ISO_C_Binding           , only : c_size_t
     use            :: ISO_Varying_String
     use            :: Numerical_Constants_Math, only : Pi
     use            :: ODEIV2_Solver           , only : ODEIV2_Solve             , ODEIV2_Solver_Free
     implicit none
     class           (universeEvent     ), intent(in   )            :: event
     type            (universe          ), intent(inout)            :: universe_
     type            (universeEvent     ), pointer                  :: newEvent
     double precision                    , parameter                :: odeToleranceAbsolute =1.0d-3,                 &
          &                                                            odeToleranceRelative =1.0d-3,                 &
          &                                                            timeToleranceRelative=1.0d-6
     type            (mergerTree        ), pointer                  :: tree
     type            (mergerTreeList    ), pointer                  :: forest
     type            (treeNode          ), pointer                  :: node
     class           (nodeComponentBasic), pointer                  :: basic
     type            (fodeiv2_system    ), save                     :: ode2System
     type            (fodeiv2_driver    ), save                     :: ode2Driver
     logical                             , save                     :: odeReset
     integer                             , parameter                :: propertyCount        =10
     double precision                    , parameter                :: massFilteringScale   =1.0d+4
     double precision                    , dimension(propertyCount) :: properties                  , propertyScales
     type            (varying_string    )                           :: message
     character       (len=6             )                           :: label
     type            (hdf5Object        )                           :: igmGroup                    , igmDataset
     integer         (c_size_t          )                           :: iNow
     double precision                                               :: treetimeLatest              , timeCurrent    , &
          &                                                            timeMaximum

#ifdef USEMPI
     call Galacticus_Error_Report('intergalactic medium state evolver not implemented under MPI'//{introspection:location})
#endif
     select type (self => event%creator)
     class is (universeOperatorIntergalacticMediumStateEvolve)
        ! Display message.
        write (label,'(f6.3)') event%time
        message = "Evolving IGM properties to time "//trim(label)//" Gyr"
        call Galacticus_Display_Indent(message)
        ! Find the current timestep.
        iNow = Search_Array_For_Closest(self%time,event%time)
        ! Evolve the properties up to this timestep.
        if (iNow > 1) then
           ! Get required objects.
           intergalacticMediumStateEvolveSelf => self
           intergalacticMediumStateEvolveNode => universe_%trees%tree%baseNode
           ! Map properties to a contiguous array.
           properties( 1   )=self%temperature           (iNow-1    )
           properties( 2: 3)=self%densityHydrogen       (iNow-1,1:2)
           properties( 4: 6)=self%densityHelium         (iNow-1,1:3)
           properties( 7: 8)=self%massFilteringComposite(iNow-1,1:2)
           properties( 9   )=self%opticalDepth          (iNow-1    )
           properties(10   )=self%massFiltering         (iNow-1    )
           ! Set property scales.
           propertyScales( 1  )=        self%temperature           (iNow-1  )
           propertyScales( 2:3)=abs(sum(self%densityHydrogen       (iNow-1,:)))
           propertyScales( 4:6)=abs(sum(self%densityHelium         (iNow-1,:)))
           propertyScales( 7  )=+self%linearGrowth_%value(self%time(iNow-1  ))   &
                &               *(                                               &
                &                 +self%massFiltering(iNow-1)                    &
                &                 *3.0d0                                         &
                &                 /(                                             &
                &                   +4.0d0                                       &
                &                   *Pi                                          &
                &                   *self%cosmologyParameters_%OmegaMatter    () &
                &                   *self%cosmologyParameters_%densityCritical() &
                &                  )                                             &
                &                )**(2.0d0/3.0d0)                                &
                &               *Pi**2
           propertyScales( 8  )=+propertyScales(7)                                         &
                &               *self%cosmologyParameters_%HubbleConstant(hubbleUnitsTime)
           propertyScales( 9  )=self%opticalDepth (iNow-1)
           propertyScales(10  )=self%massFiltering(iNow-1)
           ! Display message
           call Galacticus_Display_Message('Solving properties evolution')
           odeReset=.true.
           timeCurrent=self%time(iNow-1)
           call ODEIV2_Solve(                                                    &
                &            ode2Driver                                        , &
                &            ode2System                                        , &
                &            timeCurrent                                       , &
                &            self%time                         (iNow)          , &
                &            propertyCount                                     , &
                &            properties                                        , &
                &            intergalacticMediumStateEvolveODEs                , &
                &            odeToleranceAbsolute                              , &
                &            odeToleranceRelative                              , &
                &            yScale                             =propertyScales, &
                &            reset                              =odeReset        &
                &           )
           call ODEIV2_Solver_Free(ode2Driver,ode2System)
           self%temperature           (iNow    )=max(properties( 1   ),0.0d0)
           self%densityHydrogen       (iNow,1:2)=max(properties( 2: 3),0.0d0)
           self%densityHelium         (iNow,1:3)=max(properties( 4: 6),0.0d0)
           self%massFilteringComposite(iNow,1:2)=    properties( 7: 8)
           self%opticalDepth          (iNow    )=max(properties( 9   ),0.0d0)
           self%massFiltering         (iNow    )=properties(10   )
           ! Compute the filtering mass at this time.
           self%clumpingFactor        (iNow    )=+1.0d0                                                                                    &
                &                                +self%cosmologicalMassVariance_%rootVariance(self%massFiltering(iNow),self%time(iNow))**2
        end if
        ! Find the latest time across all trees in the universe.
        treeTimeLatest =  0.0d0
        forest         => universe_%trees
        do while (associated(forest))
           tree => forest%tree
           do while (associated(tree))
              node           => tree%baseNode
              basic          => node%basic()
              treetimeLatest =  max(treetimeLatest,basic%time())
              tree           => tree%nextTree
           end do
           forest => forest%next
        end do
        ! Add the next event to the universe.
        timeMaximum=min(treetimeLatest,self%outputTimes_%time(self%outputTimes_%count()))
        if (iNow < self%timeCount .and. self%time(iNow+1) <= timeMaximum) then
           newEvent         => universe_%createEvent()
           newEvent%time    =  min(self%time(iNow+1),timeMaximum*(1.0d0-timeToleranceRelative))
           newEvent%creator => self
           newEvent%task    => intergalacticMediumStateEvolveUpdate
        else
           ! Output the results to file.
           !$ call hdf5Access%set()
           igmGroup=galacticusOutputFile%openGroup('igmProperties', 'Properties of the intergalactic medium.')
           call igmGroup  %writeDataset  (self%redshift            ,'redshift'        ,'Redshift [].'                                  ,datasetReturned=igmDataset)
           call igmDataset%writeAttribute(0.0d0                    ,'unitsInSI'                                                                                   )
           call igmDataset%close()
           call igmGroup  %writeDataset  (self%temperature         ,'temperature'     ,'Temperature of the IGM [K].'                   ,datasetReturned=igmDataset)
           call igmDataset%writeAttribute(1.0d0                    ,'unitsInSI'                                                                                   )
           call igmDataset%close()
           call igmGroup  %writeDataset  (self%densityHydrogen(:,1),'densityHydrogen1','Density of H1 in the IGM [m⁻³].'               ,datasetReturned=igmDataset)
           call igmDataset%writeAttribute(1.0d0                    ,'unitsInSI'                                                                                   )
           call igmDataset%close()
           call igmGroup  %writeDataset  (self%densityHydrogen(:,2),'densityHydrogen2','Density of H2 in the IGM [m⁻³].'               ,datasetReturned=igmDataset)
           call igmDataset%writeAttribute(1.0d0                    ,'unitsInSI'                                                                                   )
           call igmDataset%close()
           call igmGroup  %writeDataset  (self%densityHelium  (:,1),'densityHelium1'  ,'Density of He1 in the IGM [m⁻³].'              ,datasetReturned=igmDataset)
           call igmDataset%writeAttribute(1.0d0                    ,'unitsInSI'                                                                                   )
           call igmDataset%close()
           call igmGroup  %writeDataset  (self%densityHelium  (:,2),'densityHelium2'  ,'Density of He2 in the IGM [m⁻³].'              ,datasetReturned=igmDataset)
           call igmDataset%writeAttribute(1.0d0                    ,'unitsInSI'                                                                                   )
           call igmDataset%close()
           call igmGroup  %writeDataset  (self%densityHelium  (:,3),'densityHelium3'  ,'Density of He3 in the IGM [m⁻³].'              ,datasetReturned=igmDataset)
           call igmDataset%writeAttribute(1.0d0                    ,'unitsInSI'                                                                                   )
           call igmDataset%close()
           call igmGroup  %writeDataset  (self%clumpingFactor      ,'clumpingFactor'  ,'Clumping factor in the IGM [].'                ,datasetReturned=igmDataset)
           call igmDataset%writeAttribute(1.0d0                    ,'unitsInSI'                                                                                   )
           call igmDataset%close()
           call igmGroup  %writeDataset  (self%opticalDepth        ,'opticalDepth'    ,'Electron scattering optical depth from z=0 [].',datasetReturned=igmDataset)
           call igmDataset%writeAttribute(1.0d0                    ,'unitsInSI'                                                                                   )
           call igmDataset%close()
           call igmGroup  %writeDataset  (self%massFiltering       ,'filteringMass'   ,'Filtering mass in the IGM [M☉].'               ,datasetReturned=igmDataset)
           call igmDataset%writeAttribute(1.0d0                    ,'unitsInSI'                                                                                   )
           call igmDataset%close()
           call igmGroup  %close()
           !$ call hdf5Access%unset()
        end if
        ! Store the past history to the default IGM state class.
        call self%stateSet(iNow)
        ! Display message.
        call Galacticus_Display_Unindent('done')
        class default
        call Galacticus_Error_Report('incorrect class'//{introspection:location})
     end select
     ! Return true since we've performed our task.
     success=.true.
     return
   end function intergalacticMediumStateEvolveUpdate

   integer function intergalacticMediumStateEvolveODEs(time,properties,propertiesRateOfChange)
     !% Evaluates the ODEs controlling the evolution temperature.
     use :: FGSL                                 , only : FGSL_Success      , fgsl_function    , fgsl_integration_workspace
     use :: Intergalactic_Medium_Filtering_Masses, only : gnedin2000ODES    , gnedin2000ODEs
     use :: Numerical_Constants_Astronomical     , only : gigaYear
     use :: Numerical_Constants_Atomic           , only : massHeliumAtom    , massHydrogenAtom
     use :: Numerical_Constants_Math             , only : Pi
     use :: Numerical_Constants_Physical         , only : boltzmannsConstant, electronMass     , electronRadius            , fineStructure      , &
          &                                               plancksConstant   , radiationConstant, speedLight                , thomsonCrossSection
     use :: Numerical_Constants_Prefixes         , only : centi
     use :: Numerical_Constants_Units            , only : angstromsPerMeter , electronVolt
     use :: Numerical_Integration                , only : Integrate         , Integrate_Done
     implicit none
     double precision                                          , intent(in  )                :: time
     double precision                                          , intent(in   ), dimension(:) :: properties
     double precision                                          , intent(  out), dimension(:) :: propertiesRateOfChange
     double precision                                          , parameter                   :: dielectronicRecombinationRateHeIEnergyLoss=40.74d0 ! electron volts.
     double precision                                          , parameter                   :: massFilteringMinimum                      =1.0d2
     double precision                                                         , dimension(2) :: densityHydrogen_                                  , massFilteringComposite_            , &
          &                                                                                     massFilteringCompositeRateOfChange
     double precision                                                         , dimension(3) :: densityHelium_                                    , massFilteringODEsRateOfChange
     type            (fgsl_function                           )                              :: integrationFunction
     type            (fgsl_integration_workspace              )                              :: integrationWorkspace
     logical                                                                                 :: integrationReset
     integer                                                                                 :: electronNumber                                    , atomicNumber                       , &
          &                                                                                     ionizationState                                   , shellNumber                        , &
          &                                                                                     photoionizationGroundIonizationState              , photoionizationGroundElectronNumber, &
          &                                                                                     iProperty
     double precision                                                                        :: temperature                                       , clumpingFactor                     , &
          &                                                                                     electronDensityRateOfChange                       , densityElectron                    , &
          &                                                                                     densityTotal                                      , ionizationPhotoRateFrom            , &
          &                                                                                     ionizationPhotoRateTo                             , opticalDepthRateOfChange           , &
          &                                                                                     massFilteringRateOfChange                         , opticalDepth                       , &
          &                                                                                     collisionIonizationRateFrom                       , collisionIonizationRateTo          , &
          &                                                                                     densityLowerIon                                   , densityUpperIon                    , &
          &                                                                                     densityThisIon                                    , recombinationDielectronicRateTo    , &
          &                                                                                     recombinationDielectronicRateFrom                 , recombinationRateTo                , &
          &                                                                                     recombinationRateFrom                             , wavelengthMinimum                  , &
          &                                                                                     wavelengthMaximum                                 , heatingRate                        , &
          &                                                                                     massParticleMean                                  , massFiltering_

     ! Extract properties from the contiguous array.
     temperature            =max(properties( 1   ),0.0d0               )
     densityHydrogen_       =    properties( 2: 3)
     densityHelium_         =    properties( 4: 6)
     massFilteringComposite_=    properties( 7: 8)
     opticalDepth           =    properties( 9   )
     massFiltering_         =max(properties(10   ),massFilteringMinimum)
     ! Compute total and electron densities.
     densityElectron        =+    max(      densityHydrogen_(2),0.0d0)  &
          &                  +    max(      densityHelium_  (2),0.0d0)  &
          &                  +    max(2.0d0*densityHelium_  (3),0.0d0)
     densityTotal           =+sum(max(      densityHydrogen_   ,0.0d0)) &
          &                  +sum(max(      densityHelium_     ,0.0d0)) &
          &                  +densityElectron
     ! Initialize heating rate to zero.
     heatingRate          =  0.0d0
     ! Compute rates of change of filtering mass composite parameters and optical depth.
     if (densityTotal > 0.0d0) then
        ! Find mean particle mass.
        massParticleMean=+(                                        &
             &             +massHydrogenAtom*sum(densityHydrogen_) &
             &             +massHeliumAtom  *sum(densityHelium_  ) &
             &             +electronMass    *    densityElectron   &
             &            )                                        &
             &           /densityTotal
        ! Evaluate optical depth term.
        opticalDepthRateOfChange=+speedLight                                                                   &
             &                   *thomsonCrossSection                                                          &
             &                   *densityElectron                                                              &
             &                   /intergalacticMediumStateEvolveSelf%cosmologyFunctions_%expansionRate(intergalacticMediumStateEvolveSelf%cosmologyFunctions_%expansionFactor(time)) &
             &                   *                                  intergalacticMediumStateEvolveSelf%cosmologyFunctions_%expansionFactor(time)  &
             &                   *gigayear
     else
        massParticleMean        =0.0d0
        opticalDepthRateOfChange=0.0d0
     end if
     ! Evaluate the rates of change for the filtering mass variables.
     massFilteringODEsRateOfChange     =gnedin2000ODEs(intergalacticMediumStateEvolveSelf%cosmologyParameters_,intergalacticMediumStateEvolveSelf%cosmologyFunctions_,intergalacticMediumStateEvolveSelf%linearGrowth_,time,massParticleMean,temperature,properties)
     massFilteringCompositeRateOfChange=massFilteringODEsRateOfChange(1:2)
     massFilteringRateOfChange         =massFilteringODEsRateOfChange(3  )
     ! Compute the clumping factor.
     clumpingFactor=+1.0d0                                                                                             &
          &         +intergalacticMediumStateEvolveSelf%cosmologicalMassVariance_%rootVariance(massFiltering_,time)**2
     ! Iterate over ionic species.
     iProperty=1 ! Counter for ionic species in properties array.
     do atomicNumber=1,2
        do ionizationState=1,atomicNumber+1
           ! Increment property array counter.
           iProperty=iProperty+1
           ! Determine electron number.
           electronNumber=atomicNumber+1-ionizationState
           ! Get density of this ionic state.
           densityThisIon    =max(properties(iProperty  ),0.0d0)
           ! Get density of upper ionic state (i.e. current ion minus one electron).
           if (ionizationState < atomicNumber+1) then
              densityUpperIon=max(properties(iProperty+1),0.0d0)
           else
              densityUpperIon=                            0.0d0
           end if
           ! Get density of upper ionic state (i.e. current ion plus one electron).
           if (ionizationState > 1) then
              densityLowerIon=max(properties(iProperty-1),0.0d0)
           else
              densityLowerIon=                            0.0d0
           end if
           ! Specify electron shell number. For H and He, this is always the 1s shell.
           shellNumber=1
           ! Compute collisional ionization rates from this ion.
           if (electronNumber  > 0) then
              collisionIonizationRateFrom=-intergalacticMediumStateEvolveSelf%atomicIonizationRateCollisional_%rate    (atomicNumber,ionizationState  ,temperature) &
                   &                      *densityThisIon                                                                                                           &
                   &                      *densityElectron
              heatingRate                =+heatingRate                                                                                                              &
                   &                      -intergalacticMediumStateEvolveSelf%atomicIonizationPotential_      %potential(atomicNumber,electronNumber+1            ) &
                   &                      *electronVolt                                                                                                             &
                   &                      *collisionIonizationRateFrom                                                                                              &
                   &                      *gigaYear                                                                                                                 &
                   &                      *centi**3                                                                                                                 &
                   &                      *clumpingFactor
            else
              collisionIonizationRateFrom=+0.0d0
           end if
           ! Compute collisional ionization rates to this ion.
           if (ionizationState > 1) then
              collisionIonizationRateTo  =+intergalacticMediumStateEvolveSelf%atomicIonizationRateCollisional_%rate     (atomicNumber,ionizationState-1,temperature) &
                   &                      *densityLowerIon                                                                                                           &
                   &                      *densityElectron
           else
              collisionIonizationRateTo  =+0.0d0
           end if
           ! Compute recombination rates from this ion.
           if (ionizationState > 1) then
              recombinationRateFrom      =-intergalacticMediumStateEvolveSelf%atomicRecombinationRateRadiative_%rate(atomicNumber,ionizationState-1,temperature,recombinationCaseB) &
                   &                      *densityThisIon                                                                                                                           &
                   &                      *densityElectron
           else
              recombinationRateFrom      =+0.0d0
           end if
           ! Compute recombination rates to this ion.
           if (electronNumber  > 0) then
              recombinationRateTo        =+intergalacticMediumStateEvolveSelf%atomicRecombinationRateRadiative_%rate(atomicNumber,ionizationState  ,temperature,recombinationCaseB) &
                   &                      *densityUpperIon                                                                                                                          &
                   &                      *densityElectron
              heatingRate                =+heatingRate                                                                                                                              &
                   &                      -recombinationRateFrom                                                                                                                    &
                   &                      *gigaYear                                                                                                                                 &
                   &                      *centi**3                                                                                                                                 &
                   &                      *clumpingFactor                                                                                                                           &
                   &                      *0.75d0                                                                                                                                   &
                   &                      *boltzmannsConstant                                                                                                                       &
                   &                      *temperature
           else
              recombinationRateTo        =+0.0d0
           end if
           ! Compute dielectronic recombination rates from this ion.
           if (ionizationState > 1) then
              recombinationDielectronicRateFrom=-intergalacticMediumStateEvolveSelf%atomicRecombinationRateDielectronic_%rate(atomicNumber,electronNumber+1,temperature) &
                   &                            *densityThisIon                                                                                                          &
                   &                            *densityElectron
           else
              recombinationDielectronicRateFrom=+0.0d0
           end if
           ! Compute dielectronic recombination rates to this ion.
           if (electronNumber  > 0) then
              recombinationDielectronicRateTo  =+intergalacticMediumStateEvolveSelf%atomicRecombinationRateDielectronic_%rate(atomicNumber,electronNumber  ,temperature) &
                   &                            *densityUpperIon                                                                                                         &
                   &                            *densityElectron
              heatingRate                      =+heatingRate                                                                                                             &
                   &                            -dielectronicRecombinationRateHeIEnergyLoss                                                                              &
                   &                            *electronVolt                                                                                                            &
                   &                            *recombinationDielectronicRateFrom                                                                                       &
                   &                            *gigaYear                                                                                                                &
                   &                            *centi**3                                                                                                                &
                   &                            *clumpingFactor
           else
              recombinationDielectronicRateTo  =+0.0d0
           end if
           ! Set the epoch for the intergalactic background radiation field.
           select type (radiationField_ => intergalacticMediumStateEvolveSelf%radiationField_)
           class is (radiationFieldIntergalacticBackground)
              call radiationField_%timeSet(time)
           end select
           ! Compute rate of photoionizations from this ion.
           if (electronNumber  > 0) then
              ! Set the ground state for this photoionization calculation.
              photoionizationGroundIonizationState=ionizationState
              ! Set the minimum and maximum wavelengths for photoionization.
              wavelengthMinimum=+0.0d0
              wavelengthMaximum=+plancksConstant                                                                                      &
                   &            *speedLight                                                                                           &
                   &            /intergalacticMediumStateEvolveSelf%atomicIonizationPotential_%potential(atomicNumber,electronNumber) &
                   &            /electronVolt                                                                                         &
                   &            *angstromsPerMeter
              ! Integrate photoionizations over wavelength.
              integrationReset       =.true.
              ionizationPhotoRateFrom=-Integrate(                                                 &
                   &                             wavelengthMinimum                              , &
                   &                             wavelengthMaximum                              , &
                   &                             integrandPhotoionizationRate                   , &
                   &                             integrationFunction                            , &
                   &                             integrationWorkspace                           , &
                   &                             toleranceAbsolute             =0.0d+0          , &
                   &                             toleranceRelative             =1.0d-2          , &
                   &                             reset                         =integrationReset  &
                   &                            )                                                 &
                   &                  *densityThisIon
              call Integrate_Done(integrationFunction,integrationWorkspace)
           else
              ionizationPhotoRateFrom =+0.0d0
           end if
           if (ionizationState > 1) then
              ! Set the ground state for this photoionization calculation.
              photoionizationGroundIonizationState=ionizationState-1
              photoionizationGroundElectronNumber =electronNumber +1
              ! Set the minimum and maximum wavelengths for photoionization.
              wavelengthMinimum=0.0d0
              wavelengthMaximum=+plancksConstant                                                                                        &
                   &            *speedLight                                                                                             &
                   &            /intergalacticMediumStateEvolveSelf%atomicIonizationPotential_%potential(atomicNumber,electronNumber+1) &
                   &            /electronVolt                                                                                           &
                   &            *angstromsPerMeter
              ! Integrate photoionizations over wavelength.
              integrationReset     =.true.
              ionizationPhotoRateTo=+Integrate(                                                 &
                   &                           wavelengthMinimum                              , &
                   &                           wavelengthMaximum                              , &
                   &                           integrandPhotoionizationRate                   , &
                   &                           integrationFunction                            , &
                   &                           integrationWorkspace                           , &
                   &                           toleranceAbsolute             =0.0d+0          , &
                   &                           toleranceRelative             =1.0d-2          , &
                   &                           reset                         =integrationReset  &
                   &                          )                                                 &
                   &                  *densityLowerIon
              call Integrate_Done(integrationFunction,integrationWorkspace)
              integrationReset=.true.
              heatingRate                      =+heatingRate                                                     &
                   &                            +Integrate(                                                      &
                   &                                       wavelengthMinimum                                   , &
                   &                                       wavelengthMaximum                                   , &
                   &                                       integrandPhotoionizationHeatingRate                 , &
                   &                                       integrationFunction                                 , &
                   &                                       integrationWorkspace                                , &
                   &                                       toleranceAbsolute                  =0.0d+0          , &
                   &                                       toleranceRelative                  =1.0d-3          , &
                   &                                       reset                              =integrationReset  &
                   &                                      )                                                      &
                   &                            *densityLowerIon                                                 &
                   &                            *gigaYear
              call Integrate_Done(integrationFunction,integrationWorkspace)
           else
              ionizationPhotoRateTo =+0.0d0
           end if
           ! Compute heating rate due to Bremsstrahlung.
           if (ionizationState > 1) then
              heatingRate=+heatingRate                                                             &
                   &      -16.0d0                                                                  &
                   &      / 3.0d0                                                                  &
                   &      *sqrt(                                                                   &
                   &            +2.0d0                                                             &
                   &            *Pi                                                                &
                   &            /3.0d0                                                             &
                   &           )                                                                   &
                   &      *dble(ionizationState-1) **2                                             &
                   &      *densityThisIon                                                          &
                   &      *densityElectron                                                         &
                   &      *electronRadius          **3                                             &
                   &      *speedLight                                                              &
                   &      /electronRadius                                                          &
                   &      *sqrt(                                                                   &
                   &            +electronMass                                                      &
                   &            *speedLight        **2                                             &
                   &            *boltzmannsConstant                                                &
                   &            *temperature                                                       &
                   &           )                                                                   &
                   &      *fineStructure                                                           &
                   &      *intergalacticMediumStateEvolveSelf%gauntFactor_%total(                  &
                   &                                                             atomicNumber    , &
                   &                                                             electronNumber+1, &
                   &                                                             temperature       &
                   &                                                            )                  &
                   &      *gigaYear                                                                &
                   &      *clumpingFactor
           end if
           ! Add collisional excitation cooling rate.
           heatingRate=+heatingRate                                                                                     &
                &      -intergalacticMediumStateEvolveSelf%atomicExcitationRateCollisional_%coolingRate(                &
                &                                                                                       atomicNumber  , &
                &                                                                                       electronNumber, &
                &                                                                                       temperature     &
                &                                                                                      )                &
                &      *clumpingFactor
           ! Compute net rate of change of density.
           propertiesRateOfChange(iProperty)=                                                   &
                ! Collisional ionization.
                & +(+collisionIonizationRateFrom      +collisionIonizationRateTo      )         &
                & *gigaYear                                                                     &
                & *centi**3                                                                     &
                & *clumpingFactor                                                               &
                ! Recombination.
                & +(+recombinationRateFrom            +recombinationRateTo            )         &
                & *gigaYear                                                                     &
                & *centi**3                                                                     &
                & *clumpingFactor                                                               &
                ! Dielectronic recombination.
                & +(+recombinationDielectronicRateFrom+recombinationDielectronicRateTo)         &
                & *gigaYear                                                                     &
                & *centi**3                                                                     &
                & *clumpingFactor                                                               &
                ! Photoionization.
                & +(+ionizationPhotoRateFrom          +ionizationPhotoRateTo          )         &
                & *gigaYear                                                                     &
                ! Cosmological expansion.
                & -3.0d0                                                                        &
                & *intergalacticMediumStateEvolveSelf%cosmologyFunctions_%expansionRate(intergalacticMediumStateEvolveSelf%cosmologyFunctions_%expansionFactor(time)) &
                & *densityThisIon
        end do
     end do
     ! Compute the rate of change of electron density.
     electronDensityRateOfChange=+propertiesRateOfChange(3) &
          &                      +propertiesRateOfChange(5) &
          &                      +propertiesRateOfChange(6)
     ! Compute rate of change of temperature due to cosmological expansion.
     propertiesRateOfChange(1)=-2.0d0                                                                        &
          &                    *intergalacticMediumStateEvolveSelf%cosmologyFunctions_%expansionRate  (      &
          &                     intergalacticMediumStateEvolveSelf%cosmologyFunctions_%expansionFactor (     &
          &                                                                                             time &
          &                                                                                            )     &
          &                                                                                           )      &
          &                    * temperature
     ! Compute rate of change of temperature due to atomic processes.
     if (densityTotal > 0.0d0)                                                                                         &
          & propertiesRateOfChange(1)=                                                                                 &
          &                    +propertiesRateOfChange(1)                                                              &
          ! Accumulated atomic process heating rate.
          &                    +heatingRate                                                                            &
          &                    /1.5d0                                                                                  &
          &                    /boltzmannsConstant                                                                     &
          &                    /densityTotal                                                                           &
          ! CMB Compton scattering heating/cooling rate.
          &                   +speedLight                                                                              &
          &                   *densityElectron                                                                         &
          &                   *4.0d0                                                                                   &
          &                   *thomsonCrossSection                                                                     &
          &                   *radiationConstant                                                                       &
          &                   *  intergalacticMediumStateEvolveSelf%cosmologyFunctions_%temperatureCMBEpochal(time)**4 &
          &                   *(                                                                                       &
          &                     +intergalacticMediumStateEvolveSelf%cosmologyFunctions_%temperatureCMBEpochal(time)    &
          &                     -temperature                                                                           &
          &                    )                                                                                       &
          &                   /electronMass                                                                            &
          &                   /speedLight                                                                          **2 &
          &                   /1.5d0                                                                                   &
          &                   /densityTotal                                                                            &
          &                   *gigaYear                                                                                &
          ! Particle number rate of change.
          &    +electronDensityRateOfChange                                                                            &
          &    /densityTotal                                                                                           &
          &    +3.0d0                                                                                                  &
          &    *intergalacticMediumStateEvolveSelf%cosmologyFunctions_%expansionRate  (                                &
          &     intergalacticMediumStateEvolveSelf%cosmologyFunctions_%expansionFactor (                               &
          &                                                                             time                           &
          &                                                                            )                               &
          &                                                                           )
     ! Transfer rates of change to contiguous array.
     propertiesRateOfChange( 7: 8)=massFilteringCompositeRateOfChange
     propertiesRateOfChange( 9   )=opticalDepthRateOfChange
     propertiesRateOfChange(10   )=massFilteringRateOfChange
     ! Return success.
     intergalacticMediumStateEvolveODEs=FGSL_Success

   contains

     double precision function integrandPhotoionizationRate(wavelength)
       !% Integrand function used to compute the rate of photoionizations of an ionic species.
       use :: Numerical_Constants_Units, only : ergs
       implicit none
       double precision, intent(in   ) :: wavelength
       double precision                :: photonDensity, photonFlux

       if (wavelength <= 0.0d0) then
          integrandPhotoionizationRate=0.0d0
       else
          photonFlux   =+intergalacticMediumStateEvolveSelf%radiationField_%flux(wavelength,intergalacticMediumStateEvolveNode) &
               &        /centi**2                                                                                               &
               &        *ergs
          photonDensity=+4.0d0                                                                                                  &
               &        *Pi                                                                                                     &
               &        *photonFlux                                                                                             &
               &        /plancksConstant                                                                                        &
               &        /speedLight                                                                                             &
               &        /wavelength
          integrandPhotoionizationRate=+speedLight                                                                                                               &
               &                       *intergalacticMediumStateEvolveSelf%atomicCrossSectionIonizationPhoto_%crossSection(                                      &
               &                                                                                                           atomicNumber                        , &
               &                                                                                                           photoionizationGroundIonizationState, &
               &                                                                                                           shellNumber                         , &
               &                                                                                                           wavelength                            &
               &                                                                                                          )                                      &
               &                       *centi**2                                                                                                                 &
               &                       *photonDensity
       end if
       return
     end function integrandPhotoionizationRate

     double precision function integrandPhotoionizationHeatingRate(wavelength)
       !% Integrand function used to compute the rate of photoionization heating of an ionic species.
       use :: Numerical_Constants_Units, only : ergs
       implicit none
       double precision, intent(in   ) :: wavelength
       double precision                :: photonDensity, photonFlux

       if (wavelength < 0.0d0) then
          integrandPhotoionizationHeatingRate=0.0d0
       else
          photonFlux   =+intergalacticMediumStateEvolveSelf%radiationField_%flux(wavelength,intergalacticMediumStateEvolveNode) &
               &        /centi**2                                                                                               &
               &        *ergs
          photonDensity=+4.0d0                                                                                                  &
               &        *Pi                                                                                                     &
               &        *photonFlux                                                                                             &
               &        /plancksConstant                                                                                        &
               &        /speedLight                                                                                             &
               &        /wavelength
          integrandPhotoionizationHeatingRate=+speedLight                                                                            &
               &                              *intergalacticMediumStateEvolveSelf%atomicCrossSectionIonizationPhoto_%crossSection(   &
               &                                                                               atomicNumber                        , &
               &                                                                               photoionizationGroundIonizationState, &
               &                                                                               shellNumber                         , &
               &                                                                               wavelength                            &
               &                                                                              )                                      &
               &                              *centi**2                                                                              &
               &                              *photonDensity                                                                         &
               &                              *(                                                                                     &
               &                                +plancksConstant                                                                     &
               &                                *speedLight                                                                          &
               &                                *angstromsPerMeter                                                                   &
               &                                /wavelength                                                                          &
               &                                -intergalacticMediumStateEvolveSelf%atomicIonizationPotential_      %potential   (   &
               &                                                                               atomicNumber                        , &
               &                                                                               photoionizationGroundElectronNumber   &
               &                                                                              )                                      &
               &                                *electronVolt                                                                        &
               &                               )
       end if
       return
     end function integrandPhotoionizationHeatingRate

   end function intergalacticMediumStateEvolveODEs

   subroutine intergalacticMediumStateEvolveStateSet(self,iNow)
     use, intrinsic :: ISO_C_Binding, only : c_size_t
     implicit none
     class  (universeOperatorIntergalacticMediumStateEvolve), intent(inout) :: self
     integer(c_size_t                                      ), intent(in   ) :: iNow

     !# <eventHook name="intergalacticMediumStateEvolveUpdate">
     !#  <interface>
     !#    double precision, intent(in   ), dimension(:) :: time            , densityHydrogen1
     !#    double precision, intent(in   ), dimension(:) :: densityHydrogen2, densityHelium1
     !#    double precision, intent(in   ), dimension(:) :: densityHelium2  , densityHelium3
     !#    double precision, intent(in   ), dimension(:) :: temperature     , massFiltering
     !#  </interface>
     !#  <callWith>self%time           (1:iNow  ), &amp;
     !#    &amp;   self%densityHydrogen(1:iNow,1), &amp;
     !#    &amp;   self%densityHydrogen(1:iNow,2), &amp;
     !#    &amp;   self%densityHelium  (1:iNow,1), &amp;
     !#    &amp;   self%densityHelium  (1:iNow,2), &amp;
     !#    &amp;   self%densityHelium  (1:iNow,3), &amp;
     !#    &amp;   self%temperature    (1:iNow  ), &amp;
     !#    &amp;   self%massFiltering  (1:iNow  )</callWith>
     !# </eventHook>
     return
   end subroutine intergalacticMediumStateEvolveStateSet<|MERGE_RESOLUTION|>--- conflicted
+++ resolved
@@ -321,11 +321,7 @@
      self%massFilteringComposite(1,:)=massFilteringODEs(1:2)
      self%massFiltering         (1  )=massFilteringODEs(3  )
      ! Find the initial mass variance on the filtering mass scale.
-<<<<<<< HEAD
      massFilteringVarianceInitial=self%cosmologicalMassVariance_%rootVariance(self%massFiltering(1),timeMinimum)
-=======
-     massFilteringVarianceInitial=self%cosmologicalMassVariance_%rootVariance(self%massFiltering(1))
->>>>>>> a25b3daf
      ! Set the initial clumping factor.
      self%clumpingFactor(1)=1.0d0+massFilteringVarianceInitial**2
      ! Initialize optical depth.
