--- conflicted
+++ resolved
@@ -358,7 +358,6 @@
        if (                 diskIsNeeded) disk              =>                                   node%disk             ()
        if (             spheroidIsNeeded) spheroid          =>                                   node%spheroid         ()
        if (darkMatterScaleRadiusIsNeeded) darkMatterProfile =>                                   node%darkMatterProfile()
-       !$omp parallel do private(radiusProjected,radiusOuter,integrandFunction,integrationWorkspace,mass,component,loaded)
        do i=1,radiiCount
           ! Extract options,
           mass     =radii(i)%mass
@@ -409,10 +408,6 @@
           call Integrate_Done(integrandFunction,integrationWorkspace)
           if (outputProjectedDensityIncludeRadii) doubleBuffer(doubleBufferCount,doubleProperty+(i-1)*multiplier+2)=radiusProjected
        end do
-<<<<<<< HEAD
-       !$omp end parallel do
-=======
->>>>>>> 42744c21
        doubleProperty=doubleProperty+multiplier*radiiCount
     end if
     return
