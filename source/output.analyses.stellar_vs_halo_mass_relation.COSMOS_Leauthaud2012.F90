--- conflicted
+++ resolved
@@ -284,12 +284,8 @@
     </referenceConstruct>
     !!]
     ! Read observational data and convert masses to logarithmic.
-<<<<<<< HEAD
+    !$ call hdf5Access%set()
     fileData=hdf5Object(char(inputPath(pathTypeDataStatic))//"observations/stellarHaloMassRelation/stellarHaloMassRelation_COSMOS_Leauthaud2012.hdf5")
-=======
-    !$ call hdf5Access%set()
-    call fileData%openFile(char(inputPath(pathTypeDataStatic))//"observations/stellarHaloMassRelation/stellarHaloMassRelation_COSMOS_Leauthaud2012.hdf5")
->>>>>>> aa4d91a1
     groupRedshiftName=var_str('redshiftInterval')//redshiftInterval
     groupRedshift=fileData%openGroup(char(groupRedshiftName))
     call groupRedshift%readDataset('massStellar' ,massStellarData )
