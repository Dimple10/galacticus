--- conflicted
+++ resolved
@@ -25,34 +25,12 @@
   !!{
   Benchmarking of stellar population luminosity calculations.
   !!}
-<<<<<<< HEAD
-  use :: Abundances_Structure                      , only : abundances                                    , metallicityTypeLinearByMassSolar
-  use :: Cosmology_Functions                       , only : cosmologyFunctionsMatterLambda
-  use :: Cosmology_Parameters                      , only : cosmologyParametersSimple
-  use :: Display                                   , only : displayVerbositySet                           , verbosityLevelWorking
-  use :: Events_Hooks                              , only : eventsHooksInitialize
-  use :: Input_Paths                               , only : inputPath                                     , pathTypeDataDynamic                      , pathTypeDataStatic
-  use :: ISO_Varying_String                        , only : char                                          , operator(//)                             , var_str
-  use :: Input_Parameters                          , only : inputParameters
-  use :: Instruments_Filters                       , only : Filter_Get_Index
-  use :: Kind_Numbers                              , only : kind_int8
-  use :: Stellar_Astrophysics                      , only : stellarAstrophysics                           , stellarAstrophysicsFile
-  use :: Stellar_Astrophysics_Tracks               , only : stellarTracksFile
-  use :: Stellar_Astrophysics_Winds                , only : stellarWindsLeitherer1992
-  use :: Stellar_Feedback                          , only : stellarFeedbackStandard
-  use :: Stellar_Population_Broad_Band_Luminosities, only : stellarPopulationBroadBandLuminositiesStandard
-  use :: Stellar_Population_Spectra                , only : stellarPopulationSpectraFile
-  use :: Stellar_Population_Spectra_Postprocess    , only : stellarPopulationSpectraPostprocessorIdentity , stellarPopulationSpectraPostprocessorList
-  use :: Stellar_Populations                       , only : stellarPopulationStandard
-  use :: Stellar_Populations_Initial_Mass_Functions, only : initialMassFunctionChabrier2001
-  use :: Supernovae_Population_III                 , only : supernovaePopulationIIIHegerWoosley2002
-  use :: Supernovae_Type_Ia                        , only : supernovaeTypeIaNagashima2005
-=======
-  use, intrinsic :: ISO_Fortran_Env, only : output_unit
+  use, intrinsic :: ISO_Fortran_Env                           , only : output_unit
   use            :: Abundances_Structure                      , only : abundances                                    , metallicityTypeLinearByMassSolar
   use            :: Cosmology_Functions                       , only : cosmologyFunctionsMatterLambda
   use            :: Cosmology_Parameters                      , only : cosmologyParametersSimple
   use            :: Display                                   , only : displayVerbositySet                           , verbosityLevelWorking
+  use            :: Events_Hooks                              , only : eventsHooksInitialize
   use            :: Input_Paths                               , only : inputPath                                     , pathTypeDataDynamic                      , pathTypeDataStatic
   use            :: ISO_Varying_String                        , only : char                                          , operator(//)                             , var_str
   use            :: Input_Parameters                          , only : inputParameters
@@ -69,7 +47,6 @@
   use            :: Stellar_Populations_Initial_Mass_Functions, only : initialMassFunctionChabrier2001
   use            :: Supernovae_Population_III                 , only : supernovaePopulationIIIHegerWoosley2002
   use            :: Supernovae_Type_Ia                        , only : supernovaeTypeIaNagashima2005
->>>>>>> 4df7c0ea
   implicit none
   type            (inputParameters                               ), target                                 :: parameters
   integer                                                         , parameter                              :: filterCount                               =  137  , populationCount      =20, &
