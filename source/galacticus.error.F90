--- conflicted
+++ resolved
@@ -27,14 +27,10 @@
   use ISO_Varying_String
   implicit none
   private
-<<<<<<< HEAD
-  public :: Galacticus_Error_Report          , Galacticus_Warn          , &
-       &    Galacticus_Error_Handler_Register, Galacticus_Component_List
-=======
   public :: Galacticus_Error_Report               , Galacticus_Error_Handler_Register    , &
        &    Galacticus_Component_List             , Galacticus_GSL_Error_Handler_Abort_On, &
-       &    Galacticus_GSL_Error_Handler_Abort_Off, Galacticus_GSL_Error_Status
->>>>>>> 824d1b75
+       &    Galacticus_GSL_Error_Handler_Abort_Off, Galacticus_GSL_Error_Status          , &
+       &    Galacticus_Warn
 
   interface Galacticus_Error_Report
      module procedure Galacticus_Error_Report_Char
@@ -61,7 +57,11 @@
   integer, parameter, public :: errorStatusOutOfRange =FGSL_eRange  ! Output range error.
   integer, parameter, public :: errorStatusXCPU       =1025         ! CPU time limit exceeded.
 
-<<<<<<< HEAD
+  ! GSL error status.
+  logical             :: abortOnErrorGSL=.true.
+  integer(kind=c_int) :: errorStatusGSL
+  !$omp threadprivate(abortOnErrorGSL,errorStatusGSL)
+  
   ! Type used to accumulate warning messages.
   type :: warning
      type(varying_string)          :: message
@@ -71,12 +71,6 @@
   ! Record of warnings.
   type   (warning), pointer :: warningList
   logical                   :: warningsFound=.false.
-=======
-  ! GSL error status.
-  logical             :: abortOnErrorGSL=.true.
-  integer(kind=c_int) :: errorStatusGSL
-  !$omp threadprivate(abortOnErrorGSL,errorStatusGSL)
->>>>>>> 824d1b75
   
 contains
 
@@ -105,24 +99,16 @@
     !$ else
     !$    write (0,*) " => Error occurred in master thread"
     !$ end if
-<<<<<<< HEAD
     call Galacticus_Warn_Review   (     )
     call Flush                    (    0)
+#ifdef UNCLEANEXIT
+    call Exit(1)
+#else
     call H5Close_F                (error)
     call H5Close_C                (     )
     call Semaphore_Post_On_Error  (     )
     call Abort                    (     )
-=======
-    call Flush(0)
-#ifdef UNCLEANEXIT
-    call Exit(1)
-#else
-    call H5Close_F(error)
-    call H5Close_C()
-    call Semaphore_Post_On_Error()
-    call Abort()
-#endif
->>>>>>> 824d1b75
+#endif
     return
   end subroutine Galacticus_Error_Report_Char
 
@@ -218,15 +204,8 @@
     !$ else
     !$    write (0,*) " => Error occurred in master thread"
     !$ end if
-<<<<<<< HEAD
     call Galacticus_Warn_Review   (     )
     call Flush                    (    0)
-    call H5Close_F                (error)
-    call H5Close_C                (     )
-    call Semaphore_Post_On_Error  (     )
-    call Abort                    (     )
-=======
-    call Flush(0)
 #ifdef UNCLEANEXIT
     call Exit(1)
 #else
@@ -241,12 +220,11 @@
        call Sleep(86400)
     end if
 #endif
-    call H5Close_F(error)
-    call H5Close_C()
-    call Semaphore_Post_On_Error()
-    call Abort()
-#endif
->>>>>>> 824d1b75
+    call H5Close_F                (error)
+    call H5Close_C                (     )
+    call Semaphore_Post_On_Error  (     )
+    call Abort                    (     )
+#endif
     return
   end subroutine Galacticus_Signal_Handler_SIGINT
 
@@ -267,15 +245,8 @@
     !$ else
     !$    write (0,*) " => Error occurred in master thread"
     !$ end if
-<<<<<<< HEAD
     call Galacticus_Warn_Review   (     )
     call Flush                    (    0)
-    call H5Close_F                (error)
-    call H5Close_C                (     )
-    call Semaphore_Post_On_Error  (     )
-    call Abort                    (     )
-=======
-    call Flush(0)
 #ifdef UNCLEANEXIT
     call Exit(1)
 #else
@@ -290,12 +261,11 @@
        call Sleep(86400)
     end if
 #endif
-    call H5Close_F(error)
-    call H5Close_C()
-    call Semaphore_Post_On_Error()
-    call Abort()
-#endif
->>>>>>> 824d1b75
+    call H5Close_F                (error)
+    call H5Close_C                (     )
+    call Semaphore_Post_On_Error  (     )
+    call Abort                    (     )
+#endif
     return
   end subroutine Galacticus_Signal_Handler_SIGSEGV
 
@@ -316,15 +286,8 @@
     !$ else
     !$    write (0,*) " => Error occurred in master thread"
     !$ end if
-<<<<<<< HEAD
     call Galacticus_Warn_Review   (     )
     call Flush                    (    0)
-    call H5Close_F                (error)
-    call H5Close_C                (     )
-    call Semaphore_Post_On_Error  (     )
-    call Abort                    (     )
-=======
-    call Flush(0)
 #ifdef UNCLEANEXIT
     call Exit(1)
 #else
@@ -339,12 +302,11 @@
        call Sleep(86400)
     end if
 #endif
-    call H5Close_F(error)
-    call H5Close_C()
-    call Semaphore_Post_On_Error()
-    call Abort()
-#endif
->>>>>>> 824d1b75
+    call H5Close_F                (error)
+    call H5Close_C                (     )
+    call Semaphore_Post_On_Error  (     )
+    call Abort                    (     )
+#endif
     return
   end subroutine Galacticus_Signal_Handler_SIGFPE
 
@@ -378,23 +340,6 @@
     character(len=128                       )        :: hostName
     logical                                          :: flag
 
-<<<<<<< HEAD
-    message=FGSL_StrError(errorNumber)
-    write (0,*) 'Galacticus experienced an error in the GSL library - will try to flush data before exiting.'
-    write (0,*) ' => Error occurred in ',trim(FGSL_Name(file  )),' at line ',line
-    write (0,*) ' => Reason was: '      ,trim(FGSL_Name(reason))
-    !$ if (omp_in_parallel()) then
-    !$    write (0,*) " => Error occurred in thread ",omp_get_thread_num()
-    !$ else
-    !$    write (0,*) " => Error occurred in master thread"
-    !$ end if
-    call Galacticus_Warn_Review   (     )
-    call Flush                    (    0)
-    call H5Close_F                (error)
-    call H5Close_C                (     )
-    call Semaphore_Post_On_Error  (     )
-    call Abort                    (     )
-=======
     if (abortOnErrorGSL) then
        message=FGSL_StrError(errorNumber)
        write (0,*) 'Galacticus experienced an error in the GSL library - will try to flush data before exiting.'
@@ -405,7 +350,8 @@
        !$ else
        !$    write (0,*) " => Error occurred in master thread"
        !$ end if
-       call Flush(0)
+    call Galacticus_Warn_Review   (     )
+    call Flush                    (    0)
 #ifdef UNCLEANEXIT
        call Exit(1)
 #else
@@ -420,15 +366,14 @@
           call Sleep(86400)
        end if
 #endif
-       call H5Close_F(error)
-       call H5Close_C()
-       call Semaphore_Post_On_Error()
-       call Abort()
+    call H5Close_F                (error)
+    call H5Close_C                (     )
+    call Semaphore_Post_On_Error  (     )
+    call Abort                    (     )
 #endif
     else
        errorStatusGSL=errorNumber
     end if
->>>>>>> 824d1b75
     return
   end subroutine Galacticus_GSL_Error_Handler
 
