--- conflicted
+++ resolved
@@ -20,11 +20,8 @@
 module Galacticus_Error
   !% Implements error reporting for the {\sc Galacticus} package.
   use HDF5
-<<<<<<< HEAD
   use Semaphores
-=======
   use FGSL
->>>>>>> 6161737d
   implicit none
   private
   public :: Galacticus_Error_Report, Galacticus_Error_Handler_Register, Galacticus_Component_List
