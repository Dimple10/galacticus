--- conflicted
+++ resolved
@@ -24,15 +24,10 @@
   use Sort
   use, intrinsic :: ISO_C_Binding
   implicit none
-<<<<<<< HEAD
-  integer         (kind=c_size_t), dimension(19) :: indexArray
-  integer                        , dimension(19) :: integerArray
-  double precision               , dimension(19) :: doubleArray
-=======
+  integer         (kind=c_size_t ), dimension(19) :: indexArray
   integer                         , dimension(19) :: integerArray
   integer         (kind=kind_int8), dimension(19) :: longIntegerArray
   double precision                , dimension(19) :: doubleArray
->>>>>>> 3ab6f39e
 
   ! Begin unit tests.
   call Unit_Tests_Begin_Group("Sorting")
