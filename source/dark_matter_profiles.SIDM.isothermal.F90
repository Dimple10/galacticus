!! Copyright 2009, 2010, 2011, 2012, 2013, 2014, 2015, 2016, 2017, 2018,
!!           2019, 2020, 2021, 2022, 2023
!!    Andrew Benson <abenson@carnegiescience.edu>
!!
!! This file is part of Galacticus.
!!
!!    Galacticus is free software: you can redistribute it and/or modify
!!    it under the terms of the GNU General Public License as published by
!!    the Free Software Foundation, either version 3 of the License, or
!!    (at your option) any later version.
!!
!!    Galacticus is distributed in the hope that it will be useful,
!!    but WITHOUT ANY WARRANTY; without even the implied warranty of
!!    MERCHANTABILITY or FITNESS FOR A PARTICULAR PURPOSE.  See the
!!    GNU General Public License for more details.
!!
!!    You should have received a copy of the GNU General Public License
!!    along with Galacticus.  If not, see <http://www.gnu.org/licenses/>.

  !!{
  An implementation of dark matter halo profiles for self-interacting dark matter following the ``isothermal'' model of Jiang et
  al. (2022), including the effects of a baryonic potential.
  !!}

  use, intrinsic :: ISO_C_Binding          , only : c_size_t
  use            :: Numerical_Interpolation, only : interpolator
  use            :: Numerical_ODE_Solvers  , only : odeSolver
  
  !![
  <darkMatterProfile name="darkMatterProfileSIDMIsothermal">
    <description>
      Dark matter halo profiles for self-interacting dark matter following the ``isothermal'' model of Jiang et al. (2022). This
      model assumes that the dark matter within the interaction radius, $r_1$, has thermalized and can therefore be described by a
      constant velocity dispersion, $\sigma_0$. Under this assumption the spherical Jeans equation has a solution of the form:
      \begin{equation}
      \rho(r) = \rho_0 \exp\left[-\frac{\phi(r)}{\sigma_0^2}\right],
      \end{equation}
      where $\rho(r)$ is the density $\rho_0$ is the density at $r=0$, and the gravitational potential satisfies (Jiang et al. 2022):
      \begin{equation}
      \nabla^2 \phi(r) = 4 \pi \mathrm{G} \left[ \rho_0 \exp \left( - \frac{\phi(r)}{\sigma_0^2} \right) + \rho_\mathrm{b}(r) \right],
      \end{equation}
      where $\rho_\mathrm{b}(r)$ is the density of the baryonic component. This second-order differential equation is solved using the boundary conditions $\phi(r=0)=0$ and
      $\mathrm{d}\phi/\mathrm{d}r(r=0)=0$. The values of $\rho_0$ and $\sigma_0$ are then found by minimizing a function      
      \begin{equation}
      \delta^2(\rho_0,\sigma_0) = \left[ \frac{\rho(r_1)}{\rho^\prime(r_1)} - 1 \right]^2 + \left[ \frac{M(r_1)}{M^\prime(r_1)} - 1 \right]^2,
      \end{equation}
      where $M(r)$ is the mass contained within radius $r$, and primes indicate the profile prior to SIDM thermalization.
    </description>
  </darkMatterProfile>
  !!]
  type, extends(darkMatterProfileSIDM) :: darkMatterProfileSIDMIsothermal
     !!{
     A dark matter halo profile class implementing profiles for self-interacting dark matter following the ``isothermal'' model of Jiang et al. (2022).
     !!}
     private
     integer         (kind=kind_int8)              :: uniqueIDPrevious
     double precision                              :: velocityDispersionCentral
     logical                                       :: solutionsTabulated
     class           (*             ), pointer     :: galacticStructure_        => null()
     type            (interpolator  ), allocatable :: densityProfile                     , massProfile
   contains
     !![
     <methods>
       <method method="computeSolution"  description="Compute a solution for the isothermal core of a SIDM halo."/>
       <method method="calculationReset" description="Reset memoized calculations."                              />
     </methods>
     !!]
     final     ::                                      sidmIsothermalDestructor
     procedure :: get                               => sidmIsothermalGet
     procedure :: autoHook                          => sidmIsothermalAutoHook
     procedure :: calculationReset                  => sidmIsothermalCalculationReset
     procedure :: density                           => sidmIsothermalDensity
     procedure :: densityLogSlope                   => sidmIsothermalDensityLogSlope
     procedure :: radiusEnclosingDensity            => sidmIsothermalRadiusEnclosingDensity
     procedure :: radiusEnclosingMass               => sidmIsothermalRadiusEnclosingMass
     procedure :: radialMoment                      => sidmIsothermalRadialMoment
     procedure :: enclosedMass                      => sidmIsothermalEnclosedMass
     procedure :: potential                         => sidmIsothermalPotential
     procedure :: circularVelocity                  => sidmIsothermalCircularVelocity
     procedure :: circularVelocityMaximum           => sidmIsothermalCircularVelocityMaximum
     procedure :: radialVelocityDispersion          => sidmIsothermalRadialVelocityDispersion
     procedure :: radiusFromSpecificAngularMomentum => sidmIsothermalRadiusFromSpecificAngularMomentum
     procedure :: rotationNormalization             => sidmIsothermalRotationNormalization
     procedure :: energy                            => sidmIsothermalEnergy
     procedure :: kSpace                            => sidmIsothermalKSpace
     procedure :: freefallRadius                    => sidmIsothermalFreefallRadius
     procedure :: freefallRadiusIncreaseRate        => sidmIsothermalFreefallRadiusIncreaseRate
     procedure :: computeSolution                   => sidmIsothermalComputeSolution
  end type darkMatterProfileSIDMIsothermal

  interface darkMatterProfileSIDMIsothermal
     !!{
     Constructors for the {\normalfont \ttfamily sidmIsothermal} dark matter halo profile class.
     !!}
     module procedure sidmIsothermalConstructorParameters
     module procedure sidmIsothermalConstructorInternal
  end interface darkMatterProfileSIDMIsothermal

contains

  function sidmIsothermalConstructorParameters(parameters) result(self)
    !!{
    Constructor for the {\normalfont \ttfamily sidmIsothermal} dark matter halo profile class which takes a parameter set as input.
    !!}
    use :: Functions_Global, only : galacticStructureConstruct_, galacticStructureDestruct_
    use :: Input_Parameters, only : inputParameter             , inputParameters
    implicit none
    type (darkMatterProfileSIDMIsothermal)                :: self
    type (inputParameters                ), intent(inout) :: parameters
    class(darkMatterHaloScaleClass       ), pointer       :: darkMatterHaloScale_
    class(darkMatterParticleClass        ), pointer       :: darkMatterParticle_
    class(darkMatterProfileClass         ), pointer       :: darkMatterProfile_
    class(*                              ), pointer       :: galacticStructure_

    !![
    <objectBuilder class="darkMatterHaloScale"  name="darkMatterHaloScale_"  source="parameters"/>
    <objectBuilder class="darkMatterParticle"   name="darkMatterParticle_"   source="parameters"/>
    <objectBuilder class="darkMatterProfile"    name="darkMatterProfile_"    source="parameters"/>
    !!]
    call galacticStructureConstruct_(parameters,galacticStructure_)
    self=darkMatterProfileSIDMIsothermal(darkMatterProfile_,darkMatterHaloScale_,darkMatterParticle_,galacticStructure_)
    !![
    <inputParametersValidate source="parameters" extraAllowedNames="galacticStructure"/>
    <objectDestructor name="darkMatterHaloScale_"/>
    <objectDestructor name="darkMatterParticle_" />
    <objectDestructor name="darkMatterProfile_"  />
    !!]
    call galacticStructureDestruct_(self%galacticStructure_)
    return
  end function sidmIsothermalConstructorParameters

  function sidmIsothermalConstructorInternal(darkMatterProfile_,darkMatterHaloScale_,darkMatterParticle_,galacticStructure_) result(self)
    !!{
    Internal constructor for the {\normalfont \ttfamily sidmIsothermal} dark matter profile class.
    !!}
    use :: Dark_Matter_Particles, only : darkMatterParticleSelfInteractingDarkMatter
    implicit none
    type (darkMatterProfileSIDMIsothermal)                        :: self
    class(darkMatterHaloScaleClass       ), intent(in   ), target :: darkMatterHaloScale_
    class(darkMatterParticleClass        ), intent(in   ), target :: darkMatterParticle_
    class(darkMatterProfileClass         ), intent(in   ), target :: darkMatterProfile_
    class(*                              ), intent(in   ), target :: galacticStructure_
    !![
    <constructorAssign variables="*darkMatterProfile_, *darkMatterHaloScale_, *darkMatterParticle_, *galacticStructure_"/>
    !!]

    ! Validate the dark matter particle type.
    select type (darkMatterParticle__ => self%darkMatterParticle_)
    class is (darkMatterParticleSelfInteractingDarkMatter)
       ! This is as expected.
    class default
       call Error_Report('SIDM isothermal dark matter profile expects a self-interacting dark matter particle'//{introspection:location})
    end select
    self%uniqueIDPrevious    =-1_kind_int8
    self%genericLastUniqueID =-1_kind_int8
    self%uniqueIDPreviousSIDM=-1_kind_int8
    return
  end function sidmIsothermalConstructorInternal

  subroutine sidmIsothermalAutoHook(self)
    !!{
    Attach to the calculation reset event.
    !!}
    use :: Events_Hooks, only : calculationResetEvent, openMPThreadBindingAllLevels
    implicit none
    class(darkMatterProfileSIDMIsothermal), intent(inout) :: self

    call calculationResetEvent%attach(self,sidmIsothermalCalculationReset,openMPThreadBindingAllLevels,label='darkMatterProfileSIDMIsothermal')
    return
  end subroutine sidmIsothermalAutoHook

  subroutine sidmIsothermalDestructor(self)
    !!{
    Destructor for the {\normalfont \ttfamily sidmIsothermal} dark matter halo profile class.
    !!}
    use :: Functions_Global, only : galacticStructureDestruct_
    use :: Events_Hooks    , only : calculationResetEvent
    implicit none
    type(darkMatterProfileSIDMIsothermal), intent(inout) :: self

    !![
    <objectDestructor name="self%darkMatterProfile_"  />
    <objectDestructor name="self%darkMatterHaloScale_"/>
    <objectDestructor name="self%darkMatterParticle_" />
    !!]
    if (associated(self%galacticStructure_)) call galacticStructureDestruct_(self%galacticStructure_)
    if (calculationResetEvent%isAttached(self,sidmIsothermalCalculationReset)) call calculationResetEvent%detach(self,sidmIsothermalCalculationReset)
    return
  end subroutine sidmIsothermalDestructor

<<<<<<< HEAD
  function sidmIsothermalGet(self,node,weightBy,weightIndex) result(massDistribution_)
    !!{
    Return the dark matter mass distribution for the given {\normalfont \ttfamily node}.
    !!}
    use :: Galacticus_Nodes          , only : nodeComponentBasic
    use :: Galactic_Structure_Options, only : componentTypeDarkHalo                         , massTypeDark                        , massTypeBaryonic           , weightByMass
    use :: Mass_Distributions        , only : massDistributionSphericalSIDMIsothermalBaryons, kinematicsDistributionSIDMIsothermal, nonAnalyticSolversNumerical, massDistributionSpherical
    implicit none
    class           (massDistributionClass               ), pointer                 :: massDistribution_
    type            (kinematicsDistributionSIDMIsothermal), pointer                 :: kinematicsDistribution_
    class           (darkMatterProfileSIDMIsothermal     ), intent(inout)           :: self
    type            (treeNode                            ), intent(inout), target   :: node
    type            (enumerationWeightByType             ), intent(in   ), optional :: weightBy
    integer                                               , intent(in   ), optional :: weightIndex
    class           (massDistributionClass               ), pointer                 :: massDistributionDecorated, massDistributionBaryonic
    class           (nodeComponentBasic                  ), pointer                 :: basic
    !![
    <optionalArgument name="weightBy" defaultsTo="weightByMass" />
    !!]

    ! Assume a null distribution by default.
    massDistribution_ => null()
    ! If weighting is not by mass, return a null profile.
    if (weightBy_ /= weightByMass) return
    ! Create the mass distribution.
    allocate(massDistributionSphericalSIDMIsothermalBaryons :: massDistribution_)
    select type(massDistribution_)
    type is (massDistributionSphericalSIDMIsothermalBaryons)
       massDistributionDecorated => self%darkMatterProfile_%get             (node,weightBy,weightIndex)
       massDistributionBaryonic  => node                   %massDistribution(massType=massTypeBaryonic)
       basic                     => node                   %basic           (                         )
       select type (massDistributionDecorated)
       class is (massDistributionSpherical)
          !![
	  <referenceConstruct object="massDistribution_">
	    <constructor>
              massDistributionSphericalSIDMIsothermalBaryons(                                                              &amp;
	      &amp;                                          timeAge                 =basic%time                       (), &amp;
	      &amp;                                          nonAnalyticSolver       =      nonAnalyticSolversNumerical  , &amp;
	      &amp;                                          massDistribution_       =      massDistributionDecorated    , &amp;
	      &amp;                                          massDistributionBaryonic=      massDistributionBaryonic     , &amp;
	      &amp;                                          darkMatterParticle_     =self %darkMatterParticle_          , &amp;
              &amp;                                          componentType           =      componentTypeDarkHalo        , &amp;
              &amp;                                          massType                =      massTypeDark                   &amp;
              &amp;                                         )
	    </constructor>
	  </referenceConstruct>
	  <objectDestructor name="massDistribution_"/>
          !!]
       class default
          call Error_Report('expected a spherical mass distribution'//{introspection:location})
       end select
    end select
    allocate(kinematicsDistribution_)
    !![
    <referenceConstruct object="kinematicsDistribution_">
      <constructor>
        kinematicsDistributionSIDMIsothermal( &amp;
	 &amp;                              )
      </constructor>
    </referenceConstruct>
    !!]
    call massDistribution_%setKinematicsDistribution(kinematicsDistribution_)
    !![
    <objectDestructor name="kinematicsDistribution_"/>
    !!]
    return
  end function sidmIsothermalGet

  subroutine sidmIsothermalCalculationReset(self,node)
=======
  subroutine sidmIsothermalCalculationReset(self,node,uniqueID)
>>>>>>> 03a68653
    !!{
    Reset the dark matter profile calculation.
    !!}
    use :: Kind_Numbers, only : kind_int8
    implicit none
    class  (darkMatterProfileSIDMIsothermal), intent(inout) :: self
    type   (treeNode                       ), intent(inout) :: node
    integer(kind_int8                      ), intent(in   ) :: uniqueID
    !$GLC attributes unused :: node

    self%uniqueIDPrevious                            =uniqueID
    self%genericLastUniqueID                         =uniqueID
    self%uniqueIDPreviousSIDM                        =uniqueID
    self%radiusInteractivePrevious                   =-1.0d0
    self%velocityDispersionCentral                   =-1.0d0
    self%genericEnclosedMassRadiusMinimum            =+huge(0.0d0)
    self%genericEnclosedMassRadiusMaximum            =-huge(0.0d0)
    self%genericVelocityDispersionRadialRadiusMinimum=+huge(0.0d0)
    self%genericVelocityDispersionRadialRadiusMaximum=-huge(0.0d0)
    if (allocated(self%densityProfile                         )) deallocate(self%densityProfile                         )
    if (allocated(self%massProfile                            )) deallocate(self%massProfile                            )
    if (allocated(self%genericVelocityDispersionRadialVelocity)) deallocate(self%genericVelocityDispersionRadialVelocity)
    if (allocated(self%genericVelocityDispersionRadialRadius  )) deallocate(self%genericVelocityDispersionRadialRadius  )
    if (allocated(self%genericEnclosedMassMass                )) deallocate(self%genericEnclosedMassMass                )
    if (allocated(self%genericEnclosedMassRadius              )) deallocate(self%genericEnclosedMassRadius              )
    return
  end subroutine sidmIsothermalCalculationReset

  subroutine sidmIsothermalComputeSolution(self,node)
    !!{
    Compute a solution for the isothermal core of an SIDM halo.
    !!}
    use :: Numerical_ODE_Solvers           , only : odeSolver
    use :: Numerical_Ranges                , only : Make_Range                     , rangeTypeLinear
    use :: Numerical_Constants_Math        , only : Pi
    use :: Numerical_Constants_Astronomical, only : gravitationalConstantGalacticus
    use :: Multidimensional_Minimizer      , only : multiDMinimizer
    implicit none
    class           (darkMatterProfileSIDMIsothermal), intent(inout)              :: self
    type            (treeNode                       ), intent(inout)              :: node
    integer         (c_size_t                       ), parameter                  :: propertyCount                =2
    integer                                          , parameter                  :: countTable                   =1000
    double precision                                 , parameter                  :: odeToleranceAbsolute         =1.0d-3, odeToleranceRelative     =1.0d-3
    double precision                                 , parameter                  :: fractionRadiusInitial        =1.0d-6
    double precision                                 , dimension(propertyCount+1) :: properties                          , propertyScales
    double precision                                 , dimension(countTable     ) :: radiusTable                         , densityTable                    , &
         &                                                                           massTable
    double precision                                 , dimension(propertyCount  ) :: locationMinimum
    type            (odeSolver                      )                             :: odeSolver_
    type            (multiDMinimizer                )                             :: minimizer_
    integer                                                                       :: i                                   , iteration
    logical                                                                       :: converged
    double precision                                                              :: densityCentral                      , velocityDispersionCentral       , &
         &                                                                           densityInteraction                  , massInteraction                 , &
         &                                                                           radiusInteraction                   , radius                          , &
         &                                                                           velocityDispersionInteraction       , mass                            , &
         &                                                                           density

    ! Find the interaction radius.
    radiusInteraction            =self%radiusInteraction                          (node                  )
    ! Properties of the original density profile at the interaction radius.
    densityInteraction           =self%darkMatterProfile_%density                 (node,radiusInteraction)
    massInteraction              =self%darkMatterProfile_%enclosedMass            (node,radiusInteraction)
    ! Find the velocity dispersion scale.
    velocityDispersionInteraction=sqrt(gravitationalConstantGalacticus*massInteraction/radiusInteraction)
    ! Set ODE solver  scales.
    propertyScales               =[velocityDispersionInteraction**2,velocityDispersionInteraction**2/radiusInteraction,massInteraction]
    ! Construct an ODE solver.
    odeSolver_                   =odeSolver      (propertyCount+1,sidmIsothermalODEs     ,toleranceAbsolute=odeToleranceAbsolute,toleranceRelative=odeToleranceRelative,scale=propertyScales)
    ! Construct a minimizer.
    minimizer_                   =multiDMinimizer(propertyCount  ,sidmIsothermalFitMetric                                                                                                   )
    ! Seek the solution.
    call minimizer_%set(x=[0.0d0,1.0d0],stepSize=[1.0d0,1.0d0])
    iteration=0
    converged=.false.
    do while (.not.converged .and. iteration < 100)
       call minimizer_%iterate()
       iteration=iteration+1
       converged=minimizer_%testSize(toleranceAbsolute=1.0d-3)
    end do
    locationMinimum          =minimizer_%x()
    densityCentral           =exp(locationMinimum(1))*densityInteraction
    velocityDispersionCentral=    locationMinimum(2) *velocityDispersionInteraction
    ! Tabulate solutions for density and mass.
    radiusTable=Make_Range(rangeMinimum=0.0d0,rangeMaximum=radiusInteraction,rangeNumber=countTable,rangeType=rangeTypeLinear)
    densityTable(1)=densityCentral
    massTable   (1)=0.0d0
    do i=2,countTable
       radius    =fractionRadiusInitial*radiusInteraction
       properties=0.0d0
       call odeSolver_%solve(radius,radiusTable(i),properties)
       densityTable(i)=+densityCentral                    &
            &          *exp(                              &
            &               -properties(1)                &
            &               /velocityDispersionCentral**2 &
            &              )
       massTable   (i)=+     properties(3)
    end do
    allocate(self%densityProfile)
    allocate(self%   massProfile)
    self%           densityProfile=interpolator(radiusTable,             densityTable)
    self%              massProfile=interpolator(radiusTable,                massTable)
    self%velocityDispersionCentral=                         velocityDispersionCentral
    return
    
  contains
    
    double precision function sidmIsothermalFitMetric(propertiesCentral)
      !!{
      Evaluate the fit metric.
      !!}
      implicit none
      double precision, intent(in   ), dimension(:)               :: propertiesCentral
      double precision               , dimension(propertyCount+1) :: properties
      double precision                                            :: radius
      
      ! Extract current parameters.
      densityCentral           =exp(propertiesCentral(1))*densityInteraction
      velocityDispersionCentral=    propertiesCentral(2) *velocityDispersionInteraction
      ! Solve the ODE to r₁.
      radius    =fractionRadiusInitial*radiusInteraction
      properties=0.0d0
      call odeSolver_%solve(radius,radiusInteraction,properties)
      ! Extract density and mass at r₁.
      density=+densityCentral                    &
           &  *exp(                              &
           &       -properties(1)                &
           &       /velocityDispersionCentral**2 &
           &      )
      mass     =+   properties(3)
      ! Evaluate the fit metric.
      sidmIsothermalFitMetric=+(density/densityInteraction-1.0d0)**2 &
           &                  +(   mass/   massInteraction-1.0d0)**2
      return
    end function sidmIsothermalFitMetric
  
    integer function sidmIsothermalODEs(radius,properties,propertiesRateOfChange)
      !!{
      Define the ODE system to solve for isothermal self-interacting dark matter cores.
      !!}
      use :: Functions_Global                , only : galacticStructureDensity_
      use :: Galactic_Structure_Options      , only : massTypeBaryonic
      use :: Interface_GSL                   , only : GSL_Success
      use :: Numerical_Constants_Math        , only : Pi
      use :: Numerical_Constants_Astronomical, only : gravitationalConstantGalacticus
      implicit none
      double precision, intent(in   )               :: radius
      double precision, intent(in   ), dimension(:) :: properties
      double precision, intent(  out), dimension(:) :: propertiesRateOfChange
      double precision                              :: densityDarkMatter     , densityBaryons
      
      densityDarkMatter               =+densityCentral                    &
           &                           *exp(                              &
           &                                -max(properties(1),0.0d0)     &
           &                                /velocityDispersionCentral**2 &
           &                               )
      densityBaryons                  =+galacticStructureDensity_(self%galacticStructure_,node,position=[radius,0.0d0,0.0d0],massType=massTypeBaryonic)
      propertiesRateOfChange       (1)=+properties(2)
      propertiesRateOfChange       (2)=+4.0d0                             &
           &                           *Pi                                &
           &                           *gravitationalConstantGalacticus   &
           &                           *(                                 &
           &                             +densityDarkMatter               &
           &                             +densityBaryons                  &
           &                            )
      if (radius > 0.0d0)                                                 &
           & propertiesRateOfChange(2)=+propertiesRateOfChange(2)         &
           &                           -2.0d0                             &
           &                           *properties            (2)         &
           &                           /radius
      propertiesRateOfChange       (3)=+4.0d0                             &
           &                           *Pi                                &
           &                           *radius**2                         &
           &                           *densityDarkMatter
      sidmIsothermalODEs              = GSL_Success
      return
    end function sidmIsothermalODEs
    
  end subroutine sidmIsothermalComputeSolution
  
  double precision function sidmIsothermalDensity(self,node,radius)
    !!{
    Returns the density (in $M_\odot$ Mpc$^{-3}$) in the dark matter profile of {\normalfont \ttfamily node} at the given
    {\normalfont \ttfamily radius} (given in units of Mpc).
    !!}
    implicit none
    class           (darkMatterProfileSIDMIsothermal), intent(inout) :: self
    type            (treeNode                       ), intent(inout) :: node
    double precision                                 , intent(in   ) :: radius

    if (radius > self%radiusInteraction(node)) then
       sidmIsothermalDensity=self%darkMatterProfile_%density(node,radius)
    else
       if (node%uniqueID()                /= self%uniqueIDPrevious) call self%calculationReset(node,node%uniqueID())
       if (self%velocityDispersionCentral <= 0.0d0                ) call self%computeSolution (node                )
       sidmIsothermalDensity=self%densityProfile%interpolate(radius)
    end if
    return
  end function sidmIsothermalDensity

  double precision function sidmIsothermalDensityLogSlope(self,node,radius)
    !!{
    Returns the logarithmic slope of the density in the dark matter profile of {\normalfont \ttfamily node} at the given
    {\normalfont \ttfamily radius} (given in units of Mpc).
    !!}
    implicit none
    class           (darkMatterProfileSIDMIsothermal), intent(inout) :: self
    type            (treeNode                       ), intent(inout) :: node
    double precision                                 , intent(in   ) :: radius

    if (radius > self%radiusInteraction(node)) then
       sidmIsothermalDensityLogSlope=self%darkMatterProfile_%densityLogSlope(node,radius)
    else
       if (node%uniqueID()                /= self%uniqueIDPrevious) call self%calculationReset(node,node%uniqueID())
       if (self%velocityDispersionCentral <= 0.0d0                ) call self%computeSolution (node                )
       sidmIsothermalDensityLogSlope=self%densityProfile%derivative(radius)*radius/self%densityProfile%interpolate(radius)
    end if
    return
  end function sidmIsothermalDensityLogSlope

  double precision function sidmIsothermalEnclosedMass(self,node,radius)
    !!{
    Returns the enclosed mass (in $M_\odot$) in the dark matter profile of {\normalfont \ttfamily node} at the given {\normalfont \ttfamily radius} (given in
    units of Mpc).
    !!}
    implicit none
    class           (darkMatterProfileSIDMIsothermal), intent(inout) :: self
    type            (treeNode                       ), intent(inout) :: node
    double precision                                 , intent(in   ) :: radius

    if (radius > self%radiusInteraction(node)) then
       sidmIsothermalEnclosedMass=self%darkMatterProfile_%enclosedMass(node,radius)
    else
       if (node%uniqueID()                /= self%uniqueIDPrevious) call self%calculationReset(node,node%uniqueID())
       if (self%velocityDispersionCentral <= 0.0d0                ) call self%computeSolution (node                )
       sidmIsothermalEnclosedMass=self%massProfile%interpolate(radius)
    end if
    return
  end function sidmIsothermalEnclosedMass

  double precision function sidmIsothermalRadiusEnclosingDensity(self,node,density)
    !!{
    Returns the radius (in Mpc) in the dark matter profile of {\normalfont \ttfamily node} which encloses the given
    {\normalfont \ttfamily density} (given in units of $M_\odot/$Mpc$^{-3}$).
    !!}
    implicit none
    class           (darkMatterProfileSIDMIsothermal), intent(inout), target :: self
    type            (treeNode                       ), intent(inout), target :: node
    double precision                                 , intent(in   )         :: density
    
    sidmIsothermalRadiusEnclosingDensity=self%radiusEnclosingDensityNumerical(node,density)
    return
  end function sidmIsothermalRadiusEnclosingDensity

  double precision function sidmIsothermalRadiusEnclosingMass(self,node,mass)
    !!{
    Returns the radius (in Mpc) in the dark matter profile of {\normalfont \ttfamily node} which encloses the given
    {\normalfont \ttfamily mass} (given in units of $M_\odot$).
    !!}
    implicit none
    class           (darkMatterProfileSIDMIsothermal), intent(inout), target :: self
    type            (treeNode                       ), intent(inout), target :: node
    double precision                                 , intent(in   )         :: mass

    sidmIsothermalRadiusEnclosingMass=self%radiusEnclosingMassNumerical(node,mass)
    return
  end function sidmIsothermalRadiusEnclosingMass

  double precision function sidmIsothermalRadialMoment(self,node,moment,radiusMinimum,radiusMaximum)
    !!{
    Returns the density (in $M_\odot$ Mpc$^{-3}$) in the dark matter profile of {\normalfont \ttfamily node} at the given
    {\normalfont \ttfamily radius} (given in units of Mpc).
    !!}
    implicit none
    class           (darkMatterProfileSIDMIsothermal), intent(inout)           :: self
    type            (treeNode                       ), intent(inout)           :: node
    double precision                                 , intent(in   )           :: moment
    double precision                                 , intent(in   ), optional :: radiusMinimum, radiusMaximum

    sidmIsothermalRadialMoment=self%radialMomentNumerical(node,moment,radiusMinimum,radiusMaximum)
    return
  end function sidmIsothermalRadialMoment

  double precision function sidmIsothermalPotential(self,node,radius,status)
    !!{
    Returns the potential (in (km/s)$^2$) in the dark matter profile of {\normalfont \ttfamily node} at the given {\normalfont
    \ttfamily radius} (given in units of Mpc).
    !!}
    implicit none
    class           (darkMatterProfileSIDMIsothermal  ), intent(inout), target   :: self
    type            (treeNode                         ), intent(inout), target   :: node
    double precision                                   , intent(in   )           :: radius
    type            (enumerationStructureErrorCodeType), intent(  out), optional :: status

    if (radius > self%radiusInteraction(node)) then
       sidmIsothermalPotential=self%darkMatterProfile_%potential(node,radius)
    else
       if (node%uniqueID()                /= self%uniqueIDPrevious) call self%calculationReset(node,node%uniqueID())
       if (self%velocityDispersionCentral <= 0.0d0                ) call self%computeSolution (node                )
       sidmIsothermalPotential=self%darkMatterProfile_%potential(node,self%radiusInteraction(node))-self%velocityDispersionCentral**2*log(self%densityProfile%interpolate(radius)/self%densityProfile%interpolate(self%radiusInteraction(node)))
    end if
    return
  end function sidmIsothermalPotential

  double precision function sidmIsothermalCircularVelocity(self,node,radius)
    !!{
    Returns the circular velocity (in km/s) in the dark matter profile of {\normalfont \ttfamily node} at the given
    {\normalfont \ttfamily radius} (given in units of Mpc).
    !!}
    implicit none
    class           (darkMatterProfileSIDMIsothermal), intent(inout) :: self
    type            (treeNode                       ), intent(inout) :: node
    double precision                                 , intent(in   ) :: radius

    sidmIsothermalCircularVelocity=self%circularVelocityNumerical(node,radius)
    return
  end function sidmIsothermalCircularVelocity

  double precision function sidmIsothermalCircularVelocityMaximum(self,node)
    !!{
    Returns the maximum circular velocity (in km/s) in the dark matter profile of {\normalfont \ttfamily node}.
    !!}
    implicit none
    class(darkMatterProfileSIDMIsothermal), intent(inout) :: self
    type (treeNode                       ), intent(inout) :: node

    sidmIsothermalCircularVelocityMaximum=self%circularVelocityMaximumNumerical(node)
    return
  end function sidmIsothermalCircularVelocityMaximum

  double precision function sidmIsothermalRadialVelocityDispersion(self,node,radius)
    !!{
    Returns the radial velocity dispersion (in km/s) in the dark matter profile of {\normalfont \ttfamily node} at the given
    {\normalfont \ttfamily radius} (given in units of Mpc).
    !!}
    implicit none
    class           (darkMatterProfileSIDMIsothermal), intent(inout) :: self
    type            (treeNode                       ), intent(inout) :: node
    double precision                                 , intent(in   ) :: radius

    if (radius > self%radiusInteraction(node)) then
       sidmIsothermalRadialVelocityDispersion=self%darkMatterProfile_%radialVelocityDispersion(node,radius)
    else
       if (node%uniqueID()                /= self%uniqueIDPrevious) call self%calculationReset(node,node%uniqueID())
       if (self%velocityDispersionCentral <= 0.0d0                ) call self%computeSolution (node                )
       sidmIsothermalRadialVelocityDispersion=self%velocityDispersionCentral
    end if
    return
  end function sidmIsothermalRadialVelocityDispersion

  double precision function sidmIsothermalRadiusFromSpecificAngularMomentum(self,node,specificAngularMomentum)
    !!{
    Returns the radius (in Mpc) in {\normalfont \ttfamily node} at which a circular orbit has the given {\normalfont \ttfamily specificAngularMomentum} (given
    in units of km s$^{-1}$ Mpc).
    !!}
    implicit none
    class           (darkMatterProfileSIDMIsothermal), intent(inout), target :: self
    type            (treeNode                       ), intent(inout)         :: node
    double precision                                 , intent(in   )         :: specificAngularMomentum

    sidmIsothermalRadiusFromSpecificAngularMomentum=self%radiusFromSpecificAngularMomentumNumerical(node,specificAngularMomentum)
    return
  end function sidmIsothermalRadiusFromSpecificAngularMomentum

  double precision function sidmIsothermalRotationNormalization(self,node)
    !!{
    Return the normalization of the rotation velocity vs. specific angular momentum relation.
    !!}
    implicit none
    class(darkMatterProfileSIDMIsothermal), intent(inout) :: self
    type (treeNode                       ), intent(inout) :: node

    sidmIsothermalRotationNormalization=self%rotationNormalizationNumerical(node)
    return
  end function sidmIsothermalRotationNormalization

  double precision function sidmIsothermalEnergy(self,node)
    !!{
    Return the energy of a sidmIsothermal halo density profile.
    !!}
    implicit none
    class(darkMatterProfileSIDMIsothermal), intent(inout) :: self
    type (treeNode                       ), intent(inout) :: node

    sidmIsothermalEnergy=self%energyNumerical(node)
    return
  end function sidmIsothermalEnergy

  double precision function sidmIsothermalKSpace(self,node,waveNumber)
    !!{
    Returns the Fourier transform of the sidmIsothermal density profile at the specified {\normalfont \ttfamily waveNumber}
    (given in Mpc$^{-1}$).
    !!}
    implicit none
    class           (darkMatterProfileSIDMIsothermal), intent(inout)         :: self
    type            (treeNode                       ), intent(inout), target :: node
    double precision                                 , intent(in   )         :: waveNumber

    sidmIsothermalKSpace=self%kSpaceNumerical(node,waveNumber)
    return
  end function sidmIsothermalKSpace

  double precision function sidmIsothermalFreefallRadius(self,node,time)
    !!{
    Returns the freefall radius in the sidmIsothermal density profile at the specified {\normalfont \ttfamily time} (given in
    Gyr).
    !!}
    implicit none
    class           (darkMatterProfileSIDMIsothermal), intent(inout) :: self
    type            (treeNode                       ), intent(inout) :: node
    double precision                                 , intent(in   ) :: time

    sidmIsothermalFreefallRadius=self%freefallRadiusNumerical(node,time)
    return
  end function sidmIsothermalFreefallRadius

  double precision function sidmIsothermalFreefallRadiusIncreaseRate(self,node,time)
    !!{
    Returns the rate of increase of the freefall radius in the sidmIsothermal density profile at the specified {\normalfont
    \ttfamily time} (given in Gyr).
    !!}
    implicit none
    class           (darkMatterProfileSIDMIsothermal), intent(inout) :: self
    type            (treeNode                       ), intent(inout) :: node
    double precision                                 , intent(in   ) :: time

    sidmIsothermalFreefallRadiusIncreaseRate=self%freefallRadiusIncreaseRateNumerical(node,time)
    return
  end function sidmIsothermalFreefallRadiusIncreaseRate<|MERGE_RESOLUTION|>--- conflicted
+++ resolved
@@ -188,7 +188,6 @@
     return
   end subroutine sidmIsothermalDestructor
 
-<<<<<<< HEAD
   function sidmIsothermalGet(self,node,weightBy,weightIndex) result(massDistribution_)
     !!{
     Return the dark matter mass distribution for the given {\normalfont \ttfamily node}.
@@ -258,10 +257,7 @@
     return
   end function sidmIsothermalGet
 
-  subroutine sidmIsothermalCalculationReset(self,node)
-=======
   subroutine sidmIsothermalCalculationReset(self,node,uniqueID)
->>>>>>> 03a68653
     !!{
     Reset the dark matter profile calculation.
     !!}
