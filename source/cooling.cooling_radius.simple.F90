!! Copyright 2009, 2010, 2011, 2012, 2013, 2014, 2015, 2016, 2017, 2018,
!!           2019, 2020, 2021, 2022, 2023
!!    Andrew Benson <abenson@carnegiescience.edu>
!!
!! This file is part of Galacticus.
!!
!!    Galacticus is free software: you can redistribute it and/or modify
!!    it under the terms of the GNU General Public License as published by
!!    the Free Software Foundation, either version 3 of the License, or
!!    (at your option) any later version.
!!
!!    Galacticus is distributed in the hope that it will be useful,
!!    but WITHOUT ANY WARRANTY; without even the implied warranty of
!!    MERCHANTABILITY or FITNESS FOR A PARTICULAR PURPOSE.  See the
!!    GNU General Public License for more details.
!!
!!    You should have received a copy of the GNU General Public License
!!    along with Galacticus.  If not, see <http://www.gnu.org/licenses/>.

  !!{
  Implementation of a simple cooling radius class.
  !!}

  use :: Abundances_Structure         , only : abundances
  use :: Chemical_Abundances_Structure, only : chemicalAbundances
  use :: Cooling_Times                , only : coolingTimeClass
  use :: Cooling_Times_Available      , only : coolingTimeAvailableClass
  use :: Cosmology_Functions          , only : cosmologyFunctions                     , cosmologyFunctionsClass
  use :: Kind_Numbers                 , only : kind_int8
  use :: Radiation_Fields             , only : radiationFieldCosmicMicrowaveBackground
  use :: Root_Finder                  , only : rootFinder

  !![
  <coolingRadius name="coolingRadiusSimple">
   <description>
    A cooling radius class that computes the cooling radius by seeking the radius at which the time available for cooling (see
    \refPhysics{coolingTimeAvailable}) equals the cooling time (see \refPhysics{coolingTime}). The growth rate is determined
    consistently based on the slope of the density profile, the density dependence of the cooling function and the rate at
    which the time available for cooling is increasing. This method assumes that the cooling time is a monotonic function of
    radius.
   </description>
   <deepCopy>
    <functionClass variables="radiation"/>
   </deepCopy>
   <stateStorable>
    <functionClass variables="radiation"/>
   </stateStorable>
  </coolingRadius>
  !!]
  type, extends(coolingRadiusClass) :: coolingRadiusSimple
     !!{
     Implementation of cooling radius class in which the cooling radius is defined as that radius at which the time available
     for cooling equals the cooling time.
     !!}
     private
     class           (cosmologyFunctionsClass                ), pointer :: cosmologyFunctions_        => null()
     class           (coolingTimeClass                       ), pointer :: coolingTime_               => null()
     class           (coolingTimeAvailableClass              ), pointer :: coolingTimeAvailable_      => null()
     type            (radiationFieldCosmicMicrowaveBackground), pointer :: radiation                  => null()
     type            (rootFinder                             )          :: finder
     integer         (kind=kind_int8                         )          :: lastUniqueID               =  -1
     integer                                                            :: abundancesCount                     , chemicalsCount
     ! Stored values of cooling radius.
     logical                                                            :: radiusComputed                      , radiusGrowthRateComputed
     double precision                                                   :: radiusGrowthRateStored              , radiusStored
   contains
     !![
     <methods>
       <method description="Reset memoized calculations." method="calculationReset" />
     </methods>
     !!]
     final     ::                     simpleDestructor
     procedure :: autoHook         => simpleAutoHook
     procedure :: radius           => simpleRadius
     procedure :: radiusGrowthRate => simpleRadiusGrowthRate
     procedure :: calculationReset => simpleCalculationReset
  end type coolingRadiusSimple

  interface coolingRadiusSimple
     !!{
     Constructors for the simple cooling radius class.
     !!}
     module procedure simpleConstructorParameters
     module procedure simpleConstructorInternal
  end interface coolingRadiusSimple

  ! Module scope variables used in root finding.
  class           (coolingRadiusSimple), pointer :: self_
  type            (treeNode           ), pointer :: node_
  double precision                               :: coolingTimeAvailable_
  type            (abundances         )          :: abundancesGas_
  type            (chemicalAbundances )          :: fractionsChemical_
  !$omp threadprivate(self_,node_,coolingTimeAvailable_,abundancesGas_,fractionsChemical_)

contains

  function simpleConstructorParameters(parameters) result(self)
    !!{
    Constructor for the simple cooling radius class which builds the object from a parameter set.
    !!}
    use :: Input_Parameters, only : inputParameter, inputParameters
    implicit none
    type (coolingRadiusSimple      )                :: self
    type (inputParameters          ), intent(inout) :: parameters
    class(coolingTimeAvailableClass), pointer       :: coolingTimeAvailable_
    class(coolingTimeClass         ), pointer       :: coolingTime_
    class(cosmologyFunctionsClass  ), pointer       :: cosmologyFunctions_

    !![
    <objectBuilder class="cosmologyFunctions"   name="cosmologyFunctions_"        source="parameters"/>
    <objectBuilder class="coolingTimeAvailable" name="coolingTimeAvailable_"      source="parameters"/>
    <objectBuilder class="coolingTime"          name="coolingTime_"               source="parameters"/>
    !!]
    self=coolingRadiusSimple(cosmologyFunctions_,coolingTimeAvailable_,coolingTime_)
    !![
    <inputParametersValidate source="parameters"/>
    <objectDestructor name="cosmologyFunctions_"  />
    <objectDestructor name="coolingTimeAvailable_"/>
    <objectDestructor name="coolingTime_"         />
    !!]
    return
  end function simpleConstructorParameters

  function simpleConstructorInternal(cosmologyFunctions_,coolingTimeAvailable_,coolingTime_) result(self)
    !!{
    Internal constructor for the simple cooling radius class.
    !!}
    use :: Abundances_Structure         , only : Abundances_Property_Count, abundances
    use :: Array_Utilities              , only : operator(.intersection.)
    use :: Chemical_Abundances_Structure, only : Chemicals_Property_Count
    use :: Error                        , only : Component_List           , Error_Report
    use :: Galacticus_Nodes             , only : defaultHotHaloComponent
    implicit none
    type            (coolingRadiusSimple      )                        :: self
    class           (cosmologyFunctionsClass  ), intent(in   ), target :: cosmologyFunctions_
    class           (coolingTimeAvailableClass), intent(in   ), target :: coolingTimeAvailable_
    class           (coolingTimeClass         ), intent(in   ), target :: coolingTime_
    double precision                           , parameter             :: toleranceAbsolute         =0.0d0, toleranceRelative=1.0d-6
    !![
    <constructorAssign variables="*cosmologyFunctions_, *coolingTimeAvailable_, *coolingTime_"/>
    !!]

    ! Initial state of stored solutions.
    self%radiusComputed          =.false.
    self%radiusGrowthRateComputed=.false.
    ! Get a count of the number of abundances and chemicals properties.
    self%abundancesCount=Abundances_Property_Count()
    self%chemicalsCount =Chemicals_Property_Count ()
    ! Initialize radiation field.
    allocate(self%radiation)
    !![
    <referenceConstruct isResult="yes" owner="self" object="radiation" constructor="radiationFieldCosmicMicrowaveBackground(cosmologyFunctions_)"/>
    !!]
    ! Check that required components are gettable.
    if     (                                                                                                             &
         &  .not.(                                                                                                       &
         &         defaultHotHaloComponent%       massIsGettable() .and.                                                 &
         &         defaultHotHaloComponent% abundancesIsGettable() .and.                                                 &
         &         defaultHotHaloComponent%outerRadiusIsGettable() .and.                                                 &
         &        (defaultHotHaloComponent%  chemicalsIsGettable() .or.  self%chemicalsCount == 0)                       &
         &       )                                                                                                       &
         & ) call Error_Report                                                                                           &
         & (                                                                                                             &
         &  'This method requires that the "mass", "abundances", "outerRadius", and "chemicals" '//                      &
         &  '(if any chemicals are being used) properties of the hot halo are gettable.'         //                      &
         &  Component_List(                                                                                              &
         &                 'hotHalo'                                                                                  ,  &
         &                  defaultHotHaloComponent%massAttributeMatch       (requireGettable=.true.                 )   &
         &                 .intersection.                                                                                &
         &                  defaultHotHaloComponent%abundancesAttributeMatch (requireGettable=.true.                 )   &
         &                 .intersection.                                                                                &
         &                  defaultHotHaloComponent%outerRadiusAttributeMatch(requireGettable=.true.                 )   &
         &                 .intersection.                                                                                &
         &                  defaultHotHaloComponent%chemicalsAttributeMatch  (requireGettable=self%chemicalsCount > 0)   &
         &                )                                                                                           // &
         &  {introspection:location}                                                                                     &
         & )
    ! Initialize a root finder.
    self%finder=rootFinder(                                     &
         &                 rootFunction     =coolingRadiusRoot, &
         &                 toleranceAbsolute=toleranceAbsolute, &
         &                 toleranceRelative=toleranceRelative  &
         &                )
    return
  end function simpleConstructorInternal

  subroutine simpleAutoHook(self)
    !!{
    Attach to the calculation reset event.
    !!}
    use :: Events_Hooks, only : calculationResetEvent, openMPThreadBindingAllLevels
    implicit none
    class(coolingRadiusSimple), intent(inout) :: self

    call calculationResetEvent%attach(self,simpleCalculationReset,openMPThreadBindingAllLevels,label='coolingRadiusSimple')
    return
  end subroutine simpleAutoHook

  subroutine simpleDestructor(self)
    !!{
    Destructor for the simple cooling radius class.
    !!}
    use :: Events_Hooks, only : calculationResetEvent
    implicit none
    type(coolingRadiusSimple), intent(inout) :: self

    !![
    <objectDestructor name="self%coolingTimeAvailable_"/>
    <objectDestructor name="self%coolingTime_"         />
    <objectDestructor name="self%cosmologyFunctions_"  />
    <objectDestructor name="self%radiation"            />
    !!]
    if (calculationResetEvent%isAttached(self,simpleCalculationReset)) call calculationResetEvent%detach(self,simpleCalculationReset)
    return
  end subroutine simpleDestructor

  subroutine simpleCalculationReset(self,node,uniqueID)
    !!{
    Reset the cooling radius calculation.
    !!}
    use :: Kind_Numbers, only : kind_int8
    implicit none
    class  (coolingRadiusSimple), intent(inout) :: self
    type   (treeNode           ), intent(inout) :: node
    integer(kind_int8          ), intent(in   ) :: uniqueID
    !$GLC attributes unused :: node

    self%radiusComputed          =.false.
    self%radiusGrowthRateComputed=.false.
    self%lastUniqueID            =uniqueID
    return
  end subroutine simpleCalculationReset

  double precision function simpleRadiusGrowthRate(self,node)
    !!{
    Returns the cooling radius growth rate (in Mpc/Gyr) in the hot atmosphere.
    !!}
    use :: Galacticus_Nodes          , only : nodeComponentBasic   , nodeComponentHotHalo       , treeNode
    use :: Mass_Distributions        , only : massDistributionClass, kinematicsDistributionClass
    use :: Coordinates               , only : coordinateSpherical  , assignment(=)
    use :: Galactic_Structure_Options, only : componentTypeHotHalo , massTypeGaseous
    implicit none
    class           (coolingRadiusSimple        ), intent(inout) :: self
    type            (treeNode                   ), intent(inout) :: node
    class           (nodeComponentBasic         ), pointer       :: basic
    class           (nodeComponentHotHalo       ), pointer       :: hotHalo
    class           (massDistributionClass      ), pointer       :: massDistribution_
    class           (kinematicsDistributionClass), pointer       :: kinematicsDistribution_
    type            (coordinateSpherical      )                  :: coordinates
    double precision                                             :: coolingRadius                   , coolingTimeAvailable      , &
         &                                                          coolingTimeAvailableIncreaseRate, coolingTimeDensityLogSlope, &
         &                                                          coolingTimeTemperatureLogSlope  , density                   , &
         &                                                          densityLogSlope                 , outerRadius               , &
         &                                                          temperature                     , temperatureLogSlope

    ! Check if node differs from previous one for which we performed calculations.
    if (node%uniqueID() /= self%lastUniqueID) call self%calculationReset(node,node%uniqueID())
    ! Check if cooling radius growth rate is already computed.
    if (.not.self%radiusGrowthRateComputed) then
       ! Flag that cooling radius is now computed.
       self%radiusGrowthRateComputed=.true.
       ! Get node components.
       hotHalo => node%hotHalo()
       ! Get the outer radius.
       outerRadius=hotHalo%outerRadius()
       ! Get the cooling radius.
       coolingRadius=self%radius(node)
       ! Check if cooling radius has reached the outer radius.
       if (coolingRadius >= outerRadius) then
          self%radiusGrowthRateStored=0.0d0
       else
          ! Set epoch for radiation field.
          basic => node%basic()
          call self%radiation%timeSet(basic%time())
          ! Get density and temperature  at the cooling radius, plus their gradients.
          coordinates             =  [coolingRadius,0.0d0,0.0d0]
          massDistribution_       => node                   %massDistribution              (                                                                                          )
          kinematicsDistribution_ => massDistribution_      %kinematicsDistribution        (            componentType=componentTypeHotHalo,massType=massTypeGaseous                   )
          density                 =  massDistribution_      %density                       (coordinates,componentType=componentTypeHotHalo,massType=massTypeGaseous                   )
          temperature             =  kinematicsDistribution_%temperature                   (coordinates                                                                               )
          densityLogSlope         =  massDistribution_      %densityGradientRadial         (coordinates,componentType=componentTypeHotHalo,massType=massTypeGaseous,logarithmic=.true.)
          temperatureLogSlope     =  kinematicsDistribution_%temperatureGradientLogarithmic(coordinates                                                                               )
          !![
	  <objectDestructor name="massDistribution_"      />
	  <objectDestructor name="kinematicsDistribution_"/>
          !!]          
          ! Get the time available for cooling in node and its rate of increase.
          coolingTimeAvailable            =self%coolingTimeAvailable_%timeAvailable            (node)
          coolingTimeAvailableIncreaseRate=self%coolingTimeAvailable_%timeAvailableIncreaseRate(node)
          ! Get gradients of cooling time with density and temperature.
          coolingTimeDensityLogSlope    =self%coolingTime_%gradientDensityLogarithmic    (node,temperature,density,abundancesGas_,fractionsChemical_*density,self%radiation)
          coolingTimeTemperatureLogSlope=self%coolingTime_%gradientTemperatureLogarithmic(node,temperature,density,abundancesGas_,fractionsChemical_*density,self%radiation)
          ! Compute rate at which cooling radius grows.
          if (coolingRadius > 0.0d0) then
             self%radiusGrowthRateStored=+coolingRadius                                        &
                  &                      /coolingTimeAvailable                                 &
                  &                      *coolingTimeAvailableIncreaseRate                     &
                  &                      /(                                                    &
                  &                        +    densityLogSlope*coolingTimeDensityLogSlope     &
                  &                        +temperatureLogSlope*coolingTimeTemperatureLogSlope &
                  &                       )
          else
             self%radiusGrowthRateStored=0.0d0
          end if
       end if
    end if
    ! Return the stored value.
    simpleRadiusGrowthRate=self%radiusGrowthRateStored
    return
  end function simpleRadiusGrowthRate

  double precision function simpleRadius(self,node)
    !!{
    Return the cooling radius in the simple model.
    !!}
    use :: Chemical_Reaction_Rates_Utilities, only : Chemicals_Mass_To_Fraction_Conversion
    use :: Galacticus_Nodes                 , only : nodeComponentBasic                   , nodeComponentHotHalo, treeNode
    implicit none
    class           (coolingRadiusSimple ), intent(inout), target :: self
    type            (treeNode            ), intent(inout), target :: node
    class           (nodeComponentBasic  ), pointer               :: basic
    class           (nodeComponentHotHalo), pointer               :: hotHalo
    double precision                      , parameter             :: zeroRadius    =0.0d0
    type            (chemicalAbundances  )                        :: chemicalMasses
    double precision                                              :: outerRadius         , massToDensityConversion, &
         &                                                           rootZero            , rootOuter

    ! Check if node differs from previous one for which we performed calculations.
    if (node%uniqueID() /= self%lastUniqueID) call self%calculationReset(node,node%uniqueID())
    ! Check if cooling radius is already computed.
    if (.not.self%radiusComputed) then
       ! Flag that cooling radius is now computed.
       self%radiusComputed=.true.
       ! Get the time available for cooling in node.
       coolingTimeAvailable_=self%coolingTimeAvailable_%timeAvailable(node)
       ! Get node components.
       hotHalo => node%hotHalo()
       ! Get the abundances for this node.
       abundancesGas_=hotHalo%abundances()
       call abundancesGas_%massToMassFraction(hotHalo%mass())
       ! Get the chemicals for this node.
       if (self%chemicalsCount > 0) then
          chemicalMasses=hotHalo%chemicals()
          ! Scale all chemical masses by their mass in atomic mass units to get a number density.
          call chemicalMasses%massToNumber(fractionsChemical_)
          ! Compute factor converting mass of chemicals in (M☉) to number density per unit total mass density (in cm⁻³ / M☉
          ! Mpc⁻³).
          if (hotHalo%mass() > 0.0d0) then
             massToDensityConversion=Chemicals_Mass_To_Fraction_Conversion(hotHalo%mass())
          else
             massToDensityConversion=0.0d0
          end if          
          ! Convert to number density per unit total mass density.
          call fractionsChemical_%scale(massToDensityConversion)
       end if
       ! Set epoch for radiation field.
       basic => node%basic()
       call self%radiation%timeSet(basic%time())
       ! Set module-scope pointers.
       self_ => self
       node_ => node
       ! Check if cooling time at hot halo outer radius is reached.
       outerRadius=hotHalo%outerRadius()
       rootOuter=coolingRadiusRoot(outerRadius)
       if (rootOuter < 0.0d0) then
          ! Cooling time available exceeds cooling time at outer radius radius, return outer radius.
          self%radiusStored=outerRadius
          simpleRadius     =self%radiusStored
          return
       end if
       ! Check if cooling time at halo center is reached.
       rootZero=coolingRadiusRoot(zeroRadius)
       if (rootZero > 0.0d0) then
          ! Cooling time at halo center exceeds the time available, return zero radius.
          self%radiusStored=zeroRadius
          simpleRadius     =self%radiusStored
          return
       end if
       ! Cooling radius is between zero and outer radii. Search for the cooling radius.
       self%radiusStored=self%finder      %find(rootRange=[zeroRadius,outerRadius],rootRangeValues=[rootZero,rootOuter])
       simpleRadius     =self%radiusStored
    else
       simpleRadius     =self%radiusStored
    end if
    return
  end function simpleRadius

  double precision function coolingRadiusRoot(radius)
    !!{
    Root function which evaluates the difference between the cooling time at {\normalfont \ttfamily radius} and the time available for cooling.
    !!}
    use :: Mass_Distributions        , only : massDistributionClass, kinematicsDistributionClass
    use :: Coordinates               , only : coordinateSpherical  , assignment(=)
    use :: Galactic_Structure_Options, only : componentTypeHotHalo , massTypeGaseous
    implicit none
<<<<<<< HEAD
    double precision                             , intent(in   ) :: radius
    double precision                                             :: coolingTime            , density, &
         &                                                          temperature
    class           (massDistributionClass      ), pointer       :: massDistribution_
    class           (kinematicsDistributionClass), pointer       :: kinematicsDistribution_
    type            (chemicalAbundances         ), save          :: densityChemicals
=======
    double precision                    , intent(in   ) :: radius
    double precision                                    :: coolingTime     , density, &
         &                                                 temperature
    type            (chemicalAbundances), save          :: densityChemicals
>>>>>>> 03a68653
    !$omp threadprivate(densityChemicals)
    type            (coordinateSpherical        )                :: coordinates
   
    ! Compute density, temperature and abundances.
<<<<<<< HEAD
    coordinates             =   [radius,0.0d0,0.0d0]
    massDistribution_       =>  node_                  %massDistribution      (                                                                       )
    kinematicsDistribution_ =>  massDistribution_      %kinematicsDistribution(            componentType=componentTypeHotHalo,massType=massTypeGaseous)    
    density                 =   massDistribution_      %density               (coordinates,componentType=componentTypeHotHalo,massType=massTypeGaseous)
    if (associated(kinematicsDistribution_)) then
       temperature          =   kinematicsDistribution_%temperature           (coordinates                                                            )
    else
       temperature          =   0.0d0
    end if
    densityChemicals        =   fractionsChemical_                                                                                                      &
         &                     *density
    !![
    <objectDestructor name="massDistribution_"      />
    <objectDestructor name="kinematicsDistribution_"/>
    !!]          
    ! Compute the cooling time at the specified radius.
    coolingTime=self_%coolingTime_%time(node_,temperature,density,abundancesGas_,densityChemicals,self_%radiation)
=======
    density         =self_%hotHaloMassDistribution_  %density    (node_,radius                                                             )
    temperature     =self_%hotHaloTemperatureProfile_%temperature(node_,radius                                                             )
    densityChemicals=fractionsChemical_
    call densityChemicals%scale(density)
    ! Compute the cooling time at the specified radius.
    coolingTime     =self_%coolingTime_              %time       (node_,temperature,density,abundancesGas_,densityChemicals,self_%radiation)
>>>>>>> 03a68653
    ! Return the difference between cooling time and time available.
    coolingRadiusRoot=coolingTime-coolingTimeAvailable_
    return
  end function coolingRadiusRoot<|MERGE_RESOLUTION|>--- conflicted
+++ resolved
@@ -393,24 +393,16 @@
     use :: Coordinates               , only : coordinateSpherical  , assignment(=)
     use :: Galactic_Structure_Options, only : componentTypeHotHalo , massTypeGaseous
     implicit none
-<<<<<<< HEAD
     double precision                             , intent(in   ) :: radius
     double precision                                             :: coolingTime            , density, &
          &                                                          temperature
     class           (massDistributionClass      ), pointer       :: massDistribution_
     class           (kinematicsDistributionClass), pointer       :: kinematicsDistribution_
     type            (chemicalAbundances         ), save          :: densityChemicals
-=======
-    double precision                    , intent(in   ) :: radius
-    double precision                                    :: coolingTime     , density, &
-         &                                                 temperature
-    type            (chemicalAbundances), save          :: densityChemicals
->>>>>>> 03a68653
     !$omp threadprivate(densityChemicals)
     type            (coordinateSpherical        )                :: coordinates
    
     ! Compute density, temperature and abundances.
-<<<<<<< HEAD
     coordinates             =   [radius,0.0d0,0.0d0]
     massDistribution_       =>  node_                  %massDistribution      (                                                                       )
     kinematicsDistribution_ =>  massDistribution_      %kinematicsDistribution(            componentType=componentTypeHotHalo,massType=massTypeGaseous)    
@@ -420,6 +412,8 @@
     else
        temperature          =   0.0d0
     end if
+    call densityChemicals%scale(density)
+    densityChemicals=fractionsChemical_
     densityChemicals        =   fractionsChemical_                                                                                                      &
          &                     *density
     !![
@@ -428,14 +422,6 @@
     !!]          
     ! Compute the cooling time at the specified radius.
     coolingTime=self_%coolingTime_%time(node_,temperature,density,abundancesGas_,densityChemicals,self_%radiation)
-=======
-    density         =self_%hotHaloMassDistribution_  %density    (node_,radius                                                             )
-    temperature     =self_%hotHaloTemperatureProfile_%temperature(node_,radius                                                             )
-    densityChemicals=fractionsChemical_
-    call densityChemicals%scale(density)
-    ! Compute the cooling time at the specified radius.
-    coolingTime     =self_%coolingTime_              %time       (node_,temperature,density,abundancesGas_,densityChemicals,self_%radiation)
->>>>>>> 03a68653
     ! Return the difference between cooling time and time available.
     coolingRadiusRoot=coolingTime-coolingTimeAvailable_
     return
