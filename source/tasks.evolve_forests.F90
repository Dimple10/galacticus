!! Copyright 2009, 2010, 2011, 2012, 2013, 2014, 2015, 2016, 2017, 2018,
!!           2019
!!    Andrew Benson <abenson@carnegiescience.edu>
!!
!! This file is part of Galacticus.
!!
!!    Galacticus is free software: you can redistribute it and/or modify
!!    it under the terms of the GNU General Public License as published by
!!    the Free Software Foundation, either version 3 of the License, or
!!    (at your option) any later version.
!!
!!    Galacticus is distributed in the hope that it will be useful,
!!    but WITHOUT ANY WARRANTY; without even the implied warranty of
!!    MERCHANTABILITY or FITNESS FOR A PARTICULAR PURPOSE.  See the
!!    GNU General Public License for more details.
!!
!!    You should have received a copy of the GNU General Public License
!!    along with Galacticus.  If not, see <http://www.gnu.org/licenses/>.

  use Galacticus_Nodes               , only : universe           , mergerTree            , treeNode
  use Merger_Tree_Operators
  use Merger_Tree_Construction
  use Task_Evolve_Forests_Work_Shares
  use Input_Parameters
  use Output_Times
  use Kind_Numbers                   , only : kind_int8
  use Universe_Operators             , only : universeOperator   , universeOperatorClass
  use Merger_Trees_Evolve            , only : mergerTreeEvolver  , mergerTreeEvolverClass
  use Merger_Tree_Outputters         , only : mergerTreeOutputter, mergerTreeOutputterClass
  use Galactic_Filters               , only : galacticFilter     , galacticFilterClass

  !# <task name="taskEvolveForests">
  !#  <description>A task which evolves galaxies within a set of merger tree forests.</description>
  !# </task>
  type, extends(taskClass) :: taskEvolveForests
     !% Implementation of a task which evolves galaxies within a set of merger tree forests. 
     private
     ! Parameter controlling maximum walltime for which forest evolution can run.
     integer         (kind_int8)                            :: walltimeMaximum
     ! Parameters controlling load averaging and thread locking.
     logical                                                :: limitLoadAverage                       , threadLock
     double precision                                       :: loadAverageMaximum
     integer                                                :: threadsMaximum
     type            (varying_string             )          :: threadLockName
     ! Parameters controlling tree suspension.
     logical                                                :: suspendToRAM
     type            (varying_string             )          :: suspendPath
     ! Parameters controlling how threads process forests.
     logical                                                :: evolveSingleForest
     integer                                                :: evolveSingleForestSections
     double precision                                       :: evolveSingleForestMassMinimum
     ! Tree universes used while processing all trees.
     type            (universe                   ), pointer :: universeWaiting               => null(), universeProcessed       => null()
     ! Objects used in tree processing.
<<<<<<< HEAD
     class           (mergerTreeConstructorClass ), pointer :: mergerTreeConstructor_        => null(), mergerTreeConstructor__ => null()
     class           (mergerTreeOperatorClass    ), pointer :: mergerTreeOperator_           => null(), mergerTreeOperator__    => null()
     class           (mergerTreeEvolverClass     ), pointer :: mergerTreeEvolver_            => null(), mergerTreeEvolver__     => null()
     class           (mergerTreeOutputterClass   ), pointer :: mergerTreeOutputter_          => null(), mergerTreeOutputter__   => null()
     class           (galacticFilterClass        ), pointer :: galacticFilter_               => null(), galacticFilter__        => null()
=======
     class           (mergerTreeConstructorClass ), pointer :: mergerTreeConstructor_        => null()
     class           (mergerTreeOperatorClass    ), pointer :: mergerTreeOperator_           => null()
     class           (mergerTreeEvolverClass     ), pointer :: mergerTreeEvolver_            => null()
     class           (mergerTreeOutputterClass   ), pointer :: mergerTreeOutputter_          => null()
     class           (galacticFilterClass        ), pointer :: galacticFilter_               => null()
>>>>>>> b64b9cb5
     class           (evolveForestsWorkShareClass), pointer :: evolveForestsWorkShare_       => null()
     class           (outputTimesClass           ), pointer :: outputTimes_                  => null()
     class           (universeOperatorClass      ), pointer :: universeOperator_             => null()
     ! Pointer to the parameters for this task.
     type            (inputParameters            )          :: parameters
   contains
     !@ <objectMethods>
     !@   <object>taskEvolveForests</object>
     !@   <objectMethod>
     !@     <method>suspendTree</method>
     !@     <type>\void</type>
     !@     <arguments>\textcolor{red}{\textless type(mergerTree)\textgreater} tree\argout</arguments>
     !@     <description>Suspend a tree (to memory or to file).</description>
     !@   </objectMethod>
     !@   <objectMethod>
     !@     <method>resumeTree</method>
     !@     <type>\void</type>
     !@     <arguments>\textcolor{red}{\textless type(mergerTree)\textgreater} tree\argout</arguments>
     !@     <description>Restore a suspended tree.</description>
     !@   </objectMethod>
     !@ </objectMethods>
     final     ::                evolveForestsDestructor
     procedure :: perform     => evolveForestsPerform
     procedure :: suspendTree => evolveForestsSuspendTree
     procedure :: resumeTree  => evolveForestsResumeTree
     procedure :: autoHook    => evolveForestsAutoHook
  end type taskEvolveForests

  interface taskEvolveForests
     !% Constructors for the {\normalfont \ttfamily evolveForests} task.
     module procedure evolveForestsConstructorParameters
     module procedure evolveForestsConstructorInternal
  end interface taskEvolveForests

  ! Class used to build lists of tree branches which get processed independently.
  type :: evolveForestsBranchList
     type(treeNode               ), pointer :: nodeParent
     type(mergerTree             ), pointer :: branch
     type(evolveForestsBranchList), pointer :: next
  end type evolveForestsBranchList

  ! Copies of objects used by each thread.
  class(mergerTreeOutputterClass  ), pointer :: evolveForestsMergerTreeOutputter_   => null()
  class(mergerTreeEvolverClass    ), pointer :: evolveForestsMergerTreeEvolver_     => null()
  class(mergerTreeConstructorClass), pointer :: evolveForestsMergerTreeConstructor_ => null()
  class(mergerTreeOperatorClass   ), pointer :: evolveForestsMergerTreeOperator_    => null()
  class(galacticFilterClass       ), pointer :: evolveForestsGalacticFilter_        => null()
  !$omp threadprivate(evolveForestsMergerTreeOutputter_,evolveForestsMergerTreeEvolver_,evolveForestsMergerTreeConstructor_,evolveForestsMergerTreeOperator_,evolveForestsGalacticFilter_)

contains

  function evolveForestsConstructorParameters(parameters) result(self)
    !% Constructor for the {\normalfont \ttfamily evolveForests} task class which takes a parameter set as input.
    use System_Load
    use Galacticus_Error
    use Node_Components
    use Galacticus_Nodes, only : nodeClassHierarchyInitialize
    implicit none
    type            (taskEvolveForests          )                :: self
    type            (inputParameters            ), intent(inout) :: parameters
    class           (mergerTreeOperatorClass    ), pointer       :: mergerTreeOperator_
    class           (evolveForestsWorkShareClass), pointer       :: evolveForestsWorkShare_
    class           (mergerTreeConstructorClass ), pointer       :: mergerTreeConstructor_
    class           (outputTimesClass           ), pointer       :: outputTimes_
    class           (universeOperatorClass      ), pointer       :: universeOperator_
    class           (mergerTreeEvolverClass     ), pointer       :: mergerTreeEvolver_
    class           (mergerTreeOutputterClass   ), pointer       :: mergerTreeOutputter_
    class           (galacticFilterClass        ), pointer       :: galacticFilter_
    type            (inputParameters            ), pointer       :: parametersRoot
    logical                                                      :: evolveSingleForest           , limitLoadAverage  , &
         &                                                          threadLock                   , suspendToRAM
    integer                                                      :: evolveSingleForestSections   , threadsMaximum
    double precision                                             :: evolveSingleForestMassMinimum, loadAverageMaximum
    integer         (kind_int8                  )                :: walltimeMaximum
    type            (varying_string             )                :: loadAverageMaximumText       , threadsMaximumText, &
         &                                                          threadLockName               , suspendPath
    character       (len=32                     )                :: text
    
    ! Ensure the nodes objects are initialized.
    if (associated(parameters%parent)) then
       parametersRoot => parameters%parent
       do while (associated(parametersRoot%parent))
          parametersRoot => parametersRoot%parent
       end do
       call nodeClassHierarchyInitialize(parametersRoot)
       call Node_Components_Initialize  (parametersRoot)
    else
       parametersRoot => null()
       call nodeClassHierarchyInitialize(parameters    )
       call Node_Components_Initialize  (parameters    )
    end if
    !# <inputParameter>
    !#   <name>walltimeMaximum</name>
    !#   <cardinality>1</cardinality>
    !#   <defaultValue>-1_kind_int8</defaultValue>
    !#   <description>If set to a positive number, this is the maximum wall time for which forest evolution is allowed to proceed before the task gives up.</description>
    !#   <source>parameters</source>
    !#   <type>boolean</type>
    !# </inputParameter>
    !# <inputParameter>
    !#   <name>evolveSingleForest</name>
    !#   <cardinality>1</cardinality>
    !#   <defaultValue>.false.</defaultValue>
    !#   <description>If true then each forest is processed sequentially, with multiple parallel threads (if available) working on the same forest. If false, multiple forests are processed simultaneously, with a single parallel thread (if available) working on each.</description>
    !#   <source>parameters</source>
    !#   <type>boolean</type>
    !# </inputParameter>
    !# <inputParameter>
    !#   <name>evolveSingleForestSections</name>
    !#   <cardinality>1</cardinality>
    !#   <defaultValue>100</defaultValue>
    !#   <description>The number of timesteps into which forests should be split when processing single forests in parallel.</description>
    !#   <source>parameters</source>
    !#   <type>integer</type>
    !# </inputParameter>
    !# <inputParameter>
    !#   <name>evolveSingleForestMassMinimum</name>
    !#   <cardinality>1</cardinality>
    !#   <defaultValue>0.0d0</defaultValue>
    !#   <description>The minimum tree mass for which forests should be processed in parallel.</description>
    !#   <source>parameters</source>
    !#   <type>integer</type>
    !# </inputParameter>
    !# <inputParameter>
    !#   <name>limitLoadAverage</name>
    !#   <cardinality>1</cardinality>
    !#   <defaultValue>.false.</defaultValue>
    !#   <description>Specifies whether or not to limit the load average</description>
    !#   <source>parameters</source>
    !#   <type>boolean</type>
    !# </inputParameter>
    !# <inputParameter>
    !#   <name>loadAverageMaximum</name>
    !#   <cardinality>1</cardinality>
    !#   <defaultValue>var_str('processorCount')</defaultValue>
    !#   <description>The maximum load average for which new trees will be processed.</description>
    !#   <source>parameters</source>
    !#   <type>boolean</type>
    !#   <variable>loadAverageMaximumText</variable>
    !# </inputParameter>
    if (loadAverageMaximumText == "processorCount" ) then
       loadAverageMaximum=dble(System_Processor_Count())
    else
       text=char(loadAverageMaximumText)
       read (text,*) loadAverageMaximum
    end if
    !# <inputParameter>
    !#   <name>threadLock</name>
    !#   <cardinality>1</cardinality>
    !#   <defaultValue>.false.</defaultValue>
    !#   <description>Specifies whether or not to limit the number of threads across all \glc\ processes.</description>
    !#   <source>parameters</source>
    !#   <type>boolean</type>
    !# </inputParameter>
    !# <inputParameter>
    !#   <name>threadsMaximum</name>
    !#   <cardinality>1</cardinality>
    !#   <defaultValue>var_str('processorCount')</defaultValue>
    !#   <description>The maximum number of active threads across all \glc\ processes.</description>
    !#   <source>parameters</source>
    !#   <type>string</type>
    !#   <variable>threadsMaximumText</variable>
    !# </inputParameter>
    if (threadsMaximumText == "processorCount") then
       threadsMaximum=System_Processor_Count()
    else
       text=char(threadsMaximumText)
       read (text,*) threadsMaximum
    end if
    !# <inputParameter>
    !#   <name>threadLockName</name>
    !#   <cardinality>1</cardinality>
    !#   <defaultValue>var_str('galacticus')</defaultValue>
    !#   <description>The name to use for the semaphore used to lock threads across all \glc\ processes.</description>
    !#   <source>parameters</source>
    !#   <type>string</type>
    !# </inputParameter>
    !# <inputParameter>
    !#   <name>suspendToRAM</name>
    !#   <cardinality>1</cardinality>
    !#   <defaultValue>.true.</defaultValue>
    !#   <description>Specifies whether trees should be suspended to RAM (otherwise they are suspend to file).</description>
    !#   <source>parameters</source>
    !#   <type>boolean</type>
    !# </inputParameter>
    if (.not.suspendToRAM) then
       !# <inputParameter>
       !#   <name>suspendPath</name>
       !#   <cardinality>1</cardinality>
       !#   <description>The path to which tree suspension files will be stored.</description>
       !#   <source>parameters</source>
       !#   <type>string</type>
       !# </inputParameter>
    end if
    !# <objectBuilder class="mergerTreeConstructor"  name="mergerTreeConstructor_"  source="parameters"/>
    !# <objectBuilder class="mergerTreeOperator"     name="mergerTreeOperator_"     source="parameters"/>
    !# <objectBuilder class="evolveForestsWorkShare" name="evolveForestsWorkShare_" source="parameters"/>
    !# <objectBuilder class="outputTimes"            name="outputTimes_"            source="parameters"/>
    !# <objectBuilder class="universeOperator"       name="universeOperator_"       source="parameters"/>
    !# <objectBuilder class="mergerTreeEvolver"      name="mergerTreeEvolver_"      source="parameters"/>
    !# <objectBuilder class="mergerTreeOutputter"    name="mergerTreeOutputter_"    source="parameters"/>
    !# <objectBuilder class="galacticFilter"         name="galacticFilter_"         source="parameters"/>          
    if (associated(parametersRoot)) then
       self=taskEvolveForests(evolveSingleForest,evolveSingleForestSections,evolveSingleForestMassMinimum,walltimeMaximum,limitLoadAverage,loadAverageMaximum,threadLock,threadsMaximum,threadLockName,suspendToRAM,suspendPath,mergerTreeConstructor_,mergerTreeOperator_,evolveForestsWorkShare_,outputTimes_,universeOperator_,mergerTreeEvolver_,mergerTreeOutputter_,galacticFilter_,parametersRoot)
    else
       self=taskEvolveForests(evolveSingleForest,evolveSingleForestSections,evolveSingleForestMassMinimum,walltimeMaximum,limitLoadAverage,loadAverageMaximum,threadLock,threadsMaximum,threadLockName,suspendToRAM,suspendPath,mergerTreeConstructor_,mergerTreeOperator_,evolveForestsWorkShare_,outputTimes_,universeOperator_,mergerTreeEvolver_,mergerTreeOutputter_,galacticFilter_,parameters    )
    end if
    !# <inputParametersValidate source="parameters"/>
    !# <objectDestructor name="mergerTreeConstructor_" />
    !# <objectDestructor name="mergerTreeOperator_"    />
    !# <objectDestructor name="evolveForestsWorkShare_"/>
    !# <objectDestructor name="outputTimes_"           />
    !# <objectDestructor name="universeOperator_"      />
    !# <objectDestructor name="mergerTreeEvolver_"     />
    !# <objectDestructor name="mergerTreeOutputter_"   />
    !# <objectDestructor name="galacticFilter_"        />
    return
  end function evolveForestsConstructorParameters

  function evolveForestsConstructorInternal(evolveSingleForest,evolveSingleForestSections,evolveSingleForestMassMinimum,walltimeMaximum,limitLoadAverage,loadAverageMaximum,threadLock,threadsMaximum,threadLockName,suspendToRAM,suspendPath,mergerTreeConstructor_,mergerTreeOperator_,evolveForestsWorkShare_,outputTimes_,universeOperator_,mergerTreeEvolver_,mergerTreeOutputter_,galacticFilter_,parameters) result(self)
    !% Internal constructor for the {\normalfont \ttfamily evolveForests} task class.
    implicit none
    type            (taskEvolveForests          )                        :: self
    logical                                      , intent(in   )         :: evolveSingleForest           , limitLoadAverage  , &
         &                                                                  threadLock                   , suspendToRAM
    integer                                      , intent(in   )         :: evolveSingleForestSections   , threadsMaximum 
    double precision                             , intent(in   )         :: evolveSingleForestMassMinimum, loadAverageMaximum
    integer         (kind_int8                  ), intent(in   )         :: walltimeMaximum
    type            (varying_string             ), intent(in   )         :: threadLockName               , suspendPath
    class           (mergerTreeConstructorClass ), intent(in   ), target :: mergerTreeConstructor_
    class           (mergerTreeOperatorClass    ), intent(in   ), target :: mergerTreeOperator_
    class           (evolveForestsWorkShareClass), intent(in   ), target :: evolveForestsWorkShare_
    class           (outputTimesClass           ), intent(in   ), target :: outputTimes_
    class           (universeOperatorClass      ), intent(in   ), target :: universeOperator_
    class           (mergerTreeEvolverClass     ), intent(in   ), target :: mergerTreeEvolver_
    class           (mergerTreeOutputterClass   ), intent(in   ), target :: mergerTreeOutputter_
    class           (galacticFilterClass        ), intent(in   ), target :: galacticFilter_
    type            (inputParameters            ), intent(in   ), target :: parameters
    !# <constructorAssign variables="evolveSingleForest, evolveSingleForestSections, evolveSingleForestMassMinimum, walltimeMaximum, limitLoadAverage, loadAverageMaximum, threadLock, threadsMaximum, threadLockName, suspendToRAM, suspendPath, *mergerTreeConstructor_, *mergerTreeOperator_, *evolveForestsWorkShare_, *outputTimes_, *universeOperator_, *mergerTreeEvolver_, *mergerTreeOutputter_, *galacticFilter_"/>

    self%parameters=inputParameters(parameters)
    call self%parameters%parametersGroupCopy(parameters)
<<<<<<< HEAD
    ! Initialize pointers to the active objects. During OpenMP parallel sections thread-local deep-copies of these "self%*_"
    ! objects are made. At that point we reset these "self%*__" pointers to point to those thread-local copies so that they get
    ! included in any state store/restore operations.
    self%mergerTreeConstructor__ => self%mergerTreeConstructor_
    self%mergerTreeOperator__    => self%mergerTreeOperator_
    self%mergerTreeEvolver__     => self%mergerTreeEvolver_
    self%mergerTreeOutputter__   => self%mergerTreeOutputter_
    self%galacticFilter__        => self%galacticFilter_
=======
>>>>>>> b64b9cb5
    return
  end function evolveForestsConstructorInternal

  subroutine evolveForestsAutoHook(self)
    !% Attach to state store/restore event hooks.
    use Events_Hooks, only : stateStoreEvent, stateRestoreEvent, openMPThreadBindingNone
    implicit none
    class(taskEvolveForests), intent(inout) :: self

    call stateStoreEvent  %attach(self,evolveForestsStateStore  ,openMPThreadBindingNone)
    call stateRestoreEvent%attach(self,evolveForestsStateRestore,openMPThreadBindingNone)
    return
  end subroutine evolveForestsAutoHook

  subroutine evolveForestsStateStore(self,stateFile,fgslStateFile,stateOperationID)
    !% Store the internal state of this object.
    use, intrinsic :: ISO_C_Binding, only : c_size_t
    use            :: FGSL         , only : fgsl_file
    implicit none
    class  (taskEvolveForests), intent(inout) :: self
    integer                   , intent(in   ) :: stateFile
    type   (fgsl_file        ), intent(in   ) :: fgslStateFile
    integer(c_size_t         ), intent(in   ) :: stateOperationID
    !GCC$ attributes unused :: self

    call evolveForestsMergerTreeConstructor_%stateStore(stateFile,fgslStateFile,stateOperationID)
    call evolveForestsMergerTreeOperator_   %stateStore(stateFile,fgslStateFile,stateOperationID)
    call evolveForestsMergerTreeEvolver_    %stateStore(stateFile,fgslStateFile,stateOperationID)
    call evolveForestsMergerTreeOutputter_  %stateStore(stateFile,fgslStateFile,stateOperationID)
    return
  end subroutine evolveForestsStateStore

  subroutine evolveForestsStateRestore(self,stateFile,fgslStateFile,stateOperationID)
    !% Store the internal state of this object.
    use, intrinsic :: ISO_C_Binding, only : c_size_t
    use            :: FGSL         , only : fgsl_file
    implicit none
    class  (taskEvolveForests), intent(inout) :: self
    integer                   , intent(in   ) :: stateFile
    type   (fgsl_file        ), intent(in   ) :: fgslStateFile
    integer(c_size_t         ), intent(in   ) :: stateOperationID
    !GCC$ attributes unused :: self
    
    call evolveForestsMergerTreeConstructor_%stateRestore(stateFile,fgslStateFile,stateOperationID)
    call evolveForestsMergerTreeOperator_   %stateRestore(stateFile,fgslStateFile,stateOperationID)
    call evolveForestsMergerTreeEvolver_    %stateRestore(stateFile,fgslStateFile,stateOperationID)
    call evolveForestsMergerTreeOutputter_  %stateRestore(stateFile,fgslStateFile,stateOperationID)
    return
  end subroutine evolveForestsStateRestore

  subroutine evolveForestsDestructor(self)
    !% Destructor for the {\normalfont \ttfamily evolveForests} task class.
    use Events_Hooks   , only : stateStoreEvent             , stateRestoreEvent
    use Node_Components, only : Node_Components_Uninitialize
    implicit none
    type(taskEvolveForests), intent(inout) :: self
    
    !# <objectDestructor name="self%mergerTreeConstructor_" />
    !# <objectDestructor name="self%mergerTreeOperator_"    />
    !# <objectDestructor name="self%evolveForestsWorkShare_"/>
    !# <objectDestructor name="self%outputTimes_"           />
    !# <objectDestructor name="self%universeOperator_"      />
    !# <objectDestructor name="self%mergerTreeEvolver_"     />
    !# <objectDestructor name="self%mergerTreeOutputter_"   />
    !# <objectDestructor name="self%galacticFilter_"        />
    if (associated(self%universeWaiting  )) deallocate(self%universeWaiting  )
    if (associated(self%universeProcessed)) deallocate(self%universeProcessed)
    call stateStoreEvent  %detach(self,evolveForestsStateStore  )
    call stateRestoreEvent%detach(self,evolveForestsStateRestore)
    call Node_Components_Uninitialize()
    return
  end subroutine evolveForestsDestructor
  
  subroutine evolveForestsPerform(self,status)
    !% Evolves the complete set of merger trees as specified.
    use, intrinsic :: ISO_C_Binding
    use            :: Galacticus_Nodes                    , only : nodeComponentBasic, universeEvent
    use               String_Handling
    use               Merger_Tree_Walkers
    use               Galacticus_Display
    use               Galacticus_Error
    use               Memory_Management
    use               System_Load
    use               Semaphores
    use               Node_Events_Inter_Tree
    use               Sort
    use               Merger_Trees_Initialize
    use               Events_Hooks
    use               Node_Components
    use               Galacticus_Function_Classes_Destroys
    !$ use            OMP_Lib
    ! Include modules needed for pre- and post-evolution and pre-construction tasks.
    !# <include directive="mergerTreePreEvolveTask" type="moduleUse">
    include 'galacticus.tasks.evolve_tree.preEvolveTask.moduleUse.inc'
    !# </include>
    !# <include directive="mergerTreePostEvolveTask" type="moduleUse">
    include 'galacticus.tasks.evolve_tree.postEvolveTask.moduleUse.inc'
    !# </include>
    !# <include directive="universePostEvolveTask" type="moduleUse" functionType="void">
    include 'galacticus.tasks.evolve_tree.universePostEvolveTask.moduleUse.inc'
    !# </include>
    !# <include directive="mergerTreePreTreeConstructionTask" type="moduleUse">
    include 'galacticus.tasks.evolve_tree.preConstructionTask.moduleUse.inc'
    !# </include>
    !# <include directive="mergerTreeExtraOutputTask" type="moduleUse">
    include 'galacticus.output.merger_tree.tasks.extra.modules.inc'
    !# </include>
    implicit none
    class           (taskEvolveForests            ), intent(inout), target           :: self
    integer                                        , intent(  out), optional         :: status             
    type            (mergerTree                   ), pointer                  , save :: tree
    logical                                                                   , save :: finished                                  , treeIsNew
    integer         (c_size_t                     )                           , save :: iOutput
    double precision                                                          , save :: evolveToTime                              , treeTimeEarliest            , &
         &                                                                              universalEvolveToTime                     , treeTimeLatest              , &
         &                                                                              outputTimeNext
    type            (varying_string               )                           , save :: message
    character       (len=20                       )                           , save :: label
    !$omp threadprivate(tree,finished,iOutput,evolveToTime,message,label,treeIsNew,treeTimeEarliest,outputTimeNext)
    integer                                                                   , save :: activeTasks                               , totalTasks
    double precision                                            , dimension(3), save :: loadAverage
    logical                                                                   , save :: overloaded                                , deadlockReport              , &
         &                                                                              treeIsFinished                            , evolutionIsEventLimited     , &
         &                                                                              success                                   , removeTree                  , &
         &                                                                              suspendTree                               , treesDidEvolve              , &
         &                                                                              treeDidEvolve                             , treesCouldEvolve
    type            (mergerTree                   ), pointer                  , save :: currentTree                               , previousTree                , &
         &                                                                              nextTree
    type            (mergerTreeWalkerIsolatedNodes)                                  :: treeWalkerIsolated
<<<<<<< HEAD
    type            (mergerTreeWalkerAllNodes     )                                  :: treeWalkerAll
    !$omp threadprivate(currentTree,previousTree)
=======
    type            (mergerTreeWalkerAllNodes     )                           , save :: treeWalkerAll
    !$omp threadprivate(currentTree,previousTree,treeWalkerAll)
>>>>>>> b64b9cb5
    type            (treeNode                     ), pointer                  , save :: satelliteNode
    class           (nodeComponentBasic           ), pointer                  , save :: baseNodeBasic
    !$omp threadprivate(satelliteNode,baseNodeBasic)
    type            (semaphore                    ), pointer                         :: galacticusMutex                  => null()
    !$omp threadprivate(activeTasks,totalTasks,loadAverage,overloaded,treeIsFinished,evolutionIsEventLimited,success,removeTree,suspendTree)
    type            (universeEvent                ), pointer                  , save :: event_
    !$omp threadprivate(event_)
    ! Variables used in processing individual forests in parallel.
    double precision                                                          , save :: timeBranchSplit
<<<<<<< HEAD
    class           (galacticFilterClass          ), pointer                         :: galacticFilter_
    class           (mergerTreeOutputterClass     ), pointer                         :: mergerTreeOutputter_
    class           (mergerTreeEvolverClass       ), pointer                         :: mergerTreeEvolver_
    class           (mergerTreeConstructorClass   ), pointer                         :: mergerTreeConstructor_
    class           (mergerTreeOperatorClass      ), pointer                         :: mergerTreeOperator_
=======
>>>>>>> b64b9cb5
    type            (treeNode                     ), pointer                  , save :: node
    class           (nodeComponentBasic           ), pointer                  , save :: basic                                     , basicChild
    type            (evolveForestsBranchList      ), pointer                  , save :: branchList_                               , branchNew                   , &
         &                                                                              branchNext
    logical                                                                   , save :: branchAccept
    integer         (c_size_t                     )                           , save :: iBranch                                   , i                           , &
         &                                                                              countBranch                               , treeNumber
    integer         (c_size_t                     ), allocatable, dimension(:), save :: rankBranch
    double precision                               , allocatable, dimension(:), save :: massBranch
    integer                                                                   , save :: forestSection
    double precision                                                          , save :: timeSectionForestBegin
    logical                                                                          :: triggerExit                               , triggerFinishUniverse       , &
         &                                                                              disableSingleForestEvolution              , triggerFinishFinal          , &
         &                                                                              triggerFinish
    integer         (c_size_t                     )                                  :: iBranchAcceptedLast                       , treeCount
    integer         (omp_lock_kind                )                                  :: initializationLock
    integer         (kind_int8                    )                                  :: systemClockRate                           , systemClockMaximum
    double precision                                                                 :: evolveToTimeForest
    !$omp threadprivate(node,basic,basicChild,timeBranchSplit,branchNew,branchNext,i,iBranch,branchAccept,massBranch,timeSectionForestBegin,forestSection,treeNumber)
    
    ! The following processes merger trees, one at a time, to each successive output time, then dumps their contents to file. It
    ! allows for the possibility of "universal events" - events which require all merger trees to reach the same cosmic time. If
    ! such an event exists, each tree is processed up to that time and then pushed onto a stack where it waits to be
    ! processed. Once all trees reach the event time the stack of trees is passed to the event task. Tree processing then
    ! continues by popping trees off of the stack and processing them further (possibly to the next universal event).

    call Galacticus_Display_Indent('Begin task: merger tree evolution')

    ! Set status to success by default.
    if (present(status)) status=errorStatusSuccess
    
    ! Initialize a lock used for controling tree initialization.
    !$ call OMP_Init_Lock(initializationLock)

    ! Initialize tree counter and record that we are not finished processing trees.
    deadlockReport              =.false.
    finished                    =.false.
    triggerFinish               =.false.
    triggerFinishFinal          =.false.
    triggerFinishUniverse       =.false.
    disableSingleForestEvolution=.false.

    ! Create a semaphore if threads are being locked.
    if (self%threadLock) galacticusMutex => Semaphore_Open("/"//char(self%threadLockName),self%threadsMaximum)

    ! Initialize universes which will act as tree stacks. We use two stacks: one for trees waiting to be processed, one for trees
    ! that have already been processed.
    allocate(self%universeWaiting  )
    allocate(self%universeProcessed)
    self%universeWaiting  %trees => null()
    self%universeProcessed%trees => null()
    call self%universeWaiting%attributes%initialize()

    ! Set record of whether any trees were evolved to false initially.
    treesDidEvolve  =.false.
    treesCouldEvolve=.false.

    ! Set the maximum allowed wall time.
    if (self%wallTimeMaximum > 0_kind_int8) then
       call System_Clock(systemClockMaximum,systemClockRate)
       systemClockMaximum=systemClockMaximum+self%wallTimeMaximum*systemClockRate
    else
       systemClockMaximum=0_kind_int8
    end if
    
    ! Begin parallel processing of trees until all work is done.
<<<<<<< HEAD
    !$omp parallel copyin(finished) private(mergerTreeEvolver_,mergerTreeOutputter_,galacticFilter_,mergerTreeConstructor_,mergerTreeOperator_)
    allocate(mergerTreeOutputter_  ,mold=self%mergerTreeOutputter_  )
    allocate(mergerTreeEvolver_    ,mold=self%mergerTreeEvolver_    )
    allocate(mergerTreeConstructor_,mold=self%mergerTreeConstructor_)
    allocate(mergerTreeOperator_   ,mold=self%mergerTreeOperator_   )
    allocate(galacticFilter_        ,mold=self%galacticFilter_       )
    !# <deepCopy source="self%mergerTreeEvolver_"     destination="mergerTreeEvolver_"    />
    !# <deepCopy source="self%mergerTreeOutputter_"   destination="mergerTreeOutputter_"  />
    !# <deepCopy source="self%mergerTreeConstructor_" destination="mergerTreeConstructor_"/>
    !# <deepCopy source="self%mergerTreeOperator_"    destination="mergerTreeOperator_"   />
    !# <deepCopy source="self%galacticFilter_"        destination="galacticFilter_"       />
    !$omp single
    self%mergerTreeConstructor__ => mergerTreeConstructor_
    self%mergerTreeOperator__    => mergerTreeOperator_
    self%mergerTreeEvolver__     => mergerTreeEvolver_
    self%mergerTreeOutputter__   => mergerTreeOutputter_
    self%galacticFilter__        => galacticFilter_
    !$omp end single
=======
    !$omp parallel copyin(finished)
    allocate(evolveForestsMergerTreeOutputter_  ,mold=self%mergerTreeOutputter_  )
    allocate(evolveForestsMergerTreeEvolver_    ,mold=self%mergerTreeEvolver_    )
    allocate(evolveForestsMergerTreeConstructor_,mold=self%mergerTreeConstructor_)
    allocate(evolveForestsMergerTreeOperator_   ,mold=self%mergerTreeOperator_   )
    allocate(evolveForestsGalacticFilter_       ,mold=self%galacticFilter_       )
    !# <deepCopy source="self%mergerTreeEvolver_"     destination="evolveForestsMergerTreeEvolver_"    />
    !# <deepCopy source="self%mergerTreeOutputter_"   destination="evolveForestsMergerTreeOutputter_"  />
    !# <deepCopy source="self%mergerTreeConstructor_" destination="evolveForestsMergerTreeConstructor_"/>
    !# <deepCopy source="self%mergerTreeOperator_"    destination="evolveForestsMergerTreeOperator_"   />
    !# <deepCopy source="self%galacticFilter_"        destination="evolveForestsGalacticFilter_"       />
>>>>>>> b64b9cb5
    ! Call routines to perform initializations which must occur for all threads if run in parallel.
    call Node_Components_Thread_Initialize(self%parameters)    
    ! Allow events to be attached to the universe.
    !$omp master
    self%universeWaiting%event => null()
    !# <eventHook name="universePreEvolve">
    !#  <callWith>self%universeWaiting</callWith>
    !# </eventHook>
    call self%universeOperator_%operate(self%universeWaiting)
    !$omp end master
    !$omp barrier
    ! Begin processing trees.
    treeProcess : do while (.not.finished)
       ! For single forest evolution, only the master thread should retrieve a merger tree.
       singleForestTreeFetch : if (OMP_Get_Thread_Num() == 0 .or. .not.self%evolveSingleForest) then
          ! If locking threads, claim one.
          if (self%threadLock) call galacticusMutex%wait()
          ! Attempt to get a new tree to process. We first try to get a new tree. If no new trees exist, we will look for a tree on
          ! the stack waiting to be processed.
          ! Perform any pre-tree construction tasks.
          !# <include directive="mergerTreePreTreeConstructionTask" type="functionCall" functionType="void">
          include 'galacticus.tasks.evolve_tree.preConstructionTask.inc'
          !# </include>
          ! Get the number of the next tree to process.
          treeNumber=self%evolveForestsWorkShare_%forestNumber(utilizeOpenMPThreads=.not.self%evolveSingleForest)
          ! Get a tree.
          tree                                    => evolveForestsMergerTreeConstructor_%construct(treeNumber)
          if (associated(tree)) tree%hostUniverse => self%universeWaiting
          finished                                =  finished.or..not.associated(tree)
          treeIsNew                               =  .not.finished
          ! If no new tree was available, attempt to pop one off the universe stack.
          if (finished) then
             call self%resumeTree(tree)
             treeIsNew=.false.
             finished =.not.associated(tree)
          end if
          if (self%evolveSingleForest .and. finished) triggerFinish=.true.
       end if singleForestTreeFetch
       ! For single forest evolution, block threads until master has retrieved a merger tree.
       if (self%evolveSingleForest) then
          !$omp barrier
          finished=triggerFinish
          !$omp barrier
       end if
       ! If we got a tree (i.e. we are not "finished") process it.
       if (.not.finished) then
          treeIsFinished=.false.
          ! For single forest evolution, only the master thread should determine evolution time.
          singleForestEvolveTime : if (OMP_Get_Thread_Num() == 0 .or. .not.self%evolveSingleForest) then
             ! Spin while the system is overloaded.
             overloaded=self%limitLoadAverage
             do while (overloaded)
                ! Get the load average.
                call System_Load_Get(loadAverage,activeTasks,totalTasks)
                ! If load is above allowed tolerances, sleep for a while.
                overloaded=(loadAverage(1) > self%loadAverageMaximum)
                if (overloaded)                         &
                     & call Sleep( 5                    &
                                !$ &         +OMP_Get_Thread_Num() &
                     &           )
             end do
             ! If this is a new tree, perform any pre-evolution tasks on it.
             if (treeIsNew) then
                !# <include directive="mergerTreePreEvolveTask" type="functionCall" functionType="void">
                !#  <functionArgs>tree</functionArgs>
                include 'galacticus.tasks.evolve_tree.preEvolveTask.inc'
                !# </include>
                call evolveForestsMergerTreeOperator_%operate(tree)
                message="Evolving tree number "
             else
                message="Resuming tree number "
             end if
             ! Display a message.
             message=message//tree%index//" {"//tree%baseNode%index()//"}"
             call Galacticus_Display_Indent(message)
             ! Determine if this will be the final forest evolved by multiple threads.
             if (self%evolveSingleForest) then
                basic =>tree%baseNode%basic()
                if (basic%mass() < self%evolveSingleForestMassMinimum) disableSingleForestEvolution=.true.
             end if
             ! Get the next time to which the tree should be evolved.
             treeTimeEarliest=tree%earliestTime()
             outputTimeNext  =self%outputTimes_%timeNext(treeTimeEarliest,indexOutput=iOutput)
             ! For new trees, if the earliest time in the tree exactly coincides with an output
             ! time, then process the tree to that output. This ensures that we include all
             ! halos from this time in the output, even though they will be devoid of any
             ! galaxies.
             if (treeIsNew .and. iOutput > 1) then
                if (treeTimeEarliest == self%outputTimes_%time(iOutput-1)) iOutput=iOutput-1
             end if
             ! Resumed trees must always be allowed to evolve - since they by definition were not finished (otherwise they would
             ! not have been suspended).
             if (.not.treeIsNew .and. iOutput > self%outputTimes_%count()) iOutput=self%outputTimes_%count()
             ! Catch cases where there is no next output time.
             if (outputTimeNext > 0.0d0) then
                treeIsFinished=.false.
             else
                iOutput      =self%outputTimes_%count()+1
                treeIsFinished=.true.
             end if
          end if singleForestEvolveTime
          ! For single forest evolution, block threads until master thread has determined evolution time.
          if (self%evolveSingleForest) then
             if (OMP_Get_Thread_Num() == 0) triggerExit=.false.
             !$omp barrier
          end if
          ! Iterate evolving the tree until no more outputs are required.
          treeEvolveLoop : do while (iOutput <= self%outputTimes_%count())
             ! For single forest evolution, maximum evolution time is determined by the master thread only.
             singleForestMaximumTime : if (OMP_Get_Thread_Num() == 0 .or. .not.self%evolveSingleForest) then
                ! We want to find the maximum time to which we can evolve this tree. This will be the minimum of the next output
                ! time (at which we must stop and output the tree) and the next universal event time (at which we must stop and
                ! perform the event task). Find the next output time.
                evolveToTime=self%outputTimes_%time(iOutput)
                ! Find the earliest universe event.
                !$omp critical(universeTransform)
                event_                  => self%universeWaiting%event
                evolutionIsEventLimited =  .false.
                do while (associated(event_))
                   if (event_%time < evolveToTime) then
                      evolveToTime           =event_%time
                      evolutionIsEventLimited=.true.
                      universalEvolveToTime  =evolveToTime
                   end if
                   event_ => event_%next
                end do
                !$omp end critical(universeTransform)
                if (tree%earliestTime() <= evolveToTime) treesCouldEvolve=.true.
             end if singleForestMaximumTime
             ! For single forest evolution, block all threads until master thread has determined the maximum evolution time.
             if (self%evolveSingleForest) then
                !$omp barrier
             end if
             ! If single trees are to be broken between multiple threads and processed in parallel, then do that here. Begin by
             ! finding evolvable branches at some earlier time.
             if (self%evolveSingleForest) then
                timeSectionForestBegin=tree%earliestTimeEvolving()
                do forestSection=1,self%evolveSingleForestSections
                   ! Master thread alone performs the splitting of the tree into branches.
                   singleForestTreeSplit : if (OMP_Get_Thread_Num() == 0) then
                      timeBranchSplit    =  timeSectionForestBegin+(evolveToTime-timeSectionForestBegin)*dble(forestSection)/dble(self%evolveSingleForestSections)
                      countBranch        =  0
                      evolveToTimeForest =  evolveToTime
                      treeWalkerIsolated=mergerTreeWalkerIsolatedNodes(tree,spanForest=.true.)
                      do while (treeWalkerIsolated%next(node))
                         if (associated(node%firstChild).and.associated(node%parent)) then
                            basic      => node           %basic()
                            basicChild => node%firstChild%basic()
                            if (basic%time() >= timeBranchSplit .and. basicChild%time() < timeBranchSplit) then
                               countBranch=countBranch+1
                               allocate(branchNew      )
                               allocate(branchNew%branch)
                               ! Build the new branch. Ensure that our node, which forms the base node of the new branch, has
                               ! its hostTree pointer set to point to the new branch so that merger tree walkers can correctly
                               ! navigate the branch without straying into a neighboring branch.
                               branchNew%branch            =  node%hostTree
                               branchNew%branch%baseNode   => node
                               branchNew       %nodeParent => node%parent
                               node            %hostTree   => branchNew%branch                                  
                               if (associated(branchList_)) then
                                  branchNew%next => branchList_
                               else
                                  branchNew%next => null()
                               end if
                               branchList_ => branchNew                                     
                            end if
                         end if
                      end do
                      ! If no more branches were found to process, exit.
                      if (countBranch > 0) then
                         ! Rank trees by mass.
                         allocate(massBranch(countBranch))
                         allocate(rankBranch(countBranch))
                         branchNew    => branchList_
                         countBranch =  0
                         do while (associated(branchNew))
                            countBranch             =  countBranch                        +1
                            basic                   => branchNew  %branch%baseNode%basic()
                            massBranch(countBranch) =  basic                      %mass ()
                            branchNew               => branchNew                  %next
                         end do
                         rankBranch=Sort_Index_Do(massBranch)
                         ! Process trees.
                         currentTree => tree
                         if (associated(currentTree%baseNode)) then
                            do while (associated(currentTree))
                               basic => currentTree%baseNode%basic()
                               call Merger_Tree_Initialize(currentTree,basic%time())
                               currentTree => currentTree%nextTree
                            end do
                         end if
                         iBranchAcceptedLast=0
                      end if
                   end if singleForestTreeSplit
                   ! Block threads until master thread has completed splitting forest into branches.
                   !$omp barrier
                   ! Threads now process branches of the forest.
                   iBranch=0
                   do while (iBranch < countBranch)
                      iBranch     =iBranch+1
                      branchAccept=.false.
                      !$omp critical (branchList_Share)
                      if (iBranch > iBranchAcceptedLast) then
                         branchAccept       =.true.
                         iBranchAcceptedLast=iBranch
                      end if
                      !$omp end critical (branchList_Share)
                      if (branchAccept) then
                         branchNew => branchList_
                         do i=1,rankBranch(countBranch+1-iBranch)-1
                            branchNew => branchNew%next
                         end do
                         branchNew%branch%baseNode%parent =>                           null ()
                         basic                            => branchNew%branch%baseNode%basic()
<<<<<<< HEAD
                         call mergerTreeEvolver_%evolve(                                        &
                              &                             branchNew    %branch              , &
                              &                         min(                                    &
                              &                             basic        %time              (), &
                              &                                           evolveToTimeForest    &
                              &                            )                                  , &
                              &                             treeDidEvolve                     , &
                              &                             suspendTree                       , &
                              &                             deadlockReport                    , &
                              &                             systemClockMaximum                  &
                           !$ &                            ,initializationLock                  &
=======
                         call evolveForestsMergerTreeEvolver_%evolve(                                        &
                              &                                          branchNew    %branch              , &
                              &                                      min(                                    &
                              &                                          basic        %time              (), &
                              &                                                        evolveToTimeForest    &
                              &                                         )                                  , &
                              &                                          treeDidEvolve                     , &
                              &                                          suspendTree                       , &
                              &                                          deadlockReport                    , &
                              &                                          systemClockMaximum                  &
                           !$ &                                         ,initializationLock                  &
>>>>>>> b64b9cb5
                              &                        )
                         !$omp critical (universeStatus)
                         if (treeDidEvolve) treesDidEvolve         =.true.
                         if (suspendTree  ) evolutionIsEventLimited=.true.
                         !$omp end critical (universeStatus)                      
                      end if
                   end do
                   ! Block all threads until all branches are finished processing.
                   !$omp barrier
                   ! Only the master thread performs clean-up of the branches, and re-linking into the forest.
                   singleForestTreeMerge : if (OMP_Get_Thread_Num() == 0 .and. countBranch > 0) then
                      ! Clean up.
                      branchNew => branchList_
                      do while (associated(branchNew))
                         branchNew%branch%baseNode%hostTree => branchNew%nodeParent%hostTree
                         branchNew%branch%baseNode%parent   => branchNew%nodeParent
                         branchNew%branch%baseNode          => null()
                         call branchNew%branch%destroy()
                         branchNext => branchNew%next
                         deallocate(branchNew)
                         branchNew => branchNext
                      end do
                      nullify   (branchList_)
                      deallocate(massBranch )
                      deallocate(rankBranch )
                   end if singleForestTreeMerge
                   ! Block all threads until branches have been re-merged into the forest by the master thread.
                   !$omp barrier
                end do
             end if
             ! For single forest evolution, only the master thread should finalize evolution of the merger tree.
             singleForestFinalizeEvolution : if (OMP_Get_Thread_Num() == 0 .or. .not.self%evolveSingleForest) then
                ! Evolve the tree to the computed time.
<<<<<<< HEAD
                call mergerTreeEvolver_%evolve(tree,evolveToTime,treeDidEvolve,suspendTree,deadlockReport,systemClockMaximum,status=status)
=======
                call evolveForestsMergerTreeEvolver_%evolve(tree,evolveToTime,treeDidEvolve,suspendTree,deadlockReport,systemClockMaximum,status=status)
>>>>>>> b64b9cb5
                if (present(status) .and. status /= errorStatusSuccess) then
                   ! Tree evolution failed - abort further evolution and return the failure code.
                   treeIsFinished=.true.
                   finished      =.true.
                   exit
                end if
                !$omp critical (universeStatus)
                ! Record that evolution of the universe of trees occurred if this tree evolved and was not suspended.
                if (treeDidEvolve) treesDidEvolve=.true.
                !$omp end critical (universeStatus)                
                ! If tree was marked to be suspended, record that evolution is limited by this suspension event.
                if (suspendTree) evolutionIsEventLimited=.true.
                ! Locate trees which consist of only a base node with no progenitors. These have reached
                ! the end of their evolution, and can be removed from the forest of trees.
                previousTree => null()
                currentTree  => tree
                do while (associated(currentTree))
                   ! Skip empty trees.
                   if (associated(currentTree%baseNode)) then
                      baseNodeBasic => currentTree%baseNode%basic()                   
                      removeTree    =   .not.associated(currentTree%baseNode%firstChild) &
                           &           .and.                                             &
                           &            (baseNodeBasic%time() < evolveToTime)
                      if (removeTree) then
                         ! Does the node have attached satellites which are about to merge?
                         satelliteNode => currentTree%baseNode%firstSatellite
                         do while (associated(satelliteNode))
                            if (associated(satelliteNode%mergeTarget)) then
                               removeTree=.false.
                               exit
                            end if
                            satelliteNode => satelliteNode%sibling
                         end do
                         ! Does the node have attached events?
                         if (associated(currentTree%baseNode%event)) removeTree=.false.
                      end if
                   else
                      ! No need to remove already empty trees.
                      removeTree=.false.
                   end if
                   if (removeTree) then
                      message="Removing remnant tree "
                      message=message//currentTree%index//" {"//currentTree%baseNode%index()//"}"
                      call Galacticus_Display_Message(message,verbosityInfo)
                      if (.not.associated(previousTree)) then
                         nextTree    => currentTree%nextTree
                         call currentTree%destroy()
                         currentTree => nextTree
                      else
                         previousTree%nextTree => currentTree%nextTree
                         call currentTree%destroy()
                         deallocate(currentTree)
                         currentTree => previousTree%nextTree
                      end if
                   else
                      previousTree => currentTree
                      currentTree  => currentTree%nextTree
                   end if
                end do
                ! Check that tree reached required time. If it did not, we can evolve it no further.
                treeTimeEarliest=tree%earliestTimeEvolving()
                treeTimeLatest  =tree%  latestTime        ()
                if     (                                 &
                     &   treeTimeLatest   > evolveToTime &
                     &  .and.                            &
                     &   treeTimeEarliest < evolveToTime &
                     &  .and.                            &
                     &   .not.evolutionIsEventLimited    &
                     & ) then
                   if (deadlockReport) exit
                   call Galacticus_Error_Report(                                           &
                        &                       'failed to evolve tree to required time'// &
                        &                       {introspection:location}                   &
                        &                      )
                end if
                ! Determine what limited evolution.
                if (evolutionIsEventLimited) then
                   ! Tree evolution was limited by a universal event. Therefore it can evolve no further
                   ! until that event's task is performed.
                   exit
                else
                   ! Tree reached an output time, so output it. We can then continue evolving.
                   write (label,'(f7.2)') evolveToTime
                   message="Output tree data at t="//trim(label)//" Gyr"
                   call Galacticus_Display_Message(message)
<<<<<<< HEAD
                   call mergerTreeOutputter_%output(tree,iOutput,evolveToTime,.false.)
=======
                   call evolveForestsMergerTreeOutputter_%output(tree,iOutput,evolveToTime,.false.)
>>>>>>> b64b9cb5
                   ! Perform any extra output and post-output processing on nodes.
                   treeWalkerAll=mergerTreeWalkerAllNodes(tree,spanForest=.true.)
                   do while (treeWalkerAll%next(node))
                      basic => node%basic()
                      if (basic%time() == evolveToTime) then
                         !# <include directive="mergerTreeExtraOutputTask" type="functionCall" functionType="void">
<<<<<<< HEAD
                         !#  <functionArgs>node,iOutput,node%hostTree%index,galacticFilter_%passes(node)</functionArgs>
                         include 'galacticus.output.merger_tree.tasks.extra.inc'
                         !# </include>
                         !# <eventHook name="mergerTreeExtraOutput">
                         !#  <callWith>node,iOutput,node%hostTree,galacticFilter_%passes(node)</callWith>
=======
                         !#  <functionArgs>node,iOutput,node%hostTree%index,evolveForestsGalacticFilter_%passes(node)</functionArgs>
                         include 'galacticus.output.merger_tree.tasks.extra.inc'
                         !# </include>
                         !# <eventHook name="mergerTreeExtraOutput">
                         !#  <callWith>node,iOutput,node%hostTree,evolveForestsGalacticFilter_%passes(node)</callWith>
>>>>>>> b64b9cb5
                         !# </eventHook>
                         call node%postOutput(evolveToTime)
                      end if
                   end do
                   iOutput=iOutput+1
                   ! If all output times have been reached, we're finished.
                   if (iOutput > self%outputTimes_%count()) then
                      treeIsFinished=.true.
                      ! For single forest evolution, record that we are exiting the evolution loop. This will be used to inform
                      ! all non-master threads to exit also.  Note that this barrier corresponds with the one labelled
                      ! "singleForestExitEvolutionOther" below (which will be seen by all non-master threads).
                      singleForestExitEvolutionMaster : if (self%evolveSingleForest) then
                         triggerExit=.true.
                         !$omp barrier
                      end if singleForestExitEvolutionMaster
                      exit
                   end if
                end if
             end if singleForestFinalizeEvolution
             ! For single forest evolution, block until the master thread has finished finalizing evolution and, if no more
             ! evolution is required, exit the evolution loop. Note that this barrier corresponds with the one labelled
             ! "evolveSingleForest" above (which will be seen by the master thread alone).
             singleForestExitEvolutionOther : if (self%evolveSingleForest) then
                !$omp barrier
                if (triggerExit) exit
             end if singleForestExitEvolutionOther
          end do treeEvolveLoop
          ! For single forest evolution, block threads until all have completed evolution of the forest.
          if (self%evolveSingleForest) then
             !$omp barrier
          end if
          ! For single forest evolution, only the master thread handles suspension of the tree.
          singleForstSuspend : if (OMP_Get_Thread_Num() == 0 .or. .not.self%evolveSingleForest) then
             ! If tree could not evolve further, but is not finished, push it to the universe stack.
             if (.not.treeIsFinished) then
                ! Suspend the tree.
                call self%suspendTree(tree)
                ! Unindent messages.
                call Galacticus_Display_Unindent('Suspending tree')
             else
                ! Unindent messages.
                call Galacticus_Display_Unindent('Finished tree'  )                
             end if
          end if singleForstSuspend
          ! For single forest evolution, block all threads until the master thread has completed tree suspension.
          if (self%evolveSingleForest) then
             !$omp barrier
          end if
       end if
       ! For single forest evolution, only the master thread performs tree destruction.
       singleForestTreeDestroy : if (OMP_Get_Thread_Num() == 0 .or. .not.self%evolveSingleForest) then
          ! Destroy the tree.
          if (associated(tree)) then
             currentTree => tree
             do while (associated(currentTree))
                previousTree => currentTree
                currentTree  => currentTree%nextTree
                call previousTree%destroy()
                ! Deallocate the tree.
                call Memory_Usage_Record(sizeof(previousTree),addRemove=-1,memoryType=memoryTypeNodes)
                deallocate(previousTree)
             end do
             nullify(tree)
          end if
          ! Perform any post-evolution tasks on the tree.
          if (treeIsFinished) then
             !# <include directive="mergerTreePostEvolveTask" type="functionCall" functionType="void">
             include 'galacticus.tasks.evolve_tree.postEvolveTask.inc'
             !# </include>
          end if
       end if singleForestTreeDestroy
       ! For single forest evolution, block all threads until tree destruction is completed by the master thread.
       if (self%evolveSingleForest) then
          !$omp barrier
       end if
       ! For single forest evolution, only the master thread handles universe events.
       singleForestUniverseEvents : if (OMP_Get_Thread_Num() == 0 .or. .not.self%evolveSingleForest) then
          ! If locking threads, release ours.
          if (self%threadLock) call galacticusMutex%post()
          ! If any trees were pushed onto the processed stack, then there must be an event to process.
          if (finished) then
             if (.not.self%evolveSingleForest) then
                !$omp barrier
             end if
             ! The following section - which transfers processed trees back to the active universe - is done within an OpenMP
             ! master section. We choose not to use an OpenMP single section here (which would be marginally more efficient) since
             ! single sections have an implicit barrier at the end, which would desynchronize threads when multiple threads are
             ! used to process a single tree. Using a master section avoids that implicit barrier - we instead handle the barrier
             ! (and sharing of the "finished" status back to other threads) explicitly if needed.             
             !$omp master
             ! Check whether any tree evolution occurred. If it did not, we have a universe-level deadlock.
             if ((.not.treesDidEvolve.and.treesCouldEvolve).or.deadlockReport) then
                ! If we already did the deadlock reporting pass it's now time to finish that report and exit. Otherwise, set deadlock
                ! reporting status to true and continue for one more pass through the universe.
                if (deadlockReport) then
                   message="Universe appears to be deadlocked"//char(10)
                   !$omp critical(universeTransform)
                   treeCount=0_c_size_t
                   if (associated(self%universeProcessed%trees)) then
                      do while (associated(self%universeProcessed%trees))
                         tree => self%universeProcessed%popTree()
                         treeCount=treeCount+1_c_size_t
                      end do
                      message=message//" --> There are "//treeCount//" trees pending further processing"
                   else
                      message=message//" --> There are no trees pending further processing"
                   end if
                   !$omp end critical(universeTransform)
                   call Galacticus_Display_Message(message)
                   call Inter_Tree_Event_Post_Evolve()
                   call Galacticus_Error_Report('exiting'//{introspection:location})
                else
                   deadlockReport=.true.
                end if
             end if
             treesDidEvolve=.false.
             !$omp critical(universeTransform)
             if (associated(self%universeProcessed%trees)) then
                ! Transfer processed trees back to the waiting universe.
                self%universeWaiting  %trees => self%universeProcessed%trees
                self%universeProcessed%trees => null()
                ! Find the event to process.
                event_ => self%universeWaiting%event
                do while (associated(event_))
                   if (event_%time < universalEvolveToTime) then
                      call Galacticus_Error_Report('a universal event exists in the past - this should not happen'//{introspection:location})
                   else if (event_%time == universalEvolveToTime) then
                      success=event_%task(self%universeWaiting)
                      if (success) call self%universeWaiting%removeEvent(event_)
                      exit
                   end if
                   event_ => event_%next
                end do
                ! Mark that there is more work to do.
                triggerFinishUniverse=.true.
                call Galacticus_Display_Message('Finished universe evolution pass')
             end if
             !$omp end critical(universeTransform)
             !$omp end master
             if (.not.self%evolveSingleForest) then
                !$omp barrier
             end if
             if (triggerFinishUniverse) finished=.false.
             if (.not.self%evolveSingleForest) then
                !$omp barrier
                !$omp master
                triggerFinishUniverse=.false.
                !$omp end master
             end if
          end if
       end if singleForestUniverseEvents
       ! For single forest evolution, block all threads until universe events are processed by the master thread.
       if (self%evolveSingleForest) then
          !$omp barrier
          if (OMP_Get_Thread_Num() == 0 .and. finished) triggerFinishFinal=.true.
          !$omp barrier
          finished=triggerFinishFinal
       end if
       ! Decide whether to switch off single forest evolution.
       if (self%evolveSingleForest) then
          !$omp barrier
          if (OMP_Get_Thread_Num() == 0 .and. disableSingleForestEvolution) &
               & self%evolveSingleForest=.false.
          !$omp barrier
       end if
    end do treeProcess
    ! Finalize any merger tree operator.
    call evolveForestsMergerTreeOperator_ %finalize(                         )
    ! Reduce outputs back into the original outputter object.
    call evolveForestsMergerTreeOutputter_%reduce  (self%mergerTreeOutputter_)
    ! Explicitly deallocate objects.
    call Node_Components_Thread_Uninitialize()
    call Galacticus_Function_Classes_Destroy()
<<<<<<< HEAD
    !# <objectDestructor name="galacticFilter_"       />
    !# <objectDestructor name="mergerTreeOutputter_"  />
    !# <objectDestructor name="mergerTreeEvolver_"    />
    !# <objectDestructor name="mergerTreeConstructor_"/>
    !# <objectDestructor name="mergerTreeOperator_"   />
    !$omp single
    self%mergerTreeConstructor__ => self%mergerTreeConstructor_
    self%mergerTreeOperator__    => self%mergerTreeOperator_
    self%mergerTreeEvolver__     => self%mergerTreeEvolver_
    self%mergerTreeOutputter__   => self%mergerTreeOutputter_
    self%galacticFilter__        => self%galacticFilter_
    !$omp end single
=======
    !# <objectDestructor name="evolveForestsMergerTreeOutputter_"  />
    !# <objectDestructor name="evolveForestsMergerTreeEvolver_"    />
    !# <objectDestructor name="evolveForestsMergerTreeConstructor_"/>
    !# <objectDestructor name="evolveForestsMergerTreeOperator_"   />
    !# <objectDestructor name="evolveForestsGalacticFilter_"       />
>>>>>>> b64b9cb5
    !$omp end parallel

    ! Finalize outputs.
    call self%mergerTreeOutputter_%finalize()
    
    ! Destroy tree initialization lock.
    !$ call OMP_Destroy_Lock(initializationLock)

    ! Close the semaphore.
    if (self%threadLock) call galacticusMutex%close()
    
    ! Perform any post universe evolve tasks
    !# <include directive="universePostEvolveTask" type="functionCall" functionType="void">
    include 'galacticus.tasks.evolve_tree.universePostEvolveTask.inc'
    !# </include>

    call Galacticus_Display_Unindent('Done task: merger tree evolution')

    return
  end subroutine evolveForestsPerform

  subroutine evolveForestsSuspendTree(self,tree)
    !% Suspend processing of a tree.
#ifdef USEMPI
    use Galacticus_Error
#endif
    use String_Handling
    use Kind_Numbers
    use ISO_Varying_String
    implicit none
    class  (taskEvolveForests)         , intent(inout) :: self
    type   (mergerTree       ), pointer, intent(inout) :: tree
    type   (mergerTree       ), pointer                :: treeCurrent     , branchNext
    integer(kind_int8        )                         :: baseNodeUniqueID
    type   (varying_string   )                         :: fileName

#ifdef USEMPI
    call Galacticus_Error_Report('suspending trees is not supported under MPI'//{introspection:location})
#endif
    ! If the tree is to be suspended to file do so now.
    if (.not.self%suspendToRAM) then
       ! Make a copy of the unique ID of the base node.
       baseNodeUniqueID=tree%baseNode%uniqueID()
       ! Generate a suitable file name.
       fileName=self%suspendPath//'/suspendedTree_'//baseNodeUniqueID
       ! Store the tree to file.
       call mergerTreeStateStore(tree,char(fileName),snapshot=.false.,append=.false.)
       ! Destroy the tree(s).
       treeCurrent => tree
       do while (associated(treeCurrent))
          branchNext => treeCurrent%nextTree
          call treeCurrent%destroy()
          treeCurrent => branchNext
       end do
       ! Set the tree index to the base node unique ID so that we can resume from the correct file.
       tree%index=baseNodeUniqueID
    end if
    !$omp critical(universeTransform)
    call self%universeProcessed%pushTree(tree)
    !$omp end critical(universeTransform)
    tree => null()    
    return
  end subroutine evolveForestsSuspendTree

  subroutine evolveForestsResumeTree(self,tree)
    !% Resume processing of a tree.
    use String_Handling
    use ISO_Varying_String
    implicit none
    class(taskEvolveForests)         , intent(inout) :: self
    type (mergerTree       ), pointer, intent(  out) :: tree
    type (varying_string   )                         :: fileName

    !$omp critical(universeTransform)
    tree => self%universeWaiting%popTree()
    !$omp end critical(universeTransform)
    ! If the tree was suspended to file, restore it now.
    if (.not.self%suspendToRAM.and.associated(tree)) then
       ! Generate the file name.
       fileName=self%suspendPath//'/suspendedTree_'//tree%index
       ! Read the tree from file.
       call mergerTreeStateFromFile(tree,char(fileName),deleteAfterRead=.true.)
    end if
    return
  end subroutine evolveForestsResumeTree<|MERGE_RESOLUTION|>--- conflicted
+++ resolved
@@ -52,19 +52,11 @@
      ! Tree universes used while processing all trees.
      type            (universe                   ), pointer :: universeWaiting               => null(), universeProcessed       => null()
      ! Objects used in tree processing.
-<<<<<<< HEAD
-     class           (mergerTreeConstructorClass ), pointer :: mergerTreeConstructor_        => null(), mergerTreeConstructor__ => null()
-     class           (mergerTreeOperatorClass    ), pointer :: mergerTreeOperator_           => null(), mergerTreeOperator__    => null()
-     class           (mergerTreeEvolverClass     ), pointer :: mergerTreeEvolver_            => null(), mergerTreeEvolver__     => null()
-     class           (mergerTreeOutputterClass   ), pointer :: mergerTreeOutputter_          => null(), mergerTreeOutputter__   => null()
-     class           (galacticFilterClass        ), pointer :: galacticFilter_               => null(), galacticFilter__        => null()
-=======
      class           (mergerTreeConstructorClass ), pointer :: mergerTreeConstructor_        => null()
      class           (mergerTreeOperatorClass    ), pointer :: mergerTreeOperator_           => null()
      class           (mergerTreeEvolverClass     ), pointer :: mergerTreeEvolver_            => null()
      class           (mergerTreeOutputterClass   ), pointer :: mergerTreeOutputter_          => null()
      class           (galacticFilterClass        ), pointer :: galacticFilter_               => null()
->>>>>>> b64b9cb5
      class           (evolveForestsWorkShareClass), pointer :: evolveForestsWorkShare_       => null()
      class           (outputTimesClass           ), pointer :: outputTimes_                  => null()
      class           (universeOperatorClass      ), pointer :: universeOperator_             => null()
@@ -307,17 +299,6 @@
 
     self%parameters=inputParameters(parameters)
     call self%parameters%parametersGroupCopy(parameters)
-<<<<<<< HEAD
-    ! Initialize pointers to the active objects. During OpenMP parallel sections thread-local deep-copies of these "self%*_"
-    ! objects are made. At that point we reset these "self%*__" pointers to point to those thread-local copies so that they get
-    ! included in any state store/restore operations.
-    self%mergerTreeConstructor__ => self%mergerTreeConstructor_
-    self%mergerTreeOperator__    => self%mergerTreeOperator_
-    self%mergerTreeEvolver__     => self%mergerTreeEvolver_
-    self%mergerTreeOutputter__   => self%mergerTreeOutputter_
-    self%galacticFilter__        => self%galacticFilter_
-=======
->>>>>>> b64b9cb5
     return
   end function evolveForestsConstructorInternal
 
@@ -447,13 +428,8 @@
     type            (mergerTree                   ), pointer                  , save :: currentTree                               , previousTree                , &
          &                                                                              nextTree
     type            (mergerTreeWalkerIsolatedNodes)                                  :: treeWalkerIsolated
-<<<<<<< HEAD
-    type            (mergerTreeWalkerAllNodes     )                                  :: treeWalkerAll
-    !$omp threadprivate(currentTree,previousTree)
-=======
     type            (mergerTreeWalkerAllNodes     )                           , save :: treeWalkerAll
     !$omp threadprivate(currentTree,previousTree,treeWalkerAll)
->>>>>>> b64b9cb5
     type            (treeNode                     ), pointer                  , save :: satelliteNode
     class           (nodeComponentBasic           ), pointer                  , save :: baseNodeBasic
     !$omp threadprivate(satelliteNode,baseNodeBasic)
@@ -463,14 +439,6 @@
     !$omp threadprivate(event_)
     ! Variables used in processing individual forests in parallel.
     double precision                                                          , save :: timeBranchSplit
-<<<<<<< HEAD
-    class           (galacticFilterClass          ), pointer                         :: galacticFilter_
-    class           (mergerTreeOutputterClass     ), pointer                         :: mergerTreeOutputter_
-    class           (mergerTreeEvolverClass       ), pointer                         :: mergerTreeEvolver_
-    class           (mergerTreeConstructorClass   ), pointer                         :: mergerTreeConstructor_
-    class           (mergerTreeOperatorClass      ), pointer                         :: mergerTreeOperator_
-=======
->>>>>>> b64b9cb5
     type            (treeNode                     ), pointer                  , save :: node
     class           (nodeComponentBasic           ), pointer                  , save :: basic                                     , basicChild
     type            (evolveForestsBranchList      ), pointer                  , save :: branchList_                               , branchNew                   , &
@@ -537,26 +505,6 @@
     end if
     
     ! Begin parallel processing of trees until all work is done.
-<<<<<<< HEAD
-    !$omp parallel copyin(finished) private(mergerTreeEvolver_,mergerTreeOutputter_,galacticFilter_,mergerTreeConstructor_,mergerTreeOperator_)
-    allocate(mergerTreeOutputter_  ,mold=self%mergerTreeOutputter_  )
-    allocate(mergerTreeEvolver_    ,mold=self%mergerTreeEvolver_    )
-    allocate(mergerTreeConstructor_,mold=self%mergerTreeConstructor_)
-    allocate(mergerTreeOperator_   ,mold=self%mergerTreeOperator_   )
-    allocate(galacticFilter_        ,mold=self%galacticFilter_       )
-    !# <deepCopy source="self%mergerTreeEvolver_"     destination="mergerTreeEvolver_"    />
-    !# <deepCopy source="self%mergerTreeOutputter_"   destination="mergerTreeOutputter_"  />
-    !# <deepCopy source="self%mergerTreeConstructor_" destination="mergerTreeConstructor_"/>
-    !# <deepCopy source="self%mergerTreeOperator_"    destination="mergerTreeOperator_"   />
-    !# <deepCopy source="self%galacticFilter_"        destination="galacticFilter_"       />
-    !$omp single
-    self%mergerTreeConstructor__ => mergerTreeConstructor_
-    self%mergerTreeOperator__    => mergerTreeOperator_
-    self%mergerTreeEvolver__     => mergerTreeEvolver_
-    self%mergerTreeOutputter__   => mergerTreeOutputter_
-    self%galacticFilter__        => galacticFilter_
-    !$omp end single
-=======
     !$omp parallel copyin(finished)
     allocate(evolveForestsMergerTreeOutputter_  ,mold=self%mergerTreeOutputter_  )
     allocate(evolveForestsMergerTreeEvolver_    ,mold=self%mergerTreeEvolver_    )
@@ -568,7 +516,6 @@
     !# <deepCopy source="self%mergerTreeConstructor_" destination="evolveForestsMergerTreeConstructor_"/>
     !# <deepCopy source="self%mergerTreeOperator_"    destination="evolveForestsMergerTreeOperator_"   />
     !# <deepCopy source="self%galacticFilter_"        destination="evolveForestsGalacticFilter_"       />
->>>>>>> b64b9cb5
     ! Call routines to perform initializations which must occur for all threads if run in parallel.
     call Node_Components_Thread_Initialize(self%parameters)    
     ! Allow events to be attached to the universe.
@@ -783,19 +730,6 @@
                          end do
                          branchNew%branch%baseNode%parent =>                           null ()
                          basic                            => branchNew%branch%baseNode%basic()
-<<<<<<< HEAD
-                         call mergerTreeEvolver_%evolve(                                        &
-                              &                             branchNew    %branch              , &
-                              &                         min(                                    &
-                              &                             basic        %time              (), &
-                              &                                           evolveToTimeForest    &
-                              &                            )                                  , &
-                              &                             treeDidEvolve                     , &
-                              &                             suspendTree                       , &
-                              &                             deadlockReport                    , &
-                              &                             systemClockMaximum                  &
-                           !$ &                            ,initializationLock                  &
-=======
                          call evolveForestsMergerTreeEvolver_%evolve(                                        &
                               &                                          branchNew    %branch              , &
                               &                                      min(                                    &
@@ -807,7 +741,6 @@
                               &                                          deadlockReport                    , &
                               &                                          systemClockMaximum                  &
                            !$ &                                         ,initializationLock                  &
->>>>>>> b64b9cb5
                               &                        )
                          !$omp critical (universeStatus)
                          if (treeDidEvolve) treesDidEvolve         =.true.
@@ -841,11 +774,7 @@
              ! For single forest evolution, only the master thread should finalize evolution of the merger tree.
              singleForestFinalizeEvolution : if (OMP_Get_Thread_Num() == 0 .or. .not.self%evolveSingleForest) then
                 ! Evolve the tree to the computed time.
-<<<<<<< HEAD
-                call mergerTreeEvolver_%evolve(tree,evolveToTime,treeDidEvolve,suspendTree,deadlockReport,systemClockMaximum,status=status)
-=======
                 call evolveForestsMergerTreeEvolver_%evolve(tree,evolveToTime,treeDidEvolve,suspendTree,deadlockReport,systemClockMaximum,status=status)
->>>>>>> b64b9cb5
                 if (present(status) .and. status /= errorStatusSuccess) then
                    ! Tree evolution failed - abort further evolution and return the failure code.
                    treeIsFinished=.true.
@@ -931,30 +860,18 @@
                    write (label,'(f7.2)') evolveToTime
                    message="Output tree data at t="//trim(label)//" Gyr"
                    call Galacticus_Display_Message(message)
-<<<<<<< HEAD
-                   call mergerTreeOutputter_%output(tree,iOutput,evolveToTime,.false.)
-=======
                    call evolveForestsMergerTreeOutputter_%output(tree,iOutput,evolveToTime,.false.)
->>>>>>> b64b9cb5
                    ! Perform any extra output and post-output processing on nodes.
                    treeWalkerAll=mergerTreeWalkerAllNodes(tree,spanForest=.true.)
                    do while (treeWalkerAll%next(node))
                       basic => node%basic()
                       if (basic%time() == evolveToTime) then
                          !# <include directive="mergerTreeExtraOutputTask" type="functionCall" functionType="void">
-<<<<<<< HEAD
-                         !#  <functionArgs>node,iOutput,node%hostTree%index,galacticFilter_%passes(node)</functionArgs>
-                         include 'galacticus.output.merger_tree.tasks.extra.inc'
-                         !# </include>
-                         !# <eventHook name="mergerTreeExtraOutput">
-                         !#  <callWith>node,iOutput,node%hostTree,galacticFilter_%passes(node)</callWith>
-=======
                          !#  <functionArgs>node,iOutput,node%hostTree%index,evolveForestsGalacticFilter_%passes(node)</functionArgs>
                          include 'galacticus.output.merger_tree.tasks.extra.inc'
                          !# </include>
                          !# <eventHook name="mergerTreeExtraOutput">
                          !#  <callWith>node,iOutput,node%hostTree,evolveForestsGalacticFilter_%passes(node)</callWith>
->>>>>>> b64b9cb5
                          !# </eventHook>
                          call node%postOutput(evolveToTime)
                       end if
@@ -1128,26 +1045,11 @@
     ! Explicitly deallocate objects.
     call Node_Components_Thread_Uninitialize()
     call Galacticus_Function_Classes_Destroy()
-<<<<<<< HEAD
-    !# <objectDestructor name="galacticFilter_"       />
-    !# <objectDestructor name="mergerTreeOutputter_"  />
-    !# <objectDestructor name="mergerTreeEvolver_"    />
-    !# <objectDestructor name="mergerTreeConstructor_"/>
-    !# <objectDestructor name="mergerTreeOperator_"   />
-    !$omp single
-    self%mergerTreeConstructor__ => self%mergerTreeConstructor_
-    self%mergerTreeOperator__    => self%mergerTreeOperator_
-    self%mergerTreeEvolver__     => self%mergerTreeEvolver_
-    self%mergerTreeOutputter__   => self%mergerTreeOutputter_
-    self%galacticFilter__        => self%galacticFilter_
-    !$omp end single
-=======
     !# <objectDestructor name="evolveForestsMergerTreeOutputter_"  />
     !# <objectDestructor name="evolveForestsMergerTreeEvolver_"    />
     !# <objectDestructor name="evolveForestsMergerTreeConstructor_"/>
     !# <objectDestructor name="evolveForestsMergerTreeOperator_"   />
     !# <objectDestructor name="evolveForestsGalacticFilter_"       />
->>>>>>> b64b9cb5
     !$omp end parallel
 
     ! Finalize outputs.
