!! Copyright 2009, 2010, 2011, 2012, 2013, 2014 Andrew Benson <abenson@obs.carnegiescience.edu>
!!
!! This file is part of Galacticus.
!!
!!    Galacticus is free software: you can redistribute it and/or modify
!!    it under the terms of the GNU General Public License as published by
!!    the Free Software Foundation, either version 3 of the License, or
!!    (at your option) any later version.
!!
!!    Galacticus is distributed in the hope that it will be useful,
!!    but WITHOUT ANY WARRANTY; without even the implied warranty of
!!    MERCHANTABILITY or FITNESS FOR A PARTICULAR PURPOSE.  See the
!!    GNU General Public License for more details.
!!
!!    You should have received a copy of the GNU General Public License
!!    along with Galacticus.  If not, see <http://www.gnu.org/licenses/>.

!% Contains a module which implements reading of merger trees from a file.

module Merger_Tree_Read
  !% Implements reading of merger trees from a file.
  use, intrinsic :: ISO_C_Binding
  use Galacticus_Nodes
  use ISO_Varying_String
  use Kind_Numbers
  use Merger_Tree_Read_Importers
  implicit none
  private
  public :: Merger_Tree_Read_Initialize

  ! The name of the file from which to read merger trees and its internal object.
  type            (varying_string                )                                                :: mergerTreeReadFileName                                                                       
  class           (mergerTreeImporterClass       )                                      , pointer :: defaultImporter                                                                              
  
  ! Index of the next merger tree to read.
  integer                                                                                         :: nextTreeToRead                           =0                                                  
  
  ! Index of the first tree to process.
  integer         (kind=kind_int8                )                                                :: mergerTreeReadBeginAt                                                                        
  
  ! Volume weight factor for trees.
  double precision                                                                                :: treeVolumeWeightCurrent                                                                      
  !$omp threadprivate(treeVolumeWeightCurrent)

  ! Flag indicating whether branch jumps are allowed.
  logical                                                                                         :: mergerTreeReadAllowBranchJumps                                                               
  
  ! Flag indicating whether subhalo promotions are allowed.
  logical                                                                                         :: mergerTreeReadAllowSubhaloPromotions                                                         
  
  ! Flags indicating whether or not to preset subhalo properties.
  logical                                                                                         :: mergerTreeReadPresetMergerTimes                                                              
  logical                                                                                         :: mergerTreeReadPresetMergerNodes                                                              
  logical                                                                                         :: mergerTreeReadPresetSubhaloMasses                                                            
  logical                                                                                         :: mergerTreeReadPresetSubhaloIndices
  logical                                                                                         :: mergerTreeReadPresetPositions                                                                
  logical                                                                                         :: mergerTreeReadPresetScaleRadii                    , mergerTreeReadPresetScaleRadiiFailureIsFatal
  double precision                                                                                :: mergerTreeReadPresetScaleRadiiMinimumMass         , mergerTreeReadPresetScaleRadiiConcentrationMinimum, &
       &                                                                                             mergerTreeReadPresetScaleRadiiConcentrationMaximum
  logical                                                                                         :: mergerTreeReadPresetSpins                         , mergerTreeReadPresetSpins3D                       , &
       &                                                                                             mergerTreeReadPresetUnphysicalSpins
  logical                                                                                         :: mergerTreeReadPresetOrbits                        , mergerTreeReadPresetOrbitsAssertAllSet            , & 
       &                                                                                             mergerTreeReadPresetOrbitsBoundOnly               , mergerTreeReadPresetOrbitsSetAll          
  logical                                                                                         :: mergerTreeReadPresetParticleCounts                , mergerTreeReadPresetVelocityMaxima                , &
       &                                                                                             mergerTreeReadPresetVelocityDispersions
  integer                                                                                         :: mergerTreeReadSubhaloAngularMomentaMethod
  integer                                                                    , parameter          :: mergerTreeReadSubhaloAngularMomentaScale    =0
  integer                                                                    , parameter          :: mergerTreeReadSubhaloAngularMomentaSummation=1

  ! Option controlling fatality of missing host node condition.
  logical                                                                                         :: mergerTreeReadMissingHostsAreFatal                                                           
  
  ! Option controlling whether tree indices should always be set to the corresponding node index.
  logical                                                                                         :: mergerTreeReadTreeIndexToRootNodeIndex                                                       
  
  ! Labels used for node properties.
  integer                                                                    , parameter          :: nodeIsUnreachable                        =-1                                                 
  integer                                                                    , parameter          :: nodeIsReachable                          = 0                                                  
  
  ! Internal list of output times and the relative tolerance used to "snap" nodes to output times.
  integer         (c_size_t                      )                                                :: outputTimesCount                                                                             
  double precision                                                                                :: mergerTreeReadOutputTimeSnapTolerance                                                        
  double precision                                , allocatable, dimension(:)                     :: outputTimes                                                                                  
  
  ! Node used in root finding.
  class           (nodeComponentDarkMatterProfile)                                      , pointer :: activeDarkMatterProfileComponent                                                             
  class           (nodeComponentBasic            )                                      , pointer :: activeBasicComponent                                                                         
  type            (treeNode                      )                                      , pointer :: activeNode                                                                                   
  double precision                                                                                :: halfMassRadius                                                                               
  !$omp threadprivate(activeDarkMatterProfileComponent,activeBasicComponent,activeNode,halfMassRadius)
  ! Sorted node index list.
  integer         (c_size_t                      ), allocatable, dimension(:)                     :: descendentLocations                              , nodeLocations                             
  integer         (kind=kind_int8                ), allocatable, dimension(:)                     :: descendentIndicesSorted                          , nodeIndicesSorted                         
  
  ! Effective infinity for merging times.
  double precision                                                           , parameter          :: timeUntilMergingInfinite                 =1.0d30                                             
  
  ! Record of warnings issued.
  logical                                                                                         :: warningNestedHierarchyIssued             =.false.                                            
  
  ! Iterator object for iterating over progenitor nodes.
  type :: progenitorIterator
     integer(c_size_t      ) :: progenitorLocation
     integer(kind=kind_int8) :: progenitorIndex   , targetIndex 
     logical                 :: progenitorsFound                                  
   contains
     !@ <objectMethods>
     !@   <object>progenitorIterator</object>
     !@   <objectMethod>
     !@     <method>descendentSet</method>
     !@     <type>\void</type>
     !@     <arguments>\textcolor{red}{\textless class(nodeData)\textgreater} node\argin, \textcolor{red}{\textless class(nodeData)(:)\textgreater} nodes\argin</arguments>
     !@     <description>Set the target descendent node and initialize the iterator.</description>
     !@   </objectMethod>
     !@   <objectMethod>
     !@     <method>next</method>
     !@     <type>\logicalzero</type>
     !@     <arguments>\textcolor{red}{\textless class(nodeData)(:)\textgreater} nodes\argin</arguments>
     !@     <description>Move to the next progenitor. Returns true if the next progenitor exists, false otherwise.</description>
     !@   </objectMethod>
     !@   <objectMethod>
     !@     <method>index</method>
     !@     <type>\textcolor{red}{\textless integer(kind=kind\_int8)\textgreater}</type>
     !@     <arguments>\textcolor{red}{\textless class(nodeData)(:)\textgreater} nodes\argin</arguments>
     !@     <description>Return the index of the current progenitor.</description>
     !@   </objectMethod>
     !@   <objectMethod>
     !@     <method>current</method>
     !@     <type>\textcolor{red}{\textless *class(nodeData)\textgreater}</type>
     !@     <arguments>\textcolor{red}{\textless class(nodeData)(:)\textgreater} nodes\argin</arguments>
     !@     <description>Return a pointer to the current progenitor.</description>
     !@   </objectMethod>
     !@   <objectMethod>
     !@     <method>exist</method>
     !@     <type>\logicalzero</type>
     !@     <arguments></arguments>
     !@     <description>Return true if any progenitors exist, false otherwise.</description>
     !@   </objectMethod>
     !@ </objectMethods>
     procedure :: descendentSet=>progenitorIteratorDescendentSet 
     procedure :: next         =>progenitorIteratorNext          
     procedure :: index        =>progenitorIteratorIndex         
     procedure :: current      =>progenitorIteratorCurrent       
     procedure :: exist        =>progenitorIteratorExist         
  end type progenitorIterator

contains

  !# <mergerTreeConstructMethod>
  !#  <unitName>Merger_Tree_Read_Initialize</unitName>
  !# </mergerTreeConstructMethod>
  subroutine Merger_Tree_Read_Initialize(mergerTreeConstructMethod,Merger_Tree_Construct)
    !% Initializes the merger tree reading module.
    use, intrinsic :: ISO_C_Binding
    use Input_Parameters
    use Galacticus_Error
    use Galacticus_Display
    use Galacticus_Output_Times
    use Numerical_Constants_Astronomical
    use Numerical_Constants_Boolean
    use Memory_Management
    use Cosmology_Parameters
    implicit none
    type     (varying_string          ), intent(in   )          :: mergerTreeConstructMethod 
    procedure(Merger_Tree_Read_Do     ), intent(inout), pointer :: Merger_Tree_Construct     
    integer  (c_size_t                )                         :: iOutput                   
    type     (varying_string          )                         :: message                  ,  mergerTreeReadSubhaloAngularMomentaMethodText
    
    ! Check if our method is to be used.
    if (mergerTreeConstructMethod == 'read') then
       ! Assign pointer to our merger tree construction subroutine.
       Merger_Tree_Construct => Merger_Tree_Read_Do
       ! Read parameters for halo mass sampling.
       !@ <inputParameter>
       !@   <name>mergerTreeReadFileName</name>
       !@   <attachedTo>module</attachedTo>
       !@   <description>
       !@     The name of the file from which merger tree data should be read when using the {\tt [mergerTreeConstructMethod]}$=${\tt read} tree construction method.
       !@   </description>
       !@   <type>string</type>
       !@   <cardinality>1</cardinality>
       !@ </inputParameter>
       call Get_Input_Parameter('mergerTreeReadFileName',mergerTreeReadFileName)
       !@ <inputParameter>
       !@   <name>mergerTreeReadPresetMergerTimes</name>
       !@   <attachedTo>module</attachedTo>
       !@   <defaultValue>true</defaultValue>
       !@   <description>
       !@     Specifies whether merging times for subhalos should be preset when reading merger trees from a file.
       !@   </description>
       !@   <type>boolean</type>
       !@   <cardinality>1</cardinality>
       !@ </inputParameter>
       call Get_Input_Parameter('mergerTreeReadPresetMergerTimes',mergerTreeReadPresetMergerTimes,defaultValue=.true.)
       !@ <inputParameter>
       !@   <name>mergerTreeReadPresetMergerNodes</name>
       !@   <attachedTo>module</attachedTo>
       !@   <defaultValue>true</defaultValue>
       !@   <description>
       !@     Specifies whether the target nodes for mergers should be preset (i.e. determined from descendent nodes). If they are not, merging will be with each satellite's host node.
       !@   </description>
       !@   <type>boolean</type>
       !@   <cardinality>1</cardinality>
       !@ </inputParameter>
       call Get_Input_Parameter('mergerTreeReadPresetMergerNodes',mergerTreeReadPresetMergerNodes,defaultValue=.true.)
       !@ <inputParameter>
       !@   <name>mergerTreeReadPresetSubhaloMasses</name>
       !@   <attachedTo>module</attachedTo>
       !@   <defaultValue>true</defaultValue>
       !@   <description>
       !@     Specifies whether subhalo mass should be preset when reading merger trees from a file.
       !@   </description>
       !@   <type>boolean</type>
       !@   <cardinality>1</cardinality>
       !@ </inputParameter>
       call Get_Input_Parameter('mergerTreeReadPresetSubhaloMasses',mergerTreeReadPresetSubhaloMasses,defaultValue=.true.)
       !@ <inputParameter>
       !@   <name>mergerTreeReadSubhaloAngularMomentaMethod</name>
       !@   <attachedTo>module</attachedTo>
       !@   <defaultValue>true</defaultValue>
       !@   <description>
       !@     Specifies whether subhalo mass should be preset when reading merger trees from a file.
       !@   </description>
       !@   <type>boolean</type>
       !@   <cardinality>1</cardinality>
       !@ </inputParameter>
       call Get_Input_Parameter('mergerTreeReadSubhaloAngularMomentaMethod',mergerTreeReadSubhaloAngularMomentaMethodText,defaultValue="summation")
       select case (char(mergerTreeReadSubhaloAngularMomentaMethodText))
       case ("scale"    )
          mergerTreeReadSubhaloAngularMomentaMethod=mergerTreeReadSubhaloAngularMomentaScale
       case ("summation")
          mergerTreeReadSubhaloAngularMomentaMethod=mergerTreeReadSubhaloAngularMomentaSummation
       case default
          call Galacticus_Error_Report('Merger_Tree_Read_Initialize','[mergerTreeReadSubhaloAngularMomentaMethod] must be either "scale" or "summation"')
       end select       
       !@ <inputParameter>
       !@   <name>mergerTreeReadPresetSubhaloIndices</name>
       !@   <attachedTo>module</attachedTo>
       !@   <defaultValue>true</defaultValue>
       !@   <description>
       !@     Specifies whether subhalo indices should be preset when reading merger trees from a file.
       !@   </description>
       !@   <type>boolean</type>
       !@   <cardinality>1</cardinality>
       !@ </inputParameter>
       call Get_Input_Parameter('mergerTreeReadPresetSubhaloIndices',mergerTreeReadPresetSubhaloIndices,defaultValue=.true.)
       !@ <inputParameter>
       !@   <name>mergerTreeReadPresetPositions</name>
       !@   <attachedTo>module</attachedTo>
       !@   <defaultValue>true</defaultValue>
       !@   <description>
       !@     Specifies whether node positions should be preset when reading merger trees from a file.
       !@   </description>
       !@   <type>boolean</type>
       !@   <cardinality>1</cardinality>
       !@ </inputParameter>
       call Get_Input_Parameter('mergerTreeReadPresetPositions',mergerTreeReadPresetPositions,defaultValue=.true.)
       !@ <inputParameter>
       !@   <name>mergerTreeReadPresetScaleRadii</name>
       !@   <attachedTo>module</attachedTo>
       !@   <defaultValue>true</defaultValue>
       !@   <description>
       !@     Specifies whether node scale radii should be preset when reading merger trees from a file.
       !@   </description>
       !@   <type>boolean</type>
       !@   <cardinality>1</cardinality>
       !@ </inputParameter>
       call Get_Input_Parameter('mergerTreeReadPresetScaleRadii',mergerTreeReadPresetScaleRadii,defaultValue=.true.)
       !@ <inputParameter>
       !@   <name>mergerTreeReadPresetScaleRadiiFailureIsFatal</name>
       !@   <attachedTo>module</attachedTo>
       !@   <defaultValue>true</defaultValue>
       !@   <description>
       !@     Specifies whether failure to set a node scale radii should be regarded as a fatal error. (If not, a fallback method to set scale radius is used in such cases.)
       !@   </description>
       !@   <type>boolean</type>
       !@   <cardinality>1</cardinality>
       !@ </inputParameter>
       call Get_Input_Parameter('mergerTreeReadPresetScaleRadiiFailureIsFatal',mergerTreeReadPresetScaleRadiiFailureIsFatal,defaultValue=.true.)
       !@ <inputParameter>
       !@   <name>mergerTreeReadPresetScaleRadiiConcentrationMinimum</name>
       !@   <attachedTo>module</attachedTo>
       !@   <defaultValue>3</defaultValue>
       !@   <description>
       !@     The lowest concentration ($c=r_{\rm vir}/r_{\rm s}$) allowed when setting scale radii, $r_{\rm s}$.
       !@   </description>
       !@   <type>boolean</type>
       !@   <cardinality>1</cardinality>
       !@ </inputParameter>
       call Get_Input_Parameter('mergerTreeReadPresetScaleRadiiConcentrationMinimum',mergerTreeReadPresetScaleRadiiConcentrationMinimum,defaultValue=3.0d0)
       !@ <inputParameter>
       !@   <name>mergerTreeReadPresetScaleRadiiConcentrationMaximum</name>
       !@   <attachedTo>module</attachedTo>
       !@   <defaultValue>60</defaultValue>
       !@   <description>
       !@     The largest concentration ($c=r_{\rm vir}/r_{\rm s}$) allowed when setting scale radii, $r_{\rm s}$.
       !@   </description>
       !@   <type>boolean</type>
       !@   <cardinality>1</cardinality>
       !@ </inputParameter>
       call Get_Input_Parameter('mergerTreeReadPresetScaleRadiiConcentrationMaximum',mergerTreeReadPresetScaleRadiiConcentrationMaximum,defaultValue=60.0d0)
       !@ <inputParameter>
       !@   <name>mergerTreeReadPresetScaleRadiiMinimumMass</name>
       !@   <attachedTo>module</attachedTo>
       !@   <defaultValue>0</defaultValue>
       !@   <description>
       !@     The minimum halo mass for which scale radii should be preset (if {\tt [mergerTreeReadPresetScaleRadii]}$=${\tt true}).
       !@   </description>
       !@   <type>boolean</type>
       !@   <cardinality>1</cardinality>
       !@ </inputParameter>
       call Get_Input_Parameter('mergerTreeReadPresetScaleRadiiMinimumMass',mergerTreeReadPresetScaleRadiiMinimumMass,defaultValue=0.0d0)
       !@ <inputParameter>
       !@   <name>mergerTreeReadPresetUnphysicalSpins</name>
       !@   <attachedTo>module</attachedTo>
       !@   <defaultValue>false</defaultValue>
       !@   <description>
       !@     When reading merger trees from file and presetting halo spins, detect unphysical (&lt;=0) spins and preset them using the selected halo spin method.
       !@   </description>
       !@   <type>boolean</type>
       !@   <cardinality>1</cardinality>
       !@ </inputParameter>
       call Get_Input_Parameter('mergerTreeReadPresetUnphysicalSpins',mergerTreeReadPresetUnphysicalSpins,defaultValue=.false.)
       !@ <inputParameter>
       !@   <name>mergerTreeReadPresetSpins</name>
       !@   <attachedTo>module</attachedTo>
       !@   <defaultValue>true</defaultValue>
       !@   <description>
       !@     Specifies whether node spins should be preset when reading merger trees from a file.
       !@   </description>
       !@   <type>boolean</type>
       !@   <cardinality>1</cardinality>
       !@ </inputParameter>
       call Get_Input_Parameter('mergerTreeReadPresetSpins',mergerTreeReadPresetSpins,defaultValue=.true.)
       !@ <inputParameter>
       !@   <name>mergerTreeReadPresetSpins3D</name>
       !@   <attachedTo>module</attachedTo>
       !@   <defaultValue>true</defaultValue>
       !@   <description>
       !@     Specifies whether node 3-D spin vectors should be preset when reading merger trees from a file.
       !@   </description>
       !@   <type>boolean</type>
       !@   <cardinality>1</cardinality>
       !@ </inputParameter>
       call Get_Input_Parameter('mergerTreeReadPresetSpins3D',mergerTreeReadPresetSpins3D,defaultValue=.false.)
       !@ <inputParameter>
       !@   <name>mergerTreeReadPresetOrbits</name>
       !@   <attachedTo>module</attachedTo>
       !@   <defaultValue>true</defaultValue>
       !@   <description>
       !@     Specifies whether node orbits should be preset when reading merger trees from a file.
       !@   </description>
       !@   <type>boolean</type>
       !@   <cardinality>1</cardinality>
       !@ </inputParameter>
       call Get_Input_Parameter('mergerTreeReadPresetOrbits',mergerTreeReadPresetOrbits,defaultValue=.true.)
       !@ <inputParameter>
       !@   <name>mergerTreeReadPresetOrbitsSetAll</name>
       !@   <attachedTo>module</attachedTo>
       !@   <defaultValue>true</defaultValue>
       !@   <description>
       !@     Forces all orbits to be set. If the computed orbit does not cross the virial radius, then select one at random instead.
       !@   </description>
       !@   <type>boolean</type>
       !@   <cardinality>1</cardinality>
       !@ </inputParameter>
       call Get_Input_Parameter('mergerTreeReadPresetOrbitsSetAll',mergerTreeReadPresetOrbitsSetAll,defaultValue=.true.)
       !@ <inputParameter>
       !@   <name>mergerTreeReadPresetOrbitsAssertAllSet</name>
       !@   <attachedTo>module</attachedTo>
       !@   <defaultValue>true</defaultValue>
       !@   <description>
       !@     Asserts that all virial orbits must be preset. If any can not be set, \glc\ will stop.
       !@   </description>
       !@   <type>boolean</type>
       !@   <cardinality>1</cardinality>
       !@ </inputParameter>
       call Get_Input_Parameter('mergerTreeReadPresetOrbitsAssertAllSet',mergerTreeReadPresetOrbitsAssertAllSet,defaultValue=.true.)
       !@ <inputParameter>
       !@   <name>mergerTreeReadPresetOrbitsBoundOnly</name>
       !@   <attachedTo>module</attachedTo>
       !@   <defaultValue>true</defaultValue>
       !@   <description>
       !@     Specifies whether only bound node orbits should be set.
       !@   </description>
       !@   <type>boolean</type>
       !@   <cardinality>1</cardinality>
       !@ </inputParameter>
       call Get_Input_Parameter('mergerTreeReadPresetOrbitsBoundOnly',mergerTreeReadPresetOrbitsBoundOnly,defaultValue=.true.)
       !@ <inputParameter>
       !@   <name>mergerTreeReadPresetParticleCounts</name>
       !@   <attachedTo>module</attachedTo>
       !@   <defaultValue>false</defaultValue>
       !@   <description>
       !@     Specifies whether node particle counts should be preset when reading merger trees from a file.
       !@   </description>
       !@   <type>boolean</type>
       !@   <cardinality>1</cardinality>
       !@ </inputParameter>
       call Get_Input_Parameter('mergerTreeReadPresetParticleCounts',mergerTreeReadPresetParticleCounts,defaultValue=.false.)
       !@ <inputParameter>
       !@   <name>mergerTreeReadPresetVelocityMaxima</name>
       !@   <attachedTo>module</attachedTo>
       !@   <defaultValue>false</defaultValue>
       !@   <description>
       !@     Specifies whether node rotation curve velocity maxima should be preset when reading merger trees from a file.
       !@   </description>
       !@   <type>boolean</type>
       !@   <cardinality>1</cardinality>
       !@ </inputParameter>
       call Get_Input_Parameter('mergerTreeReadPresetVelocityMaxima',mergerTreeReadPresetVelocityMaxima,defaultValue=.false.)
       !@ <inputParameter>
       !@   <name>mergerTreeReadPresetVelocityDispersions</name>
       !@   <attachedTo>module</attachedTo>
       !@   <defaultValue>false</defaultValue>
       !@   <description>
       !@     Specifies whether node velocity dispersions should be preset when reading merger trees from a file.
       !@   </description>
       !@   <type>boolean</type>
       !@   <cardinality>1</cardinality>
       !@ </inputParameter>
       call Get_Input_Parameter('mergerTreeReadPresetVelocityDispersions',mergerTreeReadPresetVelocityDispersions,defaultValue=.false.)
       !@ <inputParameter>
       !@   <name>mergerTreeReadBeginAt</name>
       !@   <attachedTo>module</attachedTo>
       !@   <defaultValue>-1</defaultValue>
       !@   <description>
       !@     Specifies the index of the tree to begin at. (Use -1 to always begin with the first tree.)
       !@   </description>
       !@   <type>integer</type>
       !@   <cardinality>1</cardinality>
       !@ </inputParameter>
       call Get_Input_Parameter('mergerTreeReadBeginAt',mergerTreeReadBeginAt,defaultValue=-1_kind_int8)
       !@ <inputParameter>
       !@   <name>mergerTreeReadOutputTimeSnapTolerance</name>
       !@   <attachedTo>module</attachedTo>
       !@   <defaultValue>0</defaultValue>
       !@   <description>
       !@     The relative tolerance required to ``snap'' a node time to the closest output time.
       !@   </description>
       !@   <type>real</type>
       !@   <cardinality>1</cardinality>
       !@ </inputParameter>
       call Get_Input_Parameter('mergerTreeReadOutputTimeSnapTolerance',mergerTreeReadOutputTimeSnapTolerance,defaultValue=0.0d0)
       !@ <inputParameter>
       !@   <name>mergerTreeReadMissingHostsAreFatal</name>
       !@   <attachedTo>module</attachedTo>
       !@   <defaultValue>true</defaultValue>
       !@   <description>
       !@     Specifies whether nodes with missing host nodes should be considered to be fatal---see \S\ref{sec:MergerTreeFileProcessing}.
       !@   </description>
       !@   <type>boolean</type>
       !@   <cardinality>1</cardinality>
       !@ </inputParameter>
       call Get_Input_Parameter('mergerTreeReadMissingHostsAreFatal',mergerTreeReadMissingHostsAreFatal,defaultValue=.true.)
       !@ <inputParameter>
       !@   <name>mergerTreeReadTreeIndexToRootNodeIndex</name>
       !@   <attachedTo>module</attachedTo>
       !@   <defaultValue>false</defaultValue>
       !@   <description>
       !@     Specifies whether tree indices should always be set to the index of their root node.
       !@   </description>
       !@   <type>boolean</type>
       !@   <cardinality>1</cardinality>
       !@ </inputParameter>
       call Get_Input_Parameter('mergerTreeReadTreeIndexToRootNodeIndex',mergerTreeReadTreeIndexToRootNodeIndex,defaultValue=.false.)
       !@ <inputParameter>
       !@   <name>mergerTreeReadAllowBranchJumps</name>
       !@   <attachedTo>module</attachedTo>
       !@   <defaultValue>true</defaultValue>
       !@   <description>
       !@     Specifies whether nodes are allowed to jump between branches.
       !@   </description>
       !@   <type>boolean</type>
       !@   <cardinality>1</cardinality>
       !@ </inputParameter>
       call Get_Input_Parameter('mergerTreeReadAllowBranchJumps',mergerTreeReadAllowBranchJumps,defaultValue=.true.)
       !@ <inputParameter>
       !@   <name>mergerTreeReadAllowSubhaloPromotions</name>
       !@   <attachedTo>module</attachedTo>
       !@   <defaultValue>true</defaultValue>
       !@   <description>
       !@     Specifies whether subhalos are permitted to be promoted to being isolated halos.
       !@   </description>
       !@   <type>boolean</type>
       !@   <cardinality>1</cardinality>
       !@ </inputParameter>
       call Get_Input_Parameter('mergerTreeReadAllowSubhaloPromotions',mergerTreeReadAllowSubhaloPromotions,defaultValue=.true.)

       ! Get array of output times.
       outputTimesCount=Galacticus_Output_Time_Count()
       call Alloc_Array(outputTimes,[outputTimesCount])
       do iOutput=1,outputTimesCount
          outputTimes(iOutput)=Galacticus_Output_Time(iOutput)
       end do

       ! Open the file.
       defaultImporter => mergerTreeImporter()
       call defaultImporter%open(mergerTreeReadFileName)

       ! Validate input parameters.
       if (mergerTreeReadPresetMergerNodes.and..not.mergerTreeReadPresetMergerTimes) then
          message="presetting of merger target nodes requires that merger times also be preset;"//char(10)
          message=message//" try setting [mergerTreeReadPresetMergerTimes]=true."//char(10)
          if (defaultimporter%treesHaveSubhalos() /= booleanTrue) then
             message=message//" Note: presetting merger target nodes and merger times is usually only a good idea when subhalo information is present in the merger trees"
             if (defaultimporter%treesHaveSubhalos() == booleanFalse) then
                message=message//" (which the current trees do not)"
             else
                message=message//" (subhalo presence in the current trees was not specified)"
             end if
          end if
          call Galacticus_Error_Report("Merger_Tree_Read_Initialize",message)
       end if

       ! Warn if subhalo promotions are allowed, but branch jumps are not.
       if (mergerTreeReadAllowSubhaloPromotions.and..not.mergerTreeReadAllowBranchJumps) then
          message='WARNING: allowing subhalo promotions while not allowed branch jumps can lead to deadlocking of trees.'//char(10)
          message=message//'Be sure that your trees have no promotion events for subhalos which survive beyond the end of their original branch'//char(10)
          message=message//'For example, without branch jumping, "a" in the following tree (in which "==>" indicates subhalo host) is stuck in "1", so it cannot evolve to become "b" causing the subhalo promotion "b" to "c" to be unreachable, resulting in a deadlock of the tree:'//char(10)//char(10)
          message=message//' ---   -----'//char(10)
          message=message//' |a|==>| 1 |'//char(10)
          message=message//' ---   -----'//char(10)
          message=message//'  |         '//char(10)
          message=message//' ---   -----'//char(10)
          message=message//' |b|==>| 2 |'//char(10)
          message=message//' ---   -----'//char(10)
          message=message//'  |      |  '//char(10)
          message=message//' ---   -----'//char(10)
          message=message//' |c|   | 3 |'//char(10)
          message=message//' ---   -----'//char(10)
          call Galacticus_Display_Message(message,verbosityWarn)
       end if

       ! Perform sanity checks if subhalos are not included.
       if (defaultimporter%treesHaveSubhalos() == booleanFalse) then
          if (mergerTreeReadPresetMergerTimes   ) call Galacticus_Error_Report('Merger_Tree_Read_Initialize','cannot preset merger times as no subhalos are present; try setting [mergerTreeReadPresetMergerTimes]=false'      )
          if (mergerTreeReadPresetMergerNodes   ) call Galacticus_Error_Report('Merger_Tree_Read_Initialize','cannot preset merger nodes as no subhalos are present; try setting [mergerTreeReadPresetMergerNodes]=false'      )
          if (mergerTreeReadPresetSubhaloMasses ) call Galacticus_Error_Report('Merger_Tree_Read_Initialize','cannot preset subhalo masses as no subhalos are present; try setting [mergerTreeReadPresetSubhaloMasses]=false'  )
          if (mergerTreeReadPresetSubhaloIndices) call Galacticus_Error_Report('Merger_Tree_Read_Initialize','cannot preset subhalo indices as no subhalos are present; try setting [mergerTreeReadPresetSubhaloIndices]=false')
       end if
       ! Determine if subhalo masses have been included in halo masses.   
       if (defaultImporter%treesAreSelfContained() == booleanFalse) call Galacticus_Error_Report('Merger_Tree_Read_Initialize','only self-contained trees are supported')   
       ! Check that position information is present if required.
       if     (                                                                                   &
            &   (                                                                                 &
            &     mergerTreeReadPresetPositions                                                   &
            &    .or.                                                                             &
            &     mergerTreeReadPresetOrbits                                                      &
            &   )                                                                                 &
            &  .and.                                                                              &
            &   .not.defaultImporter%positionsAvailable(positions=.true.,velocities=.true.)       &
            & )                                                                                   &
            & call Galacticus_Error_Report(                                                       &
            &                              "Merger_Tree_Read_Initialize"                        , &
            &                              "presetting positions requires that both position and  &
            &                               velocity datasets be present in merger tree file"     &
            &                             )
       ! Check that half-mass radius information is present if required.
       if     (                                                                                                                                                    &
            &   mergerTreeReadPresetScaleRadii                                                                                                                     &
            &  .and.                                                                                                                                               &
            &   .not.defaultImporter%scaleRadiiAvailable()                                                                                                         &
            & )  call Galacticus_Error_Report(                                                                                                                     &
            &                                "Merger_Tree_Read_Initialize"                                                                                       , &
            &                                "presetting scale radii requires that at least one of halfMassRadius or scaleRadius datasets be present in merger"//  &
            &                                "tree file; try setting"//char(10)//"  [mergerTreeReadPresetScaleRadii]=false"                                        &
            &                               )
       ! Check that particle count information is present if required.
       if (                                                                                                                                   &
            &   mergerTreeReadPresetParticleCounts                                                                                            &
            &  .and.                                                                                                                          &
            &   .not.defaultImporter%particleCountAvailable()                                                                                 &
            & )  call Galacticus_Error_Report(                                                                                                &
            &                                "Merger_Tree_Read_Initialize"                                                                  , &
            &                                "presetting particle counts requires that the particleCount dataset be present in the merger"//  &
            &                                "tree file; try setting"//char(10)//"  [mergerTreeReadPresetParticleCount]=false"                &
            &                               )
       ! Check that velocity maximum information is present if required.
       if (                                                                                                                                     &
            &   mergerTreeReadPresetVelocityMaxima                                                                                              &
            &  .and.                                                                                                                            &
            &   .not.defaultImporter%velocityMaximumAvailable()                                                                                 &
            & )  call Galacticus_Error_Report(                                                                                                  &
            &                                "Merger_Tree_Read_Initialize"                                                                    , &
            &                                "presetting velocity maxima requires that the velocityMaximum dataset be present in the merger"//  &
            &                                "tree file; try setting"//char(10)//"  [mergerTreeReadPresetVelocityMaxima]=false"                 &
            &                               )
       ! Check that velocity dispersion information is present if required.
       if (                                                                                                                                             &
            &   mergerTreeReadPresetVelocityDispersions                                                                                                 &
            &  .and.                                                                                                                                    &
            &   .not.defaultImporter%velocityDispersionAvailable()                                                                                      &
            & )  call Galacticus_Error_Report(                                                                                                          &
            &                                "Merger_Tree_Read_Initialize"                                                                            , &
            &                                "presetting velocity dispersions requires that the velocityDispersion dataset be present in the merger"//  &
            &                                "tree file; try setting"//char(10)//"  [mergerTreeReadPresetVelocityDispersions]=false"                    &
            &                               )
       ! Check that angular momentum information is present if required.
       if     (                                                                                                        &
            &   mergerTreeReadPresetSpins                                                                              &
            &  .and.                                                                                                   &
            &   .not.                                                                                                  &
            &        (                                                                                                 &
            &          defaultImporter%          spinAvailable()                                                       &
            &         .or.                                                                                             &
            &          defaultImporter%angularMomentaAvailable()                                                       &
            &        )                                                                                                 &
            & )                                                                                                        &
            & call Galacticus_Error_Report(                                                                            &
            &                              "Merger_Tree_Read_Initialize"                                            ,  &
            &                              "presetting spins requires that the spin or angularMomentum datasets        &
            &                               be present in merger tree file; try setting"                            // &
            &                              char(10)                                                                 // &
            &                              " [mergerTreeReadPresetSpins]=false"                                        &
            &                             )
       if     (                                                                                                        &
            &   mergerTreeReadPresetSpins3D                                                                            &
            &  .and.                                                                                                   &
            &   .not.                                                                                                  &
            &        (                                                                                                 &
            &          defaultImporter%          spin3DAvailable()                                                     &
            &         .or.                                                                                             &
            &          defaultImporter%angularMomenta3DAvailable()                                                     &
            &        )                                                                                                 &
            & )                                                                                                        &
            & call Galacticus_Error_Report(                                                                            &
            &                              "Merger_Tree_Read_Initialize"                                            ,  &
            &                              "presetting spin vectors requires that the spin or angularMomentum vector   &
            &                               datasets be present in merger tree file; try setting"                   // &
            &                              char(10)                                                                 // &
            &                              " [mergerTreeReadPresetSpins3D]=false"                                      &
            &                             )
    end if
    return
  end subroutine Merger_Tree_Read_Initialize

  subroutine Merger_Tree_Read_Do(thisTree,skipTree)
    !% Read a merger tree from file.
    use Galacticus_State
    use Cosmology_Functions
    use Galacticus_Error
    use String_Handling
    use Memory_Management
    use Arrays_Search
    use Array_Utilities
    use Numerical_Comparison
    use Vectors
    implicit none
    type            (mergerTree                    )                             , intent(inout), target :: thisTree                               
    logical                                                                      , intent(in   )         :: skipTree                               
    integer         (kind=kind_int8                ), allocatable, dimension(:  )                        :: historyIndex
    double precision                                , allocatable, dimension(:  )                        :: historyMass           , historyTime       
    double precision                                , allocatable, dimension(:,:)                        :: position              , velocity          
    class           (nodeData                      ), allocatable, dimension(:  )               , target :: nodes                                  
    type            (treeNodeList                  ), allocatable, dimension(:  )                        :: thisNodeList                           
    logical                                         , allocatable, dimension(:  )                        :: childIsSubhalo                         
    double precision                                             , dimension(3  )                        :: relativePosition      , relativeVelocity , &
         &                                                                                                  orbitalAngularMomentum
    integer                                                                                              :: isolatedNodeCount 
    integer         (c_size_t                      )                                                     :: historyCountMaximum   , iNode            , &
         &                                                                                                  iOutput
    logical                                                                                              :: haveTree                               
    type            (varying_string                )                                                     :: message

    !$omp critical(mergerTreeReadTree)
    ! Increment the tree to read index.
    nextTreeToRead=nextTreeToRead+1
    ! Keep incrementing the tree index until we find the first tree to process (if we haven't done so already). Also skip trees
    ! that contain 1 or fewer nodes and these are unprocessable.
    if (nextTreeToRead <= defaultImporter%treeCount()) then
       do while (                                                                      &
            &     (                                                                    &
            &       mergerTreeReadBeginAt                     > 0                      &
            &      .and.                                                               &
            &       defaultImporter%treeIndex(nextTreeToRead) /= mergerTreeReadBeginAt &
            &     )                                                                    &
            &    .or.                                                                  &
            &       defaultImporter%nodeCount(nextTreeToRead) <= 1                     &
            &   )
          nextTreeToRead=nextTreeToRead+1
          ! If the end of the list has been reached, exit.
          if (nextTreeToRead > defaultImporter%treeCount()) exit
       end do
    end if

    ! Flag that we've now found the first merger tree to process.
    mergerTreeReadBeginAt=-1

    if (nextTreeToRead > defaultImporter%treeCount())  then
       ! All trees have been read.
       call defaultImporter%close()
       ! Flag that we do not have a tree.
       haveTree=.false.
    else
       ! Flag that we do have a tree.
       haveTree=.true.
    end if

    ! Continue only if we have a tree.
    if (haveTree) then
       ! Retrieve stored internal state if possible.
       call Galacticus_State_Retrieve
       ! Take a snapshot of the internal state and store it.
       call Galacticus_State_Snapshot
       message='Storing state for tree #'
       message=message//nextTreeToRead
       call Galacticus_State_Store(message)

       ! If the tree is to be skipped, do not read it.
       if (skipTree) then
          ! Simply allocate a base node to indicate that the tree exists.
          thisTree%baseNode => treeNode(hostTree=thisTree)
       else
          ! Set tree properties.
          ! treeIndex
          thisTree%index=defaultImporter%treeIndex(nextTreeToRead)
          ! volumeWeight
          treeVolumeWeightCurrent=defaultImporter%treeWeight(nextTreeToRead)
          thisTree%volumeWeight=treeVolumeWeightCurrent
          ! Initialize no events.
          thisTree%event => null()
          ! Read data from the file.
          call defaultImporter%import(                                                                                                                           &
               &                      nextTreeToRead                                                                                                           , &
               &                      nodes                                                                                                                    , &
               &                      requireScaleRadii         = mergerTreeReadPresetScaleRadii                                                               , &
               &                      requireParticleCounts     = mergerTreeReadPresetParticleCounts                                                           , &
               &                      requireVelocityMaxima     = mergerTreeReadPresetVelocityMaxima                                                           , &
               &                      requireVelocityDispersions= mergerTreeReadPresetVelocityDispersions                                                      , &
               &                      requireAngularMomenta     =(mergerTreeReadPresetSpins              .and.defaultImporter%angularMomentaAvailable  ())     , &
               &                      requireAngularMomenta3D   =                                                                                                &
               &                                                 (                                                                                               &
               &                                                    mergerTreeReadPresetSpins3D                                                                  &
               &                                                   .or.                                                                                          &
               &                                                    (                                                                                            &
               &                                                      mergerTreeReadPresetSpins                                                                  &
               &                                                     .and.                                                                                       &
               &                                                      mergerTreeReadSubhaloAngularMomentaMethod == mergerTreeReadSubhaloAngularMomentaSummation  &
               &                                                    )                                                                                            &
               &                                                  )                                                                                              &
               &                                                 .and.                                                                                           &
               &                                                  defaultImporter%angularMomenta3DAvailable()                                                  , &
               &                      requireSpin               =(mergerTreeReadPresetSpins              .and.defaultImporter%spinAvailable            ())     , &
               &                      requireSpin3D             =(mergerTreeReadPresetSpins3D            .and.defaultImporter%spin3DAvailable          ())     , &
               &                      requirePositions          =(mergerTreeReadPresetPositions          .or. mergerTreeReadPresetOrbits                 )       &
               &                     )

          ! Snap node times to output times if a tolerance has been specified.
          if (mergerTreeReadOutputTimeSnapTolerance > 0.0d0) then
             ! Loop over all nodes.
             do iNode=1,size(nodes)
                ! Find closest output time to the node time.
                iOutput=Search_Array_For_Closest(outputTimes,nodes(iNode)%nodeTime)
                ! Test if this time is sufficiently close that we should snap the node time to it.
                if (Values_Agree(nodes(iNode)%nodeTime,outputTimes(iOutput),relTol=mergerTreeReadOutputTimeSnapTolerance)) &
                     & nodes(iNode)%nodeTime=outputTimes(iOutput)
             end do
          end if
          
          ! Sort node indices.
          call Create_Node_Indices(nodes)

          ! Identify subhalos.
          nodes%isSubhalo=nodes%nodeIndex /= nodes%hostIndex

          ! Build pointers to descendent nodes.
          call Build_Descendent_Pointers(nodes)

          ! Find cases where something that was a subhalo stops being a subhalo and prevent them if necessary.
          call Enforce_Subhalo_Status(nodes)

          ! If necessary, add masses and angular momenta of subhalos to host halos.
          if (.not.defaultImporter%angularMomentaIncludeSubhalos().and.mergerTreeReadSubhaloAngularMomentaMethod == mergerTreeReadSubhaloAngularMomentaScale) then
             ! This method requires angular momenta to be available.
             if (.not.defaultImporter%angularMomentaAvailable()) call Galacticus_Error_Report('Merger_Tree_Read_Do','scaling parent angular momentum for subhalo masses requires angular momenta availability')
             do iNode=1,size(nodes)
                if (nodes(iNode)%host%nodeIndex == nodes(iNode)%nodeIndex) then
                   if (mergerTreeReadPresetSpins  )            &
                        & nodes      (iNode)%angularMomentum   &
                        &      =nodes(iNode)%angularMomentum   &
                        &      /nodes(iNode)%nodeMass
                   if (mergerTreeReadPresetSpins3D)            &
                        & nodes      (iNode)%angularMomentum3D &
                        &      =nodes(iNode)%angularMomentum3D &
                        &      /nodes(iNode)%nodeMass
                end if
             end do
          end if
          if (.not.defaultImporter%massesIncludeSubhalos()) then
             do iNode=1,size(nodes)
                if (nodes(iNode)%host%nodeIndex /= nodes(iNode)%nodeIndex) nodes  (iNode)%host%nodeMass &
                     &                                                      =nodes(iNode)%host%nodeMass &
                     &                                                      +nodes(iNode)%nodeMass
             end do
          end if
          if (.not.defaultImporter%angularMomentaIncludeSubhalos().and.mergerTreeReadSubhaloAngularMomentaMethod == mergerTreeReadSubhaloAngularMomentaScale) then
             do iNode=1,size(nodes)
                if (nodes(iNode)%host%nodeIndex == nodes(iNode)%nodeIndex) then
                   if (mergerTreeReadPresetSpins)              &
                        & nodes      (iNode)%angularMomentum   &
                        &      =nodes(iNode)%angularMomentum   &
                        &      *nodes(iNode)%nodeMass
                   
                   if (mergerTreeReadPresetSpins3D)            & 
                        & nodes      (iNode)%angularMomentum3D &
                        &      =nodes(iNode)%angularMomentum3D &
                        &      *nodes(iNode)%nodeMass
                   
                end if
             end do
          end if
          if     (                                                                                           &
               &  (                                                                                          &
               &    mergerTreeReadPresetSpins3D                                                              &
               &   .or.                                                                                      &
               &    mergerTreeReadPresetSpins                                                                &
               &  )                                                                                          &
               &  .and.                                                                                      &
               &   .not.defaultImporter%angularMomentaIncludeSubhalos()                                      &
               &  .and.                                                                                      &
               &   mergerTreeReadSubhaloAngularMomentaMethod == mergerTreeReadSubhaloAngularMomentaSummation &
               & ) then
             ! This method requires 3D angular momenta to be available.
             if (.not.defaultImporter%angularMomenta3DAvailable()) &
                  & call Galacticus_Error_Report(                                                                                                      &
                  &                              'Merger_Tree_Read_Do'                                                                               , &
                  &                              'adding subhalo angular momenta to parent angular momentum requires 3D angular momenta availability'  &
                  &                             )
             do iNode=1,size(nodes)
                if (nodes(iNode)%host%nodeIndex /= nodes(iNode)%nodeIndex) then
                   ! Find relative position and velocity.
                   relativePosition=nodes(iNode)%position-nodes(iNode)%host%position
                   relativeVelocity=nodes(iNode)%velocity-nodes(iNode)%host%velocity
                   ! Update position/velocity for periodicity and Hubble flow.
                   call Phase_Space_Position_Realize(nodes(iNode)%nodeTime,relativePosition,relativeVelocity)
                   ! Compute orbital angular momentum of subhalo.
                   orbitalAngularMomentum=+nodes(iNode)%nodeMass                             &
                        &                 *Vector_Product(relativePosition,relativeVelocity)
                   ! Sum orbital and internal angular momenta.
                   nodes        (iNode)%host%angularMomentum3D &
                        & =nodes(iNode)%host%angularMomentum3D &
                        & +nodes(iNode)     %angularMomentum3D &
                        & +orbitalAngularMomentum
                end if
             end do
             ! Update scalar angular momenta.
             do iNode=1,size(nodes)
               if (nodes(iNode)%host%nodeIndex == nodes(iNode)%nodeIndex) &
                     & nodes(iNode)%angularMomentum=Vector_Magnitude(nodes(iNode)%angularMomentum3D)
             end do
          end if

          ! Associate parent pointers with the descendent host.
          call Build_Parent_Pointers(nodes)

          ! Create an array of standard nodes.
          call Create_Node_Array(thisTree,nodes,thisNodeList,isolatedNodeCount,childIsSubhalo)

          ! Assign parent pointers and properties.
          call Build_Isolated_Parent_Pointers(thisTree,nodes,thisNodeList)

          ! Now build child and sibling links.
          call Build_Child_and_Sibling_Links(nodes,thisNodeList,childIsSubhalo)

          ! Check that all required properties exist.
          if (mergerTreeReadPresetPositions.or.mergerTreeReadPresetOrbits) then
             ! Position and velocity methods are required.
             if     (                                                                                                                                                                   &
                  &  .not.(                                                                                                                                                             &
                  &         defaultPositionComponent%positionIsSettable()                                                                                                               &
                  &        .and.                                                                                                                                                        &
                  &         defaultPositionComponent%velocityIsSettable()                                                                                                               &
                  &       )                                                                                                                                                             &
                  & )                                                                                                                                                                   &
                  & call Galacticus_Error_Report                                                                                                                                        &
                  &      (                                                                                                                                                              &
                  &       'Merger_Tree_Read_Do'                                                                                                                                       , &
                  &       'presetting positions or orbits requires a component that supports position and velocity setting (e.g. set [treeNodeMethodPosition]=preset);'              // &
                  &       Galacticus_Component_List(                                                                                                                                    &
                  &                                 'darkMatterProfile'                                                                                                               , &
                  &                                  defaultPositionComponent        %     positionAttributeMatch(requireSettable=.true.)                                               &
                  &                                 .intersection.                                                                                                                      &
                  &                                  defaultPositionComponent        %     velocityAttributeMatch(requireSettable=.true.)                                               &
                  &                                )                                                                                                                                 // &
                  &       char(10)                                                                                                                                                   // &
                  &       'alternatively setting [mergerTreeReadPresetPositions]=false and [mergerTreeReadPresetOrbits]=false will remove the need to store positions and velocities'   &
                  & )
          end if
          if (mergerTreeReadPresetMergerTimes) then
             ! Time of merging property is required.
             if (.not.defaultSatelliteComponent%timeOfMergingIsSettable      ())                                                                                                        &
                  & call Galacticus_Error_Report                                                                                                                                        &
                  &      (                                                                                                                                                              &
                  &       'Merger_Tree_Read_Do'                                                                                                                                       , &
                  &       'presetting merging times requires a component that supports setting of merging times.'                                                                    // &
                  &       Galacticus_Component_List(                                                                                                                                    &
                  &                                 'satellite'                                                                                                                       , &
                  &                                  defaultSatelliteComponent       %timeOfMergingAttributeMatch(requireSettable=.true.)                                               &
                  &                                 )                                                                                                                                   &
                  &      )
          end if
          if (mergerTreeReadPresetScaleRadii) then
             ! Scale radius property is required.
             if (.not.defaultDarkMatterProfileComponent%scaleIsSettable      ())                                                                                                        &
                  & call Galacticus_Error_Report                                                                                                                                        &
                  &      (                                                                                                                                                              &
                  &       'Merger_Tree_Read_Do'                                                                                                                                       , &
                  &       'presetting scale radii requires a component that supports setting of scale radii.'                                                                        // &
                  &       Galacticus_Component_List(                                                                                                                                    &
                  &                                 'darkMatterProfile'                                                                                                               , &
                  &                                 defaultDarkMatterProfileComponent%        scaleAttributeMatch(requireSettable=.true.)                                               &
                  &                                )                                                                                                                                    &
                  &      )
          end if
          if (mergerTreeReadPresetParticleCounts) then
             ! Particle count property is required.
             if (.not.defaultNBodyComponent%particleCountIsSettable          ())                                                                                                        &
                  & call Galacticus_Error_Report                                                                                                                                        &
                  &      (                                                                                                                                                              &
                  &       'Merger_Tree_Read_Do'                                                                                                                                       , &
                  &       'presetting particle counts requires an nBody component that supports setting of particle count.'                                                          // &
                  &       Galacticus_Component_List(                                                                                                                                    &
                  &                                 'nBody'                                                                                                                           , &
                  &                                 defaultNBodyComponent            %particleCountAttributeMatch(requireSettable=.true.)                                               &
                  &                                )                                                                                                                                    &
                  &      )
          end if
          if (mergerTreeReadPresetVelocityMaxima) then
             ! Velocity maximum property is required.
             if (.not.defaultNBodyComponent%velocityMaximumIsSettable        ())                                                                                                        &
                  & call Galacticus_Error_Report                                                                                                                                        &
                  &      (                                                                                                                                                              &
                  &       'Merger_Tree_Read_Do'                                                                                                                                       , &
                  &       'presetting velocity maxima requires an nBody component that supports setting of velocity maxima.'                                                         // &
                  &       Galacticus_Component_List(                                                                                                                                    &
                  &                                 'nBody'                                                                                                                           , &
                  &                                 defaultNBodyComponent            %velocityMaximumAttributeMatch(requireSettable=.true.)                                             &
                  &                                )                                                                                                                                    &
                  &      )
          end if
          if (mergerTreeReadPresetVelocityDispersions) then
             ! Velocity dispersion property is required.
             if (.not.defaultNBodyComponent%velocityDispersionIsSettable     ())                                                                                                        &
                  & call Galacticus_Error_Report                                                                                                                                        &
                  &      (                                                                                                                                                              &
                  &       'Merger_Tree_Read_Do'                                                                                                                                       , &
                  &       'presetting velocity dispersions requires an nBody component that supports setting of velocity dispersions.'                                               // &
                  &       Galacticus_Component_List(                                                                                                                                    &
                  &                                 'nBody'                                                                                                                           , &
                  &                                 defaultNBodyComponent            %velocityDispersionAttributeMatch(requireSettable=.true.)                                          &
                  &                                )                                                                                                                                    &
                  &      )
          end if
          if (mergerTreeReadPresetSpins      ) then
             ! Spin property is required.
             if (.not.defaultSpinComponent             %spinIsSettable       ())                                                                                                        &
                  & call Galacticus_Error_Report                                                                                                                                        &
                  &      (                                                                                                                                                              &
                  &       'Merger_Tree_Read_Do'                                                                                                                                       , &
                  &       'presetting spins requires a component that supports setting of spins.'                                                                                    // &
                  &       Galacticus_Component_List(                                                                                                                                    &
                  &                                 'spin'                                                                                                                            , &
                  &                                 defaultSpinComponent             %         spinAttributeMatch(requireSettable=.true.)                                               &
                  &                                )                                                                                                                                    &
                  &      )
          end if
          if (mergerTreeReadPresetSpins3D    ) then
             ! Spin property is required.
             if (.not.defaultSpinComponent             %spinVectorIsSettable ())                                                                                                        &
                  & call Galacticus_Error_Report                                                                                                                                        &
                  &      (                                                                                                                                                              &
                  &       'Merger_Tree_Read_Do'                                                                                                                                       , &
                  &       'presetting spin vectors requires a component that supports setting of spin vectors.'                                                                      // &
                  &       Galacticus_Component_List(                                                                                                                                    &
                  &                                 'spinVector'                                                                                                                      , &
                  &                                 defaultSpinComponent             %     spinVectorAttributeMatch(requireSettable=.true.)                                             &
                  &                                )                                                                                                                                    &
                  &      )
          end if
          if (mergerTreeReadPresetOrbits     ) then
             ! Orbit property is required.
             if (.not.defaultSatelliteComponent        %virialOrbitIsSettable())                                                                                                        &
                  & call Galacticus_Error_Report                                                                                                                                        &
                  &      (                                                                                                                                                              &
                  &       'Merger_Tree_Read_Do'                                                                                                                                       , &
                  &       'presetting orbits requires a component that supports setting of orbits (e.g. [treeNodeMethodSatelliteOrbit]=preset);'                                     // &
                  &       Galacticus_Component_List(                                                                                                                                    &
                  &                                 'satellite'                                                                                                                       , &
                  &                                 defaultSatelliteComponent        %  virialOrbitAttributeMatch(requireSettable=.true.)                                               &
                  &                                )                                                                                                                                 // &
                  &       char(10)                                                                                                                                                   // &
                  &       'Alternatively, set [mergerTreeReadPresetOrbits]=false to prevent attempts to set orbits)')
          end if

          ! Assign scale radii.
          if (mergerTreeReadPresetScaleRadii                               ) call Assign_Scale_Radii         (nodes,thisNodeList)

          ! Assign particle counts.
          if (mergerTreeReadPresetParticleCounts                           ) call Assign_Particle_Counts     (nodes,thisNodeList)

          ! Assign velocity maxima.
          if (mergerTreeReadPresetVelocityMaxima                           ) call Assign_Velocity_Maxima     (nodes,thisNodeList)

          ! Assign velocity dispersions.
          if (mergerTreeReadPresetVelocityDispersions                      ) call Assign_Velocity_Dispersions(nodes,thisNodeList)

          ! Assign spin parameters.
          if (mergerTreeReadPresetSpins     .or.mergerTreeReadPresetSpins3D) call Assign_Spin_Parameters     (nodes,thisNodeList)

          ! Assign isolated node indices to subhalos.
          call Assign_Isolated_Node_Indices(nodes)

          ! Ensure that isolated nodes with progenitors that descend into subhalos have valid primary progenitors.
          call Validate_Isolated_Halos(nodes)

          ! Scan subhalos to determine when and how they merge.
          call Scan_For_Mergers(nodes,thisNodeList,historyCountMaximum)

          ! Search for any nodes which were flagged as merging with another node and assign appropriate pointers.
          call Assign_Mergers(nodes,thisNodeList)

          ! Find cases where something that was a subhalo stops being a subhalo and add events to handle.
          call Scan_for_Subhalo_Promotions(nodes,thisNodeList)

          ! Search for subhalos which move between branches/trees.
          call Scan_for_Branch_Jumps(nodes,thisNodeList)

          ! Allocate arrays for history building.
          if (historyCountMaximum > 0) then
             if (allocated(position)) call Dealloc_Array(position)
             if (allocated(velocity)) call Dealloc_Array(velocity)
             call Alloc_Array(historyTime,[int(historyCountMaximum)])
             if (mergerTreeReadPresetSubhaloIndices                             ) call Alloc_Array(historyIndex,[  int(historyCountMaximum)])
             if (mergerTreeReadPresetSubhaloMasses                              ) call Alloc_Array(historyMass ,[  int(historyCountMaximum)])
             if (mergerTreeReadPresetPositions    .or.mergerTreeReadPresetOrbits) call Alloc_Array(position    ,[3,int(historyCountMaximum)])
             if (mergerTreeReadPresetPositions    .or.mergerTreeReadPresetOrbits) call Alloc_Array(velocity    ,[3,int(historyCountMaximum)])
          end if

          ! Build subhalo mass histories if required.
          call Build_Subhalo_Mass_Histories(nodes,thisNodeList,historyCountMaximum,historyTime,historyIndex,historyMass,position,velocity)

          ! Assign new uniqueIDs to any cloned nodes inserted into the trees.
          call Assign_UniqueIDs_To_Clones(thisNodeList)

          ! Deallocate history building arrays.
          if (allocated(historyTime)) call Dealloc_Array(historyTime )
          if (allocated(historyMass)) call Dealloc_Array(historyIndex)
          if (allocated(historyMass)) call Dealloc_Array(historyMass )
          if (allocated(position   )) call Dealloc_Array(position    )
          if (allocated(velocity   )) call Dealloc_Array(velocity    )

          ! Deallocate the temporary arrays.
          call Memory_Usage_Record(sizeof(nodes       ),addRemove=-1)
          deallocate(nodes)
          call Memory_Usage_Record(sizeof(thisNodeList),addRemove=-1)
          deallocate(thisNodeList)

          ! Destroy sorted node indices.
          call Destroy_Node_Indices()
       end if
    end if
    !$omp end critical(mergerTreeReadTree)
    return
  end subroutine Merger_Tree_Read_Do

  subroutine Create_Node_Indices(nodes)
    !% Create a sorted list of node indices with an index into the original array.
    use Galacticus_Display
    use String_Handling
    use Memory_Management
    use Sort
    implicit none
    class  (nodeData      ), dimension(:), intent(inout) :: nodes   
    integer                                              :: iNode   
    type   (varying_string)                              :: message 
    
    ! Build a sorted list of node indices with an index into the original arrays.
    call Alloc_Array(nodeLocations          ,shape(nodes))
    call Alloc_Array(nodeIndicesSorted      ,shape(nodes))
    call Alloc_Array(descendentLocations    ,shape(nodes))
    call Alloc_Array(descendentIndicesSorted,shape(nodes))
    nodeLocations      =Sort_Index_Do(nodes%nodeIndex      )
    descendentLocations=Sort_Index_Do(nodes%descendentIndex)
    forall (iNode=1:size(nodes))
       nodeIndicesSorted      (iNode)=nodes(nodeLocations      (iNode))%nodeIndex
       descendentIndicesSorted(iNode)=nodes(descendentLocations(iNode))%descendentIndex
    end forall
    if (Galacticus_Verbosity_Level() >= verbosityWarn) then
       do iNode=2,size(nodes)
          if (nodeIndicesSorted(iNode) == nodeIndicesSorted(iNode-1)) then
             if (Galacticus_Verbosity_Level() >= verbosityWarn) then
                message="duplicate node index found ["
                message=message//nodeIndicesSorted(iNode)//']'
                call Galacticus_Display_Message(message,verbosityWarn)
             end if
          end if
       end do
    end if
    return
  end subroutine Create_Node_Indices

  function Node_Location(nodeIndex)
    !% Return the location in the original array of the given {\tt nodeIndex}.
    use Arrays_Search
    implicit none
    integer(c_size_t      )                :: Node_Location 
    integer(kind=kind_int8), intent(in   ) :: nodeIndex     
    integer(c_size_t      )                :: iNode         
    
    iNode=Search_Array(nodeIndicesSorted,nodeIndex)
    if (iNode < 1 .or. iNode > size(nodeIndicesSorted)) then
       Node_Location=1
    else
       Node_Location=nodeLocations(iNode)
    end if
    return
  end function Node_Location

  function Descendent_Node_Sort_Index(descendentIndex)
    !% Return the sort index of the given {\tt descendentIndex}.
    use Arrays_Search
    implicit none
    integer(c_size_t      )                :: Descendent_Node_Sort_Index
    integer(kind=kind_int8), intent(in   ) :: descendentIndex 
    
    Descendent_Node_Sort_Index=Search_Array(descendentIndicesSorted,descendentIndex)
    return
  end function Descendent_Node_Sort_Index

  subroutine Destroy_Node_Indices()
    !% Destroy the sorted list of node indices.
    use Memory_Management
    implicit none

    if (allocated(nodeLocations          )) call Dealloc_Array(nodeLocations          )
    if (allocated(nodeIndicesSorted      )) call Dealloc_Array(nodeIndicesSorted      )
    if (allocated(descendentLocations    )) call Dealloc_Array(descendentLocations    )
    if (allocated(descendentIndicesSorted)) call Dealloc_Array(descendentIndicesSorted)
    return
  end subroutine Destroy_Node_Indices

  subroutine Build_Descendent_Pointers(nodes)
    !% Builds pointers from each node to its descendent node.
    use String_Handling
    use Galacticus_Error
    use Galacticus_Display
    implicit none
    class  (nodeData      ), dimension(:), intent(inout), target :: nodes                 
    integer(c_size_t      )                                      :: iNode  , nodeLocation 
    type   (varying_string)                                      :: message               
    
    do iNode=1,size(nodes)
       if (nodes(iNode)%descendentIndex >= 0) then
          nodeLocation=Node_Location(nodes(iNode)%descendentIndex)
          if (nodes(nodeLocation)%nodeIndex /= nodes(iNode)%descendentIndex) then
             message='failed to find descendent node: '
             message=message//nodes(iNode)%descendentIndex//' of '//nodes(iNode)%nodeIndex
             call Galacticus_Error_Report('Build_Descendent_Pointers',message)
          end if
          nodes(iNode)%descendent => nodes(nodeLocation)
       else
          nodes(iNode)%descendent => null()
       end if
       if (nodes(iNode)%hostIndex       >= 0) then
          nodeLocation=Node_Location(nodes(iNode)%hostIndex      )
          if (nodes(nodeLocation)%nodeIndex /= nodes(iNode)%hostIndex       ) then
             message='failed to find host node: '
             message=message//nodes(iNode)%hostIndex//' of '//nodes(iNode)%nodeIndex
             if (mergerTreeReadMissingHostsAreFatal) then
                call Galacticus_Error_Report('Build_Descendent_Pointers',message)
             else
                message=message//" - resetting this node to be an isolated node"
                call Galacticus_Display_Message(message,verbosity=verbosityInfo)
                nodes(iNode)%hostIndex =  nodes(iNode)%nodeIndex
                nodes(iNode)%host      => nodes(iNode)
                nodes(iNode)%isSubhalo =  .false.
             end if
          else
             nodes(iNode)%host    => nodes(nodeLocation)
          end if
       else
          call Galacticus_Error_Report('Build_Descendent_Pointers','negative values are not allowed for hostIndex - if node is self-hosting [i.e. not a subhalo] set hostIndex=nodeIndex')
       end if
    end do
    return
  end subroutine Build_Descendent_Pointers

  subroutine Enforce_Subhalo_Status(nodes)
    !% Ensure that any node which was once a subhalo remains a subhalo.
    use Galacticus_Error
    use String_Handling
    implicit none
    class  (nodeData          ), dimension(:), intent(inout), target :: nodes                                    
    class  (nodeData          ), pointer                             :: descendentNode, progenitorNode           
    integer(c_size_t          )                                      :: iNode                                    
    logical                                                          :: failed        , isolatedProgenitorExists 
    type   (varying_string    )                                      :: message                                  
    type   (progenitorIterator)                                      :: progenitors                              
    
    ! Return immediately if subhalo promotions are allowed.
    if (mergerTreeReadAllowSubhaloPromotions) return
    ! Subhalo promotions are not allowed, so enforce subhalo status.
    do iNode=1,size(nodes)
       if (nodes(iNode)%isSubhalo) then
          descendentNode => nodes(iNode)%descendent
          do while (associated(descendentNode))
             ! Is this node isolated?
             if (.not.descendentNode%isSubhalo) then
                ! Check if there is any isolated node which descends into this node.
                isolatedProgenitorExists=.false.
                call progenitors%descendentSet(descendentNode,nodes)
                do while (progenitors%next(nodes) .and. .not.isolatedProgenitorExists)
                   progenitorNode => progenitors%current(nodes)
                   isolatedProgenitorExists=(progenitorNode%nodeIndex == progenitorNode%hostIndex)
                end do
                if (.not.progenitors%exist() .or. .not.isolatedProgenitorExists) then
                   ! Node is isolated, has no isolated node that descends into it. Therefore, our current node is not allowed to
                   ! be a subhalo.
                   nodes(iNode)%isSubhalo=.false.
                   nodes(iNode)%host => nodes(iNode)
                   nodes(iNode)%hostIndex=nodes(iNode)%nodeIndex
                end if
             end if
             descendentNode => descendentNode%descendent
          end do
       end if
    end do
    ! Check that subhalo enforcement was successful.
    failed=.false.
    do iNode=1,size(nodes)
       ! Find nodes which have no isolated node descending into them.       
       isolatedProgenitorExists=.false.
       call progenitors%descendentSet(nodes(iNode),nodes)
       do while (progenitors%next(nodes) .and. .not.isolatedProgenitorExists)
          progenitorNode => progenitors%current(nodes)
          isolatedProgenitorExists=(progenitorNode%nodeIndex == progenitorNode%hostIndex)
       end do
       if (progenitors%exist() .and. .not.isolatedProgenitorExists) then
          ! Such nodes must be subhalos. If they are not, report an error
          if (.not.nodes(iNode)%isSubhalo) then
             if (failed) then
                message=message//', '
             else
                message='failed to enforce persistent subhalo status for node ['
             end if
             message=message//nodes(iNode)%nodeIndex
             failed=.true.
          end if
       end if
    end do
    if (failed) then
       message=message//']'
       call Galacticus_Error_Report('Enforce_Subhalo_Status',message)
    end if

    return
  end subroutine Enforce_Subhalo_Status

  subroutine Scan_for_Subhalo_Promotions(nodes,nodeList)
    !% Scan for cases where a subhalo stops being a subhalo and so must be promoted.
    use Node_Subhalo_Promotions
    implicit none
    class  (nodeData          )         , dimension(:), intent(inout), target :: nodes                                    
    type   (treeNodeList      )         , dimension(:), intent(inout)         :: nodeList                                 
    class  (nodeData          ), pointer                                      :: descendentNode          , progenitorNode 
    type   (nodeEvent         ), pointer                                      :: newEvent                , pairEvent      
    type   (treeNode          ), pointer                                      :: promotionNode           , thisNode       
    integer(c_size_t          )                                               :: iNode                                    
    logical                                                                   :: isolatedProgenitorExists                 
    type   (progenitorIterator)                                               :: progenitors                              
    
    ! Return immediately if subhalo promotion is not allowed.
    if (.not.mergerTreeReadAllowSubhaloPromotions) return
    ! Find subhalos to be promoted.
    do iNode=1,size(nodes)
       if (nodes(iNode)%isSubhalo.and.associated(nodes(iNode)%descendent)) then
          descendentNode => nodes(iNode)%descendent
          ! Is this node isolated?
          if (.not.descendentNode%isSubhalo) then
             ! Check if there is any isolated node which descends into this node.
             isolatedProgenitorExists=.false.
             call progenitors%descendentSet(descendentNode,nodes)
             do while (progenitors%next(nodes) .and. .not.isolatedProgenitorExists)
                progenitorNode => progenitors%current(nodes)
                isolatedProgenitorExists=(progenitorNode%nodeIndex == progenitorNode%hostIndex)
             end do
             if (.not.progenitors%exist() .or. .not.isolatedProgenitorExists) then
                ! Node is isolated, has no isolated node that descends into it. Therefore, our subhalo must be promoted to
                ! become an isolated halo again.
                thisNode       => nodeList(nodes(iNode)  %isolatedNodeIndex)%node
                promotionNode  => nodeList(descendentNode%isolatedNodeIndex)%node
                newEvent       => thisNode     %createEvent()
                newEvent %time =  descendentNode%nodeTime
                newEvent %node => promotionNode
                newEvent %task => Node_Subhalo_Promotion
                pairEvent      => promotionNode%createEvent()
                pairEvent%time =  descendentNode%nodeTime
                pairEvent%node => thisNode
                pairEvent%task => null()
                pairEvent%ID   =  newEvent%ID
             end if
          end if
       end if
    end do
    return
  end subroutine Scan_for_Subhalo_Promotions

  subroutine Build_Parent_Pointers(nodes)
    !% Build pointers to node parents.
    use Galacticus_Error
    use String_Handling
    implicit none
    class  (nodeData      ), dimension(:), intent(inout), target :: nodes      
    class  (nodeData      ), pointer                             :: parentNode 
    integer(c_size_t      )                                      :: iNode      
    type   (varying_string)                                      :: message    
    
    do iNode=1,size(nodes)
       if (associated(nodes(iNode)%descendent)) then
          if (nodes(iNode)%nodeIndex == nodes(iNode)%host%nodeIndex) then
             ! Find an isolated parent node, by repeatedly jumping from host to host.
             parentNode => nodes(iNode)%descendent%host
             do while (parentNode%isSubhalo)
                if (associated(parentNode,parentNode%host)) then
                   message='node ['
                   message=message//parentNode%nodeIndex//'] flagged as subhalo is self-hosting - exiting to avoid infinite loop'
                   call Galacticus_Error_Report('Build_Parent_Pointers',message)
                end if
                parentNode => parentNode%host
             end do
             nodes(iNode)%parent => parentNode
          else
             nodes(iNode)%parent => null()
          end if
       else
          nodes(iNode)%parent => null()
       end if
    end do
    ! Check for self-parents.
    do iNode=1,size(nodes)
       if (associated(nodes(iNode)%parent)) then
          if (nodes(iNode)%nodeIndex == nodes(iNode)%parent%nodeIndex) then
             message='node ['
             message=message//nodes(iNode)%nodeIndex//'] is its own parent - exiting to avoid infinite loop'
             call Galacticus_Error_Report('Build_Parent_Pointers',message)
          end if
       end if
    end do
    return
  end subroutine Build_Parent_Pointers

  subroutine Create_Node_Array(thisTree,nodes,nodeList,isolatedNodeCount,childIsSubhalo)
    !% Create an array of standard nodes and associated structures.
    use Memory_Management
    implicit none
    type   (mergerTree        )                           , intent(inout) :: thisTree                                 
    class  (nodeData          )             , dimension(:), intent(inout) :: nodes                                    
    type   (treeNodeList      ), allocatable, dimension(:), intent(inout) :: nodeList                                 
    logical                    , allocatable, dimension(:), intent(inout) :: childIsSubhalo                           
    integer                                               , intent(  out) :: isolatedNodeCount                        
    integer(c_size_t          )                                           :: iNode                                    
    integer                                                               :: iIsolatedNode    , initialSatelliteCount 
    logical                                                               :: createNode                               
    type   (progenitorIterator)                                           :: progenitors

    ! Determine how many nodes are isolated (i.e. not subhalos).
    isolatedNodeCount=count(.not.nodes%isSubhalo)

    ! Scan here for nodes that are subhalos and have no progenitor. These objects must be
    ! created as satellites within the tree.
    initialSatelliteCount=0




    do iNode=1,size(nodes)
       if (nodes(iNode)%isSubhalo) then
          call progenitors%descendentSet(nodes(iNode),nodes)
          if (.not.progenitors%exist()) initialSatelliteCount=initialSatelliteCount+1
      end if
    end do

    ! Allocate nodes.
    allocate(nodeList(isolatedNodeCount+initialSatelliteCount))
    call Memory_Usage_Record(sizeof(nodeList))
    call Alloc_Array(childIsSubhalo,[isolatedNodeCount+initialSatelliteCount])

    ! Create the nodes.
    iIsolatedNode          =0
    nodes%isolatedNodeIndex=nodeIsUnreachable
    do iNode=1,size(nodes)
       createNode=.false.
       if (nodes(iNode)%nodeIndex == nodes(iNode)%host%nodeIndex) then
          createNode=.true.
       else if (nodes(iNode)%isSubhalo) then
          call progenitors%descendentSet(nodes(iNode),nodes)
          if (.not.progenitors%exist()) createNode=.true.
       end if
       if (createNode) then
          iIsolatedNode=iIsolatedNode+1
          ! Store a record of where this node goes in the isolated node list.
          nodes(iNode)%isolatedNodeIndex=iIsolatedNode
          nodeList(iIsolatedNode)%node => treeNode(hostTree=thisTree)
          call nodeList(iIsolatedNode)%node%indexSet(nodes(iNode)%nodeIndex)
          nodes(iNode)%node => nodeList(iIsolatedNode)%node
       end if
    end do
    return
  end subroutine Create_Node_Array

  subroutine Build_Isolated_Parent_Pointers(thisTree,nodes,nodeList)
    !% Create parent pointer links between isolated nodes and assign times and masses to those nodes.
    use String_Handling
    use Galacticus_Error
    implicit none
<<<<<<< HEAD
    type     (mergerTree        )                       , intent(inout) , target :: thisTree
    type     (nodeData          )         , dimension(:), intent(inout)          ::      nodes
    type     (treeNodeList      )         , dimension(:), intent(inout)          ::      nodeList
    class    (nodeComponentBasic), pointer                                       ::      nodeBasicComponent
    type     (mergerTree        ), pointer                                       ::      currentTree
    type     (nodeData          ), pointer                                       ::      parentNode
    integer                                                                      ::      iNode
    integer  (kind=kind_int8    )                                                ::      iIsolatedNode
    type     (varying_string    )                                                ::      message
    character(len=12            )                                                ::      label
    logical                                                                      ::      assignLastIsolatedTime
=======
    type     (mergerTree        )                       , intent(inout) , target::                    thisTree 
    class    (nodeData          )         , dimension(:), intent(inout) ::      nodes                          
    type     (treeNodeList      )         , dimension(:), intent(inout) ::      nodeList                       
    class    (nodeComponentBasic), pointer                              ::      nodeBasicComponent             
    type     (mergerTree        ), pointer                              ::      currentTree                    
    class    (nodeData          ), pointer                              ::      parentNode                     
    integer                                                             ::      iNode                          
    integer  (c_size_t          )                                       ::      iIsolatedNode                  
    type     (varying_string    )                                       ::      message                        
    character(len=12            )                                       ::      label                          
    logical                                                             ::      assignLastIsolatedTime         
>>>>>>> 22fa3fb9
    
    do iNode=1,size(nodes)
       ! Only process if this is an isolated node (or an initial satellite).
       if (nodes(iNode)%isolatedNodeIndex /= nodeIsUnreachable) then
          iIsolatedNode=nodes(iNode)%isolatedNodeIndex
          ! Check for an isolated node.
          if (nodes(iNode)%nodeIndex == nodes(iNode)%host%nodeIndex) then
             assignLastIsolatedTime=.false.
             if (associated(nodes(iNode)%parent)) then
                nodeList(iIsolatedNode)%node%parent  => nodes(iNode)%parent%node
             else
                nodeList(iIsolatedNode)%node%parent  => null()
                ! Find a tree to attach this base node to. Begin with the original tree passed to us.
                currentTree => thisTree
                ! Check if its baseNode is already assigned.
                do while (associated(currentTree%baseNode))
                   ! While it is, create the next tree (unless it already exists), then step to it.
                   if (.not.associated(currentTree%nextTree)) allocate(currentTree%nextTree)
                   currentTree => currentTree%nextTree
                end do
                ! Assign this node as the base node of the current tree.
                currentTree   %baseNode         => nodeList(iIsolatedNode)%node
                if (mergerTreeReadTreeIndexToRootNodeIndex) then
                   currentTree%index            =  nodes   (iNode        )%nodeIndex
                else
                   currentTree%index            =  thisTree               %index
                end if
                currentTree   %volumeWeight     =  treeVolumeWeightCurrent
                currentTree   %initializedUntil =  0.0d0
                currentTree   %event            => null()
             end if
          else
             ! Node is not isolated, so must be an initial satellite.
             assignLastIsolatedTime=.true.
             if (associated(nodes(iNode)%host)) then
                parentNode => nodes(iNode)%host
                do while (parentNode%isSubhalo)
                   parentNode => parentNode%host
                end do
                nodeList(iIsolatedNode)%node%parent => parentNode%node
             else
                call Galacticus_Error_Report('Build_Isolated_Parent_Pointers','initial satellite has no parent defined')
             end if
          end if
          ! Assign mass and time. For the case of satellites we also assign the time at
          ! which the satellite was last isolated. Since we do not know this, we simply
          ! set it equal to the current time (which is, obviously, an upper limit).
          if (nodes(iNode)%nodeMass <= 0.0d0) then
             write (label,'(e12.6)') nodes(iNode)%nodeMass
             message='non-positive mass ['//label//'] found for node '
             message=message//nodeList(iIsolatedNode)%node%index()
             call Galacticus_Error_Report('Build_Isolated_Parent_Pointers',message)
          end if
          if (nodes(iNode)%nodeTime <= 0.0d0) then
             write (label,'(e12.6)') nodes(iNode)%nodeTime
             message='non-positive time ['//label//'] found for node '
             message=message//nodeList(iIsolatedNode)%node%index()
             call Galacticus_Error_Report('Build_Isolated_Parent_Pointers',message)
          end if
          nodeBasicComponent => nodeList(iIsolatedNode)%node%basic(autoCreate=.true.)
          call        nodeBasicComponent%massSet            (nodes(iNode)%nodeMass)
          call        nodeBasicComponent%timeSet            (nodes(iNode)%nodeTime)
          if (assignLastIsolatedTime) &
               & call nodeBasicComponent%timeLastIsolatedSet(nodes(iNode)%nodeTime)
       end if
    end do
    return
  end subroutine Build_Isolated_Parent_Pointers

  subroutine Build_Child_and_Sibling_Links(nodes,nodeList,childIsSubhalo)
    !% Build child and sibling links between nodes.
    use Memory_Management
    implicit none
    class  (nodeData          )             , dimension(:), intent(inout) :: nodes                                     
    type   (treeNodeList      )             , dimension(:), intent(inout) :: nodeList                                  
    logical                    , allocatable, dimension(:), intent(inout) :: childIsSubhalo                            
    class  (nodeComponentBasic), pointer                                  :: nodeBasicComponent, primaryBasicComponent 
    integer                                                               :: iNode                                     
    integer(c_size_t          )                                           :: iIsolatedNode                             
    logical                                                               :: descendsToSubhalo                         
    
    childIsSubhalo=.false.
    do iNode=1,size(nodes)
       ! Only process if this is an isolated node.
       if (nodes(iNode)%isolatedNodeIndex /= nodeIsUnreachable) then
          iIsolatedNode=nodes(iNode)%isolatedNodeIndex
          ! Check for an isolated node.
          if (nodes(iNode)%nodeIndex == nodes(iNode)%host%nodeIndex) then
             ! Check if the node has a parent.
             if (associated(nodeList(iIsolatedNode)%node%parent)) then
                ! Determine if this node definitely descends to a subhalo - in which case it can never be the primary progenitor.
                descendsToSubhalo=nodes(iNode)%descendentIndex /= nodeList(iIsolatedNode)%node%parent%index()
                ! It does, so set the child pointer of the parent appropriately.
                if (associated(nodeList(iIsolatedNode)%node%parent%firstChild)) then
                   ! A child is already associated. Check if current node does not descend to a subhalo and is more massive.
                   nodeBasicComponent    => nodeList(iIsolatedNode)%node%basic()
                   primaryBasicComponent => nodeList(iIsolatedNode)%node%parent%firstChild%basic()
                   if (.not.descendsToSubhalo                                             &
                        & .and. (                                                         &
                        &        childIsSubhalo(nodes(iNode)%parent%isolatedNodeIndex)    &
                        &         .or.                                                    &
                        &        nodeBasicComponent%mass() > primaryBasicComponent%mass() &
                        &       )                                                         &
                        & ) then
                      ! It is, so make this the main progenitor.
                      nodeList(iIsolatedNode)%node%sibling           => nodeList(iIsolatedNode)%node%parent%firstChild
                      nodeList(iIsolatedNode)%node%parent%firstChild => nodeList(iIsolatedNode)%node
                      ! Record that the main child is now not a subhalo.
                      childIsSubhalo(nodes(iNode)%parent%isolatedNodeIndex)=.false.
                   else
                      ! It is not, so add after the main child.
                      nodeList(iIsolatedNode)%node%sibling                   => nodeList(iIsolatedNode)%node%parent%firstChild%sibling
                      nodeList(iIsolatedNode)%node%parent%firstChild%sibling => nodeList(iIsolatedNode)%node
                   end if
                else
                   ! No child is currently associated. Simply point to the current node.
                   nodeList(iIsolatedNode)%node%parent%firstChild => nodeList(iIsolatedNode)%node
                   ! Record whether or not this child is a known subhalo or not.
                   childIsSubhalo(nodes(iNode)%parent%isolatedNodeIndex)=descendsToSubhalo
                end if
             end if
          else
             ! Node must be an initial satellite.
             if (associated(nodeList(iIsolatedNode)%node%parent%firstSatellite)) then
                ! The parent halo already has some satellites. Add this one to the list.
                nodeList(iIsolatedNode)%node%sibling               => nodeList(iIsolatedNode)%node%parent%firstSatellite
                nodeList(iIsolatedNode)%node%parent%firstSatellite => nodeList(iIsolatedNode)%node
             else
                ! The parent halo does not yet have any satellites. Simply add this one as the first.
                nodeList(iIsolatedNode)%node%sibling               => null()
                nodeList(iIsolatedNode)%node%parent%firstSatellite => nodeList(iIsolatedNode)%node
             end if
          end if
       end if
    end do
    call Dealloc_Array(childIsSubhalo)
    return
  end subroutine Build_Child_and_Sibling_Links

  subroutine Assign_Scale_Radii(nodes,nodeList)
    !% Assign scale radii to nodes.
    use Root_Finder
    use Dark_Matter_Halo_Scales
    use Dark_Matter_Profile_Scales
    use Dark_Matter_Profiles_Concentration
    use Galacticus_Display
    use Galacticus_Error
    use Input_Parameters
    implicit none
    class           (nodeData                           )                 , dimension(:), intent(inout) :: nodes                                                                 
    type            (treeNodeList                       )                 , dimension(:), intent(inout) :: nodeList                                                              
    double precision                                     , parameter                                    :: scaleRadiusMaximumAllowed                =100.0d0, toleranceAbsolute  =1.0d-9, & 
         &                                                                                                 toleranceRelative                        =1.0d-9                                 
    logical                                                         , save                              :: excessiveScaleRadiiReported              =.false.                                
    class           (nodeComponentBasic                 ), pointer                                      :: thisBasicComponent                                                    
    class           (nodeComponentDarkMatterProfile     ), pointer                                      :: thisDarkMatterProfileComponent                                        
    class           (darkMatterHaloScaleClass)               , pointer :: darkMatterHaloScale_
    integer                                                                                             :: iNode                                            , status                     , &
         &                                                                                                 messageVerbosity
    integer         (c_size_t                           )                                               :: iIsolatedNode                                                         
    double precision                                                                                    :: radiusScale                                                           
    logical                                                                                             :: excessiveHalfMassRadii                           , excessiveScaleRadii        , &
         &                                                                                                 useFallbackScaleMethod
    type            (rootFinder                         )           , save                              :: finder                                                                
    !$omp threadprivate(finder)
    class           (darkMatterProfileConcentrationClass), pointer  , save                              :: fallbackConcentration
    logical                                                         , save                              :: functionInitialized                      =.false.
    type            (varying_string                     )                                               :: mergerTreeReadConcentrationFallbackMethod        , message
    character       (len=16                             )                                               :: label

    ! Initialize if necessary.
    if (.not.functionInitialized) then
       !$omp critical(Assign_Scale_Radii_Initialize)
       if (.not.functionInitialized) then
          ! Construct the fallback concentration method.
          if (Input_Parameter_Is_Present('mergerTreeReadConcentrationFallbackMethod')) then
             !@ <inputParameter>
             !@   <name>mergerTreeReadConcentrationFallbackMethod</name>
             !@   <defaultValue>{\tt [darkMatterProfileConcentrationMethod]}</defaultValue>
             !@   <attachedTo>module</attachedTo>
             !@   <description>
             !@     The method to be used for setting node scale radii when reading merger trees from file and the node mass falls below the reliability threshold.
             !@   </description>
             !@   <type>string</type>
             !@   <cardinality>1</cardinality>
             !@ </inputParameter>
             call Get_Input_Parameter('mergerTreeReadConcentrationFallbackMethod',mergerTreeReadConcentrationFallbackMethod)
             fallbackConcentration => darkMatterProfileConcentration(char(mergerTreeReadConcentrationFallbackMethod))
          else
             fallbackConcentration => darkMatterProfileConcentration()
          end if
          ! Record that we are now initialized.
          functionInitialized=.true.
       end if
       !$omp end critical(Assign_Scale_Radii_Initialize)
    end if
    ! Initialize our root finder.
    if (.not.finder%isInitialized()) then
       call finder%rootFunction(Half_Mass_Radius_Root              )
       call finder%tolerance   (toleranceAbsolute,toleranceRelative)
    end if
    ! Get required objects.
    darkMatterHaloScale_ => darkMatterHaloScale()
    ! Find the scale radius.
    excessiveScaleRadii   =.false.
    excessiveHalfMassRadii=.false.
    do iNode=1,size(nodes)
       ! Only process if this is an isolated node.
       if (nodes(iNode)%isolatedNodeIndex /= nodeIsUnreachable) then
          iIsolatedNode=nodes(iNode)%isolatedNodeIndex
          ! Assume that we need to use a fallback method to set halo scale radius.
          useFallbackScaleMethod=.true.
          ! Check if the node is sufficiently massive.
          thisBasicComponent             => nodeList(iIsolatedNode)%node%basic            (                 )
          thisDarkMatterProfileComponent => nodeList(iIsolatedNode)%node%darkMatterProfile(autoCreate=.true.)          
          if (thisBasicComponent%mass() >= mergerTreeReadPresetScaleRadiiMinimumMass) then
             ! Check if we have scale radii read directly from file.
             if     (                                                                &
                  &     nodes(iNode)%scaleRadius                                     &
                  &   >                                                              &
                  &     0.0d0                                                        &
                  &  .and.                                                           &
                  &     nodes(iNode)%scaleRadius                                     &
                  &   <                                                              &
                  &     darkMatterHaloScale_%virialRadius(nodeList(iIsolatedNode)%node) &
                  &    /mergerTreeReadPresetScaleRadiiConcentrationMinimum           &
                  &  .and.                                                           &
                  &     nodes(iNode)%scaleRadius                                     &
                  &   >                                                              &
                  &     darkMatterHaloScale_%virialRadius(nodeList(iIsolatedNode)%node) &
                  &    /mergerTreeReadPresetScaleRadiiConcentrationMaximum           &
                  & ) then
                ! We do, so simply use them to set the scale radii in tree nodes.
                call thisDarkMatterProfileComponent%scaleSet(nodes(iNode)%scaleRadius)
                useFallbackScaleMethod=.false.
             else if (nodes(iNode)%halfMassRadius > 0.0d0) then
                ! We do not have scale radii read directly. Instead, compute them from half-mass radii.
                ! Set the active node and target half mass radius.
                activeNode                       => nodeList(iIsolatedNode)%node
                activeDarkMatterProfileComponent => activeNode%darkMatterProfile()
                activeBasicComponent             => activeNode%basic            ()
                halfMassRadius                   =  nodes(iNode)%halfMassRadius
                ! Solve for the scale radius.
                call finder%rangeExpand    (                                                                                   &
                     &                      rangeExpandDownward          =0.5d0                                              , &
                     &                      rangeExpandUpward            =2.0d0                                              , &
                     &                      rangeDownwardLimit           = darkMatterHaloScale_%virialRadius(activeNode)          &
                     &                                                    /mergerTreeReadPresetScaleRadiiConcentrationMaximum, &
                     &                      rangeUpwardLimit             = darkMatterHaloScale_%virialRadius(activeNode)          &
                     &                                                    /mergerTreeReadPresetScaleRadiiConcentrationMinimum, &
                     &                      rangeExpandDownwardSignExpect=rangeExpandSignExpectPositive                      , &
                     &                      rangeExpandUpwardSignExpect  =rangeExpandSignExpectNegative                      , &
                     &                      rangeExpandType              =rangeExpandMultiplicative                            &
                     &                     )
                radiusScale=finder%find(rootGuess=halfMassRadius,status=status)
                if (status == errorStatusSuccess) then
                   call thisDarkMatterProfileComponent%scaleSet(radiusScale)
                   ! Check for scale radii exceeding the virial radius.
                   if (radiusScale    > darkMatterHaloScale_%virialRadius(activeNode)) excessiveScaleRadii   =.true.
                   ! Check for half-mass radii exceeding the virial radius.
                   if (halfMassRadius > darkMatterHaloScale_%virialRadius(activeNode)) excessiveHalfMassRadii=.true.
                   useFallbackScaleMethod=.false.
                else
                   if (mergerTreeReadPresetScaleRadiiFailureIsFatal) then
                      messageVerbosity=Galacticus_Verbosity_Level()
                   else
                      messageVerbosity=verbosityWarn
                   end if
                   call Galacticus_Display_Indent  ("failed to find scale radius consistent with specified half-mass radius",messageVerbosity)
                   write (label,'(i16)') activeNode%hostTree%index
                   message="      tree index: "//trim(label)
                   call Galacticus_Display_Message(message,messageVerbosity)
                    write (label,'(i16)') activeNode%index()
                   message="      node index: "//trim(label)
                   call Galacticus_Display_Message(message,messageVerbosity)
                   write (label,'(e12.6)') darkMatterHaloScale_%virialRadius(activeNode)
                   message="   virial radius: "//trim(label)
                   call Galacticus_Display_Message(message,messageVerbosity)
                   write (label,'(e12.6)') halfMassRadius
                   message="half-mass radius: "//trim(label)
                   call Galacticus_Display_Message(message,messageVerbosity)
                   call Galacticus_Display_Unindent("",messageVerbosity)
                   if (mergerTreeReadPresetScaleRadiiFailureIsFatal) then
                      call Galacticus_Error_Report('Assign_Scale_Radii','aborting')
                   else 
                     useFallbackScaleMethod=.true.
                   end if
                end if
             end if
          end if
          if (useFallbackScaleMethod) then
             ! The node mass is below the reliability threshold, or no scale information is available. Set the scale radius using
             ! the fallback concentration method.
             radiusScale=Dark_Matter_Profile_Scale(nodeList(iIsolatedNode)%node,fallbackConcentration)
             call thisDarkMatterProfileComponent%scaleSet(radiusScale)
          end if
       end if
    end do
    ! Report warning on excessive scale radii if not already done.
    if (excessiveScaleRadii.and..not.excessiveScaleRadiiReported) then
       excessiveScaleRadiiReported=.true.
       call Galacticus_Display_Message('Assign_Scale_Radii(): warning - some scale radii exceed the corresponding virial radii - suggests&
            & inconsistent definitions of halo mass/radius',verbosityWarn)
    end if

    ! Exit on excessive half mass radii.
    if (excessiveHalfMassRadii) call Galacticus_Error_Report('Assign_Scale_Radii','some half mass radii exceed corresponding virial radii')

    return
  end subroutine Assign_Scale_Radii

  subroutine Assign_Spin_Parameters(nodes,nodeList)
    !% Assign spin parameters to nodes.
    use Numerical_Constants_Physical
    use Dark_Matter_Profiles
    use Galacticus_Error
    use Halo_Spin_Distributions
    implicit none
    class           (nodeData              )         , dimension(:), intent(inout) :: nodes              
    type            (treeNodeList          )         , dimension(:), intent(inout) :: nodeList           
    class           (nodeComponentBasic    ), pointer                              :: thisBasicComponent 
    class           (nodeComponentSpin     ), pointer                              :: thisSpinComponent  
    class           (darkMatterProfileClass), pointer                              :: darkMatterProfile_
    integer                                                                        :: iNode              
    integer         (c_size_t              )                                       :: iIsolatedNode      
    double precision                                                               :: spin              , spinNormalization        
    double precision                                 , dimension(3)                :: spin3D               
    
    ! Get required objects.
    darkMatterProfile_ => darkMatterProfile()
    do iNode=1,size(nodes)
       ! Only process if this is an isolated node.
       if (nodes(iNode)%isolatedNodeIndex /= nodeIsUnreachable) then
          iIsolatedNode=nodes(iNode)%isolatedNodeIndex
          ! Get basic and spin components.
          thisBasicComponent => nodeList(iIsolatedNode)%node%basic(                 )
          thisSpinComponent  => nodeList(iIsolatedNode)%node%spin (autoCreate=.true.)
          if (mergerTreeReadPresetSpins  ) then
             if      (defaultImporter%          spinAvailable()) then
                ! If spins are available directly, use them.
                call thisSpinComponent%spinSet(nodes(iNode)%spin)
             else if (defaultImporter%angularMomentaAvailable()) then
                ! Compute the spin parameter normalization to convert from angular momentum.
                spinNormalization= sqrt(abs(darkMatterProfile_%energy(nodeList(iIsolatedNode)%node))) &
                     &            /gravitationalConstantGalacticus                                     &
                     &            /thisBasicComponent%mass()**2.5d0
                spin  = spinNormalization              &
                     & *nodes(iNode)%angularMomentum
                call thisSpinComponent%spinSet(spin)
             else
                call Galacticus_Error_Report('Assign_Spin_Parameters','no method exists to set spins')
             end if
             if (mergerTreeReadPresetUnphysicalSpins.and.thisSpinComponent%spin() <= 0.0d0) &
                  & call thisSpinComponent%spinSet(Halo_Spin_Distribution_Sample(nodeList(iIsolatedNode)%node))
          end if
          if (mergerTreeReadPresetSpins3D) then
             if      (defaultImporter%          spin3DAvailable()) then
                ! If spins are available directly, use them.
                call thisSpinComponent%spinVectorSet(nodes(iNode)%spin3D)
             else if (defaultImporter%angularMomenta3DAvailable()) then
                ! Compute the spin parameter normalization to convert from angular momentum.
                spin3D= spinNormalization              &
                     & *nodes(iNode)%angularMomentum3D
                call thisSpinComponent%spinVectorSet(spin3D)
             else
                call Galacticus_Error_Report('Assign_Spin_Parameters','no method exists to set vector spins')
             end if
          end if
       end if
    end do
    return
  end subroutine Assign_Spin_Parameters

  subroutine Assign_Particle_Counts(nodes,nodeList)
    !% Assign particle counts to nodes.
    implicit none
    class           (nodeData          )         , dimension(:), intent(inout) :: nodes              
    type            (treeNodeList      )         , dimension(:), intent(inout) :: nodeList           
    class           (nodeComponentNBody), pointer                              :: thisNBody
    integer                                                                    :: iNode              
    integer         (c_size_t          )                                       :: iIsolatedNode      
    
    do iNode=1,size(nodes)
       ! Only process if this is an isolated node.
       if (nodes(iNode)%isolatedNodeIndex /= nodeIsUnreachable) then
          iIsolatedNode=nodes(iNode)%isolatedNodeIndex
          ! Get N-body component.
          thisNBody => nodeList(iIsolatedNode)%node%nBody(autoCreate=.true.)
          ! Assign the particle count.
          call thisNBody%particleCountSet(nodes(iNode)%particleCount)
       end if
    end do
    return
  end subroutine Assign_Particle_Counts

  subroutine Assign_Velocity_Maxima(nodes,nodeList)
    !% Assign velocity maxima to nodes.
    implicit none
    class           (nodeData          )         , dimension(:), intent(inout) :: nodes              
    type            (treeNodeList      )         , dimension(:), intent(inout) :: nodeList           
    class           (nodeComponentNBody), pointer                              :: thisNBody
    integer                                                                    :: iNode              
    integer         (c_size_t          )                                       :: iIsolatedNode      
    
    do iNode=1,size(nodes)
       ! Only process if this is an isolated node.
       if (nodes(iNode)%isolatedNodeIndex /= nodeIsUnreachable) then
          iIsolatedNode=nodes(iNode)%isolatedNodeIndex
          ! Get N-body component.
          thisNBody => nodeList(iIsolatedNode)%node%nBody(autoCreate=.true.)
          ! Assign the velocity maximum.
          call thisNBody%velocityMaximumSet(nodes(iNode)%velocityMaximum)
       end if
    end do
    return
  end subroutine Assign_Velocity_Maxima

  subroutine Assign_Velocity_Dispersions(nodes,nodeList)
    !% Assign velocity dispersions to nodes.
    implicit none
    class           (nodeData          )         , dimension(:), intent(inout) :: nodes              
    type            (treeNodeList      )         , dimension(:), intent(inout) :: nodeList           
    class           (nodeComponentNBody), pointer                              :: thisNBody
    integer                                                                    :: iNode              
    integer         (c_size_t          )                                       :: iIsolatedNode      
    
    do iNode=1,size(nodes)
       ! Only process if this is an isolated node.
       if (nodes(iNode)%isolatedNodeIndex /= nodeIsUnreachable) then
          iIsolatedNode=nodes(iNode)%isolatedNodeIndex
          ! Get N-body component.
          thisNBody => nodeList(iIsolatedNode)%node%nBody(autoCreate=.true.)
          ! Assign the velocity dispersion.
          call thisNBody%velocityDispersionSet(nodes(iNode)%velocityDispersion)
       end if
    end do
    return
  end subroutine Assign_Velocity_Dispersions
  
  double precision function Half_Mass_Radius_Root(radius)
    !% Function used to find scale radius of dark matter halos given their half-mass radius.
    use Dark_Matter_Profiles
    implicit none
    double precision                        , intent(in   ) :: radius 
    class           (darkMatterProfileClass), pointer       :: darkMatterProfile_

    ! Get required objects.
    darkMatterProfile_ => darkMatterProfile()
    ! Set scale radius to current guess.
    call activeDarkMatterProfileComponent%scaleSet(radius)
    ! Compute difference between mass fraction enclosed at half mass radius and one half.
    Half_Mass_Radius_Root=darkMatterProfile_%enclosedMass(activeNode,halfMassRadius)/activeBasicComponent%mass()-0.50d0
    return
  end function Half_Mass_Radius_Root

  subroutine Assign_Isolated_Node_Indices(nodes)
    !% Assign to each node the number of the corresponding isolated node.
    implicit none
    class  (nodeData      ), dimension(:), intent(inout) :: nodes         
    class  (nodeData      ), pointer                     :: thisNode      
    integer(c_size_t      )                              :: iIsolatedNode 
    integer                                              :: iNode         
    logical                                              :: endOfBranch   
    
    ! First make a copy of the currently assigned isolated node indices. These will be used
    ! later to reference the nodes which are the primary node associated with objects in nodeList.
    nodes%primaryIsolatedNodeIndex=nodes%isolatedNodeIndex
    ! Iterate over nodes.
    do iNode=1,size(nodes)
       ! Only process if this is an isolated node.
       if (nodes(iNode)%isolatedNodeIndex /= nodeIsUnreachable) then
          iIsolatedNode=nodes(iNode)%isolatedNodeIndex
          ! Find the subset with descendents.
          if (associated(nodes(iNode)%descendent)) then
             ! Select the subset which have a subhalo as a descendent.
             if (nodes(iNode)%descendent%isSubhalo) then
                ! Trace descendents until merging or final time.
                thisNode   => nodes(iNode)%descendent
                endOfBranch=  .false.
                do while (.not.endOfBranch)
                   ! Record that this node was reachable via descendents of an isolated node.
                   if (thisNode%isolatedNodeIndex == nodeIsUnreachable) thisNode%isolatedNodeIndex=nodeIsReachable
                   if (.not.associated(thisNode%descendent)) then
                      ! If there is no descendent then the end of the branch has been reached.
                      endOfBranch=.true.
                   else
                      ! Step to the next descendent.
                      thisNode => thisNode%descendent
                   end if
                end do
             end if
          end if
       end if
    end do
    return
  end subroutine Assign_Isolated_Node_Indices

  subroutine Scan_For_Mergers(nodes,nodeList,historyCountMaximum)
    !% Scan for and record mergers between nodes.
    use Vectors
    use Virial_Orbits
    use Kepler_Orbits
    use Dark_Matter_Halo_Scales
    use String_Handling
    use Galacticus_Error
    implicit none
    class           (nodeData                       )           , dimension(:), intent(inout), target :: nodes                                                                
    type            (treeNodeList                   )           , dimension(:), intent(inout)         :: nodeList                                                             
    integer         (c_size_t                       )                         , intent(  out)         :: historyCountMaximum                                                  
    class           (nodeData                       ), pointer                                        :: lastSeenNode                       , progenitorNode              , & 
         &                                                                                               thisNode                                                             
    type            (treeNode                       ), pointer                                        :: firstProgenitor                    , hostNode                    , & 
         &                                                                                               orbitalPartner                     , satelliteNode                   
    double precision                                            , dimension(3)                        :: hostPosition                       , relativePosition            , & 
         &                                                                                               satellitePosition                                                    
    double precision                                            , dimension(3)                        :: hostVelocity                       , relativeVelocity            , & 
         &                                                                                               satelliteVelocity                                                    
    logical                                          , parameter                                      :: acceptUnboundOrbits        =.false.                                  
    integer                                          , parameter                                      :: passAssign                 =1      , passMerge                   =2
    class           (nodeComponentBasic             ), pointer                                        :: childBasicComponent                , orbitalPartnerBasicComponent, & 
         &                                                                                               satelliteBasicComponent            , thisBasicComponent              
    class           (nodeComponentPosition          ), pointer                                        :: childPositionComponent             , hostPositionComponent       , & 
         &                                                                                               satellitePositionComponent         , thisPositionComponent           
    class           (nodeComponentSatellite         ), pointer                                        :: satelliteSatelliteComponent        , thisSatelliteComponent          
    class           (darkMatterHaloScaleClass       ), pointer                                        :: darkMatterHaloScale_
    class           (virialOrbitClass               ), pointer                                        :: virialOrbit_
    type            (keplerOrbit                    )                                                 :: thisOrbit                                                            
    integer                                                                                           :: iNode                              , thispass
    integer         (c_size_t                       )                                                 :: historyCount                       , iIsolatedNode                   
    logical                                                                                           :: branchMerges                       , branchTipReached            , & 
         &                                                                                               endOfBranch                        , isolatedProgenitorExists    , & 
         &                                                                                               nodeWillMerge                                                        
    double precision                                                                                  :: radiusApocenter                    , radiusPericenter            , & 
         &                                                                                               radiusVirial                       , timeSubhaloMerges               
    type            (varying_string                 )                                                 :: message                                                              
    type            (progenitorIterator             )                                                 :: progenitors                                                          
    
    ! Initialize.
    historyCountMaximum  = 0
    nodes%mergesWithIndex=-1
    ! First pass assigns isolated node indices to all descendents, second pass finds mergers.
    do thisPass=passAssign,passMerge
       do iNode=1,size(nodes)
          if (nodes(iNode)%primaryIsolatedNodeIndex /= nodeIsUnreachable) then
             iIsolatedNode=nodes(iNode)%primaryIsolatedNodeIndex
             ! Find the subset with descendents.
             if (associated(nodes(iNode)%descendent)) then
                ! Flag indicating if this is a node for which a merging time should be set.
                nodeWillMerge=.false.
                ! Select the subset which have a subhalo, or which are an initial subhalo.
                if (nodes(iNode)%descendent%isSubhalo.or.nodes(iNode)%isSubhalo) then
                   ! Trace descendents until merging or final time.
                   endOfBranch     =.false.
                   branchTipReached=.false.
                   branchMerges    =.false.
                   historyCount    =0
                   if (nodes(iNode)%isSubhalo) then
                      thisNode => nodes(iNode)
                   else
                      ! Check for an immediate subhalo-subhalo merger.
                      if (Is_Subhalo_Subhalo_Merger(nodes,nodes(iNode))) then
                         endOfBranch =.true.
                         branchMerges=.true.
                         nodes(iNode)%mergesWithIndex=nodes(iNode)%descendent%nodeIndex
                         historyCount=historyCount+max(0_kind_int8,defaultImporter%subhaloTraceCount(nodes(iNode)))
                      end if
                      lastSeenNode => nodes(iNode)
                      thisNode     => nodes(iNode)%descendent
                   end if
                   do while (.not.endOfBranch)
                      ! Record which isolated node this node belongs to.
                      thisNode%isolatedNodeIndex=iIsolatedNode
                      ! Increment the history count for this branch.
                      historyCount=historyCount+1
                      ! Test the branch.
                      if (.not.associated(thisNode%descendent)) then
                         ! No descendent, indicating tip of branch has been reached
                         branchTipReached            =.true.
                         endOfBranch                 =.true.
                         historyCount                =historyCount+max(0_kind_int8,defaultImporter%subhaloTraceCount(thisNode))
                      else if (.not.thisNode%descendent%isSubhalo) then
                         ! Descendent is not a subhalo, treat as a merging event or a subhalo promotion.
                         endOfBranch                 =.true.
                         historyCount                =historyCount+max(0_kind_int8,defaultImporter%subhaloTraceCount(thisNode))
                         ! Search for any isolated progenitors of the node's descendent.
                         isolatedProgenitorExists=.false.
                         call progenitors%descendentSet(thisNode%descendent,nodes)
                         do while (progenitors%next(nodes) .and. .not.isolatedProgenitorExists)
                            progenitorNode => progenitors%current(nodes)
                            isolatedProgenitorExists=(progenitorNode%nodeIndex == progenitorNode%hostIndex)
                         end do
                         ! If an isolated progenitor exists, this is a merger event. If not, it is a subhalo promotion (which will be
                         ! handled elsewhere).
                         if (isolatedProgenitorExists) then
                            branchMerges                =.true.
                            nodes(iNode)%mergesWithIndex=thisNode%descendent%nodeIndex
                            lastSeenNode                => thisNode
                            thisNode                    => thisNode%descendent
                         end if
                      else
                         ! Merges with another subhalo.
                         call progenitors%descendentSet(thisNode%descendent,nodes)
                         do while (progenitors%next(nodes))
                            progenitorNode => progenitors%current(nodes)
                            if     (                                                                          &
                                 &                    progenitorNode%nodeIndex         /= thisNode%nodeIndex  &
                                 &  .and.             progenitorNode%isolatedNodeIndex /= nodeIsUnreachable   &
                                 &  .and.  associated(progenitorNode%descendent                             ) &
                                 &  .and.             progenitorNode%nodeMass           > thisNode%nodeMass   &
                                 & ) then
                               ! Another node merges into current node's descendent subhalo and is more massive than current
                               ! node. Therefore, class this as a subhalo-subhalo merger.
                               branchMerges                =.true.
                               endOfBranch                 =.true.
                               nodes(iNode)%mergesWithIndex=progenitorNode%descendent%nodeIndex
                               historyCount                =historyCount+max(0_kind_int8,defaultImporter%subhaloTraceCount(thisNode))
                               lastSeenNode                => thisNode
                               thisNode                    => thisNode%descendent
                               exit
                            end if
                         end do
                         ! Step to the next descendent.
                         if (.not.endOfBranch) thisNode => thisNode%descendent
                      end if
                   end do
                   ! If on the isolated node index assigning pass, skip to the next halo.
                   if (thisPass == passAssign) cycle
                   ! Only set a merging time if this node is not the primary progenitor of its parent.
                   if (.not.nodeList(iIsolatedNode)%node%isPrimaryProgenitor()) then
                      ! Record the largest history.
                      historyCountMaximum=max(historyCountMaximum,historyCount)
                      ! Set an appropriate merging time for this subhalo.
                      if      (branchTipReached) then
                         timeSubhaloMerges=timeUntilMergingInfinite ! Subhalo never merges, so set merging time to effective infinity.
                      else if (branchMerges    ) then
                         ! Find the time of merging, accounting for any additional (subresolution) time.
                         timeSubhaloMerges=thisNode%nodeTime
                         call Time_Until_Merging_Subresolution(lastSeenNode,nodes,nodeList,iNode,timeSubhaloMerges)
                      else
                         ! Neither the branch tip was reached, not does this branch merge. Therefore, this must be a subhalo which is
                         ! promoted to be an isolated halo. Simply set an infinite merging time as we do not wish this node to merge.
                         timeSubhaloMerges=timeUntilMergingInfinite
                      end if
                      ! Flag that this node will merge.
                      nodeWillMerge=.true.
                   end if
                else if (thisPass == passAssign) then
                   ! If on the isolated node index assigning pass, skip to the next halo.
                   cycle
                else if (.not.nodeList(iIsolatedNode)%node%isPrimaryProgenitor()) then
                   ! Descendent is not a subhalo but this node is not the primary progenitor. Assume instantaneous merging.
                   thisBasicComponent => nodeList(iIsolatedNode)%node%basic()
                   timeSubhaloMerges=thisBasicComponent%time()
                   ! Flag that this node will merge.
                   nodeWillMerge=.true.
                   ! Record the node with which the merger occurs.
                   nodes(iNode)%mergesWithIndex=nodes(iNode)%descendent%nodeIndex
                   ! Ensure the history arrays will be large enough to hold data for this node.
                   historyCountMaximum=max(historyCountMaximum,max(0_kind_int8,defaultImporter%subhaloTraceCount(nodes(iNode))))
                   ! Account for any subresolution merging time.
                   call Time_Until_Merging_Subresolution(nodes(iNode),nodes,nodeList,iNode,timeSubhaloMerges)
                end if
                ! Set a merging time and/or orbit if this node will merge.
                if (nodeWillMerge.and.mergerTreeReadPresetMergerTimes) then
                   ! Store the time of merging for this node and all of its primary progenitors.
                   firstProgenitor => nodeList(iIsolatedNode)%node
                   do while (associated(firstProgenitor))
                      thisSatelliteComponent => firstProgenitor%satellite(autoCreate=.true.)
                      call thisSatelliteComponent%timeOfMergingSet(timeSubhaloMerges)
                      firstProgenitor => firstProgenitor%firstChild
                   end do
                end if
             end if
             ! Set position and velocity if required.
             if (mergerTreeReadPresetPositions) then
                thisPositionComponent => nodeList(iIsolatedNode)%node%position(autoCreate=.true.)
                call thisPositionComponent%positionSet(nodes(iNode)%position)
                call thisPositionComponent%velocitySet(nodes(iNode)%velocity)
                ! Detect if the node parent has no isolated child - in which case one will have been made for it using a
                ! direct copy of itself. Note that this is an ugly solution - once trees can handle nodes with no primary
                ! progenitor (but with secondary progenitors) a cleaner test could be used here.
                if (associated(nodeList(iIsolatedNode)%node%firstChild)) then
                   thisBasicComponent  => nodeList(iIsolatedNode)%node           %basic()
                   childBasicComponent => nodeList(iIsolatedNode)%node%firstChild%basic()
                   if (nodeList(iIsolatedNode)%node%uniqueID() == nodeList(iIsolatedNode)%node%firstChild%uniqueID()) then
                      ! Set the position and velocity of the pseudo-primary progenitor here also.
                      childPositionComponent => nodeList(iIsolatedNode)%node%firstChild%position(autoCreate=.true.)
                      call childPositionComponent%positionSet(nodes(iNode)%position)
                      call childPositionComponent%velocitySet(nodes(iNode)%velocity)
                   end if
                end if
             end if
          end if
       end do
    end do
    ! Get required objects.
    darkMatterHaloScale_ => darkMatterHaloScale()
    ! Set orbits.
    if (mergerTreeReadPresetOrbits) then
       virialOrbit_ => virialOrbit()
       iIsolatedNode=0
       do iNode=1,size(nodes)
         if (nodes(iNode)%primaryIsolatedNodeIndex /= nodeIsUnreachable) then
             iIsolatedNode=nodes(iNode)%primaryIsolatedNodeIndex
             ! Set the orbit for this halo.
             satelliteNode => nodeList(iIsolatedNode)%node
             if (associated(satelliteNode%parent).and..not.satelliteNode%isPrimaryProgenitor()) then
                ! Find the orbital partner.
                hostNode => satelliteNode%parent%firstChild
                ! If the parent node has no progenitors, then we are forced to use the parent node
                ! itself as the orbital partner.
                if (associated(hostNode)) then
                   orbitalPartner => hostNode     %parent
                else
                   hostNode       => satelliteNode%parent
                   orbitalPartner => hostNode
                end if
                ! Get components.
                satelliteBasicComponent      => satelliteNode             %basic    (                 )
                satellitePositionComponent   => satelliteNode             %position (                 )
                satelliteSatelliteComponent  => satelliteNode             %satellite(autoCreate=.true.)
                hostPositionComponent        => hostNode                  %position (                 )
                orbitalPartnerBasicComponent => orbitalPartner            %basic    (                 )
                ! Get position and velocity.
                satellitePosition            =  satellitePositionComponent%position (                 )
                satelliteVelocity            =  satellitePositionComponent%velocity (                 )
                hostPosition                 =       hostPositionComponent%position (                 )
                hostVelocity                 =       hostPositionComponent%velocity (                 )
                ! Find relative position and velocity.
                relativePosition=satellitePosition-hostPosition
                relativeVelocity=satelliteVelocity-hostVelocity
                ! Update position/velocity for periodicity and Hubble flow.
                call Phase_Space_Position_Realize(satelliteBasicComponent%time(),relativePosition,relativeVelocity)
                ! Catch zero separation halos.
                if (Vector_Magnitude(relativePosition) == 0.0d0) then
                   if (mergerTreeReadPresetOrbitsSetAll) then
                      ! The given orbit does not cross the virial radius. Since all orbits must be set, choose an orbit at random.
                      thisOrbit=virialOrbit_%orbit(satelliteNode,hostNode,acceptUnboundOrbits)
                      call satelliteSatelliteComponent%virialOrbitSet(thisOrbit)
                   else 
                      message='merging halos ['
                      message=message//satelliteNode%index()//' & '//hostNode%index()//'] have zero separation'
                      call Galacticus_Error_Report('Scan_For_Mergers',message)
                   end if
                else
                   ! Create the orbit.
                   thisOrbit=Orbit_Construct(satelliteBasicComponent%mass(),orbitalPartnerBasicComponent%mass(),relativePosition,relativeVelocity)
                   ! Propagate to the virial radius.
                   radiusPericenter=thisOrbit%radiusPericenter()
                   radiusApocenter =thisOrbit%radiusApocenter ()
                   radiusVirial    =darkMatterHaloScale_%virialRadius(orbitalPartner)
                   ! Check if the orbit intersects the virial radius.
                   if     (                                                                          &
                        &    radiusVirial >= radiusPericenter                                        &
                        &  .and.                                                                     &
                        &   (radiusVirial <= radiusApocenter          .or. .not.thisOrbit%isBound()) &
                        &  .and.                                                                     &
                        &   (.not.mergerTreeReadPresetOrbitsBoundOnly .or.      thisOrbit%isBound()) &
                        & ) then
                      call thisOrbit%propagate(radiusVirial,infalling=.true.)
                      ! Set the orbit.
                      call satelliteSatelliteComponent%virialOrbitSet(thisOrbit)
                   else if (mergerTreeReadPresetOrbitsSetAll) then
                      ! The given orbit does not cross the virial radius. Since all orbits must be set, choose an orbit at random.
                      thisOrbit=virialOrbit_%orbit(satelliteNode,hostNode,acceptUnboundOrbits)
                      call satelliteSatelliteComponent%virialOrbitSet(thisOrbit)
                   else if (mergerTreeReadPresetOrbitsAssertAllSet) then
                      message='virial orbit could not be set for node '
                      message=message//satelliteNode%index()//char(10)
                      message=message//' -> set [mergerTreeReadPresetOrbitsAssertAllSet]=false to ignore this problem'//char(10)
                      message=message//'    (this may lead to other problems)'
                      call Galacticus_Error_Report('Scan_For_Mergers',message)
                   end if
                end if
             end if
          end if
       end do
    end if
    
    return
  end subroutine Scan_For_Mergers

  subroutine Assign_Mergers(nodes,nodeList)
    !% Assign pointers to merge targets.
    use Galacticus_Error
    use String_Handling
    implicit none
    class  (nodeData      ), dimension(:), intent(inout) :: nodes    
    type   (treeNodeList  ), dimension(:), intent(inout) :: nodeList 
    integer                                              :: iNode    
    integer(c_size_t      )                              :: jNode    
    type   (varying_string)                              :: message  
    
    if (mergerTreeReadPresetMergerNodes) then
       do iNode=1,size(nodes)
          ! Check if this node was flagged as merging with another node.
          if (nodes(iNode)%mergesWithIndex /= -1) then
             ! Search for the node that it merges with.
             jNode=Node_Location(nodes(iNode)%mergesWithIndex)
             if (nodes(jNode)%isolatedNodeIndex <= 0) then
                ! This node does not belong to any isolated halo - this should not happen.
                message='subhalo-subhalo ['
                message=message//nodes(iNode)%nodeIndex//":"//nodes(jNode)%nodeIndex
                message=message//'] merger in which subhalo has no isolated node progenitor - this should not happen'
                call Galacticus_Error_Report('Merger_Tree_Read_Do',message)
             else
                ! Set pointer from merging node (a.k.a. the "mergee") to node that will be merged with.
                nodeList(nodes(iNode)%isolatedNodeIndex)%node%mergeTarget => nodeList(nodes(jNode)%isolatedNodeIndex)%node
                ! Make a backward pointer from the merge target to the mergee. Check if the target already has mergees associated with it.
                if (associated(nodeList(nodes(jNode)%isolatedNodeIndex)%node%firstMergee)) then
                   ! It does: unlink them and attached to the "siblingMergee" pointer of the current mergee.
                   nodeList(nodes(iNode)%isolatedNodeIndex)%node%siblingMergee => nodeList(nodes(jNode)%isolatedNodeIndex)%node%firstMergee
                else
                   ! It does not: simply nullify the next mergee pointer of the mergee.
                   nodeList(nodes(iNode)%isolatedNodeIndex)%node%siblingMergee => null()
                end if
                ! Append the mergee as the first mergee on the target node.
                nodeList(nodes(jNode)%isolatedNodeIndex)%node%firstMergee => nodeList(nodes(iNode)%isolatedNodeIndex)%node
             end if
          end if
       end do
    end if
    return
  end subroutine Assign_Mergers

  subroutine Scan_for_Branch_Jumps(nodes,nodeList)
    !% Search for subhalos which move between branches/trees.
    use ISO_Varying_String
    use String_Handling
    use Galacticus_Display
    implicit none
    class           (nodeData      ), dimension(:), intent(inout), target :: nodes                                                        
    type            (treeNodeList  ), dimension(:), intent(inout)         :: nodeList                                                     
    class           (nodeData      ), pointer                             :: currentHost  , descendentNode, hostDescendent, jumpToHost, & 
         &                                                                   previousNode                                                 
    integer                                                               :: iNode                                                        
    integer         (c_size_t      )                                      :: iIsolatedNode                                                
    logical                                                               :: isMergerEvent, subhaloJumps  , wasMergerEvent                
    double precision                                                      :: timeOfJump                                                   
    type            (varying_string)                                      :: message                                                      
    
    ! If branch jumps are not allowed, simply return.
    if (.not.mergerTreeReadAllowBranchJumps) return
    ! Search for subhalos whose descendents live in a different host than that to which their
    ! host descends. These subhalos are jumping between tree branches (or between trees). Add
    ! an event to such nodes to handle the jump.
    do iNode=1,size(nodes)
       ! Only process if this is an isolated node (or an initial satellite).
       if (nodes(iNode)%primaryIsolatedNodeIndex /= nodeIsUnreachable) then
          iIsolatedNode=nodes(iNode)%primaryIsolatedNodeIndex
          ! Find those which are a subhalo, or whose descendent is a subhalo.
          descendentNode => null()
          if      (           nodes(iNode)%isSubhalo  ) then
             descendentNode => nodes(iNode)
             previousNode   => nodes(iNode)
          else if (associated(nodes(iNode)%descendent)) then
             if (nodes(iNode)%descendent%isSubhalo) then
                descendentNode => nodes(iNode)%descendent
                previousNode   => nodes(iNode)
             end if
          end if
          ! Check for an immediate subhalo-subhalo merger. If found, nullify the descendent,
          ! so we do not attempt to process this branch.
          if (Is_Subhalo_Subhalo_Merger(nodes,nodes(iNode))) then
             descendentNode => null()
             currentHost => Last_Host_Descendent(nodes(iNode))
             ! Add a jump if the tree ends before the descendent time.
             if (currentHost%nodeTime <= nodes(iNode)%descendent%nodeTime) then
                timeOfJump     =  currentHost%nodeTime
                jumpToHost     => nodes(iNode)%descendent%host
                do while (jumpToHost%isSubhalo)
                   if (.not.warningNestedHierarchyIssued) then
                      message='nested hierarchy detected [node '
                      message=message//nodes(iNode)%descendent%nodeIndex//']'
                      message=message//char(10)//'ignoring as not currently supported'
                      message=message//char(10)//'warning will not be issued again'
                      call Galacticus_Display_Message(message,verbosityWarn)
                      warningNestedHierarchyIssued=.true.
                   end if
                   jumpToHost => jumpToHost%host
                end do
                call Create_Branch_Jump_Event(                                                    &
                     &                        nodeList(iIsolatedNode                      )%node, &
                     &                        nodeList(jumpToHost%primaryIsolatedNodeIndex)%node, &
                     &                        timeOfJump                                          &
                     &                       )
             end if
          end if
          ! If a subhalo was found, follow its descent.
          wasMergerEvent=.false.
          do while (associated(descendentNode))
             subhaloJumps=.false.
             timeOfJump  =-1.0d0
             if (descendentNode%isSubhalo.and.associated(descendentNode%descendent)) then
                ! Determine if this is actually a merger event rather than a branch jump.
                ! Assume it is not a merger initially.
                isMergerEvent=.false.
                if (descendentNode%descendent%isSubhalo) then
                   ! Descendent is a subhalo. Check for subhalo-subhalo merger.
                   if (Is_Subhalo_Subhalo_Merger(nodes,previousNode)) isMergerEvent=.true.
                else
                   ! Descendent is not a subhalo, so this must be a merger event.
                   isMergerEvent=.true.
                end if
                ! If this is a merger event, then check that the current descendent's host has a
                ! descendent that exists beyond the time of the merger. If it does not, then we
                ! still need to allow our node to jump branches (if necessary) as it will not be
                ! able to evolve in the descendentless host.
                wasMergerEvent=isMergerEvent
                if (isMergerEvent) then
                   currentHost => Last_Host_Descendent(descendentNode)
                   if (currenthost%nodeTime <= descendentNode%descendent%nodeTime) then
                      isMergerEvent=.false.
                      timeOfJump=currentHost%nodeTime
                   endif
                end if
                ! Proceed only if this is not a merger event.
                if (.not.isMergerEvent) then
                   ! Does this subhalo's descendent live in the host to which the subhalo's host descends.
                   if (.not.associated(descendentNode%host%descendent)) then
                      ! Host has no descendent, so this must be a branch jump.
                      subhaloJumps=.true.
                   else if (descendentNode%descendent%hostIndex /= descendentNode%host%descendent%hostIndex) then
                      ! Host has a descendent, but it's host is not the same as our descendent's host.
                      subhaloJumps=.true.
                      ! Check that is not simply a case of the subhalo skipping one or more timesteps before
                      ! reappearing in the expected host.
                      hostDescendent => descendentNode%host%descendent%host
                      do while (descendentNode%descendent%host%nodeTime > hostDescendent%nodeTime)
                         if (associated(hostDescendent%descendent)) then
                            hostDescendent => hostDescendent%descendent%host
                         else
                            exit
                         end if
                      end do
                      ! Subhalo reappeared in the expected host. This is not a branch jump.
                      if (descendentNode%descendent%hostIndex == hostDescendent%nodeIndex) subhaloJumps=.false.
                   end if
                else
                   ! Since this is a merger event, we're finished checking this branch.
                   exit
                end if
             end if
             ! If a jump was detected, create an event.
             if (subhaloJumps) then
                if (timeOfJump < 0.0d0)                   &
                     & timeOfJump=descendentNode%nodeTime
                jumpToHost => descendentNode%descendent%host
                ! Find an isolated host.
                do while (jumpToHost%isSubhalo)
                   jumpToHost => jumpToHost%host
                end do
                call Create_Branch_Jump_Event(                                                    &
                     &                        nodeList(iIsolatedNode                      )%node, &
                     &                        nodeList(jumpToHost%primaryIsolatedNodeIndex)%node, &
                     &                        timeOfJump                                          &
                     &                       )
             end if
             ! Move to the descendent.
             previousNode   => descendentNode
             descendentNode => descendentNode%descendent
             ! If the descendent is not a subhalo, then we're finished checking this branch.
             if (associated(descendentNode)) then
                if (.not.descendentNode%isSubhalo) exit
             end if
             ! If this was a merger event, then we're finished checking this branch.
             if (wasMergerEvent) exit
          end do
       end if
    end do
    return
  end subroutine Scan_for_Branch_Jumps

  function Last_Host_Descendent(thisNode) result (currentHost)
    !% Return a pointer to the last descendent that can be reached from {\tt thisNode} when descending through hosts.
    implicit none
    class(nodeData), pointer               :: currentHost 
    class(nodeData), intent(inout), target :: thisNode    
    
    currentHost => thisNode%host
    do while(associated(currentHost%descendent))
       currentHost => currentHost%descendent%host
    end do
    return
  end function Last_Host_Descendent

  subroutine Create_Branch_Jump_Event(thisNode,jumpToHost,timeOfJump)
    !% Create a matched-pair of branch jump events in the given nodes.
    use Node_Branch_Jumps
    implicit none
    type            (treeNode ), intent(inout), pointer :: jumpToHost, thisNode  
    double precision           , intent(in   )          :: timeOfJump            
    type            (nodeEvent)               , pointer :: newEvent  , pairEvent 
    
    newEvent       => thisNode%createEvent()
    newEvent %time =  timeOfJump
    newEvent %node => jumpToHost
    newEvent %task => Node_Branch_Jump
    pairEvent      => jumpToHost%createEvent()
    pairEvent%time =  timeOfJump
    pairEvent%node => thisNode
    pairEvent%task => null()
    pairEvent%ID   =  newEvent%ID
    return
  end subroutine Create_Branch_Jump_Event

  subroutine Build_Subhalo_Mass_Histories(nodes,nodeList,historyCountMaximum,historyTime,historyIndex,historyMass,position,velocity)
    !% Build and attached bound mass histories to subhalos.
    use Galacticus_Error
    use String_Handling
    use Cosmology_Functions
    use Histories
    implicit none
    class           (nodeData               )         , dimension(:  ), intent(inout), target :: nodes                                    
    type            (treeNodeList           )         , dimension(:  ), intent(inout)         :: nodeList                                 
    integer         (kind=kind_int8         )         , dimension(:  ), intent(inout)         :: historyIndex
    integer         (c_size_t               )                         , intent(in   )         :: historyCountMaximum
    double precision                                  , dimension(:  ), intent(inout)         :: historyMass              , historyTime   
    double precision                                  , dimension(:,:), intent(inout)         :: position                 , velocity      
    class           (nodeData               ), pointer                                        :: progenitorNode           , thisNode      
    class           (nodeComponentSatellite ), pointer                                        :: thisSatelliteComponent                   
    class           (nodeComponentPosition  ), pointer                                        :: thisPositionComponent                    
    class           (cosmologyFunctionsClass), pointer                                        :: cosmologyFunctionsDefault                
    integer         (c_size_t               )                                                 :: historyCount             , iIsolatedNode 
    integer                                                                                   :: iNode                                    
    logical                                                                                   :: endOfBranch                              
    type            (varying_string         )                                                 :: message                                  
    type            (history                )                                                 :: subhaloHistory                           
    type            (longIntegerHistory     )                                                 :: subhaloIndexHistory                           
    type            (progenitorIterator     )                                                 :: progenitors
    
    if (mergerTreeReadPresetSubhaloMasses.or.mergerTreeReadPresetPositions.or.mergerTreeReadPresetSubhaloIndices) then
       ! Check that preset subhalo masses are supported.
       if (mergerTreeReadPresetSubhaloMasses .and..not.defaultSatelliteComponent%boundMassHistoryIsSettable()) &
            & call Galacticus_Error_Report('Merger_Tree_Read_Do','presetting subhalo masses requires a component that supports setting of node bound mass histories')
       ! Check that preset subhalo masses are supported.
       if (mergerTreeReadPresetSubhaloIndices.and..not.defaultSatelliteComponent%nodeIndexHistoryIsSettable()) &
            & call Galacticus_Error_Report('Merger_Tree_Read_Do','presetting subhalo indices requires a component that supports setting of node index histories')
       ! Get the default cosmology functions object.
       cosmologyFunctionsDefault => cosmologyFunctions()
       historyBuildNodeLoop: do iNode=1,size(nodes)
          historyBuildIsolatedSelect: if (nodes(iNode)%primaryIsolatedNodeIndex /= nodeIsUnreachable) then
             iIsolatedNode=nodes(iNode)%primaryIsolatedNodeIndex
             ! Find the subset with descendents.
             historyBuildHasDescendentSelect: if (associated(nodes(iNode)%descendent)) then
                ! Set a pointer to the current node - this will be updated if any descendents are traced.
                thisNode => nodes(iNode)
                ! Set initial number of times in the history to zero.
                historyCount=0
                ! Select the subset which have a subhalo as a descendent and are not the primary progenitor or are initial subhalos. Also skip immediate subhalo-subhalo mergers.
                historyBuildSubhaloSelect: if ((nodes(iNode)%descendent%isSubhalo.or.nodes(iNode)%isSubhalo).and..not.Is_Subhalo_Subhalo_Merger(nodes,nodes(iNode))) then
                   ! Trace descendents until merging or final time.
                   if (nodes(iNode)%isSubhalo) then
                      thisNode => nodes(iNode)
                   else
                      thisNode => nodes(iNode)%descendent
                   end if
                   endOfBranch =.false.
                   historyBuildBranchWalk: do while (.not.endOfBranch)
                      ! Increment the history count for this branch.
                      historyCount=historyCount+1
                      ! Check for history count array size being exceeded.
                      if (historyCount > historyCountMaximum) then
                         message='history array length exceeded for node ['
                         message=message//nodes(iNode)%nodeIndex//'] - this should not happen'
                         call Galacticus_Error_Report('Build_Subhalo_Mass_Histories',message)
                      end if
                      ! Store the history.
                      historyTime(historyCount)=thisNode%nodeTime
                      if (mergerTreeReadPresetSubhaloIndices) historyIndex(  historyCount)=thisNode%nodeIndex
                      if (mergerTreeReadPresetSubhaloMasses ) historyMass (  historyCount)=thisNode%nodeMass
                      if (mergerTreeReadPresetPositions     ) position    (:,historyCount)=thisNode%position
                      if (mergerTreeReadPresetPositions     ) velocity    (:,historyCount)=thisNode%velocity
                      ! Test the branch.
                      if (.not.associated(thisNode%descendent).or..not.thisNode%descendent%isSubhalo) then
                         ! End of branch reached.
                         endOfBranch=.true.
                      else
                         ! Check if merges with another subhalo.
                         call progenitors%descendentSet(thisNode%descendent,nodes)
                         do while (progenitors%next(nodes))
                            progenitorNode => progenitors%current(nodes)
                            if     (                                                                          &
                                 &                    progenitorNode%nodeIndex         /= thisNode%nodeIndex  &
                                 &  .and.             progenitorNode%isolatedNodeIndex /= nodeIsUnreachable   &
                                 &  .and.  associated(progenitorNode%descendent                             ) &
                                 &  .and.             progenitorNode%nodeMass           > thisNode%nodeMass   &
                                 & ) then
                               ! Subhalo-subhalo merger.
                               endOfBranch =.true.
                               exit
                            end if
                         end do
                         ! Step to the next descendent.
                         if (.not.endOfBranch) thisNode => thisNode%descendent
                      end if
                   end do historyBuildBranchWalk
                   ! Set the mass history for this node.
                   if (mergerTreeReadPresetSubhaloMasses) then
                      call subhaloHistory%destroy()
                      call subhaloHistory%create(1,int(historyCount))
                      subhaloHistory%time(:  )=historyTime(1:historyCount)
                      subhaloHistory%data(:,1)=historyMass(1:historyCount)
                      thisSatelliteComponent => nodeList(iIsolatedNode)%node%satellite()
                      call thisSatelliteComponent%boundMassHistorySet(subhaloHistory)
                   end if
                   ! Set the node index history for this node.
                   if (mergerTreeReadPresetSubhaloIndices) then
                      call subhaloIndexHistory%destroy()
                      call subhaloIndexHistory%create(1,int(historyCount))
                      subhaloIndexHistory%time(:  )=historyTime (1:historyCount)
                      subhaloIndexHistory%data(:,1)=historyIndex(1:historyCount)
                      thisSatelliteComponent       => nodeList(iIsolatedNode)%node%satellite()
                      call thisSatelliteComponent%nodeIndexHistorySet(subhaloIndexHistory)
                   end if
                end if historyBuildSubhaloSelect
                ! Set the position history for this node.
                if (mergerTreeReadPresetPositions.and..not.nodeList(iIsolatedNode)%node%isPrimaryProgenitor()) then
                   ! Check if particle data is available for this node.
                   if (defaultImporter%subhaloTraceCount(thisNode) > 0) then
                      ! Check that arrays are large enough to hold particle data. They should be. If they are not, it's a
                      ! bug.
                      if (historyCount+defaultImporter%subhaloTraceCount(thisNode) > size(historyTime)) then
                         message='history arrays are too small to hold data for node '
                         message=message//nodeList(iIsolatedNode)%node%index()//': ['//historyCount//'+'//defaultImporter%subhaloTraceCount(thisNode)//']='//(historyCount+defaultImporter%subhaloTraceCount(thisNode))//'>'//size(historyTime)
                         call Galacticus_Error_Report('Merger_Tree_Read_Do',message)
                      end if
                      ! Read subhalo position trace data.
                      call defaultImporter%subhaloTrace                                               &
                           & (                                                                        &
                           &  thisNode                                                              , &
                           &  historyTime(  historyCount+1:historyCount+defaultImporter%subhaloTraceCount(thisNode)), &
                           &  position   (:,historyCount+1:historyCount+defaultImporter%subhaloTraceCount(thisNode)), &
                           &  velocity   (:,historyCount+1:historyCount+defaultImporter%subhaloTraceCount(thisNode))  &
                           & )
                      ! Increment the history count for this node.
                      historyCount=historyCount+defaultImporter%subhaloTraceCount(thisNode)
                   end if
                   if (historyCount > 0) then
                      call subhaloHistory%destroy()
                      call subhaloHistory%create(6,int(historyCount))
                      subhaloHistory%time(:    )=          historyTime(    1:historyCount)
                      subhaloHistory%data(:,1:3)=transpose(position   (1:3,1:historyCount))
                      subhaloHistory%data(:,4:6)=transpose(velocity   (1:3,1:historyCount))
                      thisPositionComponent => nodeList(iIsolatedNode)%node%position()
                      call thisPositionComponent%positionHistorySet(subhaloHistory)
                   end if
                end if

             end if historyBuildHasDescendentSelect
          end if historyBuildIsolatedSelect
       end do historyBuildNodeLoop
    end if
    return
  end subroutine Build_Subhalo_Mass_Histories

  subroutine Validate_Isolated_Halos(nodes)
    !% Ensure that nodes have valid primary progenitors.
    implicit none
    class  (nodeData          ), dimension(:), intent(inout) :: nodes                            
    type   (treeNode          ), pointer                     :: newNode          , thisSatellite 
    class  (nodeComponentBasic), pointer                     :: newBasicComponent                
    integer                                                  :: iNode                            
    integer(c_size_t          )                              :: iIsolatedNode                    
    
    ! Search for cases where a node has no progenitors which do not descend into subhalos.
    do iNode=1,size(nodes)
       ! Only process if this is an isolated node.
       if (nodes(iNode)%isolatedNodeIndex /= nodeIsUnreachable .and. .not.nodes(iNode)%isSubhalo) then
          iIsolatedNode=nodes(iNode)%isolatedNodeIndex
          ! Select nodes with parents.
          if (associated(nodes(iNode)%node%parent)) then
             ! Select nodes with subhalo descendents which are also the primary progenitor of their parent.
             if (nodes(iNode)%descendent%isSubhalo.and.associated(nodes(iNode)%node%parent%firstChild,nodes(iNode)%node)) then
                ! Insert a copy of the parent node as its own primary progenitor. This avoids current node being promoted into its
                ! parent even though it is intended to descend into a subhalo. The copy is shifted to a very slightly earlier
                ! time to avoid having two identical halos existing simultaneously (which can be problematic if outputting
                ! quantities which use the node index as a label in dataset names for example).
                allocate(newNode)
                call nodes(iNode)%node%parent%copyNodeTo(newNode)
                newNode%sibling                         => nodes(iNode)%node
                newNode%parent                          => nodes(iNode)%node%parent
                newNode%firstChild                      => null()
                nodes(iNode)%node%parent%firstChild     => newNode
                newBasicComponent                       => newNode%basic()
                call newBasicComponent%timeSet(newBasicComponent%time()*(1.0d0-1.0d-6))
                ! Any satellites are now attached to the copy.
                nodes(iNode)%node%parent%firstSatellite => null()
                thisSatellite => newNode%firstSatellite
                do while (associated(thisSatellite))
                   thisSatellite%parent => newNode
                   thisSatellite        => thisSatellite%sibling
                end do
             end if
          end if
       end if
    end do
    return
  end subroutine Validate_Isolated_Halos

  subroutine Assign_UniqueIDs_To_Clones(nodeList)
    !% Assign new uniqueID values to any cloned nodes inserted into the trees.
    implicit none
    type   (treeNodeList), dimension(:), intent(inout) :: nodeList 
    integer                                            :: iNode    
    
    do iNode=1,size(nodeList)
       if (associated(nodeList(iNode)%node%firstChild)) then
          if (nodeList(iNode)%node%uniqueID() == nodeList(iNode)%node%firstChild%uniqueID()) &
               &  call nodeList(iNode)%node%firstChild%uniqueIDSet()
       end if
    end do
    return
  end subroutine Assign_UniqueIDs_To_Clones

  logical function Is_Subhalo_Subhalo_Merger(nodes,thisNode)
    !% Returns true if {\tt thisNode} undergoes a subhalo-subhalo merger.
    implicit none
    class(nodeData          ), dimension(:), intent(inout) :: nodes          
    class(nodeData          )              , intent(in   ) :: thisNode       
    class(nodeData          ), pointer                     :: progenitorNode 
    type (progenitorIterator)                              :: progenitors    
    
    Is_Subhalo_Subhalo_Merger=.false.
    ! Return immediately if there is no descendent. (Since there can be no merger if there is no descendent.)
    if (.not.associated(thisNode%descendent          )) return
    ! Return immediately if descendent is not a subhalo, as this could then not be a subhalo-subhalo merger.
    if (.not.           thisNode%descendent%isSubhalo ) return
    ! Check if thisNode's descendent has any progenitor nodes.
    call progenitors%descendentSet(thisNode%descendent,nodes)
    do while (progenitors%next(nodes))
       progenitorNode => progenitors%current(nodes)
       if     (                                                                          &
            &                    progenitorNode%nodeIndex         /= thisNode%nodeIndex  &
            &  .and.             progenitorNode%isolatedNodeIndex /= nodeIsUnreachable   &
            &  .and.  associated(progenitorNode%descendent                             ) &
            &  .and.             progenitorNode%nodeMass           > thisNode%nodeMass   &
            & ) then
          ! It does, so this is a subhalo-subhalo merger.
          Is_Subhalo_Subhalo_Merger =.true.
          exit
       end if
    end do
    return
  end function Is_Subhalo_Subhalo_Merger

  subroutine Dump_Tree(nodes,highlightNodes,branchRoot)
    !% Dumps the tree structure to a file in a format suitable for processing with \href{http://www.graphviz.org/}{\sc dot}.
    implicit none
    class    (nodeData      ), dimension(:), intent(in   ), target   :: nodes                 
    integer  (kind=kind_int8), dimension(:), intent(in   ), optional :: highlightNodes        
    integer  (kind=kind_int8)              , intent(in   ), optional :: branchRoot            
    class    (nodeData      ), pointer                               :: thisNode              
    integer                                                          :: fileUnit      , iNode 
    character(len=20        )                                        :: color         , style 
    logical                                                          :: outputNode            
    
    ! Open an output file and write the GraphViz opening.
    open(newunit=fileUnit,file='mergerTreeConstructReadTree.gv',status='unknown',form='formatted')
    write (fileUnit,*) 'digraph Tree {'

    ! Loop over all nodes.
    do iNode=1,size(nodes)
       ! Determine if node is in the branch to be output.
       if (present(branchRoot)) then
          outputNode=.false.
          thisNode => nodes(iNode)
          do while (associated(thisNode%descendent))
             if (thisNode%nodeIndex == branchRoot) then
                outputNode=.true.
                exit
             end if
             thisNode => thisNode%descendent
          end do
          outputNode=outputNode.or.(thisNode%nodeIndex == branchRoot)
       else
          outputNode=.true.
       end if
       if (outputNode) then
          ! Write each node, setting the node shape to a box for subhalos and a circle for halos. Node label consists of the node
          ! index plus the time, separated by a colon.
          ! Determine node color.
          if (present(highlightNodes)) then
             if (any(highlightNodes == nodes(iNode)%nodeIndex)) then
                color='green'
                style='filled'
             else
                color='black'
                style='solid'
             end if
          else
             color='black'
             style='solid'
          end if
          if (nodes(iNode)%isSubhalo) then
             write (fileUnit,'(a,i20.20,a,i20.20,a,f5.2,a,a,a,a,a,f5.2,a)') '"',nodes(iNode)%nodeIndex,'" [shape=box   , label="',nodes(iNode)%nodeIndex,':',nodes(iNode)%nodeTime,'", color=',trim(color),', style=',trim(style),', z=',nodes(iNode)%nodeTime,'];'
             ! If a host node is given, add a link to it as a red line.
             if (associated(nodes(iNode)%host)) write (fileUnit,'(a,i20.20,a,i20.20,a)') '"',nodes(iNode)%nodeIndex,'" -> "',nodes(iNode)%host%nodeIndex,'" [color=red];'
          else
             write (fileUnit,'(a,i20.20,a,i20.20,a,f5.2,a,a,a,a,a,f5.2,a)') '"',nodes(iNode)%nodeIndex,'" [shape=circle, label="',nodes(iNode)%nodeIndex,':',nodes(iNode)%nodeTime,'", color=',trim(color),', style=',trim(style),', z=',nodes(iNode)%nodeTime,'];'
          endif
          ! Make a link to the descendent node using a black line.
          if (associated(nodes(iNode)%descendent)) write (fileUnit,'(a,i20.20,a,i20.20,a)') '"',nodes(iNode)%nodeIndex,'" -> "',nodes(iNode)%descendent%nodeIndex,'" ;'
       end if
    end do

    ! Close the file.
    write (fileUnit,*) '}'
    close(fileUnit)
    return
  end subroutine Dump_Tree

  subroutine Time_Until_Merging_Subresolution(lastSeenNode,nodes,nodeList,iNode,timeSubhaloMerges)
    !% Compute the additional time until merging after a subhalo is lost from the tree (presumably due to limited resolution).
    use Vectors
    use Kepler_Orbits
    use Galacticus_Error
    use Satellite_Merging_Timescales
    use Input_Parameters
    use String_Handling
    use Galacticus_Display
    implicit none
    class           (nodeData                       )                             , intent(in   ) ::      lastSeenNode                                                                      
    class           (nodeData                       )               , dimension(:), intent(inout) , target::                                      nodes                                     
    type            (treeNodeList                   )               , dimension(:), intent(inout)         :: nodeList
    integer                                                                       , intent(in   ) ::      iNode                                                                             
    double precision                                                              , intent(inout) ::      timeSubhaloMerges                                                                 
    class           (nodeData                       ), pointer                                    ::      primaryProgenitor                                    , progenitorNode         , & 
         &                                                                                                thisNode
    class           (satelliteMergingTimescalesClass), pointer, save                              ::      thisSatelliteMergingTimescales                                                    
    type            (treeNode                       ), pointer                                    ::      hostNode                                             , satelliteNode
    double precision                                                , dimension(3)                ::      relativePosition                                     , relativeVelocity           
    logical                                                   , save                              ::      functionInitialized                          =.false.                             
    type            (keplerOrbit                    )                                             ::      thisOrbit                                                                         
    double precision                                                                              ::      primaryProgenitorMass                                , timeUntilMerging           
    type            (varying_string                 )                                             ::      mergerTreeReadSubresolutionMergingMethod                                          
    type            (progenitorIterator             )                                             ::      progenitors                                                                       
    character       (len=42                         )                                             ::      coordinateLabel                                                                   
    type            (varying_string                 )                                             ::      message                                                                           
    
    ! Initialize if necessary.
    if (.not.functionInitialized) then
       !$omp critical(Time_Until_Merging_Subresolution_Initialize)
       if (.not.functionInitialized) then
          ! Construct the satellite merging timescale object.
          !@ <inputParameter>
          !@   <name>mergerTreeReadSubresolutionMergingMethod</name>
          !@   <defaultValue>null</defaultValue>
          !@   <attachedTo>module</attachedTo>
          !@   <description>
          !@     The name of a satellite merging timescale method to be used for computing the extra time until merging for subhalos.
          !@   </description>
          !@   <type>string</type>
          !@   <cardinality>1</cardinality>
          !@ </inputParameter>
          call Get_Input_Parameter('mergerTreeReadSubresolutionMergingMethod',mergerTreeReadSubresolutionMergingMethod,defaultValue='null')
          thisSatelliteMergingTimescales => satelliteMergingTimescales(char(mergerTreeReadSubresolutionMergingMethod))
          ! Record that we are now initialized.
          functionInitialized=.true.
       end if
       !$omp end critical(Time_Until_Merging_Subresolution_Initialize)
    end if
    ! Find the nodes that descend into our target node's descendent.
    call progenitors%descendentSet(lastSeenNode%descendent,nodes)
    if (progenitors%exist()) then
       primaryProgenitor     => null()
       primaryProgenitorMass =  0.0d0
       do while (progenitors%next(nodes))
          progenitorNode => progenitors%current(nodes)
          if (progenitorNode%nodeIndex /= lastSeenNode%nodeIndex .and. progenitorNode%nodeMass > primaryProgenitorMass) then
             primaryProgenitorMass =  progenitorNode%nodeMass
             primaryProgenitor     => progenitorNode
          end if
       end do
       ! Initialize time until merging to zero.
       timeUntilMerging=0.0d0
       ! If position information is available, compute the subresolution orbit.
       if (mergerTreeReadPresetPositions) then
          ! Find relative position and velocity.
          relativePosition=lastSeenNode%position-primaryProgenitor%position
          relativeVelocity=lastSeenNode%velocity-primaryProgenitor%velocity
          ! Update position/velocity for periodicity and Hubble flow.
          call Phase_Space_Position_Realize(lastSeenNode%nodeTime,relativePosition,relativeVelocity)
          ! Catch zero separation halos.
          if (Vector_Magnitude(relativePosition) == 0.0d0) then
             message='merging halos ['
             message=message//lastSeenNode%nodeIndex//' & '//primaryProgenitor%nodeIndex//'] have zero separation'
             call Galacticus_Display_Indent  (message                          ,verbosityWarn)
             write (coordinateLabel,'("[",e12.6,",",e12.6,",",e12.6,"]")') primaryProgenitor%position
             message="position [primary  ] = "//trim(coordinateLabel)
             call Galacticus_Display_Message (message                          ,verbosityWarn)
             write (coordinateLabel,'("[",e12.6,",",e12.6,",",e12.6,"]")') lastSeenNode     %position
             message="position [satellite] = "//trim(coordinateLabel)
             call Galacticus_Display_Message (message                          ,verbosityWarn)
             write (coordinateLabel,'("[",e12.6,",",e12.6,",",e12.6,"]")') primaryProgenitor%velocity
             message="velocity [primary  ] = "//trim(coordinateLabel)
             call Galacticus_Display_Message (message                          ,verbosityWarn)
             write (coordinateLabel,'("[",e12.6,",",e12.6,",",e12.6,"]")') lastSeenNode     %velocity
             message="velocity [satellite] = "//trim(coordinateLabel)
             call Galacticus_Display_Message (message                          ,verbosityWarn)
             call Galacticus_Display_Unindent('assuming instantaneous merging' ,verbosityWarn)
          else
             ! Create the orbit.
             thisOrbit=Orbit_Construct(lastSeenNode%nodeMass,primaryProgenitor%nodeMass,relativePosition,relativeVelocity)
             ! Construct temporary nodes.
             satelliteNode                => treeNode()
             hostNode                     => treeNode()
             call nodeList(lastSeenNode     %isolatedNodeIndex)%node%copyNodeTo(satelliteNode)
             call nodeList(primaryProgenitor%isolatedNodeIndex)%node%copyNodeTo(hostNode     )
             satelliteNode%parent         => hostNode
             hostNode     %firstSatellite => satelliteNode             
             ! Determine the time until merging.
             timeUntilMerging=thisSatelliteMergingTimescales%timeUntilMerging(satelliteNode,thisOrbit)
             ! Clean up.
             call satelliteNode%destroy()
             call hostNode     %destroy()
             deallocate(satelliteNode)
             deallocate(hostNode     )
          end if
       end if
       ! Find the new merging time, and the node with which the merging will occur.
       thisNode          => lastSeenNode%descendent
       timeSubhaloMerges =  timeSubhaloMerges+timeUntilMerging
       do while (associated(thisNode%descendent))
          if (thisNode%descendent%nodeTime > timeSubhaloMerges) then
             nodes(iNode)%mergesWithIndex=thisNode%nodeIndex
             exit
          else
             thisNode => thisNode%descendent
          end if
       end do
       ! Merging time is beyond the end of the tree. Set merging time to infinity.
       if (.not.associated(thisNode%descendent)) then
          timeSubhaloMerges=timeUntilMergingInfinite
          nodes(iNode)%mergesWithIndex=-1
       end if
    else
       call Galacticus_Error_Report('Time_Until_Merging_Subresolution','no descendents found')
    end if
    return
  end subroutine Time_Until_Merging_Subresolution

  function Orbit_Construct(mass1,mass2,position,velocity) result(thisOrbit)
    !% Construct a Keplerian orbit given body masses, positions, and relative velocities.
    use Kepler_Orbits
    use Vectors
    implicit none
    type            (keplerOrbit)                              :: thisOrbit           
    double precision                           , intent(in   ) :: mass1    , mass2    
    double precision             , dimension(3), intent(in   ) :: position , velocity 
    
    call thisOrbit%reset()
    call thisOrbit%massesSet            (       &
         &                               mass1, &
         &                               mass2  &
         &                              )
    call thisOrbit%radiusSet            (                                                   Vector_Magnitude(position))
    call thisOrbit%velocityRadialSet    (                    Dot_Product(velocity,position)/Vector_Magnitude(position))
    call thisOrbit%velocityTangentialSet(Vector_Magnitude(Vector_Product(velocity,position)/Vector_Magnitude(position)))
    return
  end function Orbit_Construct

  subroutine Phase_Space_Position_Realize(time,position,velocity)
    !% Modify relative positions and velocities to account for both any periodicity of the simulated volume, and for Hubble flow.
    use Cosmology_Functions
    use Numerical_Constants_Boolean
    implicit none
    double precision                                       , intent(in   ) :: time                                
    double precision                         , dimension(3), intent(inout) :: position                 , velocity 
    class           (cosmologyFunctionsClass), pointer                     :: cosmologyFunctionsDefault           
    double precision                                                       :: lengthSimulationBox                 
    
    ! Account for periodicity.
    if (defaultImporter%positionsArePeriodic() /= booleanFalse) then
       lengthSimulationBox=defaultImporter%cubeLength(time)
       position=mod(position+0.5d0*lengthSimulationBox,lengthSimulationBox)-0.5d0*lengthSimulationBox
       position=mod(position-0.5d0*lengthSimulationBox,lengthSimulationBox)+0.5d0*lengthSimulationBox
    end if
    ! Account for Hubble flow.
    if (defaultImporter%velocitiesIncludeHubbleFlow() /= booleanTrue) then
       cosmologyFunctionsDefault => cosmologyFunctions()
       velocity=velocity                                                    &
            &  +position                                                    &
            &  *cosmologyFunctionsDefault%hubbleParameterEpochal(time=time)
    end if
    return
  end subroutine Phase_Space_Position_Realize

  subroutine progenitorIteratorDescendentSet(self,node,nodes)
    !% Initialize a progenitor iterator object by storing the index of the taget {\tt node} and finding the location of the first
    !% progenitor (if any).
    implicit none
    class(progenitorIterator)              , intent(inout) :: self  
    class(nodeData          )              , intent(in   ) :: node  
    class(nodeData          ), dimension(:), intent(in   ) :: nodes 
    
    ! Store the index of the target node.
    self%targetIndex     =node%nodeIndex
    ! Assume no progenitors descendants by default.
    self%progenitorsFound=.false.
    ! Find the index of matching nodes in the list sorted by descendent index.
    self%progenitorIndex=Descendent_Node_Sort_Index(node%nodeIndex)
    if (self%progenitorIndex > 0 .and. self%progenitorIndex <= size(nodes)) then
       ! Progenitors may exist, store the location of the first progenitor if found.
       self%progenitorLocation=descendentLocations(self%progenitorIndex)
       if (associated(nodes(self%progenitorLocation)%descendent)) &
            & self%progenitorsFound=(nodes(self%progenitorLocation)%descendent%nodeIndex == node%nodeIndex)
       ! Increment the initial index so that the first call to get the next progenitor can find the first progenitor by
       ! subtracting one from this index.
       self%progenitorIndex=self%progenitorIndex+1
    end if
    return
  end subroutine progenitorIteratorDescendentSet
  
  logical function progenitorIteratorNext(self,nodes)
    !% Move to the next progenitor using a progenitor iterator object, returning true if the next progenitor exists, false if it
    !% does not.
    implicit none
    class(progenitorIterator)              , intent(inout) :: self  
    class(nodeData          ), dimension(:), intent(in   ) :: nodes 
    
    if (self%progenitorsFound) then
       progenitorIteratorNext=.true.
      do while (self%progenitorIndex > 0)
          self%progenitorIndex=self%progenitorIndex-1
          if (self%progenitorIndex <= 0) exit
          self%progenitorLocation=descendentLocations(self%progenitorIndex)
          if (associated(nodes(self%progenitorLocation)%descendent)) exit
       end do
       if (.not.associated(nodes(self%progenitorLocation)%descendent)) then
          progenitorIteratorNext=.false.
          return
       end if
       if (      self%progenitorIndex                          == 0               ) progenitorIteratorNext=.false.
       if (nodes(self%progenitorLocation)%descendent%nodeIndex /= self%targetIndex) progenitorIteratorNext=.false.
    else
       progenitorIteratorNext=.false.
    end if
    return
  end function progenitorIteratorNext
  
  function progenitorIteratorIndex(self,nodes)
    !% Return the node index of the current progenitor in a progenitor iterator object.
    implicit none
    integer(kind=kind_int8    )                              :: progenitorIteratorIndex 
    class  (progenitorIterator)              , intent(in   ) :: self                    
    class  (nodeData          ), dimension(:), intent(in   ) :: nodes                   
    
    progenitorIteratorIndex=nodes(self%progenitorLocation)%nodeIndex
   return
 end function progenitorIteratorIndex
  
 function progenitorIteratorCurrent(self,nodes)
   !% Return a pointer to the current progenitor in a progenitor iterator object.
   implicit none
   class(nodeData          ), pointer                             :: progenitorIteratorCurrent 
   class(progenitorIterator)              , intent(in   )         :: self                      
   class(nodeData          ), dimension(:), intent(in   ), target :: nodes                     
   
   progenitorIteratorCurrent => nodes(self%progenitorLocation)
   return
 end function progenitorIteratorCurrent
  
 logical function progenitorIteratorExist(self)
   !% Return true if progenitors exist, false otherwise.
   implicit none
   class(progenitorIterator), intent(in   ) :: self 
   
   progenitorIteratorExist=self%progenitorsFound
   return
 end function progenitorIteratorExist

end module Merger_Tree_Read<|MERGE_RESOLUTION|>--- conflicted
+++ resolved
@@ -1414,7 +1414,6 @@
     use String_Handling
     use Galacticus_Error
     implicit none
-<<<<<<< HEAD
     type     (mergerTree        )                       , intent(inout) , target :: thisTree
     type     (nodeData          )         , dimension(:), intent(inout)          ::      nodes
     type     (treeNodeList      )         , dimension(:), intent(inout)          ::      nodeList
@@ -1422,23 +1421,10 @@
     type     (mergerTree        ), pointer                                       ::      currentTree
     type     (nodeData          ), pointer                                       ::      parentNode
     integer                                                                      ::      iNode
-    integer  (kind=kind_int8    )                                                ::      iIsolatedNode
+    integer  (c_size_t          )                                                ::      iIsolatedNode                  
     type     (varying_string    )                                                ::      message
     character(len=12            )                                                ::      label
     logical                                                                      ::      assignLastIsolatedTime
-=======
-    type     (mergerTree        )                       , intent(inout) , target::                    thisTree 
-    class    (nodeData          )         , dimension(:), intent(inout) ::      nodes                          
-    type     (treeNodeList      )         , dimension(:), intent(inout) ::      nodeList                       
-    class    (nodeComponentBasic), pointer                              ::      nodeBasicComponent             
-    type     (mergerTree        ), pointer                              ::      currentTree                    
-    class    (nodeData          ), pointer                              ::      parentNode                     
-    integer                                                             ::      iNode                          
-    integer  (c_size_t          )                                       ::      iIsolatedNode                  
-    type     (varying_string    )                                       ::      message                        
-    character(len=12            )                                       ::      label                          
-    logical                                                             ::      assignLastIsolatedTime         
->>>>>>> 22fa3fb9
     
     do iNode=1,size(nodes)
        ! Only process if this is an isolated node (or an initial satellite).
