--- conflicted
+++ resolved
@@ -35,15 +35,10 @@
   logical                                                                                              :: importerOpen                             =.false.
   
   ! Index of the next merger tree to read.
-<<<<<<< HEAD
-  integer                                                                                         :: nextTreeToRead                           =0
-  integer                                                                                         :: nextTreeToReadThread                     =0
+  integer                                                                                              :: nextTreeToRead                           =0
+  integer                                                                                              :: nextTreeToReadThread                     =0
   !$omp threadprivate(nextTreeToReadThread)
     
-=======
-  integer                                                                                              :: nextTreeToRead                           =0                                                  
-  
->>>>>>> 28b6c64e
   ! Index of the first tree to process.
   integer         (kind=kind_int8                )                                                     :: mergerTreeReadBeginAt                                                                        
   
