--- conflicted
+++ resolved
@@ -3089,26 +3089,6 @@
     ! Find the nodes that descend into our target node's descendent.
     call progenitors%descendentSet(lastSeenNode%descendent,nodes)
     if (progenitors%exist()) then
-<<<<<<< HEAD
-       primaryProgenitor     => null()
-       primaryProgenitorMass =  0.0d0
-
-write (0,*) "STAGE #0 "
-       
-       do while (progenitors%next(nodes))
-          progenitorNode => progenitors%current(nodes)
-   
-write (0,*) "STAGE #1 ",progenitorNode%nodeIndex , lastSeenNode%nodeIndex , progenitorNode%nodeMass ,primaryProgenitorMass
-
-if (progenitorNode%nodeIndex /= lastSeenNode%nodeIndex .and. progenitorNode%nodeMass > primaryProgenitorMass) then
-             primaryProgenitorMass =  progenitorNode%nodeMass
-             primaryProgenitor     => progenitorNode
-          end if
-       end do
-
-write (0,*) "STAGE #2 "
-              ! Initialize time until merging to zero.
-=======
        ! Determine the the parent node has a clone primary progenitor.
        parentIsCloned=(nodeList(lastSeenNode%isolatedNodeIndex)%node%parent%uniqueID() == nodeList(lastSeenNode%isolatedNodeIndex)%node%parent%firstChild%uniqueID())
        ! If parent is cloned, we need to make a temporary progenitor node.
@@ -3123,16 +3103,22 @@
        else
           primaryProgenitor     => null()
           primaryProgenitorMass =  0.0d0
+
+write (0,*) "STAGE #0 "
+       
           do while (progenitors%next(nodes))
              progenitorNode => progenitors%current(nodes)
+   
+write (0,*) "STAGE #1 ",progenitorNode%nodeIndex , lastSeenNode%nodeIndex , progenitorNode%nodeMass ,primaryProgenitorMass
+
              if (progenitorNode%nodeIndex /= lastSeenNode%nodeIndex .and. progenitorNode%nodeMass > primaryProgenitorMass) then
                 primaryProgenitorMass =  progenitorNode%nodeMass
                 primaryProgenitor     => progenitorNode
              end if
           end do
        end if
-       ! Initialize time until merging to zero.
->>>>>>> 2d24f2cc
+write (0,*) "STAGE #2 "
+              ! Initialize time until merging to zero.
        timeUntilMerging=0.0d0
        ! If position information is available, compute the subresolution orbit.
        if (mergerTreeReadPresetPositions) then
