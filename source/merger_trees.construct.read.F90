--- conflicted
+++ resolved
@@ -1016,20 +1016,6 @@
     use String_Handling
     use Galacticus_Error
     implicit none
-<<<<<<< HEAD
-    type     (mergerTree        )                       , intent(inout) , target::                    thisTree 
-    class    (nodeData          )         , dimension(:), intent(inout) ::      nodes                          
-    type     (treeNodeList      )         , dimension(:), intent(inout) ::      nodeList                       
-    class    (nodeComponentBasic), pointer                              ::      nodeBasicComponent             
-    type     (mergerTree        ), pointer                              ::      currentTree                    
-    class    (nodeData          ), pointer                              ::      parentNode                     
-    integer                                                             ::      iNode                          
-    integer  (kind=kind_int8    )                                       ::      iIsolatedNode                  
-    type     (varying_string    )                                       ::      message                        
-    character(len=12            )                                       ::      label                          
-    logical                                                             ::      assignLastIsolatedTime         
-    
-=======
     type     (mergerTree        )                       , intent(inout) , target :: thisTree
     type     (nodeData          )         , dimension(:), intent(inout)          ::      nodes
     type     (treeNodeList      )         , dimension(:), intent(inout)          ::      nodeList
@@ -1041,8 +1027,7 @@
     type     (varying_string    )                                                ::      message
     character(len=12            )                                                ::      label
     logical                                                                      ::      assignLastIsolatedTime
-
->>>>>>> efe203c2
+    
     do iNode=1,size(nodes)
        ! Only process if this is an isolated node (or an initial satellite).
        if (nodes(iNode)%isolatedNodeIndex /= nodeIsUnreachable) then
