--- conflicted
+++ resolved
@@ -120,19 +120,11 @@
 
   subroutine extendedSchmidtAutoHook(self)
     !% Attach to the calculation reset event.
-<<<<<<< HEAD
-    use Events_Hooks, only : calculationResetEvent
+    use Events_Hooks, only : calculationResetEvent, openMPThreadBindingAllLevels
     implicit none
     class(starFormationRateSurfaceDensityDisksExtendedSchmidt), intent(inout) :: self
 
-    call calculationResetEvent%attach(self,extendedSchmidtCalculationReset,bindToOpenMPThread=.true.)
-=======
-    use Events_Hooks, only : calculationResetEvent, openMPThreadBindingAllLevels
-    implicit none
-    class(starFormationRateSurfaceDensityDisksExtendedSchmidt), intent(inout) :: self
-
     call calculationResetEvent%attach(self,extendedSchmidtCalculationReset,openMPThreadBindingAllLevels)
->>>>>>> b64b9cb5
     return
   end subroutine extendedSchmidtAutoHook
   
