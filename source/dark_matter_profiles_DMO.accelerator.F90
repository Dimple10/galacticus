--- conflicted
+++ resolved
@@ -158,7 +158,6 @@
     return
   end subroutine acceleratorDestructor
 
-<<<<<<< HEAD
   function acceleratorGet(self,node,weightBy,weightIndex) result(massDistribution_)
     !!{
     Return the dark matter mass distribution for the given {\normalfont \ttfamily node}.
@@ -223,10 +222,7 @@
     return
   end function acceleratorGet
 
-  subroutine acceleratorCalculationReset(self,node)
-=======
   subroutine acceleratorCalculationReset(self,node,uniqueID)
->>>>>>> 03a68653
     !!{
     Reset the dark matter profile calculation.
     !!}
