!! Copyright 2009, 2010, 2011, 2012, 2013, 2014, 2015, 2016
!!    Andrew Benson <abenson@carnegiescience.edu>
!!
!! This file is part of Galacticus.
!!
!!    Galacticus is free software: you can redistribute it and/or modify
!!    it under the terms of the GNU General Public License as published by
!!    the Free Software Foundation, either version 3 of the License, or
!!    (at your option) any later version.
!!
!!    Galacticus is distributed in the hope that it will be useful,
!!    but WITHOUT ANY WARRANTY; without even the implied warranty of
!!    MERCHANTABILITY or FITNESS FOR A PARTICULAR PURPOSE.  See the
!!    GNU General Public License for more details.
!!
!!    You should have received a copy of the GNU General Public License
!!    along with Galacticus.  If not, see <http://www.gnu.org/licenses/>.

!% Contains a module which implements a dark matter profile method that provides a scale radius and a shape parameter.

module Node_Component_Dark_Matter_Profile_Scale_Shape
  !% Implements a dark matter profile method that provides a scale radius and a shape parameter.
  use Galacticus_Nodes
  implicit none
  private
  public :: Node_Component_Dark_Matter_Profile_Scale_Shape_Rate_Compute, Node_Component_Dark_Matter_Profile_Scale_Shape_Tree_Initialize, &
       &    Node_Component_Dark_Matter_Profile_Scale_Shape_Promote     , Node_Component_Dark_Matter_Profile_Scale_Shape_Scale_Set      , &
       &    Node_Component_Dark_Matter_Profile_Scale_Shape_Tree_Output , Node_Component_Dark_Matter_Profile_Scale_Shape_Initialize

  !# <component>
  !#  <class>darkMatterProfile</class>
  !#  <name>scaleShape</name>
  !#  <isDefault>no</isDefault>
  !#  <extends>
  !#   <class>darkMatterProfile</class>
  !#   <name>scale</name>
  !#  </extends>
  !#  <properties>
  !#   <property>
  !#     <name>shape</name>
  !#     <type>double</type>
  !#     <rank>0</rank>
  !#     <attributes isSettable="true" isGettable="true" isEvolvable="true" isDeferred="get" />
  !#     <output unitsInSI="0.0d0" comment="Shape parameter of the dark matter profile."/>
  !#     <classDefault>-1.0d0</classDefault>
  !#   </property>
  !#   <property>
  !#     <name>shapeGrowthRate</name>
  !#     <type>double</type>
  !#     <rank>0</rank>
  !#     <attributes isSettable="true" isGettable="true" isEvolvable="false" />
  !#   </property>
  !#  </properties>
  !# </component>

  ! Flag indicating whether scale radius and shape data should be output when full merger trees are output.
  logical :: mergerTreeStructureOutputDarkMatterProfileShape

  ! Record of whether the module has been initialized.
  logical :: moduleInitialized                              =.false.

  ! Queriable dark matter profile object.
  type(nodeComponentDarkMatterProfileScaleShape) :: darkMatterProfile

contains

  !# <nodeComponentInitializationTask>
  !#  <unitName>Node_Component_Dark_Matter_Profile_Scale_Shape_Initialize</unitName>
  !# </nodeComponentInitializationTask>
  subroutine Node_Component_Dark_Matter_Profile_Scale_Shape_Initialize()
    !% Initializes the ``scale'' implementation of the dark matter halo profile component.
    use Input_Parameters
    implicit none

    ! Check if this implementation is selected.
    !$omp critical (Node_Component_Dark_Matter_Profile_Scale_Shape_Initialize)
    if (.not.moduleInitialized) then
       !@ <inputParameter>
       !@   <name>mergerTreeStructureOutputDarkMatterProfileShape</name>
       !@   <defaultValue>false</defaultValue>
       !@   <attachedTo>module</attachedTo>
       !@   <description>
       !@     Determines whether or not dark matter halo shape parameter is included in outputs of merger trees.
       !@   </description>
       !@   <type>boolean</type>
       !@   <cardinality>1</cardinality>
       !@   <group>output</group>
       !@ </inputParameter>
       call Get_Input_Parameter('mergerTreeStructureOutputDarkMatterProfileShape',mergerTreeStructureOutputDarkMatterProfileShape,defaultValue=.false.)
       ! Bind the shape get function.
       call darkMatterProfile%shapeFunction(Node_Component_Dark_Matter_Profile_Scale_Shape_Shape)
       ! Record that the module is now initialize.
       moduleInitialized=.true.
    end if
    !$omp end critical (Node_Component_Dark_Matter_Profile_Scale_Shape_Initialize)
    return
  end subroutine Node_Component_Dark_Matter_Profile_Scale_Shape_Initialize

  double precision function Node_Component_Dark_Matter_Profile_Scale_Shape_Shape(self)
    !% Return the shape parameter in the dark matter halo profile.
    use Dark_Matter_Profiles_Shape
    implicit none
    class(nodeComponentDarkMatterProfileScaleShape), intent(inout) :: self
    type (treeNode                                ), pointer       :: selfNode
    class(darkMatterProfileShapeClass             ), pointer       :: darkMatterProfileShape_
    
    ! Return the shape parameter, setting it if it has not yet been set.
    if (self%shapeValue() < 0.0d0) then
       ! Get the host halo.
       selfNode                => self                  %host()
       ! Get the shape object.
       darkMatterProfileShape_ => darkMatterProfileShape     ()
       ! Set the shape parameter of the halo.
       call self%shapeSet(darkMatterProfileShape_%shape(selfNode))
    end if
    Node_Component_Dark_Matter_Profile_Scale_Shape_Shape=self%shapeValue()
    return
  end function Node_Component_Dark_Matter_Profile_Scale_Shape_Shape

  !# <rateComputeTask>
  !#  <unitName>Node_Component_Dark_Matter_Profile_Scale_Shape_Rate_Compute</unitName>
  !# </rateComputeTask>
  subroutine Node_Component_Dark_Matter_Profile_Scale_Shape_Rate_Compute(thisNode,interrupt,interruptProcedure)
    !% Compute the rate of change of the scale radius.
    implicit none
    type     (treeNode                      ), intent(inout), pointer :: thisNode
    logical                                  , intent(inout)          :: interrupt
    procedure(                              ), intent(inout), pointer :: interruptProcedure
    class    (nodeComponentDarkMatterProfile)               , pointer :: thisDarkMatterProfileComponent

    ! Get the dark matter profile component.
    thisDarkMatterProfileComponent => thisNode%darkMatterProfile()
    ! Ensure that it is of the scale+shape class.
    select type (thisDarkMatterProfileComponent)
       class is (nodeComponentDarkMatterProfileScaleShape)
       call thisDarkMatterProfileComponent%shapeRate(thisDarkMatterProfileComponent%shapeGrowthRate())
    end select
    return
  end subroutine Node_Component_Dark_Matter_Profile_Scale_Shape_Rate_Compute

  !# <mergerTreeInitializeTask>
  !#  <unitName>Node_Component_Dark_Matter_Profile_Scale_Shape_Tree_Initialize</unitName>
  !#  <sortName>darkMatterProfile</sortName>
  !# </mergerTreeInitializeTask>
  subroutine Node_Component_Dark_Matter_Profile_Scale_Shape_Tree_Initialize(thisNode)
    !% Initialize the scale radius of {\normalfont \ttfamily thisNode}.
    implicit none
    type            (treeNode                      ), intent(inout), pointer :: thisNode
    class           (nodeComponentDarkMatterProfile)               , pointer :: parentDarkMatterProfileComponent, thisDarkMatterProfileComponent
    class           (nodeComponentBasic            )               , pointer :: parentBasicComponent            , thisBasicComponent
    double precision                                                         :: deltaTime                       , shape

    if (defaultDarkMatterProfileComponent%scaleShapeIsActive()) then
<<<<<<< HEAD
=======
       ! Get the dark matter profile component, creating it if necessary.
       thisDarkMatterProfileComponent => thisNode%darkMatterProfile(autoCreate=.true.)
       ! Get the shape parameter - this will initialize the shape if necessary.
       shape                          = thisDarkMatterProfileComponent%shape()
>>>>>>> 6c949ae7
       ! Check if this node is the primary progenitor.
       if (thisNode%isPrimaryProgenitor()) then
          ! It is, so compute the shape parameter growth rate.
          ! Now compute the growth rate.
          thisBasicComponent   => thisNode       %basic()
          parentBasicComponent => thisNode%parent%basic()
          deltaTime=parentBasicComponent%time()-thisBasicComponent%time()
          if (deltaTime > 0.0d0) then
             parentDarkMatterProfileComponent => thisNode%parent%darkMatterProfile(autoCreate=.true.)
             call thisDarkMatterProfileComponent%shapeGrowthRateSet(                                           &
                  &                                                 (                                          &
                  &                                                   parentDarkMatterProfileComponent%shape() &
                  &                                                  -thisDarkMatterProfileComponent  %shape() &
                  &                                                 )                                          &
                  &                                                 /deltaTime                                 &
                  &                                                )
          else
             call thisDarkMatterProfileComponent%shapeGrowthRateSet(0.0d0)
          end if
       else
          ! It is not, so set shape parameter growth rates to zero.
          call    thisDarkMatterProfileComponent%shapeGrowthRateSet(0.0d0)
       end if
    end if
    return
  end subroutine Node_Component_Dark_Matter_Profile_Scale_Shape_Tree_Initialize

  !# <nodePromotionTask>
  !#  <unitName>Node_Component_Dark_Matter_Profile_Scale_Shape_Promote</unitName>
  !# </nodePromotionTask>
  subroutine Node_Component_Dark_Matter_Profile_Scale_Shape_Promote(thisNode)
    !% Ensure that {\normalfont \ttfamily thisNode} is ready for promotion to its parent. In this case, we simply update the growth rate of {\normalfont \ttfamily thisNode}
    !% to be that of its parent.
    use Galacticus_Error
    implicit none
    type (treeNode                      ), intent(inout), pointer :: thisNode
    class(nodeComponentDarkMatterProfile)               , pointer :: parentDarkMatterProfileComponent, thisDarkMatterProfileComponent
    class(nodeComponentBasic            )               , pointer :: parentBasicComponent            , thisBasicComponent

    ! Get the dark matter profile component.
    thisDarkMatterProfileComponent => thisNode%darkMatterProfile()
    ! Ensure it is of the scale+shape class.
    select type (thisDarkMatterProfileComponent)
       class is (nodeComponentDarkMatterProfileScaleShape)
       parentDarkMatterProfileComponent => thisNode%parent%darkMatterProfile()
       thisBasicComponent               => thisNode       %basic            ()
       parentBasicComponent             => thisNode%parent%basic            ()
       if (thisBasicComponent%time() /= parentBasicComponent%time()) call Galacticus_Error_Report('Node_Component_Dark_Matter_Profile_Scale_Shape_Promote','thisNode&
            & has not been evolved to its parent')
       ! Adjust the shape parameter to that of the parent node.
       call thisDarkMatterProfileComponent%shapeSet          (parentDarkMatterProfileComponent%shape          ())
       ! Adjust the growth rate to that of the parent node.
       call thisDarkMatterProfileComponent%shapeGrowthRateSet(parentDarkMatterProfileComponent%shapeGrowthRate())
    end select
    return
  end subroutine Node_Component_Dark_Matter_Profile_Scale_Shape_Promote

  !# <scaleSetTask>
  !#  <unitName>Node_Component_Dark_Matter_Profile_Scale_Shape_Scale_Set</unitName>
  !# </scaleSetTask>
  subroutine Node_Component_Dark_Matter_Profile_Scale_Shape_Scale_Set(thisNode)
    !% Set scales for properties of {\normalfont \ttfamily thisNode}.
    implicit none
    type (treeNode                      ), intent(inout), pointer :: thisNode
    class(nodeComponentDarkMatterProfile)               , pointer :: thisDarkMatterProfileComponent

    ! Get the dark matter profile component.
    thisDarkMatterProfileComponent => thisNode%darkMatterProfile()
    ! Ensure it is of the scale+shape class.
    select type (thisDarkMatterProfileComponent)
       class is (nodeComponentDarkMatterProfileScale)
          ! Set scale for the scale radius.
       call thisDarkMatterProfileComponent%shapeScale(thisDarkMatterProfileComponent%shape())
    end select
    return
  end subroutine Node_Component_Dark_Matter_Profile_Scale_Shape_Scale_Set

  !# <mergerTreeStructureOutputTask>
  !#  <unitName>Node_Component_Dark_Matter_Profile_Scale_Shape_Tree_Output</unitName>
  !# </mergerTreeStructureOutputTask>
  subroutine Node_Component_Dark_Matter_Profile_Scale_Shape_Tree_Output(baseNode,nodeProperty,treeGroup)
    !% Write the scale radius property to a full merger tree output.
    use IO_HDF5
    implicit none
    type            (treeNode                      )              , intent(in   ), pointer :: baseNode
    double precision                                , dimension(:), intent(inout)          :: nodeProperty
    type            (hdf5Object                    )              , intent(inout)          :: treeGroup
    type            (treeNode                      )                             , pointer :: thisNode
    integer                                                                                :: nodeCount
    class           (nodeComponentDarkMatterProfile)                             , pointer :: baseDarkMatterProfileComponent, thisDarkMatterProfileComponent

    ! Check if scale radius is to be included in merger tree outputs.
    if (mergerTreeStructureOutputDarkMatterProfileShape) then
       ! Get the dark matter profile component.
       baseDarkMatterProfileComponent => baseNode%darkMatterProfile()
       ! Ensure it is of the scale+shape class.
       select type (baseDarkMatterProfileComponent)
          class is (nodeComponentDarkMatterProfileScaleShape)
             ! Extract node shape parameter and output to file.
          nodeCount=0
          thisNode => baseNode
          do while (associated(thisNode))
             thisDarkMatterProfileComponent => thisNode%darkMatterProfile()
             nodeCount=nodeCount+1
             nodeProperty(nodeCount)=thisDarkMatterProfileComponent%shape()
             thisNode => thisNode%walkTree()
          end do
          call treeGroup%writeDataset(nodeProperty,'darkMatterShapeParameter','Shape parameter of the dark matter profile.')
       end select
    end if

    return
  end subroutine Node_Component_Dark_Matter_Profile_Scale_Shape_Tree_Output

end module Node_Component_Dark_Matter_Profile_Scale_Shape<|MERGE_RESOLUTION|>--- conflicted
+++ resolved
@@ -151,13 +151,10 @@
     double precision                                                         :: deltaTime                       , shape
 
     if (defaultDarkMatterProfileComponent%scaleShapeIsActive()) then
-<<<<<<< HEAD
-=======
        ! Get the dark matter profile component, creating it if necessary.
        thisDarkMatterProfileComponent => thisNode%darkMatterProfile(autoCreate=.true.)
        ! Get the shape parameter - this will initialize the shape if necessary.
        shape                          = thisDarkMatterProfileComponent%shape()
->>>>>>> 6c949ae7
        ! Check if this node is the primary progenitor.
        if (thisNode%isPrimaryProgenitor()) then
           ! It is, so compute the shape parameter growth rate.
