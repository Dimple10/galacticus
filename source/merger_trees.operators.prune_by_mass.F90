!! Copyright 2009, 2010, 2011, 2012, 2013, 2014, 2015 Andrew Benson <abenson@obs.carnegiescience.edu>
!!
!! This file is part of Galacticus.
!!
!!    Galacticus is free software: you can redistribute it and/or modify
!!    it under the terms of the GNU General Public License as published by
!!    the Free Software Foundation, either version 3 of the License, or
!!    (at your option) any later version.
!!
!!    Galacticus is distributed in the hope that it will be useful,
!!    but WITHOUT ANY WARRANTY; without even the implied warranty of
!!    MERCHANTABILITY or FITNESS FOR A PARTICULAR PURPOSE.  See the
!!    GNU General Public License for more details.
!!
!!    You should have received a copy of the GNU General Public License
!!    along with Galacticus.  If not, see <http://www.gnu.org/licenses/>.

!% Contains a module which implements a pruning-by-mass operator on merger trees.

  !# <mergerTreeOperator name="mergerTreeOperatorPruneByMass">
  !#  <description>Provides a pruning-by-mass operator on merger trees.</description>
  !# </mergerTreeOperator>
  type, extends(mergerTreeOperatorClass) :: mergerTreeOperatorPruneByMass
     !% A pruning-by-mass merger tree operator class.
     private
     double precision :: massThreshold
     logical          :: preservePrimaryProgenitor
   contains
     final     ::            pruneByMassDestructor
     procedure :: operate => pruneByMassOperate
  end type mergerTreeOperatorPruneByMass

  interface mergerTreeOperatorPruneByMass
     !% Constructors for the pruning-by-mass merger tree operator class.
     module procedure pruneByMassConstructorParameters
     module procedure pruneByMassConstructorInternal
  end interface mergerTreeOperatorPruneByMass

contains

  function pruneByMassConstructorParameters(parameters)
    !% Constructor for the prune-by-mass merger tree operator class which takes a parameter set as input.
    use Input_Parameters2
    implicit none
    type(mergerTreeOperatorPruneByMass)                :: pruneByMassConstructorParameters
    type(inputParameters              ), intent(inout) :: parameters
    !# <inputParameterList label="allowedParameterNames" />
    
    call parameters%checkParameters(allowedParameterNames)
    !# <inputParameter>
    !#   <name>massThreshold</name>
    !#   <source>parameters</source>
    !#   <defaultValue>0.0d0</defaultValue>
    !#   <variable>pruneByMassConstructorParameters%massThreshold</variable>
    !#   <description>Threshold mass below which merger tree branches should be pruned.</description>
    !#   <type>real</type>
    !#   <cardinality>0..1</cardinality>
    !# </inputParameter>
    !# <inputParameter>
    !#   <name>preservePrimaryProgenitor</name>
    !#   <source>parameters</source>
    !#   <defaultValue>.true.</defaultValue>
    !#   <variable>pruneByMassConstructorParameters%preservePrimaryProgenitor</variable>
    !#   <description>If true, primary progenitor status is preserved even if the primary progenitor is pruned from the tree.</description>
    !#   <type>boolean</type>
    !#   <cardinality>0..1</cardinality>
    !# </inputParameter>
    return
  end function pruneByMassConstructorParameters

  function pruneByMassConstructorInternal(massThreshold,preservePrimaryProgenitor)
    !% Internal constructor for the prune-by-mass merger tree operator class.
    implicit none
    type            (mergerTreeOperatorPruneByMass)                :: pruneByMassConstructorInternal
    double precision                               , intent(in   ) :: massThreshold
    logical                                        , intent(in   ) :: preservePrimaryProgenitor
    
    pruneByMassConstructorInternal%massThreshold            =massThreshold
    pruneByMassConstructorInternal%preservePrimaryProgenitor=preservePrimaryProgenitor
    return
  end function pruneByMassConstructorInternal

  elemental subroutine pruneByMassDestructor(self)
    !% Destructor for the merger tree operator function class.
    implicit none
    type(mergerTreeOperatorPruneByMass), intent(inout) :: self

    ! Nothing to do.
    return
  end subroutine pruneByMassDestructor

  subroutine pruneByMassOperate(self,tree)
    !% Perform a prune-by-mass operation on a merger tree.
    use Merger_Trees_Pruning_Utilities
    implicit none
    class  (mergerTreeOperatorPruneByMass), intent(inout)         :: self
    type   (mergerTree                   ), intent(inout), target :: tree
    type   (treeNode                     ), pointer               :: nodeNext     , nodePrevious, &
         &                                                           node         , nodeNew
    class  (nodeComponentBasic           ), pointer               :: basic        , basicNew    , &
         &                                                           basicPrevious
    type   (mergerTree                   ), pointer               :: currentTree
    logical                                                       :: didPruning

    ! Iterate over trees.
    currentTree => tree
    do while (associated(currentTree))
       didPruning=.true.
       do while (didPruning)
          didPruning=.false.
          ! Get root node of the tree.
          node  => currentTree%baseNode
          basic => node       %basic   ()
          if (basic%mass() < self%massThreshold) then
             ! Entire tree is below threshold. Destroy all but this base node. (Leaving just
             ! the base node makes the tree inert - i.e. it can not do anything.)
             call Merger_Tree_Prune_Clean_Branch (node)
             node => node%firstChild
             do while (associated(node))
                nodeNext => node%sibling
<<<<<<< HEAD
                call Merger_Tree_Prune_Clean_Branch(node)
                call currentTree%destroyBranch(node)
=======
                call node%destroyBranch()
                deallocate(node)
>>>>>>> ab446ac0
                node => nodeNext
             end do
          else
             ! Walk the tree, pruning branches.
             do while (associated(node))               
                basic => node%basic()
                ! Record the parent node to which we will return.
                nodePrevious => node%parent
                if (basic%mass() < self%massThreshold) then
                   didPruning=.true.
                   ! Decouple from other nodes.
                   basicPrevious => nodePrevious%basic()
                   call Merger_Tree_Prune_Unlink_Parent(node,nodePrevious,basicPrevious%mass() < self%massThreshold,self%preservePrimaryProgenitor)
                   ! Clean the branch.
                   call Merger_Tree_Prune_Clean_Branch (node)
                   ! Destroy the branch.
                   call node%destroyBranch()
                   deallocate(node)
                   ! Return to parent node.
                   node => nodePrevious
                end if
                node => node%walkTree()
             end do
          end if
       end do
       ! Move to the next tree.
       currentTree => currentTree%nextTree
<<<<<<< HEAD
    end do
=======
    end do    
    ! Uniqueify nodes.
    call Merger_Tree_Prune_Uniqueify_IDs(tree)
>>>>>>> ab446ac0
    return
  end subroutine pruneByMassOperate<|MERGE_RESOLUTION|>--- conflicted
+++ resolved
@@ -118,13 +118,9 @@
              node => node%firstChild
              do while (associated(node))
                 nodeNext => node%sibling
-<<<<<<< HEAD
                 call Merger_Tree_Prune_Clean_Branch(node)
-                call currentTree%destroyBranch(node)
-=======
                 call node%destroyBranch()
                 deallocate(node)
->>>>>>> ab446ac0
                 node => nodeNext
              end do
           else
@@ -152,12 +148,8 @@
        end do
        ! Move to the next tree.
        currentTree => currentTree%nextTree
-<<<<<<< HEAD
     end do
-=======
-    end do    
     ! Uniqueify nodes.
     call Merger_Tree_Prune_Uniqueify_IDs(tree)
->>>>>>> ab446ac0
     return
   end subroutine pruneByMassOperate