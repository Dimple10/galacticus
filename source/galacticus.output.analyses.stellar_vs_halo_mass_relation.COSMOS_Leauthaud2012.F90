!! Copyright 2009, 2010, 2011, 2012, 2013, 2014, 2015, 2016, 2017, 2018,
!!           2019
!!    Andrew Benson <abenson@carnegiescience.edu>
!!
!! This file is part of Galacticus.
!!
!!    Galacticus is free software: you can redistribute it and/or modify
!!    it under the terms of the GNU General Public License as published by
!!    the Free Software Foundation, either version 3 of the License, or
!!    (at your option) any later version.
!!
!!    Galacticus is distributed in the hope that it will be useful,
!!    but WITHOUT ANY WARRANTY; without even the implied warranty of
!!    MERCHANTABILITY or FITNESS FOR A PARTICULAR PURPOSE.  See the
!!    GNU General Public License for more details.
!!
!!    You should have received a copy of the GNU General Public License
!!    along with Galacticus.  If not, see <http://www.gnu.org/licenses/>.

  !% Contains a module which implements a stellar vs halo mass relation analysis class.

  use, intrinsic :: ISO_C_Binding, only : c_size_t
  
  !# <outputAnalysis name="outputAnalysisStellarVsHaloMassRelationLeauthaud2012">
  !#  <description>A stellar vs halo mass relation output analysis class.</description>
  !# </outputAnalysis>
  type, extends(outputAnalysisClass) :: outputAnalysisStellarVsHaloMassRelationLeauthaud2012
     !% A stellar vs halo mass relation output analysis class.
     private
     class  (outputAnalysisClass), pointer :: outputAnalysis_ => null()
     integer(c_size_t           )          :: likelihoodBin
   contains
     final     ::                  stellarVsHaloMassRelationLeauthaud2012Destructor
     procedure :: analyze       => stellarVsHaloMassRelationLeauthaud2012Analyze
     procedure :: finalize      => stellarVsHaloMassRelationLeauthaud2012Finalize
     procedure :: reduce        => stellarVsHaloMassRelationLeauthaud2012Reduce
     procedure :: logLikelihood => stellarVsHaloMassRelationLeauthaud2012LogLikelihood
  end type outputAnalysisStellarVsHaloMassRelationLeauthaud2012

  interface outputAnalysisStellarVsHaloMassRelationLeauthaud2012
     !% Constructors for the ``stellarVsHaloMassRelationLeauthaud2012'' output analysis class.
     module procedure stellarVsHaloMassRelationLeauthaud2012ConstructorParameters
     module procedure stellarVsHaloMassRelationLeauthaud2012ConstructorInternal
  end interface outputAnalysisStellarVsHaloMassRelationLeauthaud2012

contains

  function stellarVsHaloMassRelationLeauthaud2012ConstructorParameters(parameters) result (self)
    !% Constructor for the ``stellarVsHaloMassRelationLeauthaud2012'' output analysis class which takes a parameter set as input.
    use Cosmology_Parameters
    use Cosmology_Functions
    use Input_Parameters
    implicit none
    type            (outputAnalysisStellarVsHaloMassRelationLeauthaud2012)                              :: self
    type            (inputParameters                                     ), intent(inout)               :: parameters
    double precision                                                      , allocatable  , dimension(:) :: systematicErrorPolynomialCoefficient
    class           (cosmologyParametersClass                            ), pointer                     :: cosmologyParameters_
    class           (cosmologyFunctionsClass                             ), pointer                     :: cosmologyFunctions_
    class           (outputTimesClass                                    ), pointer                     :: outputTimes_
    integer                                                                                             :: redshiftInterval
    logical                                                                                             :: computeScatter
    integer         (c_size_t                                            )                              :: likelihoodBin

    ! Check and read parameters.
    if (parameters%isPresent('systematicErrorPolynomialCoefficient')) then
       allocate(systematicErrorPolynomialCoefficient(parameters%count('systematicErrorPolynomialCoefficient')))
    else
       allocate(systematicErrorPolynomialCoefficient(1                                                       ))
    end if
    !# <inputParameter>
    !#   <name>redshiftInterval</name>
    !#   <source>parameters</source>
    !#   <variable>redshiftInterval</variable>
    !#   <description>The redshift interval (1, 2, or 3) to use.</description>
    !#   <type>integer</type>
    !#   <cardinality>0..1</cardinality>
    !# </inputParameter>
    !# <inputParameter>
    !#   <name>computeScatter</name>
    !#   <source>parameters</source>
    !#   <variable>computeScatter</variable>
    !#   <defaultValue>.false.</defaultValue>
    !#   <description>If true, the scatter in log10(stellar mass) is computed. Otherwise, the mean is computed.</description>
    !#   <type>logical</type>
    !#   <cardinality>0..1</cardinality>
    !# </inputParameter>
    !# <inputParameter>
    !#   <name>systematicErrorPolynomialCoefficient</name>
    !#   <source>parameters</source>
    !#   <variable>systematicErrorPolynomialCoefficient</variable>
    !#   <defaultValue>[0.0d0]</defaultValue>
    !#   <description>The coefficients of the systematic error polynomial for stellar vs halo mass relation.</description>
    !#   <type>float</type>
    !#   <cardinality>0..1</cardinality>
    !# </inputParameter>
    !# <inputParameter>
    !#   <name>likelihoodBin</name>
    !#   <source>parameters</source>
    !#   <defaultValue>0_c_size_t</defaultValue>
    !#   <description>If $>0$ then use only the mass bin given by this value in the likelihood calculation.</description>
    !#   <type>integer</type>
    !#   <cardinality>0..1</cardinality>
    !# </inputParameter>
    !# <objectBuilder class="cosmologyParameters" name="cosmologyParameters_" source="parameters"/>
    !# <objectBuilder class="cosmologyFunctions"  name="cosmologyFunctions_"  source="parameters"/>
    !# <objectBuilder class="outputTimes"         name="outputTimes_"         source="parameters"/>
    ! Build the object.
    self=outputAnalysisStellarVsHaloMassRelationLeauthaud2012(redshiftInterval,likelihoodBin,computeScatter,systematicErrorPolynomialCoefficient,cosmologyParameters_,cosmologyFunctions_,outputTimes_)
    !# <inputParametersValidate source="parameters" />
    !# <objectDestructor name="cosmologyParameters_"/>
    !# <objectDestructor name="cosmologyFunctions_" />
    !# <objectDestructor name="outputTimes_"        />
    return
  end function stellarVsHaloMassRelationLeauthaud2012ConstructorParameters

  function stellarVsHaloMassRelationLeauthaud2012ConstructorInternal(redshiftInterval,likelihoodBin,computeScatter,systematicErrorPolynomialCoefficient,cosmologyParameters_,cosmologyFunctions_,outputTimes_) result (self)
    !% Constructor for the ``stellarVsHaloMassRelationLeauthaud2012'' output analysis class for internal use.
    use ISO_Varying_String
    use Numerical_Constants_Astronomical
    use Numerical_Ranges
    use Numerical_Comparison
    use Output_Analysis_Property_Operators
    use Node_Property_Extractors
    use Output_Analysis_Distribution_Operators
    use Output_Analysis_Weight_Operators
    use Output_Analysis_Utilities
    use Memory_Management
    use Cosmology_Parameters
    use Cosmology_Functions
    use String_Handling
    use Galacticus_Error
    use Virial_Density_Contrast
    use IO_HDF5
    use Galacticus_Paths
    use Tables                               , only : table1DGeneric
    use FGSL                                 , only : fgsl_interp_cspline
    implicit none
    type            (outputAnalysisStellarVsHaloMassRelationLeauthaud2012)                                :: self
    integer                                                               , intent(in   )                 :: redshiftInterval
    logical                                                               , intent(in   )                 :: computeScatter
    integer         (c_size_t                                            ), intent(in   )                 :: likelihoodBin
    double precision                                                      , intent(in   ), dimension(:  ) :: systematicErrorPolynomialCoefficient
    class           (cosmologyParametersClass                            ), intent(in   ), target         :: cosmologyParameters_
    class           (cosmologyFunctionsClass                             ), intent(inout), target         :: cosmologyFunctions_
    class           (outputTimesClass                                    ), intent(inout), target         :: outputTimes_
    integer         (c_size_t                                            ), parameter                     :: massHaloCount                                         =26
    double precision                                                      , parameter                     :: massHaloMinimum                                       = 1.0d10, massHaloMaximum                              =1.0d15
    integer                                                               , parameter                     :: covarianceBinomialBinsPerDecade                       =10
    double precision                                                      , parameter                     :: covarianceBinomialMassHaloMinimum                     = 1.0d08, covarianceBinomialMassHaloMaximum            =1.0d16
    double precision                                                      , allocatable  , dimension(:  ) :: massHalo                                                      , massStellarDataLogarithmic                          , &
         &                                                                                                   massHaloMeanDataLogarithmic                                   , massHaloLowDataLogarithmic                          , &
         &                                                                                                   massHaloHighDataLogarithmic                                   , massHaloErrorDataLogarithmic                        , &
         &                                                                                                   massStellarLogarithmicTarget                                  , massHaloHighData                                    , &
         &                                                                                                   massHaloMeanData                                              , massHaloLowData                                     , &
         &                                                                                                   massStellarData
    double precision                                                      , allocatable  , dimension(:,:) :: outputWeight                                                  , massStellarLogarithmicCovarianceTarget
    type            (galacticFilterStellarMass                           ), pointer                       :: galacticFilterStellarMass_
    type            (galacticFilterHaloIsolated                          ), pointer                       :: galacticFilterHaloIsolated_
    type            (galacticFilterAll                                   ), pointer                       :: galacticFilterAll_
    type            (filterList                                          ), pointer                       :: filters_
    type            (outputAnalysisDistributionOperatorIdentity          ), pointer                       :: outputAnalysisDistributionOperator_
    type            (outputAnalysisWeightOperatorIdentity                ), pointer                       :: outputAnalysisWeightOperator_
    type            (outputAnalysisPropertyOperatorLog10                 ), pointer                       :: outputAnalysisPropertyOperator_                              , outputAnalysisWeightPropertyOperatorLog10_          , &
         &                                                                                                   outputAnalysisWeightPropertyOperatorLog10Second_
    type            (outputAnalysisPropertyOperatorAntiLog10             ), pointer                       :: outputAnalysisPropertyUnoperator_                            , outputAnalysisWeightPropertyOperatorAntiLog10_
    type            (outputAnalysisPropertyOperatorSequence              ), pointer                       :: outputAnalysisWeightPropertyOperator_
    type            (outputAnalysisPropertyOperatorCsmlgyLmnstyDstnc     ), pointer                       :: outputAnalysisWeightPropertyOperatorCsmlgyLmnstyDstnc_
    type            (outputAnalysisPropertyOperatorSystmtcPolynomial     ), pointer                       :: outputAnalysisWeightPropertyOperatorSystmtcPolynomial_
    type            (outputAnalysisPropertyOperatorFilterHighPass        ), pointer                       :: outputAnalysisWeightPropertyOperatorFilterHighPass_
<<<<<<< HEAD
    type            (nodePropertyExtractorMassHalo             ), pointer                       :: nodePropertyExtractor_
    type            (nodePropertyExtractorMassStellar          ), pointer                       :: outputAnalysisWeightPropertyExtractor_
=======
    type            (nodePropertyExtractorMassHalo                       ), pointer                       :: nodePropertyExtractor_
    type            (nodePropertyExtractorMassStellar                    ), pointer                       :: outputAnalysisWeightPropertyExtractor_
>>>>>>> b64b9cb5
    type            (propertyOperatorList                                ), pointer                       :: propertyOperators_
    type            (cosmologyParametersSimple                           ), pointer                       :: cosmologyParametersData
    type            (cosmologyFunctionsMatterLambda                      ), pointer                       :: cosmologyFunctionsData
    type            (virialDensityContrastFixed                          ), pointer                       :: virialDensityContrast_
    type            (surveyGeometryFullSky                               ), pointer                       :: surveyGeometry_    
    double precision                                                      , parameter                     :: errorPolynomialZeroPoint                              =11.3d00
    logical                                                               , parameter                     :: likelihoodNormalize                                   =.false.
    integer         (c_size_t                                            )                                :: iBin
    double precision                                                                                      :: massStellarLimit                                              , redshiftMinimum                                  , &
         &                                                                                                   redshiftMaximum
    type            (varying_string                                      )                                :: analysisLabel                                                 , weightPropertyLabel                              , &
         &                                                                                                   weightPropertyDescription                                     , groupRedshiftName
    type            (hdf5Object                                          )                                :: fileData                                                      , groupRedshift
    type            (table1DGeneric                                      )                                :: interpolator
    character       (len=4                                               )                                :: redshiftMinimumLabel                                          , redshiftMaximumLabel
    
    ! Construct survey geometry.
    select case (redshiftInterval)
    case (1)
       redshiftMinimum = 0.22d0
       redshiftMaximum = 0.48d0
       massStellarLimit=10.00d0**8.7d0
    case (2)
       redshiftMinimum = 0.48d0
       redshiftMaximum = 0.74d0
       massStellarLimit=10.00d0**9.3d0
    case (3)
       redshiftMinimum = 0.74d0
       redshiftMaximum = 1.00d0
       massStellarLimit=10.00d0**9.8d0
    case default
       call Galacticus_Error_Report('redshiftInterval ∈ {1,2,3}'//{introspection:location})
    end select
    write (redshiftMinimumLabel,'(f4.2)') redshiftMinimum
    write (redshiftMaximumLabel,'(f4.2)') redshiftMaximum
    allocate(surveyGeometry_)
    !# <referenceConstruct object="surveyGeometry_" constructor="surveyGeometryFullSky(redshiftMinimum,redshiftMaximum,cosmologyFunctions_)"/>
    ! Create output time weights.
    call allocateArray(outputWeight,[massHaloCount,outputTimes_%count()])
    outputWeight(1,:)=Output_Analysis_Output_Weight_Survey_Volume(surveyGeometry_,cosmologyFunctions_,outputTimes_,massStellarLimit,allowSingleEpoch=.true.)
    forall(iBin=2:massHaloCount)
       outputWeight(iBin,:)=outputWeight(1,:)
    end forall
    ! Create cosmological model in which data were analyzed.
    allocate(cosmologyParametersData)
    allocate(cosmologyFunctionsData )
    !# <referenceConstruct object="cosmologyParametersData">
    !#  <constructor>
    !#   cosmologyParametersSimple     (                            &amp;
    !#      &amp;                       OmegaMatter    = 0.25800d0, &amp;
    !#      &amp;                       OmegaDarkEnergy= 0.74200d0, &amp;
    !#      &amp;                       HubbleConstant =72.00000d0, &amp;
    !#      &amp;                       temperatureCMB = 2.72548d0, &amp;
    !#      &amp;                       OmegaBaryon    = 0.04385d0  &amp;
    !#      &amp;                      )
    !#  </constructor>
    !# </referenceConstruct>
    !# <referenceConstruct object="cosmologyFunctionsData">
    !#  <constructor>
    !#   cosmologyFunctionsMatterLambda(                            &amp;
    !#      &amp;                       cosmologyParametersData     &amp;
    !#      &amp;                      )
    !#  </constructor>
    !# </referenceConstruct>
    ! Create bins in halo mass.
    massHalo=Make_Range(log10(massHaloMinimum),log10(massHaloMaximum),int(massHaloCount),rangeType=rangeTypeLinear)
    ! Read observational data and convert masses to logarithmic.
    call fileData%openFile(char(galacticusPath(pathTypeDataStatic))//"observations/stellarHaloMassRelation/stellarHaloMassRelation_COSMOS_Leauthaud2012.hdf5")
    groupRedshiftName=var_str('redshiftInterval')//redshiftInterval
    groupRedshift=fileData%openGroup(char(groupRedshiftName))
    call groupRedshift%readDataset('massStellar' ,massStellarData )
    call groupRedshift%readDataset('massHaloMean',massHaloMeanData)
    call groupRedshift%readDataset('massHaloLow' ,massHaloLowData )
    call groupRedshift%readDataset('massHaloHigh',massHaloHighData)
    ! Find a spline fit to the observed data, and compute the uncertainty in logarithm of halo mass.
    allocate(massHaloErrorDataLogarithmic(size(massStellarData)))
    massStellarDataLogarithmic  =log(massStellarData )
    massHaloMeanDataLogarithmic =log(massHaloMeanData)
    massHaloLowDataLogarithmic  =log(massHaloLowData )
    massHaloHighDataLogarithmic =log(massHaloHighData)
    massHaloErrorDataLogarithmic=+0.5d0                         &
         &                       *(                             &
         &                         +massHaloHighDataLogarithmic &
         &                         -massHaloLowDataLogarithmic  &
         &                        )
    call interpolator%create  (massHaloMeanDataLogarithmic ,tableCount=2,interpolationType=fgsl_interp_cspline)
    call interpolator%populate(massStellarDataLogarithmic  ,table     =1                                      )
    call interpolator%populate(massHaloErrorDataLogarithmic,table     =2                                      )
    ! Interpolate observational data to model points.
    allocate(massStellarLogarithmicTarget          (massHaloCount              ))
    allocate(massStellarLogarithmicCovarianceTarget(massHaloCount,massHaloCount))
    massStellarLogarithmicCovarianceTarget=0.0d0
    do iBin=1,massHaloCount
       massStellarLogarithmicTarget          (iBin     )=+  interpolator%interpolate        (massHalo(iBin)*log(10.0d0),table=1)
       massStellarLogarithmicCovarianceTarget(iBin,iBin)=+(                                                                      &
            &                                              +interpolator%interpolateGradient(massHalo(iBin)*log(10.0d0),table=1) &
            &                                              *interpolator%interpolate        (massHalo(iBin)*log(10.0d0),table=2) &
            &                                             )**2
    end do
    call interpolator%destroy()
    massStellarLogarithmicTarget          =massStellarLogarithmicTarget          /log(10.0d0)
    massStellarLogarithmicCovarianceTarget=massStellarLogarithmicCovarianceTarget/log(10.0d0)**2
    self%likelihoodBin=likelihoodBin
    if (self%likelihoodBin > 0_c_size_t) then
       ! Assume that only a single bin of the relation is to be populated. Set the target dataset in all other bins to zero so
       ! that they do not contribute to the likelihood.
       if (self%likelihoodBin > massHaloCount) call Galacticus_Error_Report('likelihoodBin is out of range'//{introspection:location})
       do iBin=1,massHaloCount
          if (iBin /= self%likelihoodBin) massStellarLogarithmicTarget(iBin)=0.0d0
       end do       
    end if
    ! Build a filter which select central galaxies with stellar mass above some coarse lower limit suitable for this sample.
    allocate(galacticFilterStellarMass_      )
    allocate(galacticFilterHaloIsolated_     )
    allocate(galacticFilterAll_              )
    allocate(filters_                        )
    allocate(filters_                   %next)
    filters_                        %filter_ => galacticFilterHaloIsolated_
    filters_                   %next%filter_ => galacticFilterStellarMass_
    !# <referenceConstruct object="galacticFilterStellarMass_"  constructor="galacticFilterStellarMass  (massThreshold=1.0d7   )"/>
    !# <referenceConstruct object="galacticFilterHaloIsolated_" constructor="galacticFilterHaloIsolated (                      )"/>
    !# <referenceConstruct object="galacticFilterAll_"          constructor="galacticFilterAll          (              filters_)"/>
    ! Build identity distribution operator.
    allocate   (outputAnalysisDistributionOperator_                   )
    !# <referenceConstruct object="outputAnalysisDistributionOperator_"                    constructor="outputAnalysisDistributionOperatorIdentity            (                                                                                 )"/>
    ! Build identity weight operator.
    allocate   (outputAnalysisWeightOperator_                         )
    !# <referenceConstruct object="outputAnalysisWeightOperator_"                          constructor="outputAnalysisWeightOperatorIdentity                  (                                                                                 )"/>
    ! Build log10() property operator.
    allocate   (outputAnalysisPropertyOperator_                       )
    !# <referenceConstruct object="outputAnalysisPropertyOperator_"                        constructor="outputAnalysisPropertyOperatorLog10                   (                                                                                 )"/>
    ! Build a sequence (log10, polynomial systematic, anti-log10, cosmological luminosity distance, high-pass filter) of weight property operators.
    allocate   (outputAnalysisWeightPropertyOperatorFilterHighPass_)
    !# <referenceConstruct object="outputAnalysisWeightPropertyOperatorFilterHighPass_"    constructor="outputAnalysisPropertyOperatorFilterHighPass          (log10(massStellarLimit)                                                          )"/>
    allocate   (outputAnalysisWeightPropertyOperatorCsmlgyLmnstyDstnc_)
    !# <referenceConstruct object="outputAnalysisWeightPropertyOperatorCsmlgyLmnstyDstnc_" constructor="outputAnalysisPropertyOperatorCsmlgyLmnstyDstnc       (cosmologyFunctions_     ,cosmologyFunctionsData              ,outputTimes_       )"/>
    allocate   (outputAnalysisWeightPropertyOperatorSystmtcPolynomial_)
    !# <referenceConstruct object="outputAnalysisWeightPropertyOperatorSystmtcPolynomial_" constructor="outputAnalysisPropertyOperatorSystmtcPolynomial       (errorPolynomialZeroPoint,systematicErrorPolynomialCoefficient                    )"/>
    allocate   (outputAnalysisWeightPropertyOperatorLog10_            )
    !# <referenceConstruct object="outputAnalysisWeightPropertyOperatorLog10_"             constructor="outputAnalysisPropertyOperatorLog10                   (                                                                                 )"/>
    allocate   (outputAnalysisWeightPropertyOperatorLog10Second_      )
    !# <referenceConstruct object="outputAnalysisWeightPropertyOperatorLog10Second_"       constructor="outputAnalysisPropertyOperatorLog10                   (                                                                                 )"/>
    allocate   (outputAnalysisWeightPropertyOperatorAntiLog10_        )
    !# <referenceConstruct object="outputAnalysisWeightPropertyOperatorAntiLog10_"         constructor="outputAnalysisPropertyOperatorAntiLog10               (                                                                                 )"/>
    allocate       (propertyOperators_                              )
    allocate       (propertyOperators_%next                         )
    allocate       (propertyOperators_%next%next                    )
    allocate       (propertyOperators_%next%next%next               )
    allocate       (propertyOperators_%next%next%next%next          )
    allocate       (propertyOperators_%next%next%next%next%next     )
    propertyOperators_                         %operator_ => outputAnalysisWeightPropertyOperatorLog10_
    propertyOperators_%next                    %operator_ => outputAnalysisWeightPropertyOperatorSystmtcPolynomial_
    propertyOperators_%next%next               %operator_ => outputAnalysisWeightPropertyOperatorAntiLog10_
    propertyOperators_%next%next%next          %operator_ => outputAnalysisWeightPropertyOperatorCsmlgyLmnstyDstnc_
    propertyOperators_%next%next%next%next     %operator_ => outputAnalysisWeightPropertyOperatorLog10Second_
    propertyOperators_%next%next%next%next%next%operator_ => outputAnalysisWeightPropertyOperatorFilterHighPass_
    allocate(outputAnalysisWeightPropertyOperator_                 )
    !# <referenceConstruct object="outputAnalysisWeightPropertyOperator_"  constructor="outputAnalysisPropertyOperatorSequence                (propertyOperators_                                                              )"/>
    ! Build anti-log10() property operator.
    allocate(outputAnalysisPropertyUnoperator_                     )
    !# <referenceConstruct object="outputAnalysisPropertyUnoperator_"      constructor="outputAnalysisPropertyOperatorAntiLog10               (                                                                                )"/>
    ! Create a stellar mass weight property extractor.
    allocate(outputAnalysisWeightPropertyExtractor_                )
<<<<<<< HEAD
    !# <referenceConstruct object="outputAnalysisWeightPropertyExtractor_" constructor="nodePropertyExtractorMassStellar            (                                                                                )"/>
=======
    !# <referenceConstruct object="outputAnalysisWeightPropertyExtractor_" constructor="nodePropertyExtractorMassStellar                      (                                                                                )"/>
>>>>>>> b64b9cb5
    ! Create a halo mass weight property extractor.
    allocate(virialDensityContrast_                                )
    !# <referenceConstruct object="virialDensityContrast_"                 constructor="virialDensityContrastFixed                            (200.0d0                 ,fixedDensityTypeMean               , cosmologyParameters_, cosmologyFunctions_)"/>
    allocate(nodePropertyExtractor_                      )
<<<<<<< HEAD
    !# <referenceConstruct object="nodePropertyExtractor_"       constructor="nodePropertyExtractorMassHalo               (virialDensityContrast_                                                          )"/>
=======
    !# <referenceConstruct object="nodePropertyExtractor_"                 constructor="nodePropertyExtractorMassHalo                         (virialDensityContrast_                                                          )"/>
>>>>>>> b64b9cb5
    ! Build the object.
    if (computeScatter) then
       analysisLabel            =var_str('stellarHaloMassRelationScatterLeauthaud2012z')//redshiftInterval
       weightPropertyLabel      =var_str('massStellarLog10Scatter'                     )
       weightPropertyDescription=var_str('σ_{log₁₀(Stellar mass/M☉)}'                  )
       allocate(outputAnalysisScatterFunction1D :: self%outputAnalysis_)
       ! For the scatter we need to set an appropriate target and covariance for likelihood calculation. This measurement is based
       ! on the constraint on σ_{log₁₀L}=0.16±0.04 from More et al. (2009; MNRAS; 392; 801) for SDSS galaxies.
       do iBin=1,massHaloCount
          if (self%likelihoodBin <= 0_c_size_t .or. self%likelihoodBin == iBin) then        
             massStellarLogarithmicTarget          (iBin     )=0.16d0
             massStellarLogarithmicCovarianceTarget(iBin,iBin)=0.04d0**2
          end if
       end do
    else
       analysisLabel            =var_str('stellarHaloMassRelationLeauthaud2012z'       )//redshiftInterval
       weightPropertyLabel      =var_str('massStellarLog10'                            )
       weightPropertyDescription=var_str('⟨log₁₀(Stellar mass/M☉)⟩'                    )
       allocate(outputAnalysisMeanFunction1D    :: self%outputAnalysis_)
    end if
    select type (outputAnalysis_ => self%outputAnalysis_)
    type is (outputAnalysisScatterFunction1D)
       !# <referenceConstruct isResult="yes" object="outputAnalysis_">
       !#  <constructor>
       !#   outputAnalysisScatterFunction1D(                                                                                                                    &amp;
       !#    &amp;                          analysisLabel                                                                                                     , &amp;
       !#    &amp;                          var_str('Scatter in stellar-halo mass relation for $')//redshiftMinimumLabel//' \le z &lt; '//redshiftMaximumLabel, &amp;
       !#    &amp;                          var_str('massHalo'                                    )                                                           , &amp;
       !#    &amp;                          var_str('Halo mass'                                   )                                                           , &amp;
       !#    &amp;                          var_str('M☉'                                          )                                                           , &amp;
       !#    &amp;                          massSolar                                                                                                         , &amp;
       !#    &amp;                          weightPropertyLabel                                                                                               , &amp;
       !#    &amp;                          weightPropertyDescription                                                                                         , &amp;
       !#    &amp;                          var_str(' '                                           )                                                           , &amp;
       !#    &amp;                          0.0d0                                                                                                             , &amp;
       !#    &amp;                          massHalo                                                                                                          , &amp;
       !#    &amp;                          0_c_size_t                                                                                                        , &amp;
       !#    &amp;                          outputWeight                                                                                                      , &amp;
       !#    &amp;                          nodePropertyExtractor_                                                                                  , &amp;
       !#    &amp;                          outputAnalysisWeightPropertyExtractor_                                                                            , &amp;
       !#    &amp;                          outputAnalysisPropertyOperator_                                                                                   , &amp;
       !#    &amp;                          outputAnalysisWeightPropertyOperator_                                                                             , &amp;
       !#    &amp;                          outputAnalysisPropertyUnoperator_                                                                                 , &amp;
       !#    &amp;                          outputAnalysisWeightOperator_                                                                                     , &amp;
       !#    &amp;                          outputAnalysisDistributionOperator_                                                                               , &amp;
       !#    &amp;                          galacticFilterAll_                                                                                                , &amp;
       !#    &amp;                          outputTimes_                                                                                                      , &amp;
       !#    &amp;                          outputAnalysisCovarianceModelBinomial                                                                             , &amp;
       !#    &amp;                          covarianceBinomialBinsPerDecade                                                                                   , &amp;
       !#    &amp;                          covarianceBinomialMassHaloMinimum                                                                                 , &amp;
       !#    &amp;                          covarianceBinomialMassHaloMaximum                                                                                 , &amp;
       !#    &amp;                          likelihoodNormalize                                                                                               , &amp;
       !#    &amp;                          var_str('M_\mathrm{halo}/\mathrm{M}_\odot'            )                                                           , &amp;
       !#    &amp;                          var_str('\sigma_{\log_{10}(M_\star/\mathrm{M}_\odot)}')                                                           , &amp;
       !#    &amp;                          .true.                                                                                                            , &amp;
       !#    &amp;                          .false.                                                                                                           , &amp;    
       !#    &amp;                          var_str('More et al. (2009)'                          )                                                           , &amp;
       !#    &amp;                          massStellarLogarithmicTarget                                                                                      , &amp;
       !#    &amp;                          massStellarLogarithmicCovarianceTarget                                                                              &amp;
       !#    &amp;                         )
       !#  </constructor>
       !# </referenceConstruct>
    type is (outputAnalysisMeanFunction1D   )
       !# <referenceConstruct isResult="yes" object="outputAnalysis_">
       !#  <constructor>
       !#   outputAnalysisMeanFunction1D   (                                                                                                         &amp;
       !#    &amp;                          analysisLabel                                                                                          , &amp;
       !#    &amp;                          var_str('Stellar-halo mass relation for $')//redshiftMinimumLabel//' \le z &lt; '//redshiftMaximumLabel, &amp;
       !#    &amp;                          var_str('massHalo'                            )                                                        , &amp;
       !#    &amp;                          var_str('Halo mass'                           )                                                        , &amp;
       !#    &amp;                          var_str('M☉'                                  )                                                        , &amp;
       !#    &amp;                          massSolar                                                                                              , &amp;
       !#    &amp;                          weightPropertyLabel                                                                                    , &amp;
       !#    &amp;                          weightPropertyDescription                                                                              , &amp;
       !#    &amp;                          var_str(' '                                   )                                                        , &amp;
       !#    &amp;                          0.0d0                                                                                                  , &amp;
       !#    &amp;                          massHalo                                                                                               , &amp;
       !#    &amp;                          0_c_size_t                                                                                             , &amp;
       !#    &amp;                          outputWeight                                                                                           , &amp;
       !#    &amp;                          nodePropertyExtractor_                                                                       , &amp;
       !#    &amp;                          outputAnalysisWeightPropertyExtractor_                                                                 , &amp;
       !#    &amp;                          outputAnalysisPropertyOperator_                                                                        , &amp;
       !#    &amp;                          outputAnalysisWeightPropertyOperator_                                                                  , &amp;
       !#    &amp;                          outputAnalysisPropertyUnoperator_                                                                      , &amp;
       !#    &amp;                          outputAnalysisWeightOperator_                                                                          , &amp;
       !#    &amp;                          outputAnalysisDistributionOperator_                                                                    , &amp;
       !#    &amp;                          galacticFilterAll_                                                                                     , &amp;
       !#    &amp;                          outputTimes_                                                                                           , &amp;
       !#    &amp;                          outputAnalysisCovarianceModelBinomial                                                                  , &amp;
       !#    &amp;                          covarianceBinomialBinsPerDecade                                                                        , &amp;
       !#    &amp;                          covarianceBinomialMassHaloMinimum                                                                      , &amp;
       !#    &amp;                          covarianceBinomialMassHaloMaximum                                                                      , &amp;
       !#    &amp;                          likelihoodNormalize                                                                                    , &amp;
       !#    &amp;                          var_str('$M_\mathrm{halo}/\mathrm{M}_\odot$'    )                                                      , &amp;
       !#    &amp;                          var_str('$\log_{10}(M_\star/\mathrm{M}_\odot)$' )                                                      , &amp;
       !#    &amp;                          .true.                                                                                                 , &amp;
       !#    &amp;                          .false.                                                                                                , &amp;    
       !#    &amp;                          var_str('Leauthaud et al. (2012)'             )                                                        , &amp;
       !#    &amp;                          massStellarLogarithmicTarget                                                                           , &amp;
       !#    &amp;                          massStellarLogarithmicCovarianceTarget                                                                   &amp;
       !#    &amp;                         )
       !#  </constructor>
       !# </referenceConstruct>
    end select
    ! Clean up.
    !# <objectDestructor name="surveyGeometry_"                                        />
    !# <objectDestructor name="cosmologyParametersData"                                />
    !# <objectDestructor name="cosmologyFunctionsData"                                 />
    !# <objectDestructor name="galacticFilterStellarMass_"                             />
    !# <objectDestructor name="galacticFilterHaloIsolated_"                            />
    !# <objectDestructor name="galacticFilterAll_"                                     />
    !# <objectDestructor name="outputAnalysisDistributionOperator_"                    />               
    !# <objectDestructor name="outputAnalysisWeightOperator_"                          />
    !# <objectDestructor name="outputAnalysisPropertyOperator_"                        />            
    !# <objectDestructor name="outputAnalysisWeightPropertyOperatorFilterHighPass_"    />
    !# <objectDestructor name="outputAnalysisWeightPropertyOperatorCsmlgyLmnstyDstnc_" />
    !# <objectDestructor name="outputAnalysisWeightPropertyOperatorSystmtcPolynomial_" />
    !# <objectDestructor name="outputAnalysisWeightPropertyOperatorLog10_"             />
    !# <objectDestructor name="outputAnalysisWeightPropertyOperatorLog10Second_"       />
    !# <objectDestructor name="outputAnalysisWeightPropertyOperatorAntiLog10_"         />
    !# <objectDestructor name="outputAnalysisWeightPropertyOperator_"                  />
    !# <objectDestructor name="outputAnalysisPropertyUnoperator_"                      />
    !# <objectDestructor name="outputAnalysisWeightPropertyExtractor_"                 />
    !# <objectDestructor name="virialDensityContrast_"                                 />
    !# <objectDestructor name="nodePropertyExtractor_"                       />
    nullify(propertyOperators_)
    nullify(filters_          )
    return
  end function stellarVsHaloMassRelationLeauthaud2012ConstructorInternal

  subroutine stellarVsHaloMassRelationLeauthaud2012Analyze(self,node,iOutput)
    !% Implement a stellarVsHaloMassRelationLeauthaud2012 output analysis.
    implicit none
    class  (outputAnalysisStellarVsHaloMassRelationLeauthaud2012), intent(inout) :: self
    type   (treeNode                                            ), intent(inout) :: node
    integer(c_size_t                                            ), intent(in   ) :: iOutput

    call self%outputAnalysis_%analyze(node,iOutput)
    return
  end subroutine stellarVsHaloMassRelationLeauthaud2012Analyze

  subroutine stellarVsHaloMassRelationLeauthaud2012Destructor(self)
    !% Destructor for the {\normalfont \ttfamily stellarVsHaloMassRelationLeauthaud2012} output analysis class.
    implicit none
    type(outputAnalysisStellarVsHaloMassRelationLeauthaud2012), intent(inout) :: self

    !# <objectDestructor name="self%outputAnalysis_"/>
    return
  end subroutine stellarVsHaloMassRelationLeauthaud2012Destructor

  subroutine stellarVsHaloMassRelationLeauthaud2012Reduce(self,reduced)
    !% Implement reduction for the {\normalfont \ttfamily stellarVsHaloMassRelationLeauthaud2012} output analysis class.
    use Galacticus_Error
    implicit none
    class(outputAnalysisStellarVsHaloMassRelationLeauthaud2012), intent(inout) :: self
    class(outputAnalysisClass                                 ), intent(inout) :: reduced

    select type (reduced)
    class is (outputAnalysisStellarVsHaloMassRelationLeauthaud2012)
       call self%outputAnalysis_%reduce(reduced%outputAnalysis_)
    class default
       call Galacticus_Error_Report('incorrect class'//{introspection:location})
    end select
    return
  end subroutine stellarVsHaloMassRelationLeauthaud2012Reduce

  subroutine stellarVsHaloMassRelationLeauthaud2012Finalize(self)
    !% Implement a {\normalfont \ttfamily stellarVsHaloMassRelationLeauthaud2012} output analysis finalization.
    implicit none
    class(outputAnalysisStellarVsHaloMassRelationLeauthaud2012), intent(inout) :: self

    call self%outputAnalysis_%finalize()
    return
  end subroutine stellarVsHaloMassRelationLeauthaud2012Finalize

  double precision function stellarVsHaloMassRelationLeauthaud2012LogLikelihood(self)
    !% Return the log-likelihood of a {\normalfont \ttfamily stellarVsHaloMassRelationLeauthaud2012} output analysis.
    implicit none
    class(outputAnalysisStellarVsHaloMassRelationLeauthaud2012), intent(inout) :: self

    stellarVsHaloMassRelationLeauthaud2012LogLikelihood=self%outputAnalysis_%logLikelihood()
    return
  end function stellarVsHaloMassRelationLeauthaud2012LogLikelihood<|MERGE_RESOLUTION|>--- conflicted
+++ resolved
@@ -167,13 +167,8 @@
     type            (outputAnalysisPropertyOperatorCsmlgyLmnstyDstnc     ), pointer                       :: outputAnalysisWeightPropertyOperatorCsmlgyLmnstyDstnc_
     type            (outputAnalysisPropertyOperatorSystmtcPolynomial     ), pointer                       :: outputAnalysisWeightPropertyOperatorSystmtcPolynomial_
     type            (outputAnalysisPropertyOperatorFilterHighPass        ), pointer                       :: outputAnalysisWeightPropertyOperatorFilterHighPass_
-<<<<<<< HEAD
-    type            (nodePropertyExtractorMassHalo             ), pointer                       :: nodePropertyExtractor_
-    type            (nodePropertyExtractorMassStellar          ), pointer                       :: outputAnalysisWeightPropertyExtractor_
-=======
     type            (nodePropertyExtractorMassHalo                       ), pointer                       :: nodePropertyExtractor_
     type            (nodePropertyExtractorMassStellar                    ), pointer                       :: outputAnalysisWeightPropertyExtractor_
->>>>>>> b64b9cb5
     type            (propertyOperatorList                                ), pointer                       :: propertyOperators_
     type            (cosmologyParametersSimple                           ), pointer                       :: cosmologyParametersData
     type            (cosmologyFunctionsMatterLambda                      ), pointer                       :: cosmologyFunctionsData
@@ -337,20 +332,12 @@
     !# <referenceConstruct object="outputAnalysisPropertyUnoperator_"      constructor="outputAnalysisPropertyOperatorAntiLog10               (                                                                                )"/>
     ! Create a stellar mass weight property extractor.
     allocate(outputAnalysisWeightPropertyExtractor_                )
-<<<<<<< HEAD
-    !# <referenceConstruct object="outputAnalysisWeightPropertyExtractor_" constructor="nodePropertyExtractorMassStellar            (                                                                                )"/>
-=======
     !# <referenceConstruct object="outputAnalysisWeightPropertyExtractor_" constructor="nodePropertyExtractorMassStellar                      (                                                                                )"/>
->>>>>>> b64b9cb5
     ! Create a halo mass weight property extractor.
     allocate(virialDensityContrast_                                )
     !# <referenceConstruct object="virialDensityContrast_"                 constructor="virialDensityContrastFixed                            (200.0d0                 ,fixedDensityTypeMean               , cosmologyParameters_, cosmologyFunctions_)"/>
     allocate(nodePropertyExtractor_                      )
-<<<<<<< HEAD
-    !# <referenceConstruct object="nodePropertyExtractor_"       constructor="nodePropertyExtractorMassHalo               (virialDensityContrast_                                                          )"/>
-=======
     !# <referenceConstruct object="nodePropertyExtractor_"                 constructor="nodePropertyExtractorMassHalo                         (virialDensityContrast_                                                          )"/>
->>>>>>> b64b9cb5
     ! Build the object.
     if (computeScatter) then
        analysisLabel            =var_str('stellarHaloMassRelationScatterLeauthaud2012z')//redshiftInterval
