--- conflicted
+++ resolved
@@ -234,55 +234,6 @@
           ! If we haven't, do so now.
           if (computeTable) then
 
-<<<<<<< HEAD
-          ! Determine if we can read the required luminosity from file.
-          calculateLuminosity=.true.
-          if (stellarPopulationLuminosityStoreToFile) then
-             ! Construct name of the file to which this would be stored.
-             !# <uniqueLabel>
-             !#  <function>Stellar_Population_Luminosities_Label</function>
-             !#  <ignoreRegex>^stellarPopulationSpectraPostprocess.*</ignoreRegex>
-             !#  <ignoreRegex>^starFormationImf.*</ignoreRegex>
-             !#  <ignoreRegex>^imf.*</ignoreRegex>
-             !#  <ignoreRegex>^stellarAstrophysics.*</ignoreRegex>
-             !#  <ignoreRegex>^stellarFeedback.*</ignoreRegex>
-             !#  <ignoreRegex>^stellarProperties.*</ignoreRegex>
-             !#  <ignoreRegex>^stellarWinds.*</ignoreRegex>
-             !#  <ignoreRegex>^stellarTracks.*</ignoreRegex>
-             !#  <ignoreRegex>^supernovae.*Method$</ignoreRegex>
-             !#  <ignore>supernovaEnergy</ignore>
-             !#  <ignore>initialMassForSupernovaeTypeII</ignore>
-             !#  <ignore>elementsToTrack</ignore>
-             !#  <ignore>stellarPopulationLuminosityStoreDirectory</ignore>
-             !# </uniqueLabel>
-             if (.not.stellarLuminositiesUniqueLabelConstructed) then
-                stellarLuminositiesUniqueLabel=Stellar_Population_Luminosities_Label(includeSourceDigest=.true.,asHash=.true.)
-                stellarLuminositiesUniqueLabelConstructed=.true.
-             end if
-             luminositiesFileName=stellarPopulationLuminosityStoreDirectory                                                   // &
-                  &               "/stellarLuminosities::IMF:"                                                                // &
-                  &               IMF_Name                                             (imfIndex                             )// &
-                  &               "::filter:"                                                                                 // &
-                  &               Filter_Name                                          (filterIndex             (iLuminosity))// &
-                  &               "::postprocessing:"                                                                         // &
-                  &               Stellar_Population_Spectrum_Postprocess_Chain_Methods(postprocessingChainIndex(iLuminosity))// &
-                  &               "::dependencies:"                                                                           // &
-                  &               stellarLuminositiesUniqueLabel                                                              // &
-                  &               ".hdf5"
-             if (File_Exists(luminositiesFileName)) then
-                ! Construct the dataset name.
-                write (redshiftLabel,'(f6.3)') redshift(iLuminosity)
-                datasetName="redshift"//adjustl(trim(redshiftLabel))
-                ! Open the file and check for the required dataset.
-                !$omp critical (HDF5_Access)
-                call File_Lock(char(luminositiesFileName),lockFileDescriptor,lockIsShared=.true.)
-                call luminositiesFile%openFile(char(luminositiesFileName),readOnly=.true.)
-                if (luminositiesFile%hasDataset(trim(datasetName))) then
-                   ! Read the dataset.
-                   call luminositiesFile%readDatasetStatic(trim(datasetName),luminosityTables(imfIndex)%luminosity(luminosityIndex(iLuminosity),:,:))
-                   ! We do not need to calculate this luminosity.
-                   calculateLuminosity=.false.
-=======
              ! Determine if we can read the required luminosity from file.
              calculateLuminosity=.true.
              if (stellarPopulationLuminosityStoreToFile) then
@@ -323,7 +274,7 @@
                    datasetName="redshift"//adjustl(trim(redshiftLabel))
                    ! Open the file and check for the required dataset.
                    !$omp critical (HDF5_Access)
-                   lockFileDescriptor=File_Lock(char(luminositiesFileName)//".lock",lockIsShared=.true.)
+                   call File_Lock(char(luminositiesFileName),lockFileDescriptor,lockIsShared=.true.)
                    call luminositiesFile%openFile(char(luminositiesFileName),readOnly=.true.)
                    if (luminositiesFile%hasDataset(trim(datasetName))) then
                       ! Read the dataset.
@@ -334,94 +285,24 @@
                    call luminositiesFile%close()
                    call File_Unlock(lockFileDescriptor)
                    !$omp end critical (HDF5_Access)
->>>>>>> 8f5862a8
                 end if
              end if
 
-<<<<<<< HEAD
-          ! Compute the luminosity if necessary.
-          if (calculateLuminosity) then
-             ! Display a message and counter.
-             message='Tabulating stellar luminosities for '//char(IMF_Name(imfIndex))//' IMF, luminosity '
-             write (redshiftLabel,'(f6.3)') redshift(iLuminosity)
-             message=message                                                                                     // &
-                  &  Filter_Name                                          (filterIndex             (iLuminosity))// &
-                  &  ":"                                                                                         // &
-                  &  Stellar_Population_Spectrum_Postprocess_Chain_Methods(postprocessingChainIndex(iLuminosity))// &
-                  &  ":z"                                                                                        // &
-                  &  trim(adjustl(redshiftLabel))                                                                // &
-                  &  " "                                                                                         // &
-                  &                                                                                 iLuminosity  // &
-                  &  " of "                                                                                      // &
-                  &  size(luminosityIndex)
-             call Galacticus_Display_Indent (message,verbosityWorking)
-             call Galacticus_Display_Counter(0,.true.,verbosityWorking)             
-             ! Get stellar population spectra object if necessary.
-             if (.not.associated(stellarPopulationSpectra_)) stellarPopulationSpectra_ => stellarPopulationSpectra()
-             ! Get wavelength extent of the filter.
-             wavelengthRange=Filter_Extent(filterIndex(iLuminosity))
-             ! Integrate over the wavelength range.
-             filterIndexTabulate             =filterIndex             (iLuminosity)
-             postprocessingChainIndexTabulate=postprocessingChainIndex(iLuminosity)
-             redshiftTabulate                =redshift                (iLuminosity)
-             imfIndexTabulate                =imfIndex
-             loopCountMaximum                =luminosityTables(imfIndex)%metallicitiesCount*luminosityTables(imfIndex)%agesCount
-             loopCount                       =0
-             !$omp parallel do private(iAge,iMetallicity,integrandFunction,integrationWorkspace,toleranceRelative,errorStatus) copyin(filterIndexTabulate,postprocessingChainIndexTabulate,redshiftTabulate,imfIndexTabulate)
-             do iAge=1,luminosityTables(imfIndex)%agesCount
-                ageTabulate=luminosityTables(imfIndex)%age(iAge)
-                do iMetallicity=1,luminosityTables(imfIndex)%metallicitiesCount
-                   ! Update the counter.
-                   !$omp atomic
-                   loopCount=loopCount+1
-                   call Galacticus_Display_Counter(int(100.0d0*dble(loopCount)/dble(loopCountMaximum)),.false.,verbosityWorking)
-                   call abundancesTabulate%metallicitySet(luminosityTables(imfIndex)%metallicity(iMetallicity) &
-                        &,metallicityType=metallicityTypeLogarithmicByMassSolar)
-                   toleranceRelative=stellarPopulationLuminosityIntegrationToleranceRelative
-                   errorStatus      =errorStatusFail
-                   do while (errorStatus /= errorStatusSuccess)
-                      luminosityTables(imfIndex)%luminosity(                              &
-                           &                                luminosityIndex(iLuminosity), &
-                           &                                iAge                        , &
-                           &                                iMetallicity                  &
-                           &                               )                              &
-                           & =Integrate(                                                  &
-                           &            wavelengthRange(1)                              , &
-                           &            wavelengthRange(2)                              , &
-                           &            Filter_Luminosity_Integrand                     , &
-                           &            parameterPointer                                , &
-                           &            integrandFunction                               , &
-                           &            integrationWorkspace                            , &
-                           &            toleranceAbsolute          =0.0d0               , &
-                           &            toleranceRelative          =toleranceRelative   , &
-                           &            integrationRule            =FGSL_Integ_Gauss15  , &
-                           &            maxIntervals               =10000               , &
-                           &            errorStatus                =errorStatus           &
-                           &           )
-                      call Integrate_Done(integrandFunction,integrationWorkspace)
-                      if (errorStatus /= errorStatusSuccess) then
-                         if (stellarPopulationLuminosityIntegrationToleranceDegrade.and.toleranceRelative < 1.0d0) then
-                            toleranceRelative=2.0d0*toleranceRelative
-                            write (label,'(e9.3)') 2.0d0*stellarPopulationLuminosityIntegrationToleranceRelative
-                            message=         "WARNING: increasing relative tolerance for stellar population luminosities to"          //char(10)
-                            message=message//trim(adjustl(label))//" and retrying integral"
-                            call Galacticus_Display_Message(message,verbosityWarn)
-                         else if (stellarPopulationLuminosityIntegrationToleranceDegrade) then
-                            message="integration of stellar populations failed"
-                            call Galacticus_Error_Report('Stellar_Population_Luminosity',message)
-                         else
-                            write (label,'(e9.3)') 2.0d0*stellarPopulationLuminosityIntegrationToleranceRelative
-                            message=         "integration of stellar populations failed"                                              //char(10)
-                            message=message//"HELP: consider increasing the [stellarPopulationLuminosityIntegrationToleranceRelative]"//char(10)
-                            message=message//"      parameter to "//trim(adjustl(label))//" to reduce the integration tolerance"      //char(10)
-                            message=message//"      required if your can accept this lower accuracy."
-                            call Galacticus_Error_Report('Stellar_Population_Luminosity',message)
-=======
              ! Compute the luminosity if necessary.
              if (calculateLuminosity) then
                 ! Display a message and counter.
                 message='Tabulating stellar luminosities for '//char(IMF_Name(imfIndex))//' IMF, luminosity '
-                message=message//iLuminosity//' of '//size(luminosityIndex)
+                write (redshiftLabel,'(f6.3)') redshift(iLuminosity)
+                message=message                                                                                     // &
+                     &  Filter_Name                                          (filterIndex             (iLuminosity))// &
+                     &  ":"                                                                                         // &
+                     &  Stellar_Population_Spectrum_Postprocess_Chain_Methods(postprocessingChainIndex(iLuminosity))// &
+                     &  ":z"                                                                                        // &
+                     &  trim(adjustl(redshiftLabel))                                                                // &
+                     &  " "                                                                                         // &
+                     &                                                                                 iLuminosity  // &
+                     &  " of "                                                                                      // &
+                     &  size(luminosityIndex)
                 call Galacticus_Display_Indent (message,verbosityWorking)
                 call Galacticus_Display_Counter(0,.true.,verbosityWorking)             
                 ! Get stellar population spectra object if necessary.
@@ -485,47 +366,52 @@
                                message=message//"      required if your can accept this lower accuracy."
                                call Galacticus_Error_Report('Stellar_Population_Luminosity',message)
                             end if
->>>>>>> 8f5862a8
                          end if
                       end do
                    end do
                 end do
-<<<<<<< HEAD
-             end do
-             !$omp end parallel do
-             ! Clear the counter and write a completion message.
-             call Galacticus_Display_Counter_Clear(           verbosityWorking)
-             call Galacticus_Display_Unindent     ('finished',verbosityWorking)
-             ! Get the normalization by integrating a zeroth magnitude (AB) source through the filter.
-             normalization=Integrate(wavelengthRange(1),wavelengthRange(2),Filter_Luminosity_Integrand_AB,parameterPointer &
-                  &,integrandFunction,integrationWorkspace,toleranceAbsolute=0.0d0,toleranceRelative&
-                  &=stellarPopulationLuminosityIntegrationToleranceRelative)
-             call Integrate_Done(integrandFunction,integrationWorkspace)
-             ! Normalize the luminosity.
-             luminosityTables(imfIndex)%luminosity(luminosityIndex(iLuminosity),:,:) &
-                  &=luminosityTables(imfIndex)%luminosity(luminosityIndex(iLuminosity),:,:)/normalization
-             ! Store the luminosities to file.
-             if (stellarPopulationLuminosityStoreToFile) then
-                ! Construct the dataset name.
-                write (redshiftLabel,'(f6.3)') redshift(iLuminosity)
-                datasetName="redshift"//adjustl(trim(redshiftLabel))
-                ! Open the file.
-                !$omp critical (HDF5_Access)
-                call File_Lock(char(luminositiesFileName),lockFileDescriptor,lockIsShared=.false.)
-                call luminositiesFile%openFile(char(luminositiesFileName))
-                ! Write the dataset.
-                if (.not.luminositiesFile%hasDataset(trim(datasetName))) &
-                     & call luminositiesFile%writeDataset(luminosityTables(imfIndex)%luminosity(luminosityIndex(iLuminosity),:,:),datasetName=trim(datasetName),commentText="Tabulated luminosities at redshift z="//adjustl(trim(redshiftLabel)))
-                ! Close the file.
-                call luminositiesFile%close()
-                call File_Unlock(lockFileDescriptor)
-                !$omp end critical (HDF5_Access)
+                !$omp end parallel do
+                ! Clear the counter and write a completion message.
+                call Galacticus_Display_Counter_Clear(           verbosityWorking)
+                call Galacticus_Display_Unindent     ('finished',verbosityWorking)
+                ! Get the normalization by integrating a zeroth magnitude (AB) source through the filter.
+                normalization=Integrate(wavelengthRange(1),wavelengthRange(2),Filter_Luminosity_Integrand_AB,parameterPointer &
+                     &,integrandFunction,integrationWorkspace,toleranceAbsolute=0.0d0,toleranceRelative&
+                     &=stellarPopulationLuminosityIntegrationToleranceRelative)
+                call Integrate_Done(integrandFunction,integrationWorkspace)
+                ! Normalize the luminosity.
+                luminosityTables(imfIndex)%luminosity(luminosityIndex(iLuminosity),:,:) &
+                     &=luminosityTables(imfIndex)%luminosity(luminosityIndex(iLuminosity),:,:)/normalization
+                ! Store the luminosities to file.
+                if (stellarPopulationLuminosityStoreToFile) then
+                   ! Construct the dataset name.
+                   write (redshiftLabel,'(f7.4)') redshift(iLuminosity)
+                   datasetName="redshift"//adjustl(trim(redshiftLabel))
+                   ! Open the file.
+                   !$omp critical (HDF5_Access)
+                   call File_Lock(char(luminositiesFileName),lockFileDescriptor,lockIsShared=.false.)
+                   call luminositiesFile%openFile(char(luminositiesFileName))
+                   ! Write the dataset.
+                   if (.not.luminositiesFile%hasDataset(trim(datasetName))) &
+                        & call luminositiesFile%writeDataset(luminosityTables(imfIndex)%luminosity(luminosityIndex(iLuminosity),:,:),datasetName=trim(datasetName),commentText="Tabulated luminosities at redshift z="//adjustl(trim(redshiftLabel)))
+                   ! Close the file.
+                   call luminositiesFile%close()
+                   call File_Unlock(lockFileDescriptor)
+                   !$omp end critical (HDF5_Access)
+                end if
+             end if
+             ! Flag that calculations have been performed for this filter.
+             luminosityTables(imfIndex)%isTabulated(luminosityIndex(iLuminosity))=.true.
+             if (luminosityIndex(iLuminosity) > luminosityTables(imfIndex)%isTabulatedMaximum) then
+                jLuminosity=luminosityTables(imfIndex)%isTabulatedMaximum
+                do while (jLuminosity < size(luminosityTables(imfIndex)%isTabulated) .and. luminosityTables(imfIndex)%isTabulated(jLuminosity+1))
+                   jLuminosity=jLuminosity+1
+                end do
+                luminosityTables(imfIndex)%isTabulatedMaximum=jLuminosity
              end if
           end if
-          ! Flag that calculations have been performed for this filter.
-          luminosityTables(imfIndex)%isTabulated(luminosityIndex(iLuminosity))=.true.
-       end if
-    end do
+       end do
+    end if
     !$omp end critical (Luminosity_Tables_Initialize)
     return
 
@@ -588,50 +474,6 @@
          &                                                                                                        iMetallicity                    , jAge                       , &
          &                                                                                                        jMetallicity
     double precision                                                                                           :: ageLast                         , metallicity
-=======
-                !$omp end parallel do
-                ! Clear the counter and write a completion message.
-                call Galacticus_Display_Counter_Clear(           verbosityWorking)
-                call Galacticus_Display_Unindent     ('finished',verbosityWorking)
-                ! Get the normalization by integrating a zeroth magnitude (AB) source through the filter.
-                normalization=Integrate(wavelengthRange(1),wavelengthRange(2),Filter_Luminosity_Integrand_AB,parameterPointer &
-                     &,integrandFunction,integrationWorkspace,toleranceAbsolute=0.0d0,toleranceRelative&
-                     &=stellarPopulationLuminosityIntegrationToleranceRelative)
-                call Integrate_Done(integrandFunction,integrationWorkspace)
-                ! Normalize the luminosity.
-                luminosityTables(imfIndex)%luminosity(luminosityIndex(iLuminosity),:,:) &
-                     &=luminosityTables(imfIndex)%luminosity(luminosityIndex(iLuminosity),:,:)/normalization
-                ! Store the luminosities to file.
-                if (stellarPopulationLuminosityStoreToFile) then
-                   ! Construct the dataset name.
-                   write (redshiftLabel,'(f7.4)') redshift(iLuminosity)
-                   datasetName="redshift"//adjustl(trim(redshiftLabel))
-                   ! Open the file.
-                   !$omp critical (HDF5_Access)
-                   lockFileDescriptor=File_Lock(char(luminositiesFileName)//".lock",lockIsShared=.false.)
-                   call luminositiesFile%openFile(char(luminositiesFileName))
-                   ! Write the dataset.
-                   if (.not.luminositiesFile%hasDataset(trim(datasetName))) &
-                        & call luminositiesFile%writeDataset(luminosityTables(imfIndex)%luminosity(luminosityIndex(iLuminosity),:,:),datasetName=trim(datasetName),commentText="Tabulated luminosities at redshift z="//adjustl(trim(redshiftLabel)))
-                   ! Close the file.
-                   call luminositiesFile%close()
-                   call File_Unlock(lockFileDescriptor)
-                   !$omp end critical (HDF5_Access)
-                end if
-             end if
-             ! Flag that calculations have been performed for this filter.
-             luminosityTables(imfIndex)%isTabulated(luminosityIndex(iLuminosity))=.true.
-             if (luminosityIndex(iLuminosity) > luminosityTables(imfIndex)%isTabulatedMaximum) then
-                jLuminosity=luminosityTables(imfIndex)%isTabulatedMaximum
-                do while (jLuminosity < size(luminosityTables(imfIndex)%isTabulated) .and. luminosityTables(imfIndex)%isTabulated(jLuminosity+1))
-                   jLuminosity=jLuminosity+1
-                end do
-                luminosityTables(imfIndex)%isTabulatedMaximum=jLuminosity
-             end if
-          end if
-       end do
-    end if
->>>>>>> 8f5862a8
 
     ! Tabulate the luminosities.
     call Stellar_Population_Luminosity_Tabulate(luminosityIndex,filterIndex,postprocessingChainIndex,imfIndex,redshift)
