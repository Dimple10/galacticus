!! Copyright 2009, 2010, 2011, 2012, 2013, 2014, 2015 Andrew Benson <abenson@obs.carnegiescience.edu>
!!
!! This file is part of Galacticus.
!!
!!    Galacticus is free software: you can redistribute it and/or modify
!!    it under the terms of the GNU General Public License as published by
!!    the Free Software Foundation, either version 3 of the License, or
!!    (at your option) any later version.
!!
!!    Galacticus is distributed in the hope that it will be useful,
!!    but WITHOUT ANY WARRANTY; without even the implied warranty of
!!    MERCHANTABILITY or FITNESS FOR A PARTICULAR PURPOSE.  See the
!!    GNU General Public License for more details.
!!
!!    You should have received a copy of the GNU General Public License
!!    along with Galacticus.  If not, see <http://www.gnu.org/licenses/>.

!% Contains a module which implements calculations of stellar population luminosities in the AB magnitude system.

module Stellar_Population_Luminosities
  !% Implements calculations of stellar population luminosities in the AB magnitude system.
  use FGSL
  use, intrinsic :: ISO_C_Binding
  use Abundances_Structure
  use ISO_Varying_String
  implicit none
  private
  public :: Stellar_Population_Luminosity, Stellar_Population_Luminosity_Track

  type luminosityTable
     !% Structure for holding tables of simple stellar population luminosities.
     integer                                                            :: agesCount                         , metallicitiesCount
     logical                            , allocatable, dimension(:)     :: isTabulated
     double precision                   , allocatable, dimension(:)     :: age                               , metallicity
     double precision                   , allocatable, dimension(:,:,:) :: luminosity
     ! Interpolation structures.
     logical                                                            :: resetAge                   =.true., resetMetallicity                   =.true.
     type            (fgsl_interp_accel)                                :: interpolationAcceleratorAge       , interpolationAcceleratorMetallicity
    end type luminosityTable

  ! Array of simple stellar population luminosity tables.
  type            (luminosityTable), allocatable, dimension(:) :: luminosityTables

  ! Module global variables used in integrations.
  double precision                                             :: ageTabulate                                                    , redshiftTabulate
  integer                                                      :: filterIndexTabulate                                            , imfIndexTabulate, &
       &                                                          postprocessingChainIndexTabulate
  type            (abundances     )                            :: abundancesTabulate
  !$omp threadprivate(ageTabulate,redshiftTabulate,abundancesTabulate,filterIndexTabulate,imfIndexTabulate,postprocessingChainIndexTabulate)

  ! Flag indicating if this module has been initialized yet.
  logical                                                      :: moduleInitialized                                      =.false.

  ! Tolerance used in integrations.
  double precision                                             :: stellarPopulationLuminosityIntegrationToleranceRelative
  logical                                                      :: stellarPopulationLuminosityIntegrationToleranceDegrade

  ! Option controlling writing of luminosities to file.
  logical                                                      :: stellarPopulationLuminosityStoreToFile
  type            (varying_string )                            :: stellarPopulationLuminosityStoreDirectory
<<<<<<< HEAD

  ! Option controlling behavior when maximum age of stellar populations is exceeded.
  logical                                                      :: stellarPopulationLuminosityMaximumAgeExceededIsFatal

=======
  
>>>>>>> a7da88ad
contains

  subroutine Stellar_Population_Luminosity_Tabulate(luminosityIndex,filterIndex,postprocessingChainIndex,imfIndex,redshift)
    !% Tabulate stellar population luminosity in the given filters.
    use, intrinsic :: ISO_C_Binding
    use Numerical_Constants_Astronomical
    use File_Utilities
    use IO_HDF5
    use String_Handling
    use Star_Formation_IMF
    use Input_Parameters
    use Galacticus_Input_Paths
    use Galacticus_Display
    use Galacticus_Error
    use Instruments_Filters
    use Numerical_Integration
    use Memory_Management
    use Stellar_Population_Spectra
    use Stellar_Population_Spectra_Postprocess
    implicit none
<<<<<<< HEAD
    integer                                                                                    , intent(in   ) :: filterIndex                  (:), imfIndex                   , &
         &                                                                                                        luminosityIndex              (:), postprocessingChainIndex(:)
    double precision                                                                           , intent(in   ) :: redshift                (:)
=======
    integer                                                                                    , intent(in   ) :: filterIndex                              (:), imfIndex                   , &
         &                                                                                                        luminosityIndex                          (:), postprocessingChainIndex(:)
    double precision                                                                           , intent(in   ) :: age                                      (:), redshift                (:)
    type            (abundances                )                                               , intent(in   ) :: abundancesStellar
    double precision                                         , dimension(size(luminosityIndex))                :: Stellar_Population_Luminosity
>>>>>>> a7da88ad
    type            (luminosityTable           ), allocatable, dimension(:)                                    :: luminosityTablesTemporary
    double precision                            , allocatable, dimension(:,:,:)                                :: luminosityTemporary
    logical                                     , allocatable, dimension(:)                                    :: isTabulatedTemporary
    double precision                                         , dimension(2)                                    :: wavelengthRange
<<<<<<< HEAD
    type            (lockDescriptor            )                                                               :: lockFileDescriptor
    integer         (c_size_t                  )                                                               :: iAge                            , iLuminosity                , &
=======
    double precision                                         , dimension(0:1)                                  :: hAge                                        , hMetallicity
    integer         (c_int                     )                                                               :: lockFileDescriptor
    integer         (c_size_t                  )                                                               :: iAge                                        , iLuminosity                , &
>>>>>>> a7da88ad
         &                                                                                                        iMetallicity
    integer                                                                                                    :: loopCountMaximum                            , jAge                       , &
         &                                                                                                        jMetallicity                                , loopCount                  , &
         &                                                                                                        errorStatus
    logical                                                                                                    :: computeTable                                , calculateLuminosity        , &
         &                                                                                                        stellarLuminositiesUniqueLabelConstructed
    double precision                                                                                           :: ageLast                                     , metallicity                , &
         &                                                                                                        normalization                               , toleranceRelative
    type            (c_ptr                     )                                                               :: parameterPointer
    type            (fgsl_function             )                                                               :: integrandFunction
    type            (fgsl_integration_workspace)                                                               :: integrationWorkspace
    type            (varying_string            )                                                               :: message                                     , luminositiesFileName       , &
         &                                                                                                        stellarLuminositiesUniqueLabel
    character       (len=16                    )                                                               :: datasetName                                 , redshiftLabel              , &
         &                                                                                                        label
    type            (hdf5Object                )                                                               :: luminositiesFile
    
    ! Determine if we have created space for this IMF yet.
    !$omp critical (Luminosity_Tables_Initialize)
    if (.not.moduleInitialized) then
       ! Read the parameter controlling integration tolerance.
       !@ <inputParameter>
       !@   <name>stellarPopulationLuminosityIntegrationToleranceRelative</name>
       !@   <defaultValue>$10^{-3}$</defaultValue>
       !@   <attachedTo>module</attachedTo>
       !@   <description>
       !@    The relative tolerance used when integrating the flux of stellar populations through filters.
       !@   </description>
       !@   <type>real</type>
       !@   <cardinality>1</cardinality>
       !@ </inputParameter>
       call Get_Input_Parameter('stellarPopulationLuminosityIntegrationToleranceRelative',stellarPopulationLuminosityIntegrationToleranceRelative,defaultValue=1.0d-3)
       !@ <inputParameter>
       !@   <name>stellarPopulationLuminosityIntegrationToleranceDegrade</name>
       !@   <defaultValue>false</defaultValue>
       !@   <attachedTo>module</attachedTo>
       !@   <description>
       !@    If {\normalfont \ttfamily true}, automatically degrade the relative tolerance used when integrating the flux of stellar populations through filters to ensure convergence.
       !@   </description>
       !@   <type>real</type>
       !@   <cardinality>1</cardinality>
       !@ </inputParameter>
       call Get_Input_Parameter('stellarPopulationLuminosityIntegrationToleranceDegrade',stellarPopulationLuminosityIntegrationToleranceDegrade,defaultValue=.false.)
       ! Read parameters controlling storing luminosities to file.
       !@ <inputParameter>
       !@   <name>stellarPopulationLuminosityStoreToFile</name>
       !@   <defaultValue>true</defaultValue>
       !@   <attachedTo>module</attachedTo>
       !@   <description>
       !@    Specifies whether or not stellar populations luminosities (integrated under a filter) should be stored to file for rapid reuse.
       !@   </description>
       !@   <type>boolean</type>
       !@   <cardinality>1</cardinality>
       !@ </inputParameter>
       call Get_Input_Parameter('stellarPopulationLuminosityStoreToFile',stellarPopulationLuminosityStoreToFile,defaultValue=.true.)
       !@ <inputParameter>
       !@   <name>stellarPopulationLuminosityStoreDirectory</name>
       !@   <defaultValue>{\normalfont \ttfamily \$GALACTICUS\_ROOT\_V094/data/stellarPopulations}</defaultValue>
       !@   <attachedTo>module</attachedTo>
       !@   <description>
       !@    Specifies the directory to which stellar populations luminosities (integrated under a filter) should be stored to file for rapid reuse.
       !@   </description>
       !@   <type>string</type>
       !@   <cardinality>1</cardinality>
       !@ </inputParameter>
       call Get_Input_Parameter('stellarPopulationLuminosityStoreDirectory',stellarPopulationLuminosityStoreDirectory,defaultValue=char(Galacticus_Input_Path()//"data/stellarPopulations"))
       ! Read the parameter controlling behavior if maximum age of stellar populations are exceeded.
       !@ <inputParameter>
       !@   <name>stellarPopulationLuminosityMaximumAgeExceededIsFatal</name>
       !@   <defaultValue>true</defaultValue>
       !@   <attachedTo>module</attachedTo>
       !@   <description>
       !@    Specifies whether or not exceeding the maximum available age of the stellar population is fatal.
       !@   </description>
       !@   <type>boolean</type>
       !@   <cardinality>1</cardinality>
       !@ </inputParameter>
       call Get_Input_Parameter('stellarPopulationLuminosityMaximumAgeExceededIsFatal',stellarPopulationLuminosityMaximumAgeExceededIsFatal,defaultValue=.true.)
       ! Flag that this module is now initialized.
       moduleInitialized=.true.
    end if

    if (allocated(luminosityTables)) then
       if (size(luminosityTables) < imfIndex) then
          call Move_Alloc(luminosityTables,luminosityTablesTemporary)
          allocate(luminosityTables(imfIndex))
          luminosityTables(1:size(luminosityTablesTemporary))=luminosityTablesTemporary
          deallocate(luminosityTablesTemporary)
          call Memory_Usage_Record(sizeof(luminosityTables(1)),blockCount=0)
       end if
    else
       allocate(luminosityTables(imfIndex))
       call Memory_Usage_Record(sizeof(luminosityTables))
    end if

    ! Determine if we have tabulated luminosities for this luminosityIndex in this IMF yet.
    stellarLuminositiesUniqueLabelConstructed=.false.
    do iLuminosity=1,size(luminosityIndex)
       if (allocated(luminosityTables(imfIndex)%isTabulated)) then
          if (size(luminosityTables(imfIndex)%isTabulated) >= luminosityIndex(iLuminosity)) then
             computeTable=.not.luminosityTables(imfIndex)%isTabulated(luminosityIndex(iLuminosity))
          else
             call Move_Alloc (luminosityTables(imfIndex)%isTabulated,isTabulatedTemporary)
             call Move_Alloc (luminosityTables(imfIndex)%luminosity ,luminosityTemporary )
             call Alloc_Array(luminosityTables(imfIndex)%isTabulated,[luminosityIndex(iLuminosity)])
             call Alloc_Array(luminosityTables(imfIndex)%luminosity ,[luminosityIndex(iLuminosity)&
                  &,luminosityTables(imfIndex)%agesCount,luminosityTables(imfIndex)%metallicitiesCount])
             luminosityTables(imfIndex)%isTabulated(1:size(isTabulatedTemporary)    )=isTabulatedTemporary
             luminosityTables(imfIndex)%isTabulated(  size(isTabulatedTemporary)+1:luminosityIndex(iLuminosity))=.false.
             luminosityTables(imfIndex)%luminosity (1:size(isTabulatedTemporary),:,:)=luminosityTemporary
             call Dealloc_Array(isTabulatedTemporary)
             call Dealloc_Array(luminosityTemporary)
             computeTable=.true.
          end if
       else
          call Alloc_Array(luminosityTables(imfIndex)%isTabulated,[luminosityIndex(iLuminosity)])
          luminosityTables(imfIndex)%isTabulated=.false.
          ! Since we have not yet tabulated any luminosities yet for this IMF, we need to get a list of suitable metallicities and
          ! ages at which to tabulate.
          call Stellar_Population_Spectrum_Tabulation(imfIndex,luminosityTables(imfIndex)%agesCount &
               &,luminosityTables(imfIndex)%metallicitiesCount,luminosityTables(imfIndex)%age&
               &,luminosityTables(imfIndex)%metallicity)
          where (luminosityTables(imfIndex)%metallicity > 0.0d0)
             luminosityTables(imfIndex)%metallicity=log10(luminosityTables(imfIndex)%metallicity/metallicitySolar)
          elsewhere
             luminosityTables(imfIndex)%metallicity=logMetallicityZero
          end where
          call Alloc_Array(luminosityTables(imfIndex)%luminosity,[luminosityIndex(iLuminosity)&
               &,luminosityTables(imfIndex)%agesCount ,luminosityTables(imfIndex)%metallicitiesCount])
          computeTable=.true.
       end if

       ! If we haven't, do so now.
       if (computeTable) then

          ! Determine if we can read the required luminosity from file.
          calculateLuminosity=.true.
          if (stellarPopulationLuminosityStoreToFile) then
             ! Construct name of the file to which this would be stored.
             !# <uniqueLabel>
             !#  <function>Stellar_Population_Luminosities_Label</function>
             !#  <ignoreRegex>^stellarPopulationSpectraPostprocess.*</ignoreRegex>
             !#  <ignoreRegex>^starFormationImf.*</ignoreRegex>
             !#  <ignoreRegex>^imf.*</ignoreRegex>
             !#  <ignoreRegex>^stellarAstrophysics.*</ignoreRegex>
             !#  <ignoreRegex>^stellarFeedback.*</ignoreRegex>
             !#  <ignoreRegex>^stellarProperties.*</ignoreRegex>
             !#  <ignoreRegex>^stellarWinds.*</ignoreRegex>
             !#  <ignoreRegex>^stellarTracks.*</ignoreRegex>
             !#  <ignoreRegex>^supernovae.*Method$</ignoreRegex>
             !#  <ignore>supernovaEnergy</ignore>
             !#  <ignore>initialMassForSupernovaeTypeII</ignore>
             !#  <ignore>elementsToTrack</ignore>
             !# </uniqueLabel>
             if (.not.stellarLuminositiesUniqueLabelConstructed) then
                stellarLuminositiesUniqueLabel=Stellar_Population_Luminosities_Label(includeSourceDigest=.true.,asHash=.true.)
                stellarLuminositiesUniqueLabelConstructed=.true.
             end if
             luminositiesFileName=stellarPopulationLuminosityStoreDirectory                                                   // &
                  &               "/stellarLuminosities::IMF:"                                                                // &
                  &               IMF_Name                                             (imfIndex                             )// &
                  &               "::filter:"                                                                                 // &
                  &               Filter_Name                                          (filterIndex             (iLuminosity))// &
                  &               "::postprocessing:"                                                                         // &
                  &               Stellar_Population_Spectrum_Postprocess_Chain_Methods(postprocessingChainIndex(iLuminosity))// &
                  &               "::dependencies:"                                                                           // &
                  &               stellarLuminositiesUniqueLabel                                                              // &
                  &               ".hdf5"
             if (File_Exists(luminositiesFileName)) then
                ! Construct the dataset name.
                write (redshiftLabel,'(f6.3)') redshift(iLuminosity)
                datasetName="redshift"//adjustl(trim(redshiftLabel))
                ! Open the file and check for the required dataset.
                !$omp critical (HDF5_Access)
                call File_Lock(char(luminositiesFileName),lockFileDescriptor)
                call luminositiesFile%openFile(char(luminositiesFileName),readOnly=.true.)
                if (luminositiesFile%hasDataset(trim(datasetName))) then
                   ! Read the dataset.
                   call luminositiesFile%readDatasetStatic(trim(datasetName),luminosityTables(imfIndex)%luminosity(luminosityIndex(iLuminosity),:,:))
                   ! We do not need to calculate this luminosity.
                   calculateLuminosity=.false.
                end if
                call luminositiesFile%close()
                call File_Unlock(lockFileDescriptor)
                !$omp end critical (HDF5_Access)
             end if
          end if

          ! Compute the luminosity if necessary.
          if (calculateLuminosity) then
             ! Display a message and counter.
             message='Tabulating stellar luminosities for '//char(IMF_Name(imfIndex))//' IMF, luminosity '
             write (redshiftLabel,'(f6.3)') redshift(iLuminosity)
             message=message                                                                                     // &
                  &  Filter_Name                                          (filterIndex             (iLuminosity))// &
                  &  ":"                                                                                         // &
                  &  Stellar_Population_Spectrum_Postprocess_Chain_Methods(postprocessingChainIndex(iLuminosity))// &
                  &  ":z"                                                                                        // &
                  &  trim(adjustl(redshiftLabel))                                                                // &
                  &  " "                                                                                         // &
                  &                                                                                 iLuminosity  // &
                  &  " of "                                                                                      // &
                  &  size(luminosityIndex)
             call Galacticus_Display_Indent (message,verbosityWorking)
             call Galacticus_Display_Counter(0,.true.,verbosityWorking)             
             ! Get wavelength extent of the filter.
             wavelengthRange=Filter_Extent(filterIndex(iLuminosity))
             ! Integrate over the wavelength range.
             filterIndexTabulate             =filterIndex             (iLuminosity)
             postprocessingChainIndexTabulate=postprocessingChainIndex(iLuminosity)
             redshiftTabulate                =redshift                (iLuminosity)
             imfIndexTabulate                =imfIndex
             loopCountMaximum                =luminosityTables(imfIndex)%metallicitiesCount*luminosityTables(imfIndex)%agesCount
             loopCount                       =0
             !$omp parallel do private(iAge,iMetallicity,integrandFunction,integrationWorkspace,toleranceRelative,errorStatus) copyin(filterIndexTabulate,postprocessingChainIndexTabulate,redshiftTabulate,imfIndexTabulate)
             do iAge=1,luminosityTables(imfIndex)%agesCount
                ageTabulate=luminosityTables(imfIndex)%age(iAge)
                do iMetallicity=1,luminosityTables(imfIndex)%metallicitiesCount
                   ! Update the counter.
                   !$omp atomic
                   loopCount=loopCount+1
                   call Galacticus_Display_Counter(int(100.0d0*dble(loopCount)/dble(loopCountMaximum)),.false.,verbosityWorking)
                   call abundancesTabulate%metallicitySet(luminosityTables(imfIndex)%metallicity(iMetallicity) &
                        &,metallicityType=logarithmicByMassSolar)
                   toleranceRelative=stellarPopulationLuminosityIntegrationToleranceRelative
                   errorStatus      =errorStatusFail
                   do while (errorStatus /= errorStatusSuccess)
                      luminosityTables(imfIndex)%luminosity(                              &
                           &                                luminosityIndex(iLuminosity), &
                           &                                iAge                        , &
                           &                                iMetallicity                  &
                           &                               )                              &
                           & =Integrate(                                                  &
                           &            wavelengthRange(1)                              , &
                           &            wavelengthRange(2)                              , &
                           &            Filter_Luminosity_Integrand                     , &
                           &            parameterPointer                                , &
                           &            integrandFunction                               , &
                           &            integrationWorkspace                            , &
                           &            toleranceAbsolute          =0.0d0               , &
                           &            toleranceRelative          =toleranceRelative   , &
                           &            integrationRule            =FGSL_Integ_Gauss15  , &
                           &            maxIntervals               =10000               , &
                           &            errorStatus                =errorStatus           &
                           &           )
                      call Integrate_Done(integrandFunction,integrationWorkspace)
                      if (errorStatus /= errorStatusSuccess) then
                         if (stellarPopulationLuminosityIntegrationToleranceDegrade.and.toleranceRelative < 1.0d0) then
                            toleranceRelative=2.0d0*toleranceRelative
                            write (label,'(e9.3)') 2.0d0*stellarPopulationLuminosityIntegrationToleranceRelative
                            message=         "WARNING: increasing relative tolerance for stellar population luminosities to"          //char(10)
                            message=message//trim(adjustl(label))//" and retrying integral"
                            call Galacticus_Display_Message(message,verbosityWarn)
                         else if (stellarPopulationLuminosityIntegrationToleranceDegrade) then
                            message="integration of stellar populations failed"
                            call Galacticus_Error_Report('Stellar_Population_Luminosity',message)
                         else
                            write (label,'(e9.3)') 2.0d0*stellarPopulationLuminosityIntegrationToleranceRelative
                            message=         "integration of stellar populations failed"                                              //char(10)
                            message=message//"HELP: consider increasing the [stellarPopulationLuminosityIntegrationToleranceRelative]"//char(10)
                            message=message//"      parameter to "//trim(adjustl(label))//" to reduce the integration tolerance"      //char(10)
                            message=message//"      required if your can accept this lower accuracy."
                            call Galacticus_Error_Report('Stellar_Population_Luminosity',message)
                         end if
                      end if
                   end do
                end do
             end do
             !$omp end parallel do
             ! Clear the counter and write a completion message.
             call Galacticus_Display_Counter_Clear(           verbosityWorking)
             call Galacticus_Display_Unindent     ('finished',verbosityWorking)
             ! Get the normalization by integrating a zeroth magnitude (AB) source through the filter.
             normalization=Integrate(wavelengthRange(1),wavelengthRange(2),Filter_Luminosity_Integrand_AB,parameterPointer &
                  &,integrandFunction,integrationWorkspace,toleranceAbsolute=0.0d0,toleranceRelative&
                  &=stellarPopulationLuminosityIntegrationToleranceRelative)
             call Integrate_Done(integrandFunction,integrationWorkspace)
             ! Normalize the luminosity.
             luminosityTables(imfIndex)%luminosity(luminosityIndex(iLuminosity),:,:) &
                  &=luminosityTables(imfIndex)%luminosity(luminosityIndex(iLuminosity),:,:)/normalization
             ! Store the luminosities to file.
             if (stellarPopulationLuminosityStoreToFile) then
                ! Construct the dataset name.
                write (redshiftLabel,'(f6.3)') redshift(iLuminosity)
                datasetName="redshift"//adjustl(trim(redshiftLabel))
                ! Open the file.
                !$omp critical (HDF5_Access)
                call File_Lock(char(luminositiesFileName),lockFileDescriptor)
                call luminositiesFile%openFile(char(luminositiesFileName))
                ! Write the dataset.
                if (.not.luminositiesFile%hasDataset(trim(datasetName))) &
                     & call luminositiesFile%writeDataset(luminosityTables(imfIndex)%luminosity(luminosityIndex(iLuminosity),:,:),datasetName=trim(datasetName),commentText="Tabulated luminosities at redshift z="//adjustl(trim(redshiftLabel)))
                ! Close the file.
                call luminositiesFile%close()
                call File_Unlock(lockFileDescriptor)
                !$omp end critical (HDF5_Access)
             end if
          end if
          ! Flag that calculations have been performed for this filter.
          luminosityTables(imfIndex)%isTabulated(luminosityIndex(iLuminosity))=.true.
       end if
    end do
    !$omp end critical (Luminosity_Tables_Initialize)
    return
  end subroutine Stellar_Population_Luminosity_Tabulate

  function Stellar_Population_Luminosity(luminosityIndex,filterIndex,postprocessingChainIndex,imfIndex,abundancesStellar,age,redshift)
    !% Returns the luminosity for a $1 M_\odot$ simple stellar population of given {\normalfont \ttfamily abundances} and {\normalfont \ttfamily age} drawn from IMF
    !% specified by {\normalfont \ttfamily imfIndex} and observed through the filter specified by {\normalfont \ttfamily filterIndex}.
    use, intrinsic :: ISO_C_Binding
    use Galacticus_Error
    use Numerical_Interpolation
    implicit none
    integer                                                                                    , intent(in   ) :: filterIndex                  (:), imfIndex                   , &
         &                                                                                                        luminosityIndex              (:), postprocessingChainIndex(:)
    double precision                                                                           , intent(in   ) :: age                          (:), redshift                (:)
    type            (abundances                )                                               , intent(in   ) :: abundancesStellar
    double precision                                         , dimension(size(luminosityIndex))                :: Stellar_Population_Luminosity
    double precision                                         , dimension(0:1)                                  :: hAge                            , hMetallicity
    integer         (c_size_t                  )                                                               :: iAge                            , iLuminosity                , &
         &                                                                                                        iMetallicity                    , jAge                       , &
         &                                                                                                        jMetallicity
    double precision                                                                                           :: ageLast                         , metallicity

    ! Tabulate the luminosities.
    call Stellar_Population_Luminosity_Tabulate(luminosityIndex,filterIndex,postprocessingChainIndex,imfIndex,redshift)
    ! Get interpolation in metallicity.
    metallicity=Abundances_Get_Metallicity(abundancesStellar,metallicityType=logarithmicByMassSolar)
    if (metallicity == logMetallicityZero .or. metallicity < luminosityTables(imfIndex)%metallicity(1)) then
       iMetallicity=1
       hMetallicity=[1.0d0,0.0d0]
    else if (metallicity > luminosityTables(imfIndex)%metallicity(luminosityTables(imfIndex)%metallicitiesCount)) then
       iMetallicity=luminosityTables(imfIndex)%metallicitiesCount-1
       hMetallicity=[0.0d0,1.0d0]
    else
       iMetallicity=Interpolate_Locate(luminosityTables(imfIndex)%metallicity &
            &,luminosityTables(imfIndex)%interpolationAcceleratorMetallicity,metallicity &
            &,luminosityTables(imfIndex)%resetMetallicity)
       hMetallicity=Interpolate_Linear_Generate_Factors(luminosityTables(imfIndex)%metallicity ,iMetallicity,metallicity)
    end if

    ! Do the interpolation.
    Stellar_Population_Luminosity(:)= 0.0d0
    ageLast                         =-1.0d0
    !$omp critical (Luminosity_Tables_Initialize)
    do iLuminosity=1,size(luminosityIndex)
       ! Only compute luminosities for entries with positive age (negative age implies that the luminosity required is for a
       ! population observed prior to the formation of this population).
       if (age(iLuminosity) > 0.0d0) then
          ! Get interpolation in age if the age for this luminosity differs from the previous one.
          if (iLuminosity == 1 .or. age(iLuminosity) /= ageLast) then
             ! Check for out of range age.
             if (age(iLuminosity) > luminosityTables(imfIndex)%age(luminosityTables(imfIndex)%agesCount)) then
                if (stellarPopulationLuminosityMaximumAgeExceededIsFatal) then
                   call Galacticus_Error_Report('Stellar_Population_Luminosity','age exceeds the maximum tabulated')
                else
                   iAge=luminosityTables(imfIndex)%agesCount-1
                   hAge=[0.0d0,1.0d0]
                end if
             else
                iAge=Interpolate_Locate(luminosityTables(imfIndex)%age &
                     &,luminosityTables(imfIndex)%interpolationAcceleratorAge,age(iLuminosity),luminosityTables(imfIndex)%resetAge)
                hAge=Interpolate_Linear_Generate_Factors(luminosityTables(imfIndex)%age,iAge&
                     &,age(iLuminosity))
             end if
             ageLast=age(iLuminosity)
          end if
          do jAge=0,1
             do jMetallicity=0,1
                Stellar_Population_Luminosity(iLuminosity)=Stellar_Population_Luminosity(iLuminosity)&
                     &+luminosityTables(imfIndex)%luminosity(luminosityIndex(iLuminosity),iAge +jAge,iMetallicity+jMetallicity)&
                     &*hAge(jAge)*hMetallicity(jMetallicity)
             end do
          end do
       end if
    end do
    !$omp end critical (Luminosity_Tables_Initialize)
    ! Prevent interpolation from returning negative fluxes.
    Stellar_Population_Luminosity=max(Stellar_Population_Luminosity,0.0d0)
    return
  end function Stellar_Population_Luminosity

  subroutine Stellar_Population_Luminosity_Track(luminosityIndex,filterIndex,postprocessingChainIndex,imfIndex,abundancesStellar,redshift,ages,luminosities)
    !% Returns the luminosity for a $1 M_\odot$ simple stellar population of given {\normalfont \ttfamily abundances} drawn from IMF
    !% specified by {\normalfont \ttfamily imfIndex} and observed through the filter specified by {\normalfont \ttfamily filterIndex}, for all available ages.
    use, intrinsic :: ISO_C_Binding
    use Galacticus_Error
    use Memory_Management
    use Numerical_Interpolation
    implicit none
    integer                                                                                        , intent(in   ) :: filterIndex                  (:), imfIndex                   , &
         &                                                                                                            luminosityIndex              (:), postprocessingChainIndex(:)
    double precision                                                                               , intent(in   ) :: redshift                     (:)
    type            (abundances                )                                                   , intent(in   ) :: abundancesStellar
    double precision                            , allocatable, dimension(:                        ), intent(  out) :: ages
    double precision                            , allocatable, dimension(:  ,:                    ), intent(  out) :: luminosities
    double precision                                         , dimension(    size(luminosityIndex))                :: Stellar_Population_Luminosity
    double precision                                         , dimension(0:1                      )                :: hMetallicity
    integer         (c_size_t                  )                                                                   :: iLuminosity                     , iMetallicity               , &
         &                                                                                                            jMetallicity
    double precision                                                                                               :: metallicity

    ! Tabulate the luminosities.
    call Stellar_Population_Luminosity_Tabulate(luminosityIndex,filterIndex,postprocessingChainIndex,imfIndex,redshift)
    ! Get interpolation in metallicity.
    metallicity=Abundances_Get_Metallicity(abundancesStellar,metallicityType=logarithmicByMassSolar)
    if (metallicity == logMetallicityZero .or. metallicity < luminosityTables(imfIndex)%metallicity(1)) then
       iMetallicity=1
       hMetallicity=[1.0d0,0.0d0]
    else if (metallicity > luminosityTables(imfIndex)%metallicity(luminosityTables(imfIndex)%metallicitiesCount)) then
       iMetallicity=luminosityTables(imfIndex)%metallicitiesCount-1
       hMetallicity=[0.0d0,1.0d0]
    else
       iMetallicity=Interpolate_Locate(luminosityTables(imfIndex)%metallicity &
            &,luminosityTables(imfIndex)%interpolationAcceleratorMetallicity,metallicity &
            &,luminosityTables(imfIndex)%resetMetallicity)
       hMetallicity=Interpolate_Linear_Generate_Factors(luminosityTables(imfIndex)%metallicity ,iMetallicity,metallicity)
    end if
    ! Allocate arrays for ages and luminosities.
    call Alloc_Array(ages        ,[luminosityTables(imfIndex)%agesCount                      ])
    call Alloc_Array(luminosities,[luminosityTables(imfIndex)%agesCount,size(luminosityIndex)])
    ! Assign ages.
    ages=luminosityTables(imfIndex)%age
    ! Do the interpolation.
    luminosities(:,:)=0.0d0
    !$omp critical (Luminosity_Tables_Initialize)
    do iLuminosity=1,size(luminosityIndex)
       do jMetallicity=0,1
          luminosities                                 (:,                iLuminosity                             )= &
               & +luminosities                         (:,                iLuminosity                             )  &
               & +luminosityTables(imfIndex)%luminosity(  luminosityIndex(iLuminosity),:,iMetallicity+jMetallicity)  &
               & *hMetallicity                         (                                              jMetallicity)
       end do
    end do
    !$omp end critical (Luminosity_Tables_Initialize)
    ! Prevent interpolation from returning negative fluxes.
    luminosities=max(luminosities,0.0d0)
    return
  end subroutine Stellar_Population_Luminosity_Track

  function Filter_Luminosity_Integrand(wavelength,parameterPointer) bind(c)
    !% Integrand for the luminosity through a given filter.
    use Stellar_Population_Spectra
    use Stellar_Population_Spectra_Postprocess
    use Instruments_Filters
    implicit none
    real            (kind=c_double)        :: Filter_Luminosity_Integrand
    real            (kind=c_double), value :: wavelength
    type            (c_ptr        ), value :: parameterPointer
    double precision                       :: wavelengthRedshifted

    ! If this luminosity is for a redshifted spectrum, then we shift wavelength at which we sample the stellar population spectrum
    ! to be a factor of (1+z) smaller. We therefore integrate over the stellar SED at shorter wavelengths, since these will be
    ! shifted into the filter by z=0. Factor of 1/wavelength appears since we want to integrate F_nu (dnu / nu) and dnu =
    ! -c/lambda^2 dlambda. Note that we follow the convention of Hogg et al. (2002) and assume that the filter response gives the
    ! fraction of incident photons received by the detector at a given wavelength, multiplied by the relative photon response
    ! (which will be 1 for a photon-counting detector such as a CCD, or proportional to the photon energy for a
    ! bolometer/calorimeter type detector).
    wavelengthRedshifted=wavelength/(1.0d0+redshiftTabulate)
    Filter_Luminosity_Integrand=Filter_Response(filterIndexTabulate,wavelength)*Stellar_Population_Spectrum(abundancesTabulate &
         &,ageTabulate,wavelengthRedshifted,imfIndexTabulate)*Stellar_Population_Spectrum_PostProcess(postprocessingChainIndexTabulate,wavelengthRedshifted,ageTabulate,redshiftTabulate)/wavelength
    return
  end function Filter_Luminosity_Integrand

  function Filter_Luminosity_Integrand_AB(wavelength,parameterPointer) bind(c)
    !% Integrand for the luminosity of a zeroth magnitude (AB) source through a given filter.
    use Instruments_Filters
    use Numerical_Constants_Astronomical
    implicit none
    real            (kind=c_double)            :: Filter_Luminosity_Integrand_AB
    real            (kind=c_double), value     :: wavelength
    type            (c_ptr        ), value     :: parameterPointer
    ! Luminosity of a zeroth magintude (AB) source in Solar luminosities per Hz.
    double precision               , parameter :: luminosityZeroPointABSolar    =luminosityZeroPointAB/luminositySolar

    Filter_Luminosity_Integrand_AB=Filter_Response(filterIndexTabulate,wavelength)*luminosityZeroPointABSolar/wavelength
    return
  end function Filter_Luminosity_Integrand_AB

end module Stellar_Population_Luminosities<|MERGE_RESOLUTION|>--- conflicted
+++ resolved
@@ -58,14 +58,10 @@
   ! Option controlling writing of luminosities to file.
   logical                                                      :: stellarPopulationLuminosityStoreToFile
   type            (varying_string )                            :: stellarPopulationLuminosityStoreDirectory
-<<<<<<< HEAD
-
+  
   ! Option controlling behavior when maximum age of stellar populations is exceeded.
   logical                                                      :: stellarPopulationLuminosityMaximumAgeExceededIsFatal
 
-=======
-  
->>>>>>> a7da88ad
 contains
 
   subroutine Stellar_Population_Luminosity_Tabulate(luminosityIndex,filterIndex,postprocessingChainIndex,imfIndex,redshift)
@@ -86,29 +82,15 @@
     use Stellar_Population_Spectra
     use Stellar_Population_Spectra_Postprocess
     implicit none
-<<<<<<< HEAD
-    integer                                                                                    , intent(in   ) :: filterIndex                  (:), imfIndex                   , &
-         &                                                                                                        luminosityIndex              (:), postprocessingChainIndex(:)
-    double precision                                                                           , intent(in   ) :: redshift                (:)
-=======
     integer                                                                                    , intent(in   ) :: filterIndex                              (:), imfIndex                   , &
          &                                                                                                        luminosityIndex                          (:), postprocessingChainIndex(:)
-    double precision                                                                           , intent(in   ) :: age                                      (:), redshift                (:)
-    type            (abundances                )                                               , intent(in   ) :: abundancesStellar
-    double precision                                         , dimension(size(luminosityIndex))                :: Stellar_Population_Luminosity
->>>>>>> a7da88ad
+    double precision                                                                           , intent(in   ) :: redshift                                 (:)
     type            (luminosityTable           ), allocatable, dimension(:)                                    :: luminosityTablesTemporary
     double precision                            , allocatable, dimension(:,:,:)                                :: luminosityTemporary
     logical                                     , allocatable, dimension(:)                                    :: isTabulatedTemporary
     double precision                                         , dimension(2)                                    :: wavelengthRange
-<<<<<<< HEAD
     type            (lockDescriptor            )                                                               :: lockFileDescriptor
-    integer         (c_size_t                  )                                                               :: iAge                            , iLuminosity                , &
-=======
-    double precision                                         , dimension(0:1)                                  :: hAge                                        , hMetallicity
-    integer         (c_int                     )                                                               :: lockFileDescriptor
     integer         (c_size_t                  )                                                               :: iAge                                        , iLuminosity                , &
->>>>>>> a7da88ad
          &                                                                                                        iMetallicity
     integer                                                                                                    :: loopCountMaximum                            , jAge                       , &
          &                                                                                                        jMetallicity                                , loopCount                  , &
