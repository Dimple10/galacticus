--- conflicted
+++ resolved
@@ -68,17 +68,8 @@
     !% Tabulate stellar population luminosity in the given filters.
     use, intrinsic :: ISO_C_Binding
     use Numerical_Constants_Astronomical
-<<<<<<< HEAD
     use File_Utilities
     use IO_HDF5
-    use ISO_Varying_String
-=======
-    use Galacticus_Error
-    use Galacticus_Display
-    use Galacticus_Input_Paths
-    use Input_Parameters
-    use Star_Formation_IMF
->>>>>>> 70e34d64
     use String_Handling
     use Star_Formation_IMF
     use Input_Parameters
@@ -153,7 +144,17 @@
        !@   <cardinality>1</cardinality>
        !@ </inputParameter>
        call Get_Input_Parameter('stellarPopulationLuminosityStoreToFile',stellarPopulationLuminosityStoreToFile,defaultValue=.true.)
-<<<<<<< HEAD
+       !@ <inputParameter>
+       !@   <name>stellarPopulationLuminosityStoreDirectory</name>
+       !@   <defaultValue>{\normalfont \ttfamily \$GALACTICUS\_ROOT\_V094/data/stellarPopulations}</defaultValue>
+       !@   <attachedTo>module</attachedTo>
+       !@   <description>
+       !@    Specifies the directory to which stellar populations luminosities (integrated under a filter) should be stored to file for rapid reuse.
+       !@   </description>
+       !@   <type>string</type>
+       !@   <cardinality>1</cardinality>
+       !@ </inputParameter>
+       call Get_Input_Parameter('stellarPopulationLuminosityStoreDirectory',stellarPopulationLuminosityStoreDirectory,defaultValue=char(Galacticus_Input_Path()//"data/stellarPopulations"))
        ! Read the parameter controlling behavior if maximum age of stellar populations are exceeded.
        !@ <inputParameter>
        !@   <name>stellarPopulationLuminosityMaximumAgeExceededIsFatal</name>
@@ -166,19 +167,6 @@
        !@   <cardinality>1</cardinality>
        !@ </inputParameter>
        call Get_Input_Parameter('stellarPopulationLuminosityMaximumAgeExceededIsFatal',stellarPopulationLuminosityMaximumAgeExceededIsFatal,defaultValue=.true.)
-=======
-       !@ <inputParameter>
-       !@   <name>stellarPopulationLuminosityStoreDirectory</name>
-       !@   <defaultValue>{\normalfont \ttfamily \$GALACTICUS\_ROOT\_V094/data/stellarPopulations}</defaultValue>
-       !@   <attachedTo>module</attachedTo>
-       !@   <description>
-       !@    Specifies the directory to which stellar populations luminosities (integrated under a filter) should be stored to file for rapid reuse.
-       !@   </description>
-       !@   <type>string</type>
-       !@   <cardinality>1</cardinality>
-       !@ </inputParameter>
-       call Get_Input_Parameter('stellarPopulationLuminosityStoreDirectory',stellarPopulationLuminosityStoreDirectory,defaultValue=char(Galacticus_Input_Path()//"data/stellarPopulations"))
->>>>>>> 70e34d64
        ! Flag that this module is now initialized.
        moduleInitialized=.true.
     end if
