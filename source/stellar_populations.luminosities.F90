!! Copyright 2009, 2010, 2011, 2012, 2013, 2014, 2015 Andrew Benson <abenson@obs.carnegiescience.edu>
!!
!! This file is part of Galacticus.
!!
!!    Galacticus is free software: you can redistribute it and/or modify
!!    it under the terms of the GNU General Public License as published by
!!    the Free Software Foundation, either version 3 of the License, or
!!    (at your option) any later version.
!!
!!    Galacticus is distributed in the hope that it will be useful,
!!    but WITHOUT ANY WARRANTY; without even the implied warranty of
!!    MERCHANTABILITY or FITNESS FOR A PARTICULAR PURPOSE.  See the
!!    GNU General Public License for more details.
!!
!!    You should have received a copy of the GNU General Public License
!!    along with Galacticus.  If not, see <http://www.gnu.org/licenses/>.

!% Contains a module which implements calculations of stellar population luminosities in the AB magnitude system.

module Stellar_Population_Luminosities
  !% Implements calculations of stellar population luminosities in the AB magnitude system.
  use FGSL
  use, intrinsic :: ISO_C_Binding
  use Abundances_Structure
  use ISO_Varying_String
  implicit none
  private
  public :: Stellar_Population_Luminosity, Stellar_Population_Luminosity_Track

  type luminosityTable
     !% Structure for holding tables of simple stellar population luminosities.
     integer                                                            :: agesCount                         , metallicitiesCount
     logical                            , allocatable, dimension(:)     :: isTabulated
     double precision                   , allocatable, dimension(:)     :: age                               , metallicity
     double precision                   , allocatable, dimension(:,:,:) :: luminosity
     ! Interpolation structures.
     logical                                                            :: resetAge                   =.true., resetMetallicity                   =.true.
     type            (fgsl_interp_accel)                                :: interpolationAcceleratorAge       , interpolationAcceleratorMetallicity
    end type luminosityTable

  ! Array of simple stellar population luminosity tables.
  type            (luminosityTable), allocatable, dimension(:) :: luminosityTables

  ! Module global variables used in integrations.
  double precision                                             :: ageTabulate                                                    , redshiftTabulate
  integer                                                      :: filterIndexTabulate                                            , imfIndexTabulate, &
       &                                                          postprocessingChainIndexTabulate
  type            (abundances     )                            :: abundancesTabulate
  !$omp threadprivate(ageTabulate,redshiftTabulate,abundancesTabulate,filterIndexTabulate,imfIndexTabulate,postprocessingChainIndexTabulate)

  ! Flag indicating if this module has been initialized yet.
  logical                                                      :: moduleInitialized                                      =.false.

  ! Tolerance used in integrations.
  double precision                                             :: stellarPopulationLuminosityIntegrationToleranceRelative
  logical                                                      :: stellarPopulationLuminosityIntegrationToleranceDegrade

  ! Option controlling writing of luminosities to file.
  logical                                                      :: stellarPopulationLuminosityStoreToFile
  type            (varying_string )                            :: stellarPopulationLuminosityStoreDirectory
  
  ! Option controlling behavior when maximum age of stellar populations is exceeded.
  logical                                                      :: stellarPopulationLuminosityMaximumAgeExceededIsFatal

contains

  subroutine Stellar_Population_Luminosity_Tabulate(luminosityIndex,filterIndex,postprocessingChainIndex,imfIndex,redshift)
    !% Tabulate stellar population luminosity in the given filters.
    use, intrinsic :: ISO_C_Binding
    use Numerical_Constants_Astronomical
    use File_Utilities
    use IO_HDF5
    use String_Handling
    use Star_Formation_IMF
    use Input_Parameters
    use Galacticus_Input_Paths
    use Galacticus_Display
    use Galacticus_Error
    use Instruments_Filters
    use Numerical_Integration
    use Memory_Management
    use Stellar_Population_Spectra
    use Stellar_Population_Spectra_Postprocess
    use Input_Parameters2
    implicit none
<<<<<<< HEAD
    integer                                                                                       , intent(in   ) :: filterIndex                              (:), imfIndex                   , &
         &                                                                                                           luminosityIndex                          (:), postprocessingChainIndex(:)
    double precision                                                                              , intent(in   ) :: age                                      (:), redshift                (:)
    type            (abundances                   )                                               , intent(in   ) :: abundancesStellar
    double precision                                            , dimension(size(luminosityIndex))                :: Stellar_Population_Luminosity
    type            (luminosityTable              ), allocatable, dimension(:)                                    :: luminosityTablesTemporary
    double precision                               , allocatable, dimension(:,:,:)                                :: luminosityTemporary
    logical                                        , allocatable, dimension(:)                                    :: isTabulatedTemporary
    double precision                                            , dimension(2)                                    :: wavelengthRange
    double precision                                            , dimension(0:1)                                  :: hAge                                        , hMetallicity
    class           (stellarPopulationSpectraClass), pointer                                                      :: stellarPopulationSpectra_
    integer         (c_int                        )                                                               :: lockFileDescriptor
    integer         (c_size_t                     )                                                               :: iAge                                        , iLuminosity                , &
         &                                                                                                           iMetallicity
    integer                                                                                                       :: loopCountMaximum                            , jAge                       , &
         &                                                                                                           jMetallicity                                , loopCount                  , &
         &                                                                                                           errorStatus
    logical                                                                                                       :: computeTable                                , calculateLuminosity        , &
         &                                                                                                           stellarLuminositiesUniqueLabelConstructed
    double precision                                                                                              :: ageLast                                     , metallicity                , &
         &                                                                                                           normalization                               , toleranceRelative
    type            (c_ptr                        )                                                               :: parameterPointer
    type            (fgsl_function                )                                                               :: integrandFunction
    type            (fgsl_integration_workspace   )                                                               :: integrationWorkspace
    type            (varying_string               )                                                               :: message                                     , luminositiesFileName       , &
         &                                                                                                           stellarLuminositiesUniqueLabel
    character       (len=16                       )                                                               :: datasetName                                 , redshiftLabel              , &
         &                                                                                                           label
    type            (hdf5Object                   )                                                               :: luminositiesFile

=======
    integer                                                                                    , intent(in   ) :: filterIndex                              (:), imfIndex                   , &
         &                                                                                                        luminosityIndex                          (:), postprocessingChainIndex(:)
    double precision                                                                           , intent(in   ) :: redshift                                 (:)
    type            (luminosityTable           ), allocatable, dimension(:)                                    :: luminosityTablesTemporary
    double precision                            , allocatable, dimension(:,:,:)                                :: luminosityTemporary
    logical                                     , allocatable, dimension(:)                                    :: isTabulatedTemporary
    double precision                                         , dimension(2)                                    :: wavelengthRange
    type            (lockDescriptor            )                                                               :: lockFileDescriptor
    integer         (c_size_t                  )                                                               :: iAge                                        , iLuminosity                , &
         &                                                                                                        iMetallicity
    integer                                                                                                    :: loopCountMaximum                            , jAge                       , &
         &                                                                                                        jMetallicity                                , loopCount                  , &
         &                                                                                                        errorStatus
    logical                                                                                                    :: computeTable                                , calculateLuminosity        , &
         &                                                                                                        stellarLuminositiesUniqueLabelConstructed
    double precision                                                                                           :: ageLast                                     , metallicity                , &
         &                                                                                                        normalization                               , toleranceRelative
    type            (c_ptr                     )                                                               :: parameterPointer
    type            (fgsl_function             )                                                               :: integrandFunction
    type            (fgsl_integration_workspace)                                                               :: integrationWorkspace
    type            (varying_string            )                                                               :: message                                     , luminositiesFileName       , &
         &                                                                                                        stellarLuminositiesUniqueLabel
    character       (len=16                    )                                                               :: datasetName                                 , redshiftLabel              , &
         &                                                                                                        label
    type            (hdf5Object                )                                                               :: luminositiesFile
    
>>>>>>> fb4bcdec
    ! Determine if we have created space for this IMF yet.
    !$omp critical (Luminosity_Tables_Initialize)
    if (.not.moduleInitialized) then
       ! Read the parameter controlling integration tolerance.
       !@ <inputParameter>
       !@   <name>stellarPopulationLuminosityIntegrationToleranceRelative</name>
       !@   <defaultValue>$2 \times 10^{-3}$</defaultValue>
       !@   <attachedTo>module</attachedTo>
       !@   <description>
       !@    The relative tolerance used when integrating the flux of stellar populations through filters.
       !@   </description>
       !@   <type>real</type>
       !@   <cardinality>1</cardinality>
       !@ </inputParameter>
       call Get_Input_Parameter('stellarPopulationLuminosityIntegrationToleranceRelative',stellarPopulationLuminosityIntegrationToleranceRelative,defaultValue=2.0d-3)
       !@ <inputParameter>
       !@   <name>stellarPopulationLuminosityIntegrationToleranceDegrade</name>
       !@   <defaultValue>false</defaultValue>
       !@   <attachedTo>module</attachedTo>
       !@   <description>
       !@    If {\normalfont \ttfamily true}, automatically degrade the relative tolerance used when integrating the flux of stellar populations through filters to ensure convergence.
       !@   </description>
       !@   <type>real</type>
       !@   <cardinality>1</cardinality>
       !@ </inputParameter>
       call Get_Input_Parameter('stellarPopulationLuminosityIntegrationToleranceDegrade',stellarPopulationLuminosityIntegrationToleranceDegrade,defaultValue=.false.)
       ! Read parameters controlling storing luminosities to file.
       !@ <inputParameter>
       !@   <name>stellarPopulationLuminosityStoreToFile</name>
       !@   <defaultValue>true</defaultValue>
       !@   <attachedTo>module</attachedTo>
       !@   <description>
       !@    Specifies whether or not stellar populations luminosities (integrated under a filter) should be stored to file for rapid reuse.
       !@   </description>
       !@   <type>boolean</type>
       !@   <cardinality>1</cardinality>
       !@ </inputParameter>
       call Get_Input_Parameter('stellarPopulationLuminosityStoreToFile',stellarPopulationLuminosityStoreToFile,defaultValue=.true.)
       !@ <inputParameter>
       !@   <name>stellarPopulationLuminosityStoreDirectory</name>
       !@   <defaultValue>{\normalfont \ttfamily \$GALACTICUS\_ROOT\_V094/data/stellarPopulations}</defaultValue>
       !@   <attachedTo>module</attachedTo>
       !@   <description>
       !@    Specifies the directory to which stellar populations luminosities (integrated under a filter) should be stored to file for rapid reuse.
       !@   </description>
       !@   <type>string</type>
       !@   <cardinality>1</cardinality>
       !@ </inputParameter>
       call Get_Input_Parameter('stellarPopulationLuminosityStoreDirectory',stellarPopulationLuminosityStoreDirectory,defaultValue=char(Galacticus_Input_Path()//"data/stellarPopulations"))
       ! Read the parameter controlling behavior if maximum age of stellar populations are exceeded.
       !@ <inputParameter>
       !@   <name>stellarPopulationLuminosityMaximumAgeExceededIsFatal</name>
       !@   <defaultValue>true</defaultValue>
       !@   <attachedTo>module</attachedTo>
       !@   <description>
       !@    Specifies whether or not exceeding the maximum available age of the stellar population is fatal.
       !@   </description>
       !@   <type>boolean</type>
       !@   <cardinality>1</cardinality>
       !@ </inputParameter>
       call Get_Input_Parameter('stellarPopulationLuminosityMaximumAgeExceededIsFatal',stellarPopulationLuminosityMaximumAgeExceededIsFatal,defaultValue=.true.)
       ! Flag that this module is now initialized.
       moduleInitialized=.true.
    end if

    if (allocated(luminosityTables)) then
       if (size(luminosityTables) < imfIndex) then
          call Move_Alloc(luminosityTables,luminosityTablesTemporary)
          allocate(luminosityTables(imfIndex))
          luminosityTables(1:size(luminosityTablesTemporary))=luminosityTablesTemporary
          deallocate(luminosityTablesTemporary)
          call Memory_Usage_Record(sizeof(luminosityTables(1)),blockCount=0)
       end if
    else
       allocate(luminosityTables(imfIndex))
       call Memory_Usage_Record(sizeof(luminosityTables))
    end if

    ! Determine if we have tabulated luminosities for this luminosityIndex in this IMF yet.
    stellarLuminositiesUniqueLabelConstructed = .false.
    stellarPopulationSpectra_                 => null()
    do iLuminosity=1,size(luminosityIndex)
       if (allocated(luminosityTables(imfIndex)%isTabulated)) then
          if (size(luminosityTables(imfIndex)%isTabulated) >= luminosityIndex(iLuminosity)) then
             computeTable=.not.luminosityTables(imfIndex)%isTabulated(luminosityIndex(iLuminosity))
          else
             call Move_Alloc (luminosityTables(imfIndex)%isTabulated,isTabulatedTemporary)
             call Move_Alloc (luminosityTables(imfIndex)%luminosity ,luminosityTemporary )
             call Alloc_Array(luminosityTables(imfIndex)%isTabulated,[luminosityIndex(iLuminosity)])
             call Alloc_Array(luminosityTables(imfIndex)%luminosity ,[luminosityIndex(iLuminosity)&
                  &,luminosityTables(imfIndex)%agesCount,luminosityTables(imfIndex)%metallicitiesCount])
             luminosityTables(imfIndex)%isTabulated(1:size(isTabulatedTemporary)    )=isTabulatedTemporary
             luminosityTables(imfIndex)%isTabulated(  size(isTabulatedTemporary)+1:luminosityIndex(iLuminosity))=.false.
             luminosityTables(imfIndex)%luminosity (1:size(isTabulatedTemporary),:,:)=luminosityTemporary
             call Dealloc_Array(isTabulatedTemporary)
             call Dealloc_Array(luminosityTemporary)
             computeTable=.true.
          end if
       else
          call Alloc_Array(luminosityTables(imfIndex)%isTabulated,[luminosityIndex(iLuminosity)])
          luminosityTables(imfIndex)%isTabulated=.false.
          ! Since we have not yet tabulated any luminosities yet for this IMF, we need to get a list of suitable metallicities and
          ! ages at which to tabulate.
          if (.not.associated(stellarPopulationSpectra_)) stellarPopulationSpectra_ => stellarPopulationSpectra()
          call stellarPopulationSpectra_%tabulation(imfIndex,luminosityTables(imfIndex)%agesCount &
               &,luminosityTables(imfIndex)%metallicitiesCount,luminosityTables(imfIndex)%age&
               &,luminosityTables(imfIndex)%metallicity)
          where (luminosityTables(imfIndex)%metallicity > 0.0d0)
             luminosityTables(imfIndex)%metallicity=log10(luminosityTables(imfIndex)%metallicity/metallicitySolar)
          elsewhere
             luminosityTables(imfIndex)%metallicity=logMetallicityZero
          end where
          call Alloc_Array(luminosityTables(imfIndex)%luminosity,[luminosityIndex(iLuminosity)&
               &,luminosityTables(imfIndex)%agesCount ,luminosityTables(imfIndex)%metallicitiesCount])
          computeTable=.true.
       end if

       ! If we haven't, do so now.
       if (computeTable) then

          ! Determine if we can read the required luminosity from file.
          calculateLuminosity=.true.
          if (stellarPopulationLuminosityStoreToFile) then
             ! Construct name of the file to which this would be stored.
             !# <uniqueLabel>
             !#  <function>Stellar_Population_Luminosities_Label</function>
             !#  <ignoreRegex>^stellarPopulationSpectraPostprocess.*</ignoreRegex>
             !#  <ignoreRegex>^starFormationImf.*</ignoreRegex>
             !#  <ignoreRegex>^imf.*</ignoreRegex>
             !#  <ignoreRegex>^stellarAstrophysics.*</ignoreRegex>
             !#  <ignoreRegex>^stellarFeedback.*</ignoreRegex>
             !#  <ignoreRegex>^stellarProperties.*</ignoreRegex>
             !#  <ignoreRegex>^stellarWinds.*</ignoreRegex>
             !#  <ignoreRegex>^stellarTracks.*</ignoreRegex>
             !#  <ignoreRegex>^supernovae.*Method$</ignoreRegex>
             !#  <ignore>supernovaEnergy</ignore>
             !#  <ignore>initialMassForSupernovaeTypeII</ignore>
             !#  <ignore>elementsToTrack</ignore>
             !#  <ignore>stellarPopulationLuminosityStoreDirectory</ignore>
             !# </uniqueLabel>
             if (.not.stellarLuminositiesUniqueLabelConstructed) then
                stellarLuminositiesUniqueLabel=Stellar_Population_Luminosities_Label(includeSourceDigest=.true.,asHash=.true.)
                stellarLuminositiesUniqueLabelConstructed=.true.
             end if
             luminositiesFileName=stellarPopulationLuminosityStoreDirectory                                                   // &
                  &               "/stellarLuminosities::IMF:"                                                                // &
                  &               IMF_Name                                             (imfIndex                             )// &
                  &               "::filter:"                                                                                 // &
                  &               Filter_Name                                          (filterIndex             (iLuminosity))// &
                  &               "::postprocessing:"                                                                         // &
                  &               Stellar_Population_Spectrum_Postprocess_Chain_Methods(postprocessingChainIndex(iLuminosity))// &
                  &               "::dependencies:"                                                                           // &
                  &               stellarLuminositiesUniqueLabel                                                              // &
                  &               ".hdf5"
             if (File_Exists(luminositiesFileName)) then
                ! Construct the dataset name.
                write (redshiftLabel,'(f6.3)') redshift(iLuminosity)
                datasetName="redshift"//adjustl(trim(redshiftLabel))
                ! Open the file and check for the required dataset.
                !$omp critical (HDF5_Access)
                call File_Lock(char(luminositiesFileName),lockFileDescriptor,lockIsShared=.true.)
                call luminositiesFile%openFile(char(luminositiesFileName),readOnly=.true.)
                if (luminositiesFile%hasDataset(trim(datasetName))) then
                   ! Read the dataset.
                   call luminositiesFile%readDatasetStatic(trim(datasetName),luminosityTables(imfIndex)%luminosity(luminosityIndex(iLuminosity),:,:))
                   ! We do not need to calculate this luminosity.
                   calculateLuminosity=.false.
                end if
                call luminositiesFile%close()
                call File_Unlock(lockFileDescriptor)
                !$omp end critical (HDF5_Access)
             end if
          end if

          ! Compute the luminosity if necessary.
          if (calculateLuminosity) then
             ! Display a message and counter.
             message='Tabulating stellar luminosities for '//char(IMF_Name(imfIndex))//' IMF, luminosity '
             write (redshiftLabel,'(f6.3)') redshift(iLuminosity)
             message=message                                                                                     // &
                  &  Filter_Name                                          (filterIndex             (iLuminosity))// &
                  &  ":"                                                                                         // &
                  &  Stellar_Population_Spectrum_Postprocess_Chain_Methods(postprocessingChainIndex(iLuminosity))// &
                  &  ":z"                                                                                        // &
                  &  trim(adjustl(redshiftLabel))                                                                // &
                  &  " "                                                                                         // &
                  &                                                                                 iLuminosity  // &
                  &  " of "                                                                                      // &
                  &  size(luminosityIndex)
             call Galacticus_Display_Indent (message,verbosityWorking)
             call Galacticus_Display_Counter(0,.true.,verbosityWorking)             
             ! Get stellar population spectra object if necessary.
             if (.not.associated(stellarPopulationSpectra_)) stellarPopulationSpectra_ => stellarPopulationSpectra()
             ! Get wavelength extent of the filter.
             wavelengthRange=Filter_Extent(filterIndex(iLuminosity))
             ! Integrate over the wavelength range.
             filterIndexTabulate             =filterIndex             (iLuminosity)
             postprocessingChainIndexTabulate=postprocessingChainIndex(iLuminosity)
             redshiftTabulate                =redshift                (iLuminosity)
             imfIndexTabulate                =imfIndex
             loopCountMaximum                =luminosityTables(imfIndex)%metallicitiesCount*luminosityTables(imfIndex)%agesCount
             loopCount                       =0
             !# <workaround type="gfortran" PR="66633" url="https://gcc.gnu.org/bugzilla/show_bug.cgi?id=66633">
             !!omp parallel do private(iAge,iMetallicity,integrandFunction,integrationWorkspace,toleranceRelative,errorStatus) copyin(filterIndexTabulate,postprocessingChainIndexTabulate,redshiftTabulate,imfIndexTabulate)
             !# </workaround>
             do iAge=1,luminosityTables(imfIndex)%agesCount
                ageTabulate=luminosityTables(imfIndex)%age(iAge)
                do iMetallicity=1,luminosityTables(imfIndex)%metallicitiesCount
                   ! Update the counter.
                   !$omp atomic
                   loopCount=loopCount+1
                   call Galacticus_Display_Counter(int(100.0d0*dble(loopCount)/dble(loopCountMaximum)),.false.,verbosityWorking)
                   call abundancesTabulate%metallicitySet(luminosityTables(imfIndex)%metallicity(iMetallicity) &
                        &,metallicityType=logarithmicByMassSolar)
                   toleranceRelative=stellarPopulationLuminosityIntegrationToleranceRelative
                   errorStatus      =errorStatusFail
                   do while (errorStatus /= errorStatusSuccess)
                      luminosityTables(imfIndex)%luminosity(                              &
                           &                                luminosityIndex(iLuminosity), &
                           &                                iAge                        , &
                           &                                iMetallicity                  &
                           &                               )                              &
                           & =Integrate(                                                  &
                           &            wavelengthRange(1)                              , &
                           &            wavelengthRange(2)                              , &
                           &            Filter_Luminosity_Integrand                     , &
                           &            parameterPointer                                , &
                           &            integrandFunction                               , &
                           &            integrationWorkspace                            , &
                           &            toleranceAbsolute          =0.0d0               , &
                           &            toleranceRelative          =toleranceRelative   , &
                           &            integrationRule            =FGSL_Integ_Gauss15  , &
                           &            maxIntervals               =10000               , &
                           &            errorStatus                =errorStatus           &
                           &           )
                      call Integrate_Done(integrandFunction,integrationWorkspace)
                      if (errorStatus /= errorStatusSuccess) then
                         if (stellarPopulationLuminosityIntegrationToleranceDegrade.and.toleranceRelative < 1.0d0) then
                            toleranceRelative=2.0d0*toleranceRelative
                            write (label,'(e9.3)') 2.0d0*stellarPopulationLuminosityIntegrationToleranceRelative
                            message=         "WARNING: increasing relative tolerance for stellar population luminosities to"          //char(10)
                            message=message//trim(adjustl(label))//" and retrying integral"
                            call Galacticus_Display_Message(message,verbosityWarn)
                         else if (stellarPopulationLuminosityIntegrationToleranceDegrade) then
                            message="integration of stellar populations failed"
                            call Galacticus_Error_Report('Stellar_Population_Luminosity',message)
                         else
                            write (label,'(e9.3)') 2.0d0*stellarPopulationLuminosityIntegrationToleranceRelative
                            message=         "integration of stellar populations failed"                                              //char(10)
                            message=message//"HELP: consider increasing the [stellarPopulationLuminosityIntegrationToleranceRelative]"//char(10)
                            message=message//"      parameter to "//trim(adjustl(label))//" to reduce the integration tolerance"      //char(10)
                            message=message//"      required if your can accept this lower accuracy."
                            call Galacticus_Error_Report('Stellar_Population_Luminosity',message)
                         end if
                      end if
                   end do
                end do
             end do
             !# <workaround type="gfortran" PR="66633" url="https://gcc.gnu.org/bugzilla/show_bug.cgi?id=66633">
             !!omp end parallel do
             !# </workaround>
             ! Clear the counter and write a completion message.
             call Galacticus_Display_Counter_Clear(           verbosityWorking)
             call Galacticus_Display_Unindent     ('finished',verbosityWorking)
             ! Get the normalization by integrating a zeroth magnitude (AB) source through the filter.
             normalization=Integrate(wavelengthRange(1),wavelengthRange(2),Filter_Luminosity_Integrand_AB,parameterPointer &
                  &,integrandFunction,integrationWorkspace,toleranceAbsolute=0.0d0,toleranceRelative&
                  &=stellarPopulationLuminosityIntegrationToleranceRelative)
             call Integrate_Done(integrandFunction,integrationWorkspace)
             ! Normalize the luminosity.
             luminosityTables(imfIndex)%luminosity(luminosityIndex(iLuminosity),:,:) &
                  &=luminosityTables(imfIndex)%luminosity(luminosityIndex(iLuminosity),:,:)/normalization
             ! Store the luminosities to file.
             if (stellarPopulationLuminosityStoreToFile) then
                ! Construct the dataset name.
                write (redshiftLabel,'(f6.3)') redshift(iLuminosity)
                datasetName="redshift"//adjustl(trim(redshiftLabel))
                ! Open the file.
                !$omp critical (HDF5_Access)
                call File_Lock(char(luminositiesFileName),lockFileDescriptor,lockIsShared=.false.)
                call luminositiesFile%openFile(char(luminositiesFileName))
                ! Write the dataset.
                if (.not.luminositiesFile%hasDataset(trim(datasetName))) &
                     & call luminositiesFile%writeDataset(luminosityTables(imfIndex)%luminosity(luminosityIndex(iLuminosity),:,:),datasetName=trim(datasetName),commentText="Tabulated luminosities at redshift z="//adjustl(trim(redshiftLabel)))
                ! Close the file.
                call luminositiesFile%close()
                call File_Unlock(lockFileDescriptor)
                !$omp end critical (HDF5_Access)
             end if
          end if
          ! Flag that calculations have been performed for this filter.
          luminosityTables(imfIndex)%isTabulated(luminosityIndex(iLuminosity))=.true.
       end if
    end do
    !$omp end critical (Luminosity_Tables_Initialize)
    return
  end subroutine Stellar_Population_Luminosity_Tabulate

  function Stellar_Population_Luminosity(luminosityIndex,filterIndex,postprocessingChainIndex,imfIndex,abundancesStellar,age,redshift)
    !% Returns the luminosity for a $1 M_\odot$ simple stellar population of given {\normalfont \ttfamily abundances} and {\normalfont \ttfamily age} drawn from IMF
    !% specified by {\normalfont \ttfamily imfIndex} and observed through the filter specified by {\normalfont \ttfamily filterIndex}.
    use, intrinsic :: ISO_C_Binding
    use Galacticus_Error
    use Numerical_Interpolation
    implicit none
    integer                                                                                    , intent(in   ) :: filterIndex                  (:), imfIndex                   , &
         &                                                                                                        luminosityIndex              (:), postprocessingChainIndex(:)
    double precision                                                                           , intent(in   ) :: age                          (:), redshift                (:)
    type            (abundances                )                                               , intent(in   ) :: abundancesStellar
    double precision                                         , dimension(size(luminosityIndex))                :: Stellar_Population_Luminosity
    double precision                                         , dimension(0:1)                                  :: hAge                            , hMetallicity
    integer         (c_size_t                  )                                                               :: iAge                            , iLuminosity                , &
         &                                                                                                        iMetallicity                    , jAge                       , &
         &                                                                                                        jMetallicity
    double precision                                                                                           :: ageLast                         , metallicity

    ! Tabulate the luminosities.
    call Stellar_Population_Luminosity_Tabulate(luminosityIndex,filterIndex,postprocessingChainIndex,imfIndex,redshift)
    ! Get interpolation in metallicity.
    metallicity=Abundances_Get_Metallicity(abundancesStellar,metallicityType=logarithmicByMassSolar)
    if (metallicity == logMetallicityZero .or. metallicity < luminosityTables(imfIndex)%metallicity(1)) then
       iMetallicity=1
       hMetallicity=[1.0d0,0.0d0]
    else if (metallicity > luminosityTables(imfIndex)%metallicity(luminosityTables(imfIndex)%metallicitiesCount)) then
       iMetallicity=luminosityTables(imfIndex)%metallicitiesCount-1
       hMetallicity=[0.0d0,1.0d0]
    else
       iMetallicity=Interpolate_Locate(luminosityTables(imfIndex)%metallicity &
            &,luminosityTables(imfIndex)%interpolationAcceleratorMetallicity,metallicity &
            &,luminosityTables(imfIndex)%resetMetallicity)
       hMetallicity=Interpolate_Linear_Generate_Factors(luminosityTables(imfIndex)%metallicity ,iMetallicity,metallicity)
    end if

    ! Do the interpolation.
    Stellar_Population_Luminosity(:)= 0.0d0
    ageLast                         =-1.0d0
    !$omp critical (Luminosity_Tables_Initialize)
    do iLuminosity=1,size(luminosityIndex)
       ! Only compute luminosities for entries with positive age (negative age implies that the luminosity required is for a
       ! population observed prior to the formation of this population).
       if (age(iLuminosity) > 0.0d0) then
          ! Get interpolation in age if the age for this luminosity differs from the previous one.
          if (iLuminosity == 1 .or. age(iLuminosity) /= ageLast) then
             ! Check for out of range age.
             if (age(iLuminosity) > luminosityTables(imfIndex)%age(luminosityTables(imfIndex)%agesCount)) then
                if (stellarPopulationLuminosityMaximumAgeExceededIsFatal) then
                   call Galacticus_Error_Report('Stellar_Population_Luminosity','age exceeds the maximum tabulated')
                else
                   iAge=luminosityTables(imfIndex)%agesCount-1
                   hAge=[0.0d0,1.0d0]
                end if
             else
                iAge=Interpolate_Locate(luminosityTables(imfIndex)%age &
                     &,luminosityTables(imfIndex)%interpolationAcceleratorAge,age(iLuminosity),luminosityTables(imfIndex)%resetAge)
                hAge=Interpolate_Linear_Generate_Factors(luminosityTables(imfIndex)%age,iAge&
                     &,age(iLuminosity))
             end if
             ageLast=age(iLuminosity)
          end if
          do jAge=0,1
             do jMetallicity=0,1
                Stellar_Population_Luminosity(iLuminosity)=Stellar_Population_Luminosity(iLuminosity)&
                     &+luminosityTables(imfIndex)%luminosity(luminosityIndex(iLuminosity),iAge +jAge,iMetallicity+jMetallicity)&
                     &*hAge(jAge)*hMetallicity(jMetallicity)
             end do
          end do
       end if
    end do
    !$omp end critical (Luminosity_Tables_Initialize)
    ! Prevent interpolation from returning negative fluxes.
    Stellar_Population_Luminosity=max(Stellar_Population_Luminosity,0.0d0)
    return
<<<<<<< HEAD
=======
  end function Stellar_Population_Luminosity

  subroutine Stellar_Population_Luminosity_Track(luminosityIndex,filterIndex,postprocessingChainIndex,imfIndex,abundancesStellar,redshift,ages,luminosities)
    !% Returns the luminosity for a $1 M_\odot$ simple stellar population of given {\normalfont \ttfamily abundances} drawn from IMF
    !% specified by {\normalfont \ttfamily imfIndex} and observed through the filter specified by {\normalfont \ttfamily filterIndex}, for all available ages.
    use, intrinsic :: ISO_C_Binding
    use Galacticus_Error
    use Memory_Management
    use Numerical_Interpolation
    implicit none
    integer                                                                                        , intent(in   ) :: filterIndex                  (:), imfIndex                   , &
         &                                                                                                            luminosityIndex              (:), postprocessingChainIndex(:)
    double precision                                                                               , intent(in   ) :: redshift                     (:)
    type            (abundances                )                                                   , intent(in   ) :: abundancesStellar
    double precision                            , allocatable, dimension(:                        ), intent(  out) :: ages
    double precision                            , allocatable, dimension(:  ,:                    ), intent(  out) :: luminosities
    double precision                                         , dimension(    size(luminosityIndex))                :: Stellar_Population_Luminosity
    double precision                                         , dimension(0:1                      )                :: hMetallicity
    integer         (c_size_t                  )                                                                   :: iLuminosity                     , iMetallicity               , &
         &                                                                                                            jMetallicity
    double precision                                                                                               :: metallicity

    ! Tabulate the luminosities.
    call Stellar_Population_Luminosity_Tabulate(luminosityIndex,filterIndex,postprocessingChainIndex,imfIndex,redshift)
    ! Get interpolation in metallicity.
    metallicity=Abundances_Get_Metallicity(abundancesStellar,metallicityType=logarithmicByMassSolar)
    if (metallicity == logMetallicityZero .or. metallicity < luminosityTables(imfIndex)%metallicity(1)) then
       iMetallicity=1
       hMetallicity=[1.0d0,0.0d0]
    else if (metallicity > luminosityTables(imfIndex)%metallicity(luminosityTables(imfIndex)%metallicitiesCount)) then
       iMetallicity=luminosityTables(imfIndex)%metallicitiesCount-1
       hMetallicity=[0.0d0,1.0d0]
    else
       iMetallicity=Interpolate_Locate(luminosityTables(imfIndex)%metallicity &
            &,luminosityTables(imfIndex)%interpolationAcceleratorMetallicity,metallicity &
            &,luminosityTables(imfIndex)%resetMetallicity)
       hMetallicity=Interpolate_Linear_Generate_Factors(luminosityTables(imfIndex)%metallicity ,iMetallicity,metallicity)
    end if
    ! Allocate arrays for ages and luminosities.
    call Alloc_Array(ages        ,[luminosityTables(imfIndex)%agesCount                      ])
    call Alloc_Array(luminosities,[luminosityTables(imfIndex)%agesCount,size(luminosityIndex)])
    ! Assign ages.
    ages=luminosityTables(imfIndex)%age
    ! Do the interpolation.
    luminosities(:,:)=0.0d0
    !$omp critical (Luminosity_Tables_Initialize)
    do iLuminosity=1,size(luminosityIndex)
       do jMetallicity=0,1
          luminosities                                 (:,                iLuminosity                             )= &
               & +luminosities                         (:,                iLuminosity                             )  &
               & +luminosityTables(imfIndex)%luminosity(  luminosityIndex(iLuminosity),:,iMetallicity+jMetallicity)  &
               & *hMetallicity                         (                                              jMetallicity)
       end do
    end do
    !$omp end critical (Luminosity_Tables_Initialize)
    ! Prevent interpolation from returning negative fluxes.
    luminosities=max(luminosities,0.0d0)
    return
  end subroutine Stellar_Population_Luminosity_Track

  function Filter_Luminosity_Integrand(wavelength,parameterPointer) bind(c)
    !% Integrand for the luminosity through a given filter.
    use Stellar_Population_Spectra
    use Stellar_Population_Spectra_Postprocess
    use Instruments_Filters
    implicit none
    real            (kind=c_double)        :: Filter_Luminosity_Integrand
    real            (kind=c_double), value :: wavelength
    type            (c_ptr        ), value :: parameterPointer
    double precision                       :: wavelengthRedshifted
>>>>>>> fb4bcdec

  contains
    
    function Filter_Luminosity_Integrand(wavelength,parameterPointer) bind(c)
      !% Integrand for the luminosity through a given filter.
      use Stellar_Population_Spectra_Postprocess
      use Instruments_Filters
      implicit none
      real            (kind=c_double)        :: Filter_Luminosity_Integrand
      real            (kind=c_double), value :: wavelength
      type            (c_ptr        ), value :: parameterPointer
      double precision                       :: wavelengthRedshifted
      
      ! If this luminosity is for a redshifted spectrum, then we shift wavelength at which we sample the stellar population spectrum
      ! to be a factor of (1+z) smaller. We therefore integrate over the stellar SED at shorter wavelengths, since these will be
      ! shifted into the filter by z=0. Factor of 1/wavelength appears since we want to integrate F_nu (dnu / nu) and dnu =
      ! -c/lambda^2 dlambda. Note that we follow the convention of Hogg et al. (2002) and assume that the filter response gives the
      ! fraction of incident photons received by the detector at a given wavelength, multiplied by the relative photon response
      ! (which will be 1 for a photon-counting detector such as a CCD, or proportional to the photon energy for a
      ! bolometer/calorimeter type detector).
      wavelengthRedshifted=wavelength/(1.0d0+redshiftTabulate)
      Filter_Luminosity_Integrand=Filter_Response(filterIndexTabulate,wavelength)*stellarPopulationSpectra_%luminosity(abundancesTabulate &
           &,ageTabulate,wavelengthRedshifted,imfIndexTabulate)*Stellar_Population_Spectrum_PostProcess(postprocessingChainIndexTabulate,wavelengthRedshifted,ageTabulate,redshiftTabulate)/wavelength
      return
    end function Filter_Luminosity_Integrand
    
    function Filter_Luminosity_Integrand_AB(wavelength,parameterPointer) bind(c)
      !% Integrand for the luminosity of a zeroth magnitude (AB) source through a given filter.
      use Instruments_Filters
      use Numerical_Constants_Astronomical
      implicit none
      real            (kind=c_double)            :: Filter_Luminosity_Integrand_AB
      real            (kind=c_double), value     :: wavelength
      type            (c_ptr        ), value     :: parameterPointer
      ! Luminosity of a zeroth magintude (AB) source in Solar luminosities per Hz.
      double precision               , parameter :: luminosityZeroPointABSolar    =luminosityZeroPointAB/luminositySolar
      
      Filter_Luminosity_Integrand_AB=Filter_Response(filterIndexTabulate,wavelength)*luminosityZeroPointABSolar/wavelength
      return
    end function Filter_Luminosity_Integrand_AB

  end function Stellar_Population_Luminosity
  
end module Stellar_Population_Luminosities<|MERGE_RESOLUTION|>--- conflicted
+++ resolved
@@ -83,19 +83,15 @@
     use Stellar_Population_Spectra_Postprocess
     use Input_Parameters2
     implicit none
-<<<<<<< HEAD
     integer                                                                                       , intent(in   ) :: filterIndex                              (:), imfIndex                   , &
          &                                                                                                           luminosityIndex                          (:), postprocessingChainIndex(:)
-    double precision                                                                              , intent(in   ) :: age                                      (:), redshift                (:)
-    type            (abundances                   )                                               , intent(in   ) :: abundancesStellar
-    double precision                                            , dimension(size(luminosityIndex))                :: Stellar_Population_Luminosity
+    double precision                                                                              , intent(in   ) :: redshift                                 (:)
     type            (luminosityTable              ), allocatable, dimension(:)                                    :: luminosityTablesTemporary
     double precision                               , allocatable, dimension(:,:,:)                                :: luminosityTemporary
     logical                                        , allocatable, dimension(:)                                    :: isTabulatedTemporary
     double precision                                            , dimension(2)                                    :: wavelengthRange
-    double precision                                            , dimension(0:1)                                  :: hAge                                        , hMetallicity
+    type            (lockDescriptor               )                                                               :: lockFileDescriptor
     class           (stellarPopulationSpectraClass), pointer                                                      :: stellarPopulationSpectra_
-    integer         (c_int                        )                                                               :: lockFileDescriptor
     integer         (c_size_t                     )                                                               :: iAge                                        , iLuminosity                , &
          &                                                                                                           iMetallicity
     integer                                                                                                       :: loopCountMaximum                            , jAge                       , &
@@ -113,35 +109,7 @@
     character       (len=16                       )                                                               :: datasetName                                 , redshiftLabel              , &
          &                                                                                                           label
     type            (hdf5Object                   )                                                               :: luminositiesFile
-
-=======
-    integer                                                                                    , intent(in   ) :: filterIndex                              (:), imfIndex                   , &
-         &                                                                                                        luminosityIndex                          (:), postprocessingChainIndex(:)
-    double precision                                                                           , intent(in   ) :: redshift                                 (:)
-    type            (luminosityTable           ), allocatable, dimension(:)                                    :: luminosityTablesTemporary
-    double precision                            , allocatable, dimension(:,:,:)                                :: luminosityTemporary
-    logical                                     , allocatable, dimension(:)                                    :: isTabulatedTemporary
-    double precision                                         , dimension(2)                                    :: wavelengthRange
-    type            (lockDescriptor            )                                                               :: lockFileDescriptor
-    integer         (c_size_t                  )                                                               :: iAge                                        , iLuminosity                , &
-         &                                                                                                        iMetallicity
-    integer                                                                                                    :: loopCountMaximum                            , jAge                       , &
-         &                                                                                                        jMetallicity                                , loopCount                  , &
-         &                                                                                                        errorStatus
-    logical                                                                                                    :: computeTable                                , calculateLuminosity        , &
-         &                                                                                                        stellarLuminositiesUniqueLabelConstructed
-    double precision                                                                                           :: ageLast                                     , metallicity                , &
-         &                                                                                                        normalization                               , toleranceRelative
-    type            (c_ptr                     )                                                               :: parameterPointer
-    type            (fgsl_function             )                                                               :: integrandFunction
-    type            (fgsl_integration_workspace)                                                               :: integrationWorkspace
-    type            (varying_string            )                                                               :: message                                     , luminositiesFileName       , &
-         &                                                                                                        stellarLuminositiesUniqueLabel
-    character       (len=16                    )                                                               :: datasetName                                 , redshiftLabel              , &
-         &                                                                                                        label
-    type            (hdf5Object                )                                                               :: luminositiesFile
     
->>>>>>> fb4bcdec
     ! Determine if we have created space for this IMF yet.
     !$omp critical (Luminosity_Tables_Initialize)
     if (.not.moduleInitialized) then
@@ -514,10 +482,49 @@
     ! Prevent interpolation from returning negative fluxes.
     Stellar_Population_Luminosity=max(Stellar_Population_Luminosity,0.0d0)
     return
-<<<<<<< HEAD
-=======
+
+  contains
+
+    function Filter_Luminosity_Integrand(wavelength,parameterPointer) bind(c)
+      !% Integrand for the luminosity through a given filter.
+      use Stellar_Population_Spectra_Postprocess
+      use Instruments_Filters
+      implicit none
+      real            (kind=c_double)        :: Filter_Luminosity_Integrand
+      real            (kind=c_double), value :: wavelength
+      type            (c_ptr        ), value :: parameterPointer
+      double precision                       :: wavelengthRedshifted
+      
+      ! If this luminosity is for a redshifted spectrum, then we shift wavelength at which we sample the stellar population spectrum
+      ! to be a factor of (1+z) smaller. We therefore integrate over the stellar SED at shorter wavelengths, since these will be
+      ! shifted into the filter by z=0. Factor of 1/wavelength appears since we want to integrate F_nu (dnu / nu) and dnu =
+      ! -c/lambda^2 dlambda. Note that we follow the convention of Hogg et al. (2002) and assume that the filter response gives the
+      ! fraction of incident photons received by the detector at a given wavelength, multiplied by the relative photon response
+      ! (which will be 1 for a photon-counting detector such as a CCD, or proportional to the photon energy for a
+      ! bolometer/calorimeter type detector).
+      wavelengthRedshifted=wavelength/(1.0d0+redshiftTabulate)
+      Filter_Luminosity_Integrand=Filter_Response(filterIndexTabulate,wavelength)*stellarPopulationSpectra_%luminosity(abundancesTabulate &
+           &,ageTabulate,wavelengthRedshifted,imfIndexTabulate)*Stellar_Population_Spectrum_PostProcess(postprocessingChainIndexTabulate,wavelengthRedshifted,ageTabulate,redshiftTabulate)/wavelength
+      return
+    end function Filter_Luminosity_Integrand
+    
+    function Filter_Luminosity_Integrand_AB(wavelength,parameterPointer) bind(c)
+      !% Integrand for the luminosity of a zeroth magnitude (AB) source through a given filter.
+      use Instruments_Filters
+      use Numerical_Constants_Astronomical
+      implicit none
+      real            (kind=c_double)            :: Filter_Luminosity_Integrand_AB
+      real            (kind=c_double), value     :: wavelength
+      type            (c_ptr        ), value     :: parameterPointer
+      ! Luminosity of a zeroth magintude (AB) source in Solar luminosities per Hz.
+      double precision               , parameter :: luminosityZeroPointABSolar    =luminosityZeroPointAB/luminositySolar
+      
+      Filter_Luminosity_Integrand_AB=Filter_Response(filterIndexTabulate,wavelength)*luminosityZeroPointABSolar/wavelength
+      return
+    end function Filter_Luminosity_Integrand_AB
+
   end function Stellar_Population_Luminosity
-
+  
   subroutine Stellar_Population_Luminosity_Track(luminosityIndex,filterIndex,postprocessingChainIndex,imfIndex,abundancesStellar,redshift,ages,luminosities)
     !% Returns the luminosity for a $1 M_\odot$ simple stellar population of given {\normalfont \ttfamily abundances} drawn from IMF
     !% specified by {\normalfont \ttfamily imfIndex} and observed through the filter specified by {\normalfont \ttfamily filterIndex}, for all available ages.
@@ -575,59 +582,5 @@
     luminosities=max(luminosities,0.0d0)
     return
   end subroutine Stellar_Population_Luminosity_Track
-
-  function Filter_Luminosity_Integrand(wavelength,parameterPointer) bind(c)
-    !% Integrand for the luminosity through a given filter.
-    use Stellar_Population_Spectra
-    use Stellar_Population_Spectra_Postprocess
-    use Instruments_Filters
-    implicit none
-    real            (kind=c_double)        :: Filter_Luminosity_Integrand
-    real            (kind=c_double), value :: wavelength
-    type            (c_ptr        ), value :: parameterPointer
-    double precision                       :: wavelengthRedshifted
->>>>>>> fb4bcdec
-
-  contains
     
-    function Filter_Luminosity_Integrand(wavelength,parameterPointer) bind(c)
-      !% Integrand for the luminosity through a given filter.
-      use Stellar_Population_Spectra_Postprocess
-      use Instruments_Filters
-      implicit none
-      real            (kind=c_double)        :: Filter_Luminosity_Integrand
-      real            (kind=c_double), value :: wavelength
-      type            (c_ptr        ), value :: parameterPointer
-      double precision                       :: wavelengthRedshifted
-      
-      ! If this luminosity is for a redshifted spectrum, then we shift wavelength at which we sample the stellar population spectrum
-      ! to be a factor of (1+z) smaller. We therefore integrate over the stellar SED at shorter wavelengths, since these will be
-      ! shifted into the filter by z=0. Factor of 1/wavelength appears since we want to integrate F_nu (dnu / nu) and dnu =
-      ! -c/lambda^2 dlambda. Note that we follow the convention of Hogg et al. (2002) and assume that the filter response gives the
-      ! fraction of incident photons received by the detector at a given wavelength, multiplied by the relative photon response
-      ! (which will be 1 for a photon-counting detector such as a CCD, or proportional to the photon energy for a
-      ! bolometer/calorimeter type detector).
-      wavelengthRedshifted=wavelength/(1.0d0+redshiftTabulate)
-      Filter_Luminosity_Integrand=Filter_Response(filterIndexTabulate,wavelength)*stellarPopulationSpectra_%luminosity(abundancesTabulate &
-           &,ageTabulate,wavelengthRedshifted,imfIndexTabulate)*Stellar_Population_Spectrum_PostProcess(postprocessingChainIndexTabulate,wavelengthRedshifted,ageTabulate,redshiftTabulate)/wavelength
-      return
-    end function Filter_Luminosity_Integrand
-    
-    function Filter_Luminosity_Integrand_AB(wavelength,parameterPointer) bind(c)
-      !% Integrand for the luminosity of a zeroth magnitude (AB) source through a given filter.
-      use Instruments_Filters
-      use Numerical_Constants_Astronomical
-      implicit none
-      real            (kind=c_double)            :: Filter_Luminosity_Integrand_AB
-      real            (kind=c_double), value     :: wavelength
-      type            (c_ptr        ), value     :: parameterPointer
-      ! Luminosity of a zeroth magintude (AB) source in Solar luminosities per Hz.
-      double precision               , parameter :: luminosityZeroPointABSolar    =luminosityZeroPointAB/luminositySolar
-      
-      Filter_Luminosity_Integrand_AB=Filter_Response(filterIndexTabulate,wavelength)*luminosityZeroPointABSolar/wavelength
-      return
-    end function Filter_Luminosity_Integrand_AB
-
-  end function Stellar_Population_Luminosity
-  
 end module Stellar_Population_Luminosities