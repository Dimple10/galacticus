--- conflicted
+++ resolved
@@ -87,19 +87,7 @@
     double precision                            , allocatable, dimension(:,:,:)                                :: luminosityTemporary
     logical                                     , allocatable, dimension(:)                                    :: isTabulatedTemporary
     double precision                                         , dimension(2)                                    :: wavelengthRange
-<<<<<<< HEAD
     type            (lockDescriptor            )                                                               :: lockFileDescriptor
-=======
-    double precision                                         , dimension(0:1)                                  :: hAge                            , hMetallicity
-    integer         (c_int                     )                                                               :: lockFileDescriptor
-    integer         (c_size_t                  )                                                               :: iAge                            , iLuminosity                , &
-         &                                                                                                        iMetallicity
-    integer                                                                                                    :: loopCountMaximum                , jAge                       , &
-         &                                                                                                        jMetallicity                    , loopCount
-    logical                                                                                                    :: computeTable                    , calculateLuminosity
-    double precision                                                                                           :: ageLast                         , metallicity                , &
-         &                                                                                                        normalization
->>>>>>> 22fa3fb9
     type            (c_ptr                     )                                                               :: parameterPointer
     type            (fgsl_function             )                                                               :: integrandFunction
     type            (fgsl_integration_workspace)                                                               :: integrationWorkspace
@@ -339,6 +327,7 @@
   function Stellar_Population_Luminosity(luminosityIndex,filterIndex,postprocessingChainIndex,imfIndex,abundancesStellar,age,redshift)
     !% Returns the luminosity for a $1 M_\odot$ simple stellar population of given {\tt abundances} and {\tt age} drawn from IMF
     !% specified by {\tt imfIndex} and observed through the filter specified by {\tt filterIndex}.
+    use, intrinsic :: ISO_C_Binding
     use Galacticus_Error
     use Numerical_Interpolation
     implicit none
@@ -348,7 +337,7 @@
     type            (abundances                )                                               , intent(in   ) :: abundancesStellar
     double precision                                         , dimension(size(luminosityIndex))                :: Stellar_Population_Luminosity
     double precision                                         , dimension(0:1)                                  :: hAge                            , hMetallicity
-    integer                                                                                                    :: iAge                            , iLuminosity                , &
+    integer         (c_size_t                  )                                                               :: iAge                            , iLuminosity                , &
          &                                                                                                        iMetallicity                    , jAge                       , &
          &                                                                                                        jMetallicity
     double precision                                                                                           :: ageLast                         , metallicity
@@ -381,7 +370,6 @@
           ! Get interpolation in age if the age for this luminosity differs from the previous one.
           if (iLuminosity == 1 .or. age(iLuminosity) /= ageLast) then
              ! Check for out of range age.
-<<<<<<< HEAD
              if (age(iLuminosity) > luminosityTables(imfIndex)%age(luminosityTables(imfIndex)%agesCount)) then
                 if (stellarPopulationLuminosityMaximumAgeExceededIsFatal) then
                    call Galacticus_Error_Report('Stellar_Population_Luminosity','age exceeds the maximum tabulated')
@@ -390,12 +378,7 @@
                    hAge=[0.0d0,1.0d0]
                 end if
              else
-                iAge=Interpolate_Locate(luminosityTables(imfIndex)%agesCount,luminosityTables(imfIndex)%age &
-=======
-             if (age(iLuminosity) > luminosityTables(imfIndex)%age(luminosityTables(imfIndex)%agesCount)) call&
-                  & Galacticus_Error_Report('Stellar_Population_Luminosity','age exceeds the maximum tabulated')
                 iAge=Interpolate_Locate(luminosityTables(imfIndex)%age &
->>>>>>> 22fa3fb9
                      &,luminosityTables(imfIndex)%interpolationAcceleratorAge,age(iLuminosity),luminosityTables(imfIndex)%resetAge)
                 hAge=Interpolate_Linear_Generate_Factors(luminosityTables(imfIndex)%age,iAge&
                      &,age(iLuminosity))
@@ -420,6 +403,7 @@
   subroutine Stellar_Population_Luminosity_Track(luminosityIndex,filterIndex,postprocessingChainIndex,imfIndex,abundancesStellar,redshift,ages,luminosities)
     !% Returns the luminosity for a $1 M_\odot$ simple stellar population of given {\tt abundances} drawn from IMF
     !% specified by {\tt imfIndex} and observed through the filter specified by {\tt filterIndex}, for all available ages.
+    use, intrinsic :: ISO_C_Binding
     use Galacticus_Error
     use Memory_Management
     use Numerical_Interpolation
@@ -432,7 +416,7 @@
     double precision                            , allocatable, dimension(:  ,:                    ), intent(  out) :: luminosities
     double precision                                         , dimension(    size(luminosityIndex))                :: Stellar_Population_Luminosity
     double precision                                         , dimension(0:1                      )                :: hMetallicity
-    integer                                                                                                        :: iLuminosity                     , iMetallicity               , &
+    integer         (c_size_t                  )                                                                   :: iLuminosity                     , iMetallicity               , &
          &                                                                                                            jMetallicity
     double precision                                                                                               :: metallicity
 
@@ -447,11 +431,10 @@
        iMetallicity=luminosityTables(imfIndex)%metallicitiesCount-1
        hMetallicity=[0.0d0,1.0d0]
     else
-       iMetallicity=Interpolate_Locate(luminosityTables(imfIndex)%metallicitiesCount,luminosityTables(imfIndex)%metallicity &
+       iMetallicity=Interpolate_Locate(luminosityTables(imfIndex)%metallicity &
             &,luminosityTables(imfIndex)%interpolationAcceleratorMetallicity,metallicity &
             &,luminosityTables(imfIndex)%resetMetallicity)
-       hMetallicity=Interpolate_Linear_Generate_Factors(luminosityTables(imfIndex)%metallicitiesCount &
-            &,luminosityTables(imfIndex)%metallicity ,iMetallicity,metallicity)
+       hMetallicity=Interpolate_Linear_Generate_Factors(luminosityTables(imfIndex)%metallicity ,iMetallicity,metallicity)
     end if
     ! Allocate arrays for ages and luminosities.
     call Alloc_Array(ages        ,[luminosityTables(imfIndex)%agesCount                      ])
