!! Copyright 2009, 2010, 2011, 2012, 2013, 2014, 2015 Andrew Benson <abenson@obs.carnegiescience.edu>
!!
!! This file is part of Galacticus.
!!
!!    Galacticus is free software: you can redistribute it and/or modify
!!    it under the terms of the GNU General Public License as published by
!!    the Free Software Foundation, either version 3 of the License, or
!!    (at your option) any later version.
!!
!!    Galacticus is distributed in the hope that it will be useful,
!!    but WITHOUT ANY WARRANTY; without even the implied warranty of
!!    MERCHANTABILITY or FITNESS FOR A PARTICULAR PURPOSE.  See the
!!    GNU General Public License for more details.
!!
!!    You should have received a copy of the GNU General Public License
!!    along with Galacticus.  If not, see <http://www.gnu.org/licenses/>.

!% Contains a module which implements calculations of stellar population luminosities in the AB magnitude system.

module Stellar_Population_Luminosities
  !% Implements calculations of stellar population luminosities in the AB magnitude system.
  use FGSL
  use, intrinsic :: ISO_C_Binding
  use Abundances_Structure
  use ISO_Varying_String
  implicit none
  private
  public :: Stellar_Population_Luminosity, Stellar_Population_Luminosity_Track

  type luminosityTable
     !% Structure for holding tables of simple stellar population luminosities.
     integer                                                            :: agesCount                         , metallicitiesCount
     logical                            , allocatable, dimension(:)     :: isTabulated
     double precision                   , allocatable, dimension(:)     :: age                               , metallicity
     double precision                   , allocatable, dimension(:,:,:) :: luminosity
     ! Interpolation structures.
     logical                                                            :: resetAge                   =.true., resetMetallicity                   =.true.
     type            (fgsl_interp_accel)                                :: interpolationAcceleratorAge       , interpolationAcceleratorMetallicity
    end type luminosityTable

  ! Array of simple stellar population luminosity tables.
  type            (luminosityTable), allocatable, dimension(:) :: luminosityTables

  ! Module global variables used in integrations.
  double precision                                             :: ageTabulate                                                    , redshiftTabulate
  integer                                                      :: filterIndexTabulate                                            , imfIndexTabulate, &
       &                                                          postprocessingChainIndexTabulate
  type            (abundances     )                            :: abundancesTabulate
  !$omp threadprivate(ageTabulate,redshiftTabulate,abundancesTabulate,filterIndexTabulate,imfIndexTabulate,postprocessingChainIndexTabulate)

  ! Flag indicating if this module has been initialized yet.
  logical                                                      :: moduleInitialized                                      =.false.

  ! Tolerance used in integrations.
  double precision                                             :: stellarPopulationLuminosityIntegrationToleranceRelative
  logical                                                      :: stellarPopulationLuminosityIntegrationToleranceDegrade

  ! Option controlling writing of luminosities to file.
  logical                                                      :: stellarPopulationLuminosityStoreToFile
  type            (varying_string )                            :: stellarPopulationLuminosityStoreDirectory
  
  ! Option controlling behavior when maximum age of stellar populations is exceeded.
  logical                                                      :: stellarPopulationLuminosityMaximumAgeExceededIsFatal

contains

  subroutine Stellar_Population_Luminosity_Tabulate(luminosityIndex,filterIndex,postprocessingChainIndex,imfIndex,redshift)
    !% Tabulate stellar population luminosity in the given filters.
    use, intrinsic :: ISO_C_Binding
    use Numerical_Constants_Astronomical
    use File_Utilities
    use IO_HDF5
    use String_Handling
    use Star_Formation_IMF
    use Input_Parameters
    use Galacticus_Input_Paths
    use Galacticus_Display
    use Galacticus_Error
    use Instruments_Filters
    use Numerical_Integration
    use Memory_Management
    use Stellar_Population_Spectra
    use Stellar_Population_Spectra_Postprocess
<<<<<<< HEAD
=======
    use Instruments_Filters
    use Numerical_Integration
    use Numerical_Interpolation
    use Numerical_Constants_Astronomical
    use Galacticus_Error
    use Galacticus_Display
    use Galacticus_Input_Paths
    use Input_Parameters
    use Input_Parameters2
    use Star_Formation_IMF
    use String_Handling
    use IO_HDF5
    use File_Utilities
>>>>>>> 4f958fd2
    implicit none
    integer                                                                                    , intent(in   ) :: filterIndex                              (:), imfIndex                   , &
         &                                                                                                        luminosityIndex                          (:), postprocessingChainIndex(:)
    double precision                                                                           , intent(in   ) :: redshift                                 (:)
    type            (luminosityTable           ), allocatable, dimension(:)                                    :: luminosityTablesTemporary
    double precision                            , allocatable, dimension(:,:,:)                                :: luminosityTemporary
    logical                                     , allocatable, dimension(:)                                    :: isTabulatedTemporary
    double precision                                         , dimension(2)                                    :: wavelengthRange
    type            (lockDescriptor            )                                                               :: lockFileDescriptor
    integer         (c_size_t                  )                                                               :: iAge                                        , iLuminosity                , &
         &                                                                                                        iMetallicity
    integer                                                                                                    :: loopCountMaximum                            , jAge                       , &
         &                                                                                                        jMetallicity                                , loopCount                  , &
         &                                                                                                        errorStatus
    logical                                                                                                    :: computeTable                                , calculateLuminosity        , &
         &                                                                                                        stellarLuminositiesUniqueLabelConstructed
    double precision                                                                                           :: ageLast                                     , metallicity                , &
         &                                                                                                        normalization                               , toleranceRelative
    type            (c_ptr                     )                                                               :: parameterPointer
    type            (fgsl_function             )                                                               :: integrandFunction
    type            (fgsl_integration_workspace)                                                               :: integrationWorkspace
    type            (varying_string            )                                                               :: message                                     , luminositiesFileName       , &
         &                                                                                                        stellarLuminositiesUniqueLabel
    character       (len=16                    )                                                               :: datasetName                                 , redshiftLabel              , &
         &                                                                                                        label
    type            (hdf5Object                )                                                               :: luminositiesFile
    
    ! Determine if we have created space for this IMF yet.
    !$omp critical (Luminosity_Tables_Initialize)
    if (.not.moduleInitialized) then
       ! Read the parameter controlling integration tolerance.
       !@ <inputParameter>
       !@   <name>stellarPopulationLuminosityIntegrationToleranceRelative</name>
       !@   <defaultValue>$2 \times 10^{-3}$</defaultValue>
       !@   <attachedTo>module</attachedTo>
       !@   <description>
       !@    The relative tolerance used when integrating the flux of stellar populations through filters.
       !@   </description>
       !@   <type>real</type>
       !@   <cardinality>1</cardinality>
       !@ </inputParameter>
       call Get_Input_Parameter('stellarPopulationLuminosityIntegrationToleranceRelative',stellarPopulationLuminosityIntegrationToleranceRelative,defaultValue=2.0d-3)
       !@ <inputParameter>
       !@   <name>stellarPopulationLuminosityIntegrationToleranceDegrade</name>
       !@   <defaultValue>false</defaultValue>
       !@   <attachedTo>module</attachedTo>
       !@   <description>
       !@    If {\normalfont \ttfamily true}, automatically degrade the relative tolerance used when integrating the flux of stellar populations through filters to ensure convergence.
       !@   </description>
       !@   <type>real</type>
       !@   <cardinality>1</cardinality>
       !@ </inputParameter>
       call Get_Input_Parameter('stellarPopulationLuminosityIntegrationToleranceDegrade',stellarPopulationLuminosityIntegrationToleranceDegrade,defaultValue=.false.)
       ! Read parameters controlling storing luminosities to file.
       !@ <inputParameter>
       !@   <name>stellarPopulationLuminosityStoreToFile</name>
       !@   <defaultValue>true</defaultValue>
       !@   <attachedTo>module</attachedTo>
       !@   <description>
       !@    Specifies whether or not stellar populations luminosities (integrated under a filter) should be stored to file for rapid reuse.
       !@   </description>
       !@   <type>boolean</type>
       !@   <cardinality>1</cardinality>
       !@ </inputParameter>
       call Get_Input_Parameter('stellarPopulationLuminosityStoreToFile',stellarPopulationLuminosityStoreToFile,defaultValue=.true.)
       !@ <inputParameter>
       !@   <name>stellarPopulationLuminosityStoreDirectory</name>
       !@   <defaultValue>{\normalfont \ttfamily \$GALACTICUS\_ROOT\_V094/data/stellarPopulations}</defaultValue>
       !@   <attachedTo>module</attachedTo>
       !@   <description>
       !@    Specifies the directory to which stellar populations luminosities (integrated under a filter) should be stored to file for rapid reuse.
       !@   </description>
       !@   <type>string</type>
       !@   <cardinality>1</cardinality>
       !@ </inputParameter>
       call Get_Input_Parameter('stellarPopulationLuminosityStoreDirectory',stellarPopulationLuminosityStoreDirectory,defaultValue=char(Galacticus_Input_Path()//"data/stellarPopulations"))
       ! Read the parameter controlling behavior if maximum age of stellar populations are exceeded.
       !@ <inputParameter>
       !@   <name>stellarPopulationLuminosityMaximumAgeExceededIsFatal</name>
       !@   <defaultValue>true</defaultValue>
       !@   <attachedTo>module</attachedTo>
       !@   <description>
       !@    Specifies whether or not exceeding the maximum available age of the stellar population is fatal.
       !@   </description>
       !@   <type>boolean</type>
       !@   <cardinality>1</cardinality>
       !@ </inputParameter>
       call Get_Input_Parameter('stellarPopulationLuminosityMaximumAgeExceededIsFatal',stellarPopulationLuminosityMaximumAgeExceededIsFatal,defaultValue=.true.)
       ! Flag that this module is now initialized.
       moduleInitialized=.true.
    end if

    if (allocated(luminosityTables)) then
       if (size(luminosityTables) < imfIndex) then
          call Move_Alloc(luminosityTables,luminosityTablesTemporary)
          allocate(luminosityTables(imfIndex))
          luminosityTables(1:size(luminosityTablesTemporary))=luminosityTablesTemporary
          deallocate(luminosityTablesTemporary)
          call Memory_Usage_Record(sizeof(luminosityTables(1)),blockCount=0)
       end if
    else
       allocate(luminosityTables(imfIndex))
       call Memory_Usage_Record(sizeof(luminosityTables))
    end if

    ! Determine if we have tabulated luminosities for this luminosityIndex in this IMF yet.
    stellarLuminositiesUniqueLabelConstructed=.false.
    do iLuminosity=1,size(luminosityIndex)
       if (allocated(luminosityTables(imfIndex)%isTabulated)) then
          if (size(luminosityTables(imfIndex)%isTabulated) >= luminosityIndex(iLuminosity)) then
             computeTable=.not.luminosityTables(imfIndex)%isTabulated(luminosityIndex(iLuminosity))
          else
             call Move_Alloc (luminosityTables(imfIndex)%isTabulated,isTabulatedTemporary)
             call Move_Alloc (luminosityTables(imfIndex)%luminosity ,luminosityTemporary )
             call Alloc_Array(luminosityTables(imfIndex)%isTabulated,[luminosityIndex(iLuminosity)])
             call Alloc_Array(luminosityTables(imfIndex)%luminosity ,[luminosityIndex(iLuminosity)&
                  &,luminosityTables(imfIndex)%agesCount,luminosityTables(imfIndex)%metallicitiesCount])
             luminosityTables(imfIndex)%isTabulated(1:size(isTabulatedTemporary)    )=isTabulatedTemporary
             luminosityTables(imfIndex)%isTabulated(  size(isTabulatedTemporary)+1:luminosityIndex(iLuminosity))=.false.
             luminosityTables(imfIndex)%luminosity (1:size(isTabulatedTemporary),:,:)=luminosityTemporary
             call Dealloc_Array(isTabulatedTemporary)
             call Dealloc_Array(luminosityTemporary)
             computeTable=.true.
          end if
       else
          call Alloc_Array(luminosityTables(imfIndex)%isTabulated,[luminosityIndex(iLuminosity)])
          luminosityTables(imfIndex)%isTabulated=.false.
          ! Since we have not yet tabulated any luminosities yet for this IMF, we need to get a list of suitable metallicities and
          ! ages at which to tabulate.
          call Stellar_Population_Spectrum_Tabulation(imfIndex,luminosityTables(imfIndex)%agesCount &
               &,luminosityTables(imfIndex)%metallicitiesCount,luminosityTables(imfIndex)%age&
               &,luminosityTables(imfIndex)%metallicity)
          where (luminosityTables(imfIndex)%metallicity > 0.0d0)
             luminosityTables(imfIndex)%metallicity=log10(luminosityTables(imfIndex)%metallicity/metallicitySolar)
          elsewhere
             luminosityTables(imfIndex)%metallicity=logMetallicityZero
          end where
          call Alloc_Array(luminosityTables(imfIndex)%luminosity,[luminosityIndex(iLuminosity)&
               &,luminosityTables(imfIndex)%agesCount ,luminosityTables(imfIndex)%metallicitiesCount])
          computeTable=.true.
       end if

       ! If we haven't, do so now.
       if (computeTable) then

          ! Determine if we can read the required luminosity from file.
          calculateLuminosity=.true.
          if (stellarPopulationLuminosityStoreToFile) then
             ! Construct name of the file to which this would be stored.
             !# <uniqueLabel>
             !#  <function>Stellar_Population_Luminosities_Label</function>
             !#  <ignoreRegex>^stellarPopulationSpectraPostprocess.*</ignoreRegex>
             !#  <ignoreRegex>^starFormationImf.*</ignoreRegex>
             !#  <ignoreRegex>^imf.*</ignoreRegex>
             !#  <ignoreRegex>^stellarAstrophysics.*</ignoreRegex>
             !#  <ignoreRegex>^stellarFeedback.*</ignoreRegex>
             !#  <ignoreRegex>^stellarProperties.*</ignoreRegex>
             !#  <ignoreRegex>^stellarWinds.*</ignoreRegex>
             !#  <ignoreRegex>^stellarTracks.*</ignoreRegex>
             !#  <ignoreRegex>^supernovae.*Method$</ignoreRegex>
             !#  <ignore>supernovaEnergy</ignore>
             !#  <ignore>initialMassForSupernovaeTypeII</ignore>
             !#  <ignore>elementsToTrack</ignore>
             !#  <ignore>stellarPopulationLuminosityStoreDirectory</ignore>
             !# </uniqueLabel>
             if (.not.stellarLuminositiesUniqueLabelConstructed) then
                stellarLuminositiesUniqueLabel=Stellar_Population_Luminosities_Label(includeSourceDigest=.true.,asHash=.true.)
                stellarLuminositiesUniqueLabelConstructed=.true.
             end if
             luminositiesFileName=stellarPopulationLuminosityStoreDirectory                                                   // &
                  &               "/stellarLuminosities::IMF:"                                                                // &
                  &               IMF_Name                                             (imfIndex                             )// &
                  &               "::filter:"                                                                                 // &
                  &               Filter_Name                                          (filterIndex             (iLuminosity))// &
                  &               "::postprocessing:"                                                                         // &
                  &               Stellar_Population_Spectrum_Postprocess_Chain_Methods(postprocessingChainIndex(iLuminosity))// &
                  &               "::dependencies:"                                                                           // &
                  &               stellarLuminositiesUniqueLabel                                                              // &
                  &               ".hdf5"
             if (File_Exists(luminositiesFileName)) then
                ! Construct the dataset name.
                write (redshiftLabel,'(f6.3)') redshift(iLuminosity)
                datasetName="redshift"//adjustl(trim(redshiftLabel))
                ! Open the file and check for the required dataset.
                !$omp critical (HDF5_Access)
                call File_Lock(char(luminositiesFileName),lockFileDescriptor)
                call luminositiesFile%openFile(char(luminositiesFileName),readOnly=.true.)
                if (luminositiesFile%hasDataset(trim(datasetName))) then
                   ! Read the dataset.
                   call luminositiesFile%readDatasetStatic(trim(datasetName),luminosityTables(imfIndex)%luminosity(luminosityIndex(iLuminosity),:,:))
                   ! We do not need to calculate this luminosity.
                   calculateLuminosity=.false.
                end if
                call luminositiesFile%close()
                call File_Unlock(lockFileDescriptor)
                !$omp end critical (HDF5_Access)
             end if
          end if

          ! Compute the luminosity if necessary.
          if (calculateLuminosity) then
             ! Display a message and counter.
             message='Tabulating stellar luminosities for '//char(IMF_Name(imfIndex))//' IMF, luminosity '
             write (redshiftLabel,'(f6.3)') redshift(iLuminosity)
             message=message                                                                                     // &
                  &  Filter_Name                                          (filterIndex             (iLuminosity))// &
                  &  ":"                                                                                         // &
                  &  Stellar_Population_Spectrum_Postprocess_Chain_Methods(postprocessingChainIndex(iLuminosity))// &
                  &  ":z"                                                                                        // &
                  &  trim(adjustl(redshiftLabel))                                                                // &
                  &  " "                                                                                         // &
                  &                                                                                 iLuminosity  // &
                  &  " of "                                                                                      // &
                  &  size(luminosityIndex)
             call Galacticus_Display_Indent (message,verbosityWorking)
             call Galacticus_Display_Counter(0,.true.,verbosityWorking)             
             ! Get wavelength extent of the filter.
             wavelengthRange=Filter_Extent(filterIndex(iLuminosity))
             ! Integrate over the wavelength range.
             filterIndexTabulate             =filterIndex             (iLuminosity)
             postprocessingChainIndexTabulate=postprocessingChainIndex(iLuminosity)
             redshiftTabulate                =redshift                (iLuminosity)
             imfIndexTabulate                =imfIndex
             loopCountMaximum                =luminosityTables(imfIndex)%metallicitiesCount*luminosityTables(imfIndex)%agesCount
             loopCount                       =0
             !$omp parallel do private(iAge,iMetallicity,integrandFunction,integrationWorkspace,toleranceRelative,errorStatus) copyin(filterIndexTabulate,postprocessingChainIndexTabulate,redshiftTabulate,imfIndexTabulate)
             do iAge=1,luminosityTables(imfIndex)%agesCount
                ageTabulate=luminosityTables(imfIndex)%age(iAge)
                do iMetallicity=1,luminosityTables(imfIndex)%metallicitiesCount
                   ! Update the counter.
                   !$omp atomic
                   loopCount=loopCount+1
                   call Galacticus_Display_Counter(int(100.0d0*dble(loopCount)/dble(loopCountMaximum)),.false.,verbosityWorking)
                   call abundancesTabulate%metallicitySet(luminosityTables(imfIndex)%metallicity(iMetallicity) &
                        &,metallicityType=logarithmicByMassSolar)
                   toleranceRelative=stellarPopulationLuminosityIntegrationToleranceRelative
                   errorStatus      =errorStatusFail
                   do while (errorStatus /= errorStatusSuccess)
                      luminosityTables(imfIndex)%luminosity(                              &
                           &                                luminosityIndex(iLuminosity), &
                           &                                iAge                        , &
                           &                                iMetallicity                  &
                           &                               )                              &
                           & =Integrate(                                                  &
                           &            wavelengthRange(1)                              , &
                           &            wavelengthRange(2)                              , &
                           &            Filter_Luminosity_Integrand                     , &
                           &            parameterPointer                                , &
                           &            integrandFunction                               , &
                           &            integrationWorkspace                            , &
                           &            toleranceAbsolute          =0.0d0               , &
                           &            toleranceRelative          =toleranceRelative   , &
                           &            integrationRule            =FGSL_Integ_Gauss15  , &
                           &            maxIntervals               =10000               , &
                           &            errorStatus                =errorStatus           &
                           &           )
                      call Integrate_Done(integrandFunction,integrationWorkspace)
                      if (errorStatus /= errorStatusSuccess) then
                         if (stellarPopulationLuminosityIntegrationToleranceDegrade.and.toleranceRelative < 1.0d0) then
                            toleranceRelative=2.0d0*toleranceRelative
                            write (label,'(e9.3)') 2.0d0*stellarPopulationLuminosityIntegrationToleranceRelative
                            message=         "WARNING: increasing relative tolerance for stellar population luminosities to"          //char(10)
                            message=message//trim(adjustl(label))//" and retrying integral"
                            call Galacticus_Display_Message(message,verbosityWarn)
                         else if (stellarPopulationLuminosityIntegrationToleranceDegrade) then
                            message="integration of stellar populations failed"
                            call Galacticus_Error_Report('Stellar_Population_Luminosity',message)
                         else
                            write (label,'(e9.3)') 2.0d0*stellarPopulationLuminosityIntegrationToleranceRelative
                            message=         "integration of stellar populations failed"                                              //char(10)
                            message=message//"HELP: consider increasing the [stellarPopulationLuminosityIntegrationToleranceRelative]"//char(10)
                            message=message//"      parameter to "//trim(adjustl(label))//" to reduce the integration tolerance"      //char(10)
                            message=message//"      required if your can accept this lower accuracy."
                            call Galacticus_Error_Report('Stellar_Population_Luminosity',message)
                         end if
                      end if
                   end do
                end do
             end do
             !$omp end parallel do
             ! Clear the counter and write a completion message.
             call Galacticus_Display_Counter_Clear(           verbosityWorking)
             call Galacticus_Display_Unindent     ('finished',verbosityWorking)
             ! Get the normalization by integrating a zeroth magnitude (AB) source through the filter.
             normalization=Integrate(wavelengthRange(1),wavelengthRange(2),Filter_Luminosity_Integrand_AB,parameterPointer &
                  &,integrandFunction,integrationWorkspace,toleranceAbsolute=0.0d0,toleranceRelative&
                  &=stellarPopulationLuminosityIntegrationToleranceRelative)
             call Integrate_Done(integrandFunction,integrationWorkspace)
             ! Normalize the luminosity.
             luminosityTables(imfIndex)%luminosity(luminosityIndex(iLuminosity),:,:) &
                  &=luminosityTables(imfIndex)%luminosity(luminosityIndex(iLuminosity),:,:)/normalization
             ! Store the luminosities to file.
             if (stellarPopulationLuminosityStoreToFile) then
                ! Construct the dataset name.
                write (redshiftLabel,'(f6.3)') redshift(iLuminosity)
                datasetName="redshift"//adjustl(trim(redshiftLabel))
                ! Open the file.
                !$omp critical (HDF5_Access)
                call File_Lock(char(luminositiesFileName),lockFileDescriptor)
                call luminositiesFile%openFile(char(luminositiesFileName))
                ! Write the dataset.
                if (.not.luminositiesFile%hasDataset(trim(datasetName))) &
                     & call luminositiesFile%writeDataset(luminosityTables(imfIndex)%luminosity(luminosityIndex(iLuminosity),:,:),datasetName=trim(datasetName),commentText="Tabulated luminosities at redshift z="//adjustl(trim(redshiftLabel)))
                ! Close the file.
                call luminositiesFile%close()
                call File_Unlock(lockFileDescriptor)
                !$omp end critical (HDF5_Access)
             end if
          end if
          ! Flag that calculations have been performed for this filter.
          luminosityTables(imfIndex)%isTabulated(luminosityIndex(iLuminosity))=.true.
       end if
    end do
    !$omp end critical (Luminosity_Tables_Initialize)
    return
  end subroutine Stellar_Population_Luminosity_Tabulate

  function Stellar_Population_Luminosity(luminosityIndex,filterIndex,postprocessingChainIndex,imfIndex,abundancesStellar,age,redshift)
    !% Returns the luminosity for a $1 M_\odot$ simple stellar population of given {\normalfont \ttfamily abundances} and {\normalfont \ttfamily age} drawn from IMF
    !% specified by {\normalfont \ttfamily imfIndex} and observed through the filter specified by {\normalfont \ttfamily filterIndex}.
    use, intrinsic :: ISO_C_Binding
    use Galacticus_Error
    use Numerical_Interpolation
    implicit none
    integer                                                                                    , intent(in   ) :: filterIndex                  (:), imfIndex                   , &
         &                                                                                                        luminosityIndex              (:), postprocessingChainIndex(:)
    double precision                                                                           , intent(in   ) :: age                          (:), redshift                (:)
    type            (abundances                )                                               , intent(in   ) :: abundancesStellar
    double precision                                         , dimension(size(luminosityIndex))                :: Stellar_Population_Luminosity
    double precision                                         , dimension(0:1)                                  :: hAge                            , hMetallicity
    integer         (c_size_t                  )                                                               :: iAge                            , iLuminosity                , &
         &                                                                                                        iMetallicity                    , jAge                       , &
         &                                                                                                        jMetallicity
    double precision                                                                                           :: ageLast                         , metallicity

    ! Tabulate the luminosities.
    call Stellar_Population_Luminosity_Tabulate(luminosityIndex,filterIndex,postprocessingChainIndex,imfIndex,redshift)
    ! Get interpolation in metallicity.
    metallicity=Abundances_Get_Metallicity(abundancesStellar,metallicityType=logarithmicByMassSolar)
    if (metallicity == logMetallicityZero .or. metallicity < luminosityTables(imfIndex)%metallicity(1)) then
       iMetallicity=1
       hMetallicity=[1.0d0,0.0d0]
    else if (metallicity > luminosityTables(imfIndex)%metallicity(luminosityTables(imfIndex)%metallicitiesCount)) then
       iMetallicity=luminosityTables(imfIndex)%metallicitiesCount-1
       hMetallicity=[0.0d0,1.0d0]
    else
       iMetallicity=Interpolate_Locate(luminosityTables(imfIndex)%metallicity &
            &,luminosityTables(imfIndex)%interpolationAcceleratorMetallicity,metallicity &
            &,luminosityTables(imfIndex)%resetMetallicity)
       hMetallicity=Interpolate_Linear_Generate_Factors(luminosityTables(imfIndex)%metallicity ,iMetallicity,metallicity)
    end if

    ! Do the interpolation.
    Stellar_Population_Luminosity(:)= 0.0d0
    ageLast                         =-1.0d0
    !$omp critical (Luminosity_Tables_Initialize)
    do iLuminosity=1,size(luminosityIndex)
       ! Only compute luminosities for entries with positive age (negative age implies that the luminosity required is for a
       ! population observed prior to the formation of this population).
       if (age(iLuminosity) > 0.0d0) then
          ! Get interpolation in age if the age for this luminosity differs from the previous one.
          if (iLuminosity == 1 .or. age(iLuminosity) /= ageLast) then
             ! Check for out of range age.
             if (age(iLuminosity) > luminosityTables(imfIndex)%age(luminosityTables(imfIndex)%agesCount)) then
                if (stellarPopulationLuminosityMaximumAgeExceededIsFatal) then
                   call Galacticus_Error_Report('Stellar_Population_Luminosity','age exceeds the maximum tabulated')
                else
                   iAge=luminosityTables(imfIndex)%agesCount-1
                   hAge=[0.0d0,1.0d0]
                end if
             else
                iAge=Interpolate_Locate(luminosityTables(imfIndex)%age &
                     &,luminosityTables(imfIndex)%interpolationAcceleratorAge,age(iLuminosity),luminosityTables(imfIndex)%resetAge)
                hAge=Interpolate_Linear_Generate_Factors(luminosityTables(imfIndex)%age,iAge&
                     &,age(iLuminosity))
             end if
             ageLast=age(iLuminosity)
          end if
          do jAge=0,1
             do jMetallicity=0,1
                Stellar_Population_Luminosity(iLuminosity)=Stellar_Population_Luminosity(iLuminosity)&
                     &+luminosityTables(imfIndex)%luminosity(luminosityIndex(iLuminosity),iAge +jAge,iMetallicity+jMetallicity)&
                     &*hAge(jAge)*hMetallicity(jMetallicity)
             end do
          end do
       end if
    end do
    !$omp end critical (Luminosity_Tables_Initialize)
    ! Prevent interpolation from returning negative fluxes.
    Stellar_Population_Luminosity=max(Stellar_Population_Luminosity,0.0d0)
    return
  end function Stellar_Population_Luminosity

  subroutine Stellar_Population_Luminosity_Track(luminosityIndex,filterIndex,postprocessingChainIndex,imfIndex,abundancesStellar,redshift,ages,luminosities)
    !% Returns the luminosity for a $1 M_\odot$ simple stellar population of given {\normalfont \ttfamily abundances} drawn from IMF
    !% specified by {\normalfont \ttfamily imfIndex} and observed through the filter specified by {\normalfont \ttfamily filterIndex}, for all available ages.
    use, intrinsic :: ISO_C_Binding
    use Galacticus_Error
    use Memory_Management
    use Numerical_Interpolation
    implicit none
    integer                                                                                        , intent(in   ) :: filterIndex                  (:), imfIndex                   , &
         &                                                                                                            luminosityIndex              (:), postprocessingChainIndex(:)
    double precision                                                                               , intent(in   ) :: redshift                     (:)
    type            (abundances                )                                                   , intent(in   ) :: abundancesStellar
    double precision                            , allocatable, dimension(:                        ), intent(  out) :: ages
    double precision                            , allocatable, dimension(:  ,:                    ), intent(  out) :: luminosities
    double precision                                         , dimension(    size(luminosityIndex))                :: Stellar_Population_Luminosity
    double precision                                         , dimension(0:1                      )                :: hMetallicity
    integer         (c_size_t                  )                                                                   :: iLuminosity                     , iMetallicity               , &
         &                                                                                                            jMetallicity
    double precision                                                                                               :: metallicity

    ! Tabulate the luminosities.
    call Stellar_Population_Luminosity_Tabulate(luminosityIndex,filterIndex,postprocessingChainIndex,imfIndex,redshift)
    ! Get interpolation in metallicity.
    metallicity=Abundances_Get_Metallicity(abundancesStellar,metallicityType=logarithmicByMassSolar)
    if (metallicity == logMetallicityZero .or. metallicity < luminosityTables(imfIndex)%metallicity(1)) then
       iMetallicity=1
       hMetallicity=[1.0d0,0.0d0]
    else if (metallicity > luminosityTables(imfIndex)%metallicity(luminosityTables(imfIndex)%metallicitiesCount)) then
       iMetallicity=luminosityTables(imfIndex)%metallicitiesCount-1
       hMetallicity=[0.0d0,1.0d0]
    else
       iMetallicity=Interpolate_Locate(luminosityTables(imfIndex)%metallicity &
            &,luminosityTables(imfIndex)%interpolationAcceleratorMetallicity,metallicity &
            &,luminosityTables(imfIndex)%resetMetallicity)
       hMetallicity=Interpolate_Linear_Generate_Factors(luminosityTables(imfIndex)%metallicity ,iMetallicity,metallicity)
    end if
    ! Allocate arrays for ages and luminosities.
    call Alloc_Array(ages        ,[luminosityTables(imfIndex)%agesCount                      ])
    call Alloc_Array(luminosities,[luminosityTables(imfIndex)%agesCount,size(luminosityIndex)])
    ! Assign ages.
    ages=luminosityTables(imfIndex)%age
    ! Do the interpolation.
    luminosities(:,:)=0.0d0
    !$omp critical (Luminosity_Tables_Initialize)
    do iLuminosity=1,size(luminosityIndex)
       do jMetallicity=0,1
          luminosities                                 (:,                iLuminosity                             )= &
               & +luminosities                         (:,                iLuminosity                             )  &
               & +luminosityTables(imfIndex)%luminosity(  luminosityIndex(iLuminosity),:,iMetallicity+jMetallicity)  &
               & *hMetallicity                         (                                              jMetallicity)
       end do
    end do
    !$omp end critical (Luminosity_Tables_Initialize)
    ! Prevent interpolation from returning negative fluxes.
    luminosities=max(luminosities,0.0d0)
    return
  end subroutine Stellar_Population_Luminosity_Track

  function Filter_Luminosity_Integrand(wavelength,parameterPointer) bind(c)
    !% Integrand for the luminosity through a given filter.
    use Stellar_Population_Spectra
    use Stellar_Population_Spectra_Postprocess
    use Instruments_Filters
    implicit none
    real            (kind=c_double)        :: Filter_Luminosity_Integrand
    real            (kind=c_double), value :: wavelength
    type            (c_ptr        ), value :: parameterPointer
    double precision                       :: wavelengthRedshifted

    ! If this luminosity is for a redshifted spectrum, then we shift wavelength at which we sample the stellar population spectrum
    ! to be a factor of (1+z) smaller. We therefore integrate over the stellar SED at shorter wavelengths, since these will be
    ! shifted into the filter by z=0. Factor of 1/wavelength appears since we want to integrate F_nu (dnu / nu) and dnu =
    ! -c/lambda^2 dlambda. Note that we follow the convention of Hogg et al. (2002) and assume that the filter response gives the
    ! fraction of incident photons received by the detector at a given wavelength, multiplied by the relative photon response
    ! (which will be 1 for a photon-counting detector such as a CCD, or proportional to the photon energy for a
    ! bolometer/calorimeter type detector).
    wavelengthRedshifted=wavelength/(1.0d0+redshiftTabulate)
    Filter_Luminosity_Integrand=Filter_Response(filterIndexTabulate,wavelength)*Stellar_Population_Spectrum(abundancesTabulate &
         &,ageTabulate,wavelengthRedshifted,imfIndexTabulate)*Stellar_Population_Spectrum_PostProcess(postprocessingChainIndexTabulate,wavelengthRedshifted,ageTabulate,redshiftTabulate)/wavelength
    return
  end function Filter_Luminosity_Integrand

  function Filter_Luminosity_Integrand_AB(wavelength,parameterPointer) bind(c)
    !% Integrand for the luminosity of a zeroth magnitude (AB) source through a given filter.
    use Instruments_Filters
    use Numerical_Constants_Astronomical
    implicit none
    real            (kind=c_double)            :: Filter_Luminosity_Integrand_AB
    real            (kind=c_double), value     :: wavelength
    type            (c_ptr        ), value     :: parameterPointer
    ! Luminosity of a zeroth magintude (AB) source in Solar luminosities per Hz.
    double precision               , parameter :: luminosityZeroPointABSolar    =luminosityZeroPointAB/luminositySolar

    Filter_Luminosity_Integrand_AB=Filter_Response(filterIndexTabulate,wavelength)*luminosityZeroPointABSolar/wavelength
    return
  end function Filter_Luminosity_Integrand_AB

end module Stellar_Population_Luminosities<|MERGE_RESOLUTION|>--- conflicted
+++ resolved
@@ -81,22 +81,7 @@
     use Memory_Management
     use Stellar_Population_Spectra
     use Stellar_Population_Spectra_Postprocess
-<<<<<<< HEAD
-=======
-    use Instruments_Filters
-    use Numerical_Integration
-    use Numerical_Interpolation
-    use Numerical_Constants_Astronomical
-    use Galacticus_Error
-    use Galacticus_Display
-    use Galacticus_Input_Paths
-    use Input_Parameters
     use Input_Parameters2
-    use Star_Formation_IMF
-    use String_Handling
-    use IO_HDF5
-    use File_Utilities
->>>>>>> 4f958fd2
     implicit none
     integer                                                                                    , intent(in   ) :: filterIndex                              (:), imfIndex                   , &
          &                                                                                                        luminosityIndex                          (:), postprocessingChainIndex(:)
