--- conflicted
+++ resolved
@@ -87,11 +87,7 @@
     double precision                            , allocatable, dimension(:,:,:)                                :: luminosityTemporary
     logical                                     , allocatable, dimension(:)                                    :: isTabulatedTemporary
     double precision                                         , dimension(2)                                    :: wavelengthRange
-<<<<<<< HEAD
     type            (lockDescriptor            )                                                               :: lockFileDescriptor
-=======
-    double precision                                         , dimension(0:1)                                  :: hAge                            , hMetallicity
-    integer         (c_int                     )                                                               :: lockFileDescriptor
     integer         (c_size_t                  )                                                               :: iAge                            , iLuminosity                , &
          &                                                                                                        iMetallicity
     integer                                                                                                    :: loopCountMaximum                , jAge                       , &
@@ -100,7 +96,6 @@
     logical                                                                                                    :: computeTable                    , calculateLuminosity
     double precision                                                                                           :: ageLast                         , metallicity                , &
          &                                                                                                        normalization                   , toleranceRelative
->>>>>>> 90c718b2
     type            (c_ptr                     )                                                               :: parameterPointer
     type            (fgsl_function             )                                                               :: integrandFunction
     type            (fgsl_integration_workspace)                                                               :: integrationWorkspace
@@ -108,9 +103,6 @@
     character       (len=16                    )                                                               :: datasetName                     , redshiftLabel              , &
          &                                                                                                        label
     type            (hdf5Object                )                                                               :: luminositiesFile
-    logical                                                                                                    :: computeTable                    , calculateLuminosity
-    integer                                                                                                    :: iAge, iLuminosity, iMetallicity, loopCount, loopCountMaximum
-    double precision                                                                                           :: normalization
     
     ! Determine if we have created space for this IMF yet.
     !$omp critical (Luminosity_Tables_Initialize)
