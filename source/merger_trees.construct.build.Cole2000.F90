--- conflicted
+++ resolved
@@ -93,7 +93,8 @@
        !@ </inputParameter>
        call Get_Input_Parameter('mergerTreeBuildCole2000HighestRedshift'  ,mergerTreeBuildCole2000HighestRedshift  ,defaultValue&
             &=1.0d5 )
-       mergerTreeBuildCole2000EarliestTime=Cosmology_Age(Expansion_Factor_From_Redshift(mergerTreeBuildCole2000HighestRedshift))
+       cosmologyFunctionsDefault => cosmologyFunctions()
+       mergerTreeBuildCole2000EarliestTime=cosmologyFunctionsDefault%cosmicTime(cosmologyFunctionsDefault%expansionFactorFromRedshift(mergerTreeBuildCole2000HighestRedshift))
        !@ <inputParameter>
        !@   <name>mergerTreeBuildCole2000FixedRandomSeeds</name>
        !@   <defaultValue>{\tt false}</defaultValue>
@@ -104,15 +105,9 @@
        !@   <type>real</type>
        !@   <cardinality>1</cardinality>
        !@ </inputParameter>
-<<<<<<< HEAD
        call Get_Input_Parameter('mergerTreeBuildCole2000FixedRandomSeeds',mergerTreeBuildCole2000FixedRandomSeeds,defaultValue&
             &=.false.)
-=======
-       call Get_Input_Parameter('mergerTreeBuildCole2000HighestRedshift'  ,mergerTreeBuildCole2000HighestRedshift  ,defaultValue&
-            &=1.0d5 )
-       cosmologyFunctionsDefault => cosmologyFunctions()
        mergerTreeBuildCole2000EarliestTime=cosmologyFunctionsDefault%cosmicTime(cosmologyFunctionsDefault%expansionFactorFromRedshift(mergerTreeBuildCole2000HighestRedshift))
->>>>>>> f83043f7
     end if
     return
   end subroutine Merger_Tree_Build_Cole2000_Initialize
