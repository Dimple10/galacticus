!! Copyright 2009, 2010, 2011, 2012, 2013 Andrew Benson <abenson@obs.carnegiescience.edu>
!!
!! This file is part of Galacticus.
!!
!!    Galacticus is free software: you can redistribute it and/or modify
!!    it under the terms of the GNU General Public License as published by
!!    the Free Software Foundation, either version 3 of the License, or
!!    (at your option) any later version.
!!
!!    Galacticus is distributed in the hope that it will be useful,
!!    but WITHOUT ANY WARRANTY; without even the implied warranty of
!!    MERCHANTABILITY or FITNESS FOR A PARTICULAR PURPOSE.  See the
!!    GNU General Public License for more details.
!!
!!    You should have received a copy of the GNU General Public License
!!    along with Galacticus.  If not, see <http://www.gnu.org/licenses/>.

!% Contains a module which implements building of merger trees using the algorithm of \cite{cole_hierarchical_2000}.

module Merger_Tree_Build_Cole2000
  !% Implements building of merger trees using the algorithm of \cite{cole_hierarchical_2000}.
  use FGSL
  implicit none
  private
  public :: Merger_Tree_Build_Cole2000_Initialize, Merger_Tree_Build_Cole2000_Snapshot, Merger_Tree_Build_Cole2000_State_Store,&
       & Merger_Tree_Build_Cole2000_State_Retrieve

  ! Variables controlling merger tree accuracy.
  double precision           :: mergerTreeBuildCole2000AccretionLimit         , mergerTreeBuildCole2000EarliestTime  , &
       &                        mergerTreeBuildCole2000HighestRedshift        , mergerTreeBuildCole2000MassResolution, &
       &                        mergerTreeBuildCole2000MergeProbability
  ! Option controlling random number sequences.
  logical          :: mergerTreeBuildCole2000FixedRandomSeeds

  ! Random number sequence variables
  type            (fgsl_rng) :: clonedPseudoSequenceObject                    , pseudoSequenceObject
<<<<<<< HEAD
  logical          :: reset=.true.,ompThreadOffset=.true.,resetSnapshot
  integer          :: incrementSeed=0
  !$omp threadprivate(pseudoSequenceObject,reset,clonedPseudoSequenceObject,resetSnapshot,incrementSeed)
  ! Variables used in integrands.
  double precision           :: currentTime
  !$omp threadprivate(currentTime)
=======
  logical                    :: reset                                  =.true., resetSnapshot
  !$omp threadprivate(pseudoSequenceObject,reset,clonedPseudoSequenceObject,resetSnapshot)
>>>>>>> df8df8e5

contains

  !# <mergerTreeBuildMethod>
  !#  <unitName>Merger_Tree_Build_Cole2000_Initialize</unitName>
  !# </mergerTreeBuildMethod>
  subroutine Merger_Tree_Build_Cole2000_Initialize(mergerTreeBuildMethod,Merger_Tree_Build)
    !% Initializes the \cite{cole_hierarchical_2000} merger tree building module.
    use Input_Parameters
    use ISO_Varying_String
    use Cosmology_Functions
    implicit none
    type     (varying_string               ), intent(in   )          :: mergerTreeBuildMethod
    procedure(Merger_Tree_Build_Do_Cole2000), intent(inout), pointer :: Merger_Tree_Build

    ! Check if our method is to be used.
    if (mergerTreeBuildMethod == 'Cole2000') then
       ! Assign pointer to our merger tree building subroutine.
       Merger_Tree_Build => Merger_Tree_Build_Do_Cole2000
       ! Read parameters controlling tree accuracy.
       !@ <inputParameter>
       !@   <name>mergerTreeBuildCole2000MergeProbability</name>
       !@   <defaultValue>0.1</defaultValue>
       !@   <attachedTo>module</attachedTo>
       !@   <description>
       !@     The largest probability of branching allowed in a timestep in merger trees built by the \cite{cole_hierarchical_2000} method.
       !@   </description>
       !@   <type>real</type>
       !@   <cardinality>1</cardinality>
       !@ </inputParameter>
       call Get_Input_Parameter('mergerTreeBuildCole2000MergeProbability',mergerTreeBuildCole2000MergeProbability,defaultValue=1.0d-1)
       !@ <inputParameter>
       !@   <name>mergerTreeBuildCole2000AccretionLimit</name>
       !@   <defaultValue>0.1</defaultValue>
       !@   <attachedTo>module</attachedTo>
       !@   <description>
       !@     The largest fractional mass change due to subresolution accretion allowed in a timestep in merger trees built by the
       !@     \cite{cole_hierarchical_2000} method.
       !@   </description>
       !@   <type>real</type>
       !@   <cardinality>1</cardinality>
       !@ </inputParameter>
       call Get_Input_Parameter('mergerTreeBuildCole2000AccretionLimit'  ,mergerTreeBuildCole2000AccretionLimit  ,defaultValue=1.0d-1)
       !@ <inputParameter>
       !@   <name>mergerTreeBuildCole2000HighestRedshift</name>
       !@   <defaultValue>$10^5$</defaultValue>
       !@   <attachedTo>module</attachedTo>
       !@   <description>
       !@     The highest redshift to which merger trees will be built in the \cite{cole_hierarchical_2000} method.
       !@   </description>
       !@   <type>real</type>
       !@   <cardinality>1</cardinality>
       !@ </inputParameter>
       call Get_Input_Parameter('mergerTreeBuildCole2000HighestRedshift'  ,mergerTreeBuildCole2000HighestRedshift  ,defaultValue&
            &=1.0d5 )
       mergerTreeBuildCole2000EarliestTime=Cosmology_Age(Expansion_Factor_From_Redshift(mergerTreeBuildCole2000HighestRedshift))
       !@ <inputParameter>
       !@   <name>mergerTreeBuildCole2000FixedRandomSeeds</name>
       !@   <defaultValue>{\tt false}</defaultValue>
       !@   <attachedTo>module</attachedTo>
       !@   <description>
       !@     Specifies whether the random number sequence should be restarted for each tree using a deterministically derived (from the tree index) seed. This allows the exact same tree to be generated even when running multiple threads.
       !@   </description>
       !@   <type>real</type>
       !@   <cardinality>1</cardinality>
       !@ </inputParameter>
       call Get_Input_Parameter('mergerTreeBuildCole2000FixedRandomSeeds',mergerTreeBuildCole2000FixedRandomSeeds,defaultValue&
            &=.false.)
    end if
    return
  end subroutine Merger_Tree_Build_Cole2000_Initialize

  subroutine Merger_Tree_Build_Do_Cole2000(thisTree)
    !% Build a merger tree.
    use Galacticus_Nodes
    use Critical_Overdensity
    use Merger_Tree_Branching
    use Pseudo_Random
    use Kind_Numbers
    use Merger_Trees_Build_Mass_Resolution
    implicit none
    type            (mergerTree        ), intent(inout), target :: thisTree
    type            (treeNode          ), pointer               :: newNode1          , newNode2          , thisNode
    class           (nodeComponentBasic), pointer               :: newBasicComponent1, newBasicComponent2, thisBasicComponent
    integer         (kind=kind_int8    )                        :: nodeIndex
    double precision                                            :: accretionFraction , baseNodeTime      , branchingProbability, &
         &                                                         collapseTime      , deltaCritical     , deltaCritical1      , &
         &                                                         deltaCritical2    , deltaW            , nodeMass1           , &
         &                                                         nodeMass2         , time              , uniformRandom       , &
         &                                                         massResolution
    logical                                                     :: doBranch

    nodeIndex          =  1                 ! Initialize the node index counter to unity.
    thisNode           => thisTree%baseNode ! Point to the base node.
    thisBasicComponent => thisNode%basic()  ! Get the basic component of the node.

    ! Restart the random number sequence.
    if (mergerTreeBuildCole2000FixedRandomSeeds) then
       if (.not.reset) call Pseudo_Random_Free(pseudoSequenceObject)
       reset          =.true.
       incrementSeed  =int(thisTree%index)
       ompThreadOffset=.false.
    end if
    ! Get the mass resolution for this tree.
    massResolution=Merger_Tree_Build_Mass_Resolution(thisTree)
    ! Convert time for base node to critical overdensity (which we use as a time coordinate in this module).
    baseNodeTime=thisBasicComponent%time()
    deltaCritical=Critical_Overdensity_for_Collapse(time=thisBasicComponent%time(),mass=thisBasicComponent%mass())
    call thisBasicComponent%timeSet(deltaCritical)
    ! Begin tree build loop.
    do while (associated(thisNode))
       ! Get the basic component of the node.
       thisBasicComponent => thisNode%basic()

       ! If halo is above the resolution limit, then evolve it.
       if     (                                                                                                                                       &
            &   thisBasicComponent%mass() > massResolution                                                                                            &
            &  .and.                                                                                                                                  &
            &   Time_of_Collapse(criticalOverdensity=thisBasicComponent%time(),mass=thisBasicComponent%mass()) > mergerTreeBuildCole2000EarliestTime  &
            & ) then

          ! Find branching probability.
          branchingProbability=Tree_Branching_Probability (thisBasicComponent%mass(),thisBasicComponent%time()&
               &,massResolution)
          ! Find accretion rate.
          accretionFraction   =Tree_Subresolution_Fraction(thisBasicComponent%mass(),thisBasicComponent%time()&
               &,massResolution)

          ! A negative accretion fraction indicates that the node is so close to the resolution limit that
          ! an accretion rate cannot be determined (given available numerical accuracy). In such cases we
          ! consider the node to have reached the end of its resolved evolution and so walk to the next node.
          if (accretionFraction < 0.0d0) then
             call thisNode%walkTreeUnderConstruction(thisNode)
             cycle
          end if

          ! Finding maximum allowed step in w.
          deltaW=min(mergerTreeBuildCole2000AccretionLimit/accretionFraction,Tree_Maximum_Step(thisBasicComponent%mass()&
               &,thisBasicComponent%time(),massResolution))
          deltaW=Tree_Maximum_Step(thisBasicComponent%mass(),thisBasicComponent%time(),massResolution)
          if (accretionFraction    > 0.0d0) deltaW=min(deltaW,mergerTreeBuildCole2000AccretionLimit  /accretionFraction   )
          if (branchingProbability > 0.0d0) deltaW=min(deltaW,mergerTreeBuildCole2000MergeProbability/branchingProbability)
          ! Scale values to the determined timestep.
          branchingProbability=branchingProbability*deltaW
          accretionFraction   =accretionFraction   *deltaW
          ! Accretion fraction must be less than unity. Reduce timestep (and branching probability and accretion fraction) by
          ! factors of two until this condition is satisfied.
          do while (accretionFraction >= 1.0d0)
             deltaW              =deltaW              *0.5d0
             branchingProbability=branchingProbability*0.5d0
             accretionFraction   =accretionFraction   *0.5d0
          end do

          ! Decide if a branching occurs.
          if (branchingProbability > 0.0d0) then
             uniformRandom=Pseudo_Random_Get(pseudoSequenceObject,reset=reset,ompThreadOffset=ompThreadOffset,incrementSeed=incrementSeed)
             doBranch=(uniformRandom <= branchingProbability)
          else
             doBranch=.false.
          end if
          ! Determine the critical overdensity for collapse for the new halo(s).
          deltaCritical=thisBasicComponent%time()+deltaW
          ! Create new nodes.
          select case (doBranch)
          case (.true.)
             ! Branching occurs - create two progenitors.
             nodeIndex=nodeIndex+1
             newNode1 => treeNode(nodeIndex,thisTree)
             newBasicComponent1 => newNode1%basic(autoCreate=.true.)
             ! Compute mass of one of the new nodes. First convert the realized probability back to a rate.
             branchingProbability=uniformRandom/deltaW
             nodeMass1=Tree_Branch_Mass(thisBasicComponent%mass(),thisBasicComponent%time(),massResolution&
                  &,branchingProbability)

             ! Compute the time corresponding to this branching event.
             time=Time_of_Collapse(criticalOverdensity=deltaCritical,mass=thisBasicComponent%mass())
             ! Set properties of first new node.
             deltaCritical1=Critical_Overdensity_for_Collapse(time=time,mass=nodeMass1)
             call newBasicComponent1%massSet(nodeMass1     )
             call newBasicComponent1%timeSet(deltaCritical1)
             ! Create second progenitor.
             nodeIndex=nodeIndex+1
             newNode2 => treeNode(nodeIndex,thisTree)
             newBasicComponent2 => newNode2%basic(autoCreate=.true.)
             ! Compute mass of second new node.
             nodeMass2=thisBasicComponent%mass()*(1.0d0-accretionFraction)-nodeMass1
             ! Set properties of second new node.
             deltaCritical2=Critical_Overdensity_for_Collapse(time=time,mass=nodeMass2)
             call newBasicComponent2%massSet(nodeMass2     )
             call newBasicComponent2%timeSet(deltaCritical2)
             ! Create links from old to new nodes and vice-versa. (Ensure that child node is the more massive progenitor.)
             if (nodeMass2 > nodeMass1) then
                thisNode%firstChild => newNode2
                newNode2%sibling    => newNode1
             else
                thisNode%firstChild => newNode1
                newNode1%sibling    => newNode2
             end if
             newNode1%parent        => thisNode
             newNode2%parent        => thisNode
          case (.false.)
             ! No branching occurs - create one progenitor.
             nodeIndex=nodeIndex+1
             newNode1 => treeNode(nodeIndex,thisTree)
             newBasicComponent1 => newNode1%basic(autoCreate=.true.)
             ! Compute new mass accounting for sub-resolution accretion.
             nodeMass1=thisBasicComponent%mass()*(1.0d0-accretionFraction)
             ! Compute the time corresponding to this branching event.
             time=Time_of_Collapse(criticalOverdensity=deltaCritical,mass=thisBasicComponent%mass())
             ! Set properties of the new node.
             deltaCritical1=Critical_Overdensity_for_Collapse(time=time,mass=nodeMass1)
             call newBasicComponent1%massSet(nodeMass1     )
             call newBasicComponent1%timeSet(deltaCritical1)
             ! Create links from old to new node and vice-versa.
             thisNode%firstChild => newNode1
             newNode1%parent     => thisNode
          end select
       end if

       ! Walk to the next node.
       ! <gfortan 4.6> explicitly specify the target as thisNode since we can't use the "_Same_Node" tree walking procedures.
       call thisNode%walkTreeUnderConstruction(thisNode)

    end do

    ! Walk the tree and convert w to time.
    thisNode => thisTree%baseNode
    do while (associated(thisNode))
       ! Get the basic component of the node.
       thisBasicComponent => thisNode%basic()
       ! Compute the collapse time.
       collapseTime=Time_of_Collapse(criticalOverdensity=thisBasicComponent%time(),mass=thisBasicComponent%mass())
       call thisBasicComponent%timeSet(collapseTime)
       ! <gfortan 4.6> explicitly specify the target as thisNode since we can't use the "_Same_Node" tree walking procedures.
       call thisNode%walkTree(thisNode)
    end do
    thisBasicComponent => thisTree%baseNode%basic()
    call thisBasicComponent%timeSet(baseNodeTime)

    return
  end subroutine Merger_Tree_Build_Do_Cole2000

  !# <galacticusStateSnapshotTask>
  !#  <unitName>Merger_Tree_Build_Cole2000_Snapshot</unitName>
  !# </galacticusStateSnapshotTask>
  subroutine Merger_Tree_Build_Cole2000_Snapshot
    !% Store a snapshot of the random number generator internal state.
    use Pseudo_Random
    implicit none
    
    if (.not.reset) then
       if (FGSL_Well_Defined(clonedPseudoSequenceObject)) call Pseudo_Random_Free(clonedPseudoSequenceObject)
       clonedPseudoSequenceObject=FGSL_Rng_Clone(pseudoSequenceObject)
    end if
    resetSnapshot=reset
    return
  end subroutine Merger_Tree_Build_Cole2000_Snapshot

  !# <galacticusStateStoreTask>
  !#  <unitName>Merger_Tree_Build_Cole2000_State_Store</unitName>
  !# </galacticusStateStoreTask>
  subroutine Merger_Tree_Build_Cole2000_State_Store(stateFile,fgslStateFile)
    !% Write the stored snapshot of the random number state to file.
    use Pseudo_Random
    implicit none
    integer           , intent(in   ) :: stateFile
    type   (fgsl_file), intent(in   ) :: fgslStateFile

    write (stateFile) resetSnapshot
    if (.not.resetSnapshot) call Pseudo_Random_Store(clonedPseudoSequenceObject,fgslStateFile)
    return
  end subroutine Merger_Tree_Build_Cole2000_State_Store

  !# <galacticusStateRetrieveTask>
  !#  <unitName>Merger_Tree_Build_Cole2000_State_Retrieve</unitName>
  !# </galacticusStateRetrieveTask>
  subroutine Merger_Tree_Build_Cole2000_State_Retrieve(stateFile,fgslStateFile)
    !% Write the stored snapshot of the random number state to file.
    use Pseudo_Random
    implicit none
    integer           , intent(in   ) :: stateFile
    type   (fgsl_file), intent(in   ) :: fgslStateFile

    read (stateFile) reset
    if (.not.reset) call Pseudo_Random_Retrieve(pseudoSequenceObject,fgslStateFile)
    return
  end subroutine Merger_Tree_Build_Cole2000_State_Retrieve

end module Merger_Tree_Build_Cole2000<|MERGE_RESOLUTION|>--- conflicted
+++ resolved
@@ -34,17 +34,9 @@
 
   ! Random number sequence variables
   type            (fgsl_rng) :: clonedPseudoSequenceObject                    , pseudoSequenceObject
-<<<<<<< HEAD
   logical          :: reset=.true.,ompThreadOffset=.true.,resetSnapshot
   integer          :: incrementSeed=0
   !$omp threadprivate(pseudoSequenceObject,reset,clonedPseudoSequenceObject,resetSnapshot,incrementSeed)
-  ! Variables used in integrands.
-  double precision           :: currentTime
-  !$omp threadprivate(currentTime)
-=======
-  logical                    :: reset                                  =.true., resetSnapshot
-  !$omp threadprivate(pseudoSequenceObject,reset,clonedPseudoSequenceObject,resetSnapshot)
->>>>>>> df8df8e5
 
 contains
 
