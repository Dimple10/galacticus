--- conflicted
+++ resolved
@@ -123,7 +123,6 @@
     use Merger_Trees_Build_Mass_Resolution
     implicit none
     type            (mergerTree        ), intent(inout), target :: thisTree
-<<<<<<< HEAD
     type            (treeNode          ), pointer               :: newNode1            , newNode2          , thisNode
     class           (nodeComponentBasic), pointer               :: newBasicComponent1  , newBasicComponent2, thisBasicComponent  , &
          &                                                         parentBasicComponent
@@ -132,20 +131,9 @@
          &                                                         collapseTime        , deltaCritical     , deltaCritical1      , &
          &                                                         deltaCritical2      , deltaW            , nodeMass1           , &
          &                                                         nodeMass2           , time              , uniformRandom       , &
-         &                                                         massResolution
-    logical                                                     :: doBranch
-=======
-    type            (treeNode          ), pointer               :: newNode1                  , newNode2                   , thisNode
-    class           (nodeComponentBasic), pointer               :: newBasicComponent1        , newBasicComponent2         , thisBasicComponent
-    integer         (kind=kind_int8    )                        :: nodeIndex
-    double precision                                            :: accretionFraction         , baseNodeTime               , branchingProbability, &
-         &                                                         collapseTime              , deltaCritical              , deltaCritical1      , &
-         &                                                         deltaCritical2            , deltaW                     , nodeMass1           , &
-         &                                                         nodeMass2                 , time                       , uniformRandom       , &
          &                                                         massResolution            , accretionFractionCumulative, branchMassCurrent   , &
          &                                                         branchDeltaCriticalCurrent
     logical                                                     :: doBranch                  , branchIsDone
->>>>>>> 38cd58b7
 
     nodeIndex          =  1                 ! Initialize the node index counter to unity.
     thisNode           => thisTree%baseNode ! Point to the base node.
@@ -189,85 +177,10 @@
           ! an accretion rate cannot be determined (given available numerical accuracy). In such cases we
           ! consider the node to have reached the end of its resolved evolution and so walk to the next node.
           if (accretionFraction < 0.0d0) then
-<<<<<<< HEAD
-             call thisNode%walkTreeUnderConstruction(thisNode)
-             cycle
-          end if
-
-          ! Finding maximum allowed step in w.
-          deltaW=min(mergerTreeBuildCole2000AccretionLimit/accretionFraction,Tree_Maximum_Step(thisBasicComponent%mass()&
-               &,thisBasicComponent%time(),massResolution))
-          deltaW=Tree_Maximum_Step(thisBasicComponent%mass(),thisBasicComponent%time(),massResolution)
-          if (accretionFraction    > 0.0d0) deltaW=min(deltaW,mergerTreeBuildCole2000AccretionLimit  /accretionFraction   )
-          if (branchingProbability > 0.0d0) deltaW=min(deltaW,mergerTreeBuildCole2000MergeProbability/branchingProbability)
-          ! Scale values to the determined timestep.
-          branchingProbability=branchingProbability*deltaW
-          accretionFraction   =accretionFraction   *deltaW
-          ! Accretion fraction must be less than unity. Reduce timestep (and branching probability and accretion fraction) by
-          ! factors of two until this condition is satisfied.
-          do while (accretionFraction >= 1.0d0)
-             deltaW              =deltaW              *0.5d0
-             branchingProbability=branchingProbability*0.5d0
-             accretionFraction   =accretionFraction   *0.5d0
-          end do
-          ! Decide if a branching occurs.
-          if (branchingProbability > 0.0d0) then
-             uniformRandom=Pseudo_Random_Get(pseudoSequenceObject,reset=reset,ompThreadOffset=ompThreadOffset,incrementSeed=incrementSeed)
-             doBranch=(uniformRandom <= branchingProbability)
-          else
-             doBranch=.false.
-          end if
-          ! Determine the critical overdensity for collapse for the new halo(s).
-          deltaCritical=thisBasicComponent%time()+deltaW
-          ! Create new nodes.
-          select case (doBranch)
-          case (.true.)
-             ! Branching occurs - create two progenitors.
-             nodeIndex=nodeIndex+1
-             newNode1 => treeNode(nodeIndex,thisTree)
-             newBasicComponent1 => newNode1%basic(autoCreate=.true.)
-             ! Compute mass of one of the new nodes. First convert the realized probability back to a rate.
-             branchingProbability=uniformRandom/deltaW
-             nodeMass1=Tree_Branch_Mass(thisBasicComponent%mass(),thisBasicComponent%time(),massResolution&
-                  &,branchingProbability)
-
-             ! Compute the time corresponding to this branching event.
-             time=Time_of_Collapse(criticalOverdensity=deltaCritical,mass=thisBasicComponent%mass())
-             ! Set properties of first new node.
-             deltaCritical1=Critical_Overdensity_for_Collapse(time=time,mass=nodeMass1)
-             call newBasicComponent1%massSet(nodeMass1     )
-             call newBasicComponent1%timeSet(deltaCritical1)
-             ! Create second progenitor.
-             nodeIndex=nodeIndex+1
-             newNode2 => treeNode(nodeIndex,thisTree)
-             newBasicComponent2 => newNode2%basic(autoCreate=.true.)
-             ! Compute mass of second new node.
-             nodeMass2=thisBasicComponent%mass()*(1.0d0-accretionFraction)-nodeMass1
-             ! Set properties of second new node.
-             deltaCritical2=Critical_Overdensity_for_Collapse(time=time,mass=nodeMass2)
-             call newBasicComponent2%massSet(nodeMass2     )
-             call newBasicComponent2%timeSet(deltaCritical2)
-             ! Create links from old to new nodes and vice-versa. (Ensure that child node is the more massive progenitor.)
-             if (nodeMass2 > nodeMass1) then
-                thisNode%firstChild => newNode2
-                newNode2%sibling    => newNode1
-             else
-                thisNode%firstChild => newNode1
-                newNode1%sibling    => newNode2
-             end if
-             newNode1%parent        => thisNode
-             newNode2%parent        => thisNode
-          case (.false.)
-             ! No branching occurs - create one progenitor.
-             nodeIndex=nodeIndex+1
-             newNode1 => treeNode(nodeIndex,thisTree)
-             newBasicComponent1 => newNode1%basic(autoCreate=.true.)
-=======
              ! Terminate the branch with a final node.
              nodeIndex          =  nodeIndex+1
              newNode1           => treeNode      (nodeIndex,thisTree)
              newBasicComponent1 => newNode1%basic(autoCreate=.true. )
->>>>>>> 38cd58b7
              ! Compute new mass accounting for sub-resolution accretion.
              nodeMass1          = massResolution
              ! Compute the time corresponding to this event.
@@ -393,7 +306,6 @@
     end do
     thisBasicComponent => thisTree%baseNode%basic()
     call thisBasicComponent%timeSet(baseNodeTime)
-<<<<<<< HEAD
     ! Check for well-ordering in time.
     thisNode => thisTree%baseNode
     do while (associated(thisNode))       
@@ -404,8 +316,6 @@
        end if
        call thisNode%walkTree(thisNode)
     end do       
-=======
->>>>>>> 38cd58b7
     return
   end subroutine Merger_Tree_Build_Do_Cole2000
 
