!! Copyright 2009, 2010, 2011, 2012, 2013, 2014, 2015, 2016, 2017, 2018,
!!           2019
!!    Andrew Benson <abenson@carnegiescience.edu>
!!
!! This file is part of Galacticus.
!!
!!    Galacticus is free software: you can redistribute it and/or modify
!!    it under the terms of the GNU General Public License as published by
!!    the Free Software Foundation, either version 3 of the License, or
!!    (at your option) any later version.
!!
!!    Galacticus is distributed in the hope that it will be useful,
!!    but WITHOUT ANY WARRANTY; without even the implied warranty of
!!    MERCHANTABILITY or FITNESS FOR A PARTICULAR PURPOSE.  See the
!!    GNU General Public License for more details.
!!
!!    You should have received a copy of the GNU General Public License
!!    along with Galacticus.  If not, see <http://www.gnu.org/licenses/>.

  !% An implementation of dark matter halo profile concentrations using the \cite{correa_accretion_2015} algorithm.

  use Cosmology_Parameters
  use Cosmology_Functions
  use Cosmological_Density_Field
  use Linear_Growth

  !# <darkMatterProfileConcentration name="darkMatterProfileConcentrationCorrea2015">
  !#  <description>Dark matter halo concentrations are computed using the algorithm of \cite{correa_accretion_2015}.</description>
  !#  <deepCopy>
  !#   <functionClass variables="virialDensityContrastDefinition_, darkMatterProfileDMODefinition_"/>
  !#  </deepCopy>
  !#  <stateStorable>
  !#   <functionClass variables="virialDensityContrastDefinition_, darkMatterProfileDMODefinition_"/>
  !#  </stateStorable>
  !# </darkMatterProfileConcentration>
  type, extends(darkMatterProfileConcentrationClass) :: darkMatterProfileConcentrationCorrea2015
     !% A dark matter halo profile concentration class implementing the algorithm of \cite{correa_accretion_2015}.
     private
     class           (cosmologyParametersClass     ), pointer :: cosmologyParameters_             => null()
     class           (cosmologyFunctionsClass      ), pointer :: cosmologyFunctions_              => null()
     class           (linearGrowthClass            ), pointer :: linearGrowth_                    => null()
     class           (cosmologicalMassVarianceClass), pointer :: cosmologicalMassVariance_        => null()
     type            (virialDensityContrastFixed   ), pointer :: virialDensityContrastDefinition_ => null()
     type            (darkMatterProfileDMONFW      ), pointer :: darkMatterProfileDMODefinition_  => null()
     double precision                                         :: A
   contains
     final     ::                                correa2015Destructor
     procedure :: concentration               => correa2015Concentration
     procedure :: densityContrastDefinition   => correa2015DensityContrastDefinition
     procedure :: darkMatterProfileDMODefinition => correa2015DarkMatterProfileDefinition
  end type darkMatterProfileConcentrationCorrea2015

  interface darkMatterProfileConcentrationCorrea2015
     !% Constructors for the {\normalfont \ttfamily correa2015} dark matter halo profile concentration class.
     module procedure correa2015ConstructorParameters
     module procedure correa2015ConstructorInternal
  end interface darkMatterProfileConcentrationCorrea2015

contains

  function correa2015ConstructorParameters(parameters) result(self)
    !% Default constructor for the {\normalfont \ttfamily correa2015} dark matter halo profile concentration class.
    implicit none
    type            (darkMatterProfileConcentrationCorrea2015)                :: self
    type            (inputParameters                         ), intent(inout) :: parameters
    class           (cosmologyParametersClass                ), pointer       :: cosmologyParameters_
    class           (cosmologyFunctionsClass                 ), pointer       :: cosmologyFunctions_
    class           (linearGrowthClass                       ), pointer       :: linearGrowth_
    class           (cosmologicalMassVarianceClass           ), pointer       :: cosmologicalMassVariance_
    double precision                                                          :: A
    
    !# <inputParameter>
    !#   <name>A</name>
    !#   <source>parameters</source>
    !#   <variable>A</variable>
    !#   <defaultValue>887.0d0</defaultValue>
    !#   <defaultSource>\cite{correa_accretion_2015}</defaultSource>
    !#   <description>The parameter $A$ appearin in eqn.~(17) of \cite{correa_accretion_2015}.</description>
    !#   <type>real</type>
    !#   <cardinality>1</cardinality>
    !# </inputParameter>
    !# <objectBuilder class="cosmologyParameters"      name="cosmologyParameters_"      source="parameters"/>
    !# <objectBuilder class="cosmologyFunctions"       name="cosmologyFunctions_"       source="parameters"/>
    !# <objectBuilder class="linearGrowth"             name="linearGrowth_"             source="parameters"/>
    !# <objectBuilder class="cosmologicalMassVariance" name="cosmologicalMassVariance_" source="parameters"/>
    self=darkMatterProfileConcentrationCorrea2015(A,cosmologyParameters_,cosmologyFunctions_,linearGrowth_,cosmologicalMassVariance_)
    !# <inputParametersValidate source="parameters"/>
    !# <objectDestructor name="cosmologyParameters_"     />
    !# <objectDestructor name="cosmologyFunctions_"      />
    !# <objectDestructor name="linearGrowth_"            />
    !# <objectDestructor name="cosmologicalMassVariance_"/>
    return
  end function correa2015ConstructorParameters
  
  function correa2015ConstructorInternal(A,cosmologyParameters_,cosmologyFunctions_,linearGrowth_,cosmologicalMassVariance_) result(self)
    !% Constructor for the {\normalfont \ttfamily correa2015} dark matter halo profile concentration class.
    use Dark_Matter_Halo_Scales, only : darkMatterHaloScaleVirialDensityContrastDefinition
    implicit none
    type            (darkMatterProfileConcentrationCorrea2015          )                         :: self
    double precision                                                    , intent(in   )          :: A
    class           (cosmologyParametersClass                          ), intent(in   ), target  :: cosmologyParameters_
    class           (cosmologyFunctionsClass                           ), intent(in   ), target  :: cosmologyFunctions_
    class           (linearGrowthClass                                 ), intent(in   ), target  :: linearGrowth_
    class           (cosmologicalMassVarianceClass                     ), intent(in   ), target  :: cosmologicalMassVariance_
    type            (darkMatterHaloScaleVirialDensityContrastDefinition)               , pointer :: darkMatterHaloScaleDefinition_
    !# <constructorAssign variables="A, *cosmologyParameters_, *cosmologyFunctions_, *linearGrowth_, *cosmologicalMassVariance_"/>
    
    allocate(self%virialDensityContrastDefinition_)
    allocate(self%darkMatterProfileDMODefinition_ )
    allocate(     darkMatterHaloScaleDefinition_  )
    !# <referenceConstruct owner="self" object="virialDensityContrastDefinition_" constructor="virialDensityContrastFixed                        (200.0d0,fixedDensityTypeCritical,self%cosmologyParameters_,self%cosmologyFunctions_     )"/>
    !# <referenceConstruct              object="darkMatterHaloScaleDefinition_"   constructor="darkMatterHaloScaleVirialDensityContrastDefinition(self%cosmologyParameters_,self%cosmologyFunctions_,self%virialDensityContrastDefinition_)"/>
    !# <referenceConstruct owner="self" object="darkMatterProfileDMODefinition_"  constructor="darkMatterProfileDMONFW                           (darkMatterHaloScaleDefinition_                                                          )"/>
    !# <objectDestructor                name  ="darkMatterHaloScaleDefinition_"                                                                                                                                                             />
    return
  end function correa2015ConstructorInternal

  subroutine correa2015Destructor(self)
    !% Destructor for the {\normalfont \ttfamily correa2015} dark matter profile concentration class.
    implicit none
    type(darkMatterProfileConcentrationCorrea2015), intent(inout) :: self
    
    !# <objectDestructor name="self%cosmologyParameters_"            />
    !# <objectDestructor name="self%cosmologyFunctions_"             />
    !# <objectDestructor name="self%linearGrowth_"                   />
    !# <objectDestructor name="self%cosmologicalMassVariance_"       />
    !# <objectDestructor name="self%virialDensityContrastDefinition_"/>
    !# <objectDestructor name="self%darkMatterProfileDMODefinition_" />
    return
  end subroutine correa2015Destructor
  
  double precision function correa2015Concentration(self,node)
    !% Return the concentration of the dark matter halo profile of {\normalfont \ttfamily node} using the
    !% \cite{correa_accretion_2015} algorithm.
    use Dark_Matter_Halos_Correa2015
    use Root_Finder
    use Galacticus_Nodes            , only : nodeComponentBasic
    implicit none
    class           (darkMatterProfileConcentrationCorrea2015), intent(inout), target  :: self
    type            (treeNode                                ), intent(inout), target  :: node
    class           (nodeComponentBasic                      )               , pointer :: basic
    double precision                                          , parameter              :: toleranceRelative=1.0d-6
    double precision                                          , parameter              :: toleranceAbsolute=0.0d+0
    type            (rootFinder                              ), save                   :: finder
    !$omp threadprivate(finder)
    double precision                                                                   :: mass                    , time           , &
         &                                                                                aTilde                  , bTilde         , &
         &                                                                                redshift                , expansionFactor

    ! Get properties of the node.
    basic => node %basic()
    mass  =  basic%mass ()
    time  =  basic%time ()
    ! Determine the base redshift. 
    expansionFactor=self%cosmologyFunctions_%expansionFactor            (time           )
    redshift       =self%cosmologyFunctions_%redshiftFromExpansionFactor(expansionFactor)
    ! Find the a~ and b~ parameters.
    call Dark_Matter_Halo_Correa2015_Fit_Parameters(mass,expansionFactor,self%linearGrowth_,self%cosmologicalMassVariance_,aTilde,bTilde)
    ! Solve for the redshift corresponding to this mass.
    if (.not.finder%isInitialized()) then
       call finder%rootFunction(concentrationSolver                  )
       call finder%tolerance   (toleranceAbsolute  ,toleranceRelative)
       call finder%rangeExpand (                                                   &
            &                   rangeExpandDownward=0.5d0                        , &
            &                   rangeExpandUpward  =2.0d0                        , &
            &                   rangeExpandType    =rangeExpandMultiplicative      &
            &                  )
    end if
    correa2015Concentration=finder%find(rootGuess=6.0d0)
    return

  contains

    double precision function concentrationSolver(concentration)
      !% Solver used in finding halo concentration using the \cite{correa_accretion_2015} algorithm.
      implicit none
      double precision, intent(in   ) :: concentration
      double precision                :: Y1           , Yc               , &
           &                             f1           , f2               , &
           &                             densityInner , redshiftFormation

      ! Evaluate left-hand side of eqn. 18 of Correa et al. (2015).      
      Y1                 =log(2.0d0              )-0.5d0
      Yc                 =log(1.0d0+concentration)-concentration/(1.0d0+concentration)
      f1                 =+Y1 &
           &              /Yc
      ! Evaluate mean inner density.
      densityInner       =+200.0d0          &
           &              *concentration**3 &
           &              *Y1               &
           &              /Yc
      ! Evaluate eqn. 17 of Correa et al. (2015), rearranged to give formation redshift.
      redshiftFormation  =+(                                                              &
           &                +(                                                            &
           &                  +(                                                          &
           &                    +1.0d0                                                    &
           &                    +redshift                                                 &
           &                   )                                          **3             &
           &                  +self%cosmologyParameters_%omegaDarkEnergy()                &
           &                  /self%cosmologyParameters_%omegaMatter    ()                &
           &                 )                                                            &
           &                *densityInner                                                 &
           &                /  self%A                                                     &
           &                -  self%cosmologyParameters_%omegaDarkEnergy()                &
           &                /  self%cosmologyParameters_%omegaMatter    ()                &
           &               )                                              **(1.0d0/3.0d0) &
           &              -1.0d0
      ! Evaluate right-hand side of eqn. 19 of Correa et al. (2015).
      f2                 =+(                        &
           &                +1.0d0                  &
           &                +redshiftFormation      &
           &                -redshift               &
           &               )**aTilde                &
           &              *exp(                     &
           &                   +(                   &
           &                     +redshiftFormation &
           &                     -redshift          &
           &                    )                   &
           &                   *bTilde              &
           &                  )
      ! Left- and right-hand sides will be equal for correct concentration.
      concentrationSolver=+f1 &
           &              -f2
      return
    end function concentrationSolver

  end function correa2015Concentration

  function correa2015DensityContrastDefinition(self)
    !% Return a virial density contrast object defining that used in the definition of concentration in the
    !% \cite{correa_accretion_2015} algorithm.
    implicit none
    class(virialDensityContrastClass              ), pointer       :: correa2015DensityContrastDefinition
    class(darkMatterProfileConcentrationCorrea2015), intent(inout) :: self
    !GCC$ attributes unused :: self
    
<<<<<<< HEAD
    allocate(virialDensityContrastFixed :: correa2015DensityContrastDefinition)
    select type (correa2015DensityContrastDefinition)
    type is (virialDensityContrastFixed)
       correa2015DensityContrastDefinition=virialDensityContrastFixed(200.0d0,fixedDensityTypeCritical,self%cosmologyParameters_,self%cosmologyFunctions_)
    end select    
=======
   correa2015DensityContrastDefinition => self%virialDensityContrastDefinition_
>>>>>>> b64b9cb5
    return
  end function correa2015DensityContrastDefinition

  function correa2015DarkMatterProfileDefinition(self)
    !% Return a dark matter density profile object defining that used in the definition of concentration in the
    !% \cite{correa_accretion_2015} algorithm.
    implicit none
    class(darkMatterProfileDMOClass               ), pointer       :: correa2015DarkMatterProfileDefinition
    class(darkMatterProfileConcentrationCorrea2015), intent(inout) :: self

    correa2015DarkMatterProfileDefinition => self%darkMatterProfileDMODefinition_
    return
  end function correa2015DarkMatterProfileDefinition<|MERGE_RESOLUTION|>--- conflicted
+++ resolved
@@ -234,15 +234,7 @@
     class(darkMatterProfileConcentrationCorrea2015), intent(inout) :: self
     !GCC$ attributes unused :: self
     
-<<<<<<< HEAD
-    allocate(virialDensityContrastFixed :: correa2015DensityContrastDefinition)
-    select type (correa2015DensityContrastDefinition)
-    type is (virialDensityContrastFixed)
-       correa2015DensityContrastDefinition=virialDensityContrastFixed(200.0d0,fixedDensityTypeCritical,self%cosmologyParameters_,self%cosmologyFunctions_)
-    end select    
-=======
    correa2015DensityContrastDefinition => self%virialDensityContrastDefinition_
->>>>>>> b64b9cb5
     return
   end function correa2015DensityContrastDefinition
 
