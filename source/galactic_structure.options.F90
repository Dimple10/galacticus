--- conflicted
+++ resolved
@@ -64,7 +64,9 @@
   !#  <entry label="luminosity" />
   !# </enumeration>
 
-<<<<<<< HEAD
+  ! Null value to use when no weighting is to be applied.
+  integer         , parameter, public :: weightIndexNull=0
+
   ! Error codes.
   !@ <enumeration>
   !@  <name>structureErrorCode</name>
@@ -76,22 +78,6 @@
   integer, parameter :: structureErrorCodeInfinite=1 ! Result is ±∞.
 
   ! Suitably large value to represent infinite radius.
-  double precision, parameter :: radiusLarge                =1.0d10
-
-contains
-
-  integer function Galactic_Structure_Mass_Type_Decode(massTypeName)
-    !% Decode a mass type from a string, returning the appropriate identifier.
-    use Galacticus_Error
-    implicit none
-    character(len=*), intent(in   ) :: massTypeName
-    integer                         :: i
-=======
-  ! Null value to use when no weighting is to be applied.
-  integer         , parameter, public :: weightIndexNull=0
->>>>>>> 4f958fd2
-
-  ! Suitably large value to represent infinite radius.
   double precision, parameter, public :: radiusLarge    =1.0d10
 
 end module Galactic_Structure_Options