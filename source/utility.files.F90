--- conflicted
+++ resolved
@@ -42,13 +42,8 @@
   end interface
 
   interface
-<<<<<<< HEAD
-     function flock_C(name) bind(c,name='flock_C')
-       !% Template for a C function that calls {\normalfont \ttfamily flock()} to lock a file..
-=======
      subroutine flock_C(name,ld) bind(c,name='flock_C')
-       !% Template for a C function that calls {\tt flock()} to lock a file.
->>>>>>> 795d4719
+       !% Template for a C function that calls {\normalfont \ttfamily flock()} to lock a file.
        import
        character(c_char) :: name
        type     (c_ptr ) :: ld
@@ -56,13 +51,8 @@
   end interface
 
   interface
-<<<<<<< HEAD
-     subroutine funlock_C(fd) bind(c,name='funlock_C')
-       !% Template for a C function that calls {\normalfont \ttfamily flock()} to unlock a file..
-=======
      subroutine funlock_C(ld) bind(c,name='funlock_C')
-       !% Template for a C function that calls {\tt flock()} to unlock a file.
->>>>>>> 795d4719
+       !% Template for a C function that calls {\normalfont \ttfamily flock()} to unlock a file.
        import
        type(c_ptr) :: ld
      end subroutine funlock_C
