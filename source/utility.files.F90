!! Copyright 2009, 2010, 2011, 2012, 2013, 2014, 2015, 2016
!!    Andrew Benson <abenson@carnegiescience.edu>
!!
!! This file is part of Galacticus.
!!
!!    Galacticus is free software: you can redistribute it and/or modify
!!    it under the terms of the GNU General Public License as published by
!!    the Free Software Foundation, either version 3 of the License, or
!!    (at your option) any later version.
!!
!!    Galacticus is distributed in the hope that it will be useful,
!!    but WITHOUT ANY WARRANTY; without even the implied warranty of
!!    MERCHANTABILITY or FITNESS FOR A PARTICULAR PURPOSE.  See the
!!    GNU General Public License for more details.
!!
!!    You should have received a copy of the GNU General Public License
!!    along with Galacticus.  If not, see <http://www.gnu.org/licenses/>.

!% Contains a module which stores file units and finds available file units.

! Specify an explicit dependence on the flock.o object file.
!: $(BUILDPATH)/flock.o

module File_Utilities
  !% Contains a function which returns an available file unit. Also stores the name of the output directory and unit numbers for
  !% various files which remain open throughout.
  use, intrinsic :: ISO_C_Binding
  use ISO_Varying_String
  !$ use OMP_Lib
  implicit none
  private
  public :: Count_Lines_in_File, File_Exists, File_Lock_Initialize, File_Lock, File_Unlock, Executable_Find

  interface Count_Lines_in_File
     !% Generic interface for {\normalfont \ttfamily Count\_Lines\_in\_File} function.
     module procedure Count_Lines_in_File_Char
     module procedure Count_Lines_in_File_VarStr
  end interface Count_Lines_in_File

  interface File_Exists
     !% Generic interface for functions that check for a files existance.
     module procedure File_Exists_Char
     module procedure File_Exists_VarStr
  end interface File_Exists

  interface
     subroutine flock_C(name,ld,lockIsShared) bind(c,name='flock_C')
       !% Template for a C function that calls {\normalfont \ttfamily flock()} to lock a file.
       import
       character(c_char)        :: name
       type     (c_ptr )        :: ld
       integer  (c_int ), value :: lockIsShared
     end subroutine flock_C
  end interface

  interface
     subroutine funlock_C(ld) bind(c,name='funlock_C')
       !% Template for a C function that calls {\normalfont \ttfamily flock()} to unlock a file.
       import
       type(c_ptr) :: ld
     end subroutine funlock_C
  end interface

  ! Declare the interface for POSIX fsync function.
  interface
     function fsync (fd) bind(c,name="fsync")
       import
       integer(c_int), value :: fd
       integer(c_int) :: fsync
     end function fsync
  end interface

  type, public :: lockDescriptor
     !% Type used to store file lock descriptors.
     private
     type      (c_ptr         ) :: lockDescriptorC
     !$ integer(omp_lock_kind ) :: threadLock
     type      (varying_string) :: fileName
  end type lockDescriptor

contains

  logical function File_Exists_VarStr(FileName)
    !% Checks for existance of file {\normalfont \ttfamily FileName} (version for varying string argument).
    implicit none
    type(varying_string), intent(in   ) :: FileName

    File_Exists_VarStr=File_Exists_Char(char(FileName))
    return
  end function File_Exists_VarStr

  logical function File_Exists_Char(FileName)
    !% Checks for existance of file {\normalfont \ttfamily FileName} (version for character argument).
    implicit none
    character(len=*), intent(in   ) :: FileName

    inquire(file=FileName,exist=File_Exists_Char)
    return
  end function File_Exists_Char

  integer function Count_Lines_in_File_VarStr(in_file,comment_char)
    !% Returns the number of lines in the file {\normalfont \ttfamily in\_file} (version for varying string argument).
    implicit none
    type     (varying_string), intent(in   )           :: in_file
    character(len=1         ), intent(in   ), optional :: comment_char

    if (present(comment_char)) then
       Count_Lines_in_File_VarStr=Count_Lines_in_File_Char(char(in_file),comment_char)
    else
       Count_Lines_in_File_VarStr=Count_Lines_in_File_Char(char(in_file))
    end if
    return
  end function Count_Lines_in_File_VarStr

  integer function Count_Lines_in_File_Char(in_file,comment_char)
    !% Returns the number of lines in the file {\normalfont \ttfamily in\_file} (version for character argument).
    use Galacticus_Error
    implicit none
    character(len=*), intent(in   )           :: in_file
    character(len=1), intent(in   ), optional :: comment_char
    character(len=1)                          :: first_char
    integer         , save                    :: i_unit      , io_status
    !$omp threadprivate(io_status,i_unit)
    open(newunit=i_unit,file=in_file,status='old',form='formatted',iostat=io_status)
    if (io_status /= 0) then
       call Galacticus_Error_Report('Count_Lines_in_File(): FATAL - cannot open file ',trim(in_file))
    end if
    Count_Lines_in_File_Char=0
    do while (io_status == 0)
       read (i_unit,*,iostat=io_status) first_char
       if (io_status == 0) then
          if (present(comment_char)) then
             if (first_char /= comment_char) Count_Lines_in_File_Char=Count_Lines_in_File_Char+1
          else
             Count_Lines_in_File_Char=Count_Lines_in_File_Char+1
          end if
       end if
    end do
    close(i_unit)
    return
  end function Count_Lines_in_File_Char

  subroutine File_Lock_Initialize(lock)
    !% Initilialize the per thread lock in a file lock object.
    implicit none
    type(lockDescriptor), intent(inout) :: lock

    !$ call OMP_Init_Lock(lock%threadLock)
    return
  end subroutine File_Lock_Initialize

  subroutine File_Lock(fileName,lock,lockIsShared)
    !% Place a lock on a file.
    implicit none
    character(len=*         ), intent(in   )           :: fileName
    type     (lockDescriptor), intent(inout)           :: lock
    logical                  , intent(in   ), optional :: lockIsShared
    integer  (c_int         )                          :: lockIsShared_

    lockIsShared_=0
    if (present(lockIsShared).and.lockIsShared) lockIsShared_=1
    ! First obtain a per-thread lock, since POSIX SETLKW locks only per process.
    !$ call OMP_Set_Lock(lock%threadLock)
    ! Now obtain the lock on the file.
    call flock_C(trim(fileName)//".lock"//char(0),lock%lockDescriptorC,lockIsShared_)
    lock%fileName=trim(fileName)
    return
  end subroutine File_Lock

  subroutine File_Unlock(lock)
    !% Remove a lock from a file.
    use Galacticus_Error
    implicit none
    type   (lockDescriptor), intent(inout) :: lock
    integer                                :: fileUnit, errorStatus

    ! First unlock the file.
    call funlock_C(lock%lockDescriptorC)
<<<<<<< HEAD
    open(newUnit=fileUnit,file=char(lock%fileName),status='unknown',iostat=errorStatus)
    if (errorStatus == 0) then
       if (fsync(fnum(fileUnit)) /= 0) call Galacticus_Error_Report('File_Unlock','error syncing file at unlock')
       close(fileUnit)
    end if
=======
    open(newUnit=fileUnit,file=char(lock%fileName),status='unknown')
    if (fsync(fnum(fileUnit)) /= 0) call Galacticus_Error_Report('File_Unlock','error syncing file at unlock')
    close(fileUnit)
    ! Then release the per-thread lock.
    !$ call OMP_Unset_Lock(lock%threadLock)
>>>>>>> 953852aa
    return
  end subroutine File_Unlock

  function Executable_Find(executableName)
    !% Return the full path to the executable of the given name.
    use ISO_Varying_String
    use String_Handling
    implicit none
    type     (varying_string)                            :: Executable_Find
    character(len=*         ), intent(in   )             :: executableName
    type     (varying_string), allocatable, dimension(:) :: path
    integer                                              :: pathsLength    , pathsStatus, i
    type     (varying_string)                            :: paths

    call Get_Environment_Variable('PATH',length=pathsLength,status=pathsStatus)
    call Get_Paths               (              pathsLength                   )
    allocate(path(String_Count_Words(char(paths),":")))
    call String_Split_Words(path,char(paths),":")
    do i=1,size(path)
       Executable_Find=path(i)//"/"//executableName
       if (File_Exists(Executable_Find)) return
    end do
    Executable_Find=""
    deallocate(path)
    return

  contains
    
    subroutine Get_Paths(pathsLength)
      !% Retrieve the {\normalfont \ttfamily PATH} environment variable.
      implicit none
      integer                     , intent(in   ) :: pathsLength
      character(len=pathsLength+1)                :: pathsName
      
      ! Get the paths.
      call Get_Environment_Variable("PATH",value=pathsName)
      ! Store the paths.
      paths=pathsName
      return
    end subroutine Get_Paths

  end function Executable_Find
  
end module File_Utilities<|MERGE_RESOLUTION|>--- conflicted
+++ resolved
@@ -176,19 +176,13 @@
 
     ! First unlock the file.
     call funlock_C(lock%lockDescriptorC)
-<<<<<<< HEAD
     open(newUnit=fileUnit,file=char(lock%fileName),status='unknown',iostat=errorStatus)
     if (errorStatus == 0) then
        if (fsync(fnum(fileUnit)) /= 0) call Galacticus_Error_Report('File_Unlock','error syncing file at unlock')
        close(fileUnit)
     end if
-=======
-    open(newUnit=fileUnit,file=char(lock%fileName),status='unknown')
-    if (fsync(fnum(fileUnit)) /= 0) call Galacticus_Error_Report('File_Unlock','error syncing file at unlock')
-    close(fileUnit)
     ! Then release the per-thread lock.
     !$ call OMP_Unset_Lock(lock%threadLock)
->>>>>>> 953852aa
     return
   end subroutine File_Unlock
 
