!! Copyright 2009, 2010, 2011, 2012, 2013, 2014, 2015 Andrew Benson <abenson@obs.carnegiescience.edu>
!!
!! This file is part of Galacticus.
!!
!!    Galacticus is free software: you can redistribute it and/or modify
!!    it under the terms of the GNU General Public License as published by
!!    the Free Software Foundation, either version 3 of the License, or
!!    (at your option) any later version.
!!
!!    Galacticus is distributed in the hope that it will be useful,
!!    but WITHOUT ANY WARRANTY; without even the implied warranty of
!!    MERCHANTABILITY or FITNESS FOR A PARTICULAR PURPOSE.  See the
!!    GNU General Public License for more details.
!!
!!    You should have received a copy of the GNU General Public License
!!    along with Galacticus.  If not, see <http://www.gnu.org/licenses/>.

!% Contains a module which stores file units and finds available file units.

! Specify an explicit dependence on the flock.o object file.
!: $(BUILDPATH)/flock.o

module File_Utilities
  !% Contains a function which returns an available file unit. Also stores the name of the output directory and unit numbers for
  !% various files which remain open throughout.
  use, intrinsic :: ISO_C_Binding
  use ISO_Varying_String
  implicit none
  private
  public :: Count_Lines_in_File, File_Exists, File_Lock, File_Unlock, Executable_Find

  interface Count_Lines_in_File
     !% Generic interface for {\normalfont \ttfamily Count\_Lines\_in\_File} function.
     module procedure Count_Lines_in_File_Char
     module procedure Count_Lines_in_File_VarStr
  end interface Count_Lines_in_File

  interface File_Exists
     !% Generic interface for functions that check for a files existance.
     module procedure File_Exists_Char
     module procedure File_Exists_VarStr
  end interface File_Exists

  interface
     subroutine flock_C(name,ld,lockIsShared) bind(c,name='flock_C')
       !% Template for a C function that calls {\normalfont \ttfamily flock()} to lock a file.
       import
       character(c_char)        :: name
       type     (c_ptr )        :: ld
       integer  (c_int ), value :: lockIsShared
     end subroutine flock_C
  end interface

  interface
     subroutine funlock_C(ld) bind(c,name='funlock_C')
       !% Template for a C function that calls {\normalfont \ttfamily flock()} to unlock a file.
       import
       type(c_ptr) :: ld
     end subroutine funlock_C
  end interface

  ! Declare the interface for POSIX fsync function.
  interface
     function fsync (fd) bind(c,name="fsync")
       import
       integer(c_int), value :: fd
       integer(c_int) :: fsync
     end function fsync
  end interface

  type, public :: lockDescriptor
     !% Type used to store file lock descriptors.
     private
     type(c_ptr         ) :: lockDescriptorC
     type(varying_string) :: fileName
  end type lockDescriptor

contains

  logical function File_Exists_VarStr(FileName)
    !% Checks for existance of file {\normalfont \ttfamily FileName} (version for varying string argument).
    implicit none
    type(varying_string), intent(in   ) :: FileName

    File_Exists_VarStr=File_Exists_Char(char(FileName))
    return
  end function File_Exists_VarStr

  logical function File_Exists_Char(FileName)
    !% Checks for existance of file {\normalfont \ttfamily FileName} (version for character argument).
    implicit none
    character(len=*), intent(in   ) :: FileName

    inquire(file=FileName,exist=File_Exists_Char)
    return
  end function File_Exists_Char

  integer function Count_Lines_in_File_VarStr(in_file,comment_char)
    !% Returns the number of lines in the file {\normalfont \ttfamily in\_file} (version for varying string argument).
    implicit none
    type     (varying_string), intent(in   )           :: in_file
    character(len=1         ), intent(in   ), optional :: comment_char

    if (present(comment_char)) then
       Count_Lines_in_File_VarStr=Count_Lines_in_File_Char(char(in_file),comment_char)
    else
       Count_Lines_in_File_VarStr=Count_Lines_in_File_Char(char(in_file))
    end if
    return
  end function Count_Lines_in_File_VarStr

  integer function Count_Lines_in_File_Char(in_file,comment_char)
    !% Returns the number of lines in the file {\normalfont \ttfamily in\_file} (version for character argument).
    use Galacticus_Error
    implicit none
    character(len=*), intent(in   )           :: in_file
    character(len=1), intent(in   ), optional :: comment_char
    character(len=1)                          :: first_char
    integer         , save                    :: i_unit      , io_status
    !$omp threadprivate(io_status,i_unit)
    open(newunit=i_unit,file=in_file,status='old',form='formatted',iostat=io_status)
    if (io_status /= 0) then
       write (0,*) 'Count_Lines_in_File(): FATAL - cannot open file ',trim(in_file)
       call Galacticus_Error_Report
    end if
    Count_Lines_in_File_Char=0
    do while (io_status == 0)
       read (i_unit,*,iostat=io_status) first_char
       if (io_status == 0) then
          if (present(comment_char)) then
             if (first_char /= comment_char) Count_Lines_in_File_Char=Count_Lines_in_File_Char+1
          else
             Count_Lines_in_File_Char=Count_Lines_in_File_Char+1
          end if
       end if
    end do
    close(i_unit)
    return
  end function Count_Lines_in_File_Char

  subroutine File_Lock(fileName,lock,lockIsShared)
    !% Place a lock on a file.
    implicit none
    character(len=*         ), intent(in   )           :: fileName
    type     (lockDescriptor), intent(  out)           :: lock
    logical                  , intent(in   ), optional :: lockIsShared
    integer  (c_int)                                   :: lockIsShared_

    lockIsShared_=0
    if (present(lockIsShared).and.lockIsShared) lockIsShared_=1
    call flock_C(trim(fileName)//".lock"//char(0),lock%lockDescriptorC,lockIsShared_)
    lock%fileName=trim(fileName)
    return
  end subroutine File_Lock

  subroutine File_Unlock(lock)
    !% Remove a lock from a file.
    use Galacticus_Error
    implicit none
    type   (lockDescriptor), intent(inout) :: lock
    integer                                :: fileUnit

    call funlock_C(lock%lockDescriptorC)
    open(newUnit=fileUnit,file=char(lock%fileName),status='unknown')
    if (fsync(fnum(fileUnit)) /= 0) call Galacticus_Error_Report('File_Unlock','error syncing file at unlock')
    close(fileUnit)
    return
  end subroutine File_Unlock

<<<<<<< HEAD
  function Executable_Find(executableName)
    !% Return the full path to the executable of the given name.
    use ISO_Varying_String
    use String_Handling
    implicit none
    type     (varying_string)                            :: Executable_Find
    character(len=*         ), intent(in   )             :: executableName
    type     (varying_string), allocatable, dimension(:) :: path
    integer                                              :: pathsLength    , pathsStatus, i
    type     (varying_string)                            :: paths

    call Get_Environment_Variable('PATH',length=pathsLength,status=pathsStatus)
    call Get_Paths               (              pathsLength                   )
    allocate(path(String_Count_Words(char(paths),":")))
    call String_Split_Words(path,char(paths),":")
    do i=1,size(path)
       Executable_Find=path(i)//"/"//executableName
       if (File_Exists(Executable_Find)) return
    end do
    Executable_Find=""
    deallocate(path)
    return

  contains
    
    subroutine Get_Paths(pathsLength)
      !% Retrieve the {\normalfont \ttfamily PATH} environment variable.
      implicit none
      integer                     , intent(in   ) :: pathsLength
      character(len=pathsLength+1)                :: pathsName
      
      ! Get the paths.
      call Get_Environment_Variable("PATH",value=pathsName)
      ! Store the paths.
      paths=pathsName
      return
    end subroutine Get_Paths

  end function Executable_Find
  
end module File_Utilities
=======
end module File_Utilities
>>>>>>> 522ef615
<|MERGE_RESOLUTION|>--- conflicted
+++ resolved
@@ -167,7 +167,6 @@
     return
   end subroutine File_Unlock
 
-<<<<<<< HEAD
   function Executable_Find(executableName)
     !% Return the full path to the executable of the given name.
     use ISO_Varying_String
@@ -208,7 +207,4 @@
 
   end function Executable_Find
   
-end module File_Utilities
-=======
-end module File_Utilities
->>>>>>> 522ef615
+end module File_Utilities