  !! Copyright 2009, 2010, 2011, 2012, 2013, 2014, 2015 Andrew Benson <abenson@obs.carnegiescience.edu>
  !!
  !! This file is part of Galacticus.
  !!
  !!    Galacticus is free software: you can redistribute it and/or modify
  !!    it under the terms of the GNU General Public License as published by
  !!    the Free Software Foundation, either version 3 of the License, or
  !!    (at your option) any later version.
  !!
  !!    Galacticus is distributed in the hope that it will be useful,
  !!    but WITHOUT ANY WARRANTY; without even the implied warranty of
  !!    MERCHANTABILITY or FITNESS FOR A PARTICULAR PURPOSE.  See the
  !!    GNU General Public License for more details.
  !!
  !!    You should have received a copy of the GNU General Public License
  !!    along with Galacticus.  If not, see <http://www.gnu.org/licenses/>.
  
  !% Contains a module which implements a merger tree operator which accumulates conditional mass functions for trees.
  
  !# <mergerTreeOperator name="mergerTreeOperatorConditionalMF" defaultThreadPrivate="no">
  !#  <description>
  !#   Provides a merger tree operator which accumulates conditional mass functions for trees. In
  !#   addition to the cumulative mass function, 1$^{\rm st}$ through $n^{\rm th}$ most-massive
  !#   progenitor mass functions, formation rate functions, and unevolved subhalo mass functions \citep{jiang_generating_2014}
  !#   split by hierarchy depth are computed and output. Mass functions are accumulated in
  !#   logarithmically-spaced bins of parent halo mass, logarithmically-spaced bins of mass ratio
  !#   (the ratio of progenitor to parent halo mass), and at pairs of parent/progenitor
  !#   redshifts. The following parameters control the operator:
  !#   \begin{description}
  !#   \item[{\normalfont \ttfamily parentMassCount}] The number of bins in parent halo mass to use;
  !#   \item[{\normalfont \ttfamily parentMassMinimum}] The minimum parent halo mass to consider;
  !#   \item[{\normalfont \ttfamily parentMassMaximum}] The maximum parent halo mass to consider;
  !#   \item[{\normalfont \ttfamily massRatioCount}] The number of bins in mass ratio to use;
  !#   \item[{\normalfont \ttfamily massRatioMinimum}] The minimum mass ratio to consider;
  !#   \item[{\normalfont \ttfamily massRatioMaximum}] The maximum mass ratio to consider;
  !#   \item[{\normalfont \ttfamily parentRedshifts}] A list of redshifts at which to identify parent halos;
  !#   \item[{\normalfont \ttfamily progenitorRedshifts}] A corresponding list of redshifts at which to identify progenitor halos;
  !#   \item[{\normalfont \ttfamily primaryProgenitorDepth}] The number of $i^{\rm th}$ most-massive progenitor mass functions to compute (starting from the 1$^{\rm st}$ most-massive);
  !#   \item[{\normalfont \ttfamily subhaloHierarchyDepth}] The maximum depth in the subhalo hierarchy for which to compute the unevolved subhalo mass function;
  !#   \item[{\normalfont \ttfamily formationRateTimeFraction}] The fraction of the current time over which to estimate the formation rate of halos when computing merger tree statistics;
  !#   \item[{\normalfont \ttfamily outputGroupName}] The name of the \gls{hdf5} group to which mass functions will be written.
  !#   \end{description}  
  !#   If the operator finds the named \gls{hdf5} group already in existance, it will accumulate its
  !#   mass functions to those already written to the group, weighting by the inverse of the variance
  !#   in each bin. The structure of the \gls{hdf5} group is as follows:
  !#   \begin{verbatim}
  !#   {
  !#     DATASET "conditionalMassFunction" {
  !#     COMMENT "Conditional mass functions []"
  !#        DATATYPE  H5T_IEEE_F64LE
  !#        DATASPACE  SIMPLE { ( Nratio, Nparent, Nz ) }
  !#     }
  !#     DATASET "conditionalMassFunctionError" {
  !#     COMMENT "Conditional mass function errors []"
  !#        DATATYPE  H5T_IEEE_F64LE
  !#        DATASPACE  SIMPLE { ( Nratio, Nparent, Nz ) }
  !#     }
  !#     DATASET "formationRateFunction" {
  !#     COMMENT "Formation rate functions []"
  !#        DATATYPE  H5T_IEEE_F64LE
  !#        DATASPACE  SIMPLE { ( 2, Nratio, Nparent, Nz ) }
  !#     }
  !#     DATASET "formationRateFunctionError" {
  !#     COMMENT "Formation rate function errors []"
  !#        DATATYPE  H5T_IEEE_F64LE
  !#        DATASPACE  SIMPLE { ( 2, Nratio, Nparent, Nz ) }
  !#     }
  !#     DATASET "massParent" {
  !#     COMMENT "Mass of parent node [Msolar]"
  !#        DATATYPE  H5T_IEEE_F64LE
  !#        DATASPACE  SIMPLE { ( Nparent ) }
  !#        ATTRIBUTE "unitsInSI" {
  !#           DATATYPE  H5T_IEEE_F64LE
  !#           DATASPACE  SCALAR
  !#           DATA {
  !#           (0): 1.98892e+30
  !#           }
  !#         }
  !#     }
  !#     DATASET "massRatio" {
  !#     COMMENT "Mass of ratio node [Msolar]"
  !#        DATATYPE  H5T_IEEE_F64LE
  !#        DATASPACE  SIMPLE { ( Nratio ) }
  !#        ATTRIBUTE "unitsInSI" {
  !#           DATATYPE  H5T_IEEE_F64LE
  !#           DATASPACE  SCALAR
  !#           DATA {
  !#           (0): 1.98892e+30
  !#           }
  !#        }
  !#     }
  !#     DATASET "primaryProgenitorMassFunction" {
  !#     COMMENT "Primary progenitor mass functions []"
  !#        DATATYPE  H5T_IEEE_F64LE
  !#        DATASPACE  SIMPLE { ( Ndepth, Nratio, Nparent, Nz ) }
  !#     }
  !#     DATASET "primaryProgenitorMassFunctionError" {
  !#     COMMENT "Primary progenitor mass function errors []"
  !#        DATATYPE  H5T_IEEE_F64LE
  !#        DATASPACE  SIMPLE { ( Ndepth, Nratio, Nparent, Nz ) }
  !#     }
  !#     DATASET "redshiftParent" {
  !#     COMMENT "Redshift of parent node []"
  !#        DATATYPE  H5T_IEEE_F64LE
  !#        DATASPACE  SIMPLE { ( Nz ) }
  !#     }
  !#     DATASET "redshiftProgenitor" {
  !#     COMMENT "Redshift of progenitor node []"
  !#        DATATYPE  H5T_IEEE_F64LE
  !#        DATASPACE  SIMPLE { ( Nz ) }
  !#     }
  !#     DATASET "subhaloMassFunction" {
  !#     COMMENT "Unevolved subhalo mass functions []"
  !#        DATATYPE  H5T_IEEE_F64LE
  !#        DATASPACE  SIMPLE { ( Nhierarchy, Nratio, Nparent ) }
  !#     }
  !#     DATASET "subhaloMassFunctionError" {
  !#     COMMENT "Unevolved subhalo mass function errors []"
  !#        DATATYPE  H5T_IEEE_F64LE
  !#        DATASPACE  SIMPLE { ( Nhierarchy, Nratio, Nparent ) }
  !#     }
  !#   }
  !#   \end{verbatim}
  !#   Where {\normalfont \ttfamily Nratio} is the number of bins in mass ratio, {\normalfont \ttfamily
  !#   Nparent} is the number of bins in mass ratio, {\normalfont \ttfamily Nz} is the number of
  !#   parent/progenitor redshift pairs, {\normalfont \ttfamily Ndepth} is the maximum depth in the
  !#   ranking of most-massive progenitor mass functions, {\normalfont \ttfamily Nhierarchy} is the
  !#   maximum depth in the subhalo hierarchy for subhalo mass functions. The first dimension of the
  !#   {\normalfont \ttfamily formationRateFunction} dataset stores two different versions of the
  !#   formation rate function. The first uses the mass of the forming halo at the time of formation,
  !#   the second uses the mass of the node immediately prior to it becoming a subhalo.
  !#  
  !#   Mass functions are output as ${\rm d}N/{\rm d}\log_{10}m$ where $N$ is the number of halos per
  !#   parent halo, and $m$ is the mass ratio.  
  !#  </description>
  !# </mergerTreeOperator>
  type, extends(mergerTreeOperatorClass) :: mergerTreeOperatorConditionalMF
     !% A merger tree operator class which accumulates conditional mass functions for trees.
     private
     double precision                , allocatable, dimension(:      ) :: timeParents                         , timeProgenitors                    , &
          &                                                               parentRedshifts                     , progenitorRedshifts                , &
          &                                                               massParents                         , massRatios                         , &
          &                                                               normalizationSubhaloMassFunction
     double precision                , allocatable, dimension(:,:    ) :: normalization
     double precision                , allocatable, dimension(:,:,:  ) :: conditionalMassFunction             , conditionalMassFunctionError
     double precision                , allocatable, dimension(:,:,:  ) :: subhaloMassFunction                 , subhaloMassFunctionError
     double precision                , allocatable, dimension(:,:,:,:) :: primaryProgenitorMassFunction       , primaryProgenitorMassFunctionError
     double precision                , allocatable, dimension(:,:,:,:) :: formationRateFunction               , formationRateFunctionError
     integer                                                           :: parentMassCount                     , primaryProgenitorDepth             , &
          &                                                               massRatioCount                      , timeCount                          , &
          &                                                               subhaloHierarchyDepth
     double precision                                                  :: massParentLogarithmicMinimum        , massRatioLogarithmicMinimum        , &
          &                                                               massParentLogarithmicBinWidthInverse, massRatioLogarithmicBinWidthInverse, &
          &                                                               formationRateTimeFraction
     logical                                                           :: alwaysIsolatedHalosOnly
     type            (varying_string)                                  :: outputGroupName
   contains
     final     ::             conditionalMFDestructor
     procedure :: operate  => conditionalMFOperate
     procedure :: finalize => conditionalMFFinalize
  end type mergerTreeOperatorConditionalMF

  interface mergerTreeOperatorConditionalMF
     !% Constructors for the conditional mass function merger tree operator class.
     module procedure conditionalMFConstructorParameters
     module procedure conditionalMFConstructorInternal
  end interface mergerTreeOperatorConditionalMF

contains

  function conditionalMFConstructorParameters(parameters)
    !% Constructor for the conditional mass function merger tree operator class which takes a parameter set as input.
    use Memory_Management
    implicit none
    type            (mergerTreeOperatorConditionalMF)                            :: conditionalMFConstructorParameters
    type            (inputParameters                ), intent(inout)             :: parameters
    double precision                                 , allocatable, dimension(:) :: progenitorRedshifts               , parentRedshifts
    integer                                                                      :: parentMassCount                   , massRatioCount       , &
         &                                                                          primaryProgenitorDepth            , subhaloHierarchyDepth
    double precision                                                             :: parentMassMinimum                 , parentMassMaximum    , &
         &                                                                          massRatioMinimum                  , massRatioMaximum     , &
         &                                                                          formationRateTimeFraction
    logical                                                                         alwaysIsolatedHalosOnly
    type            (varying_string                 )                            :: outputGroupName
    !# <inputParameterList label="allowedParameterNames" />

    call parameters%checkParameters(allowedParameterNames)
    !# <inputParameter>
    !#   <name>parentMassCount</name>
    !#   <source>parameters</source>
    !#   <defaultValue>10</defaultValue>
    !#   <description>The number of bins in parent mass when constructing conditional halo mass functions.</description>
    !#   <type>integer</type>
    !#   <cardinality>1</cardinality>
    !# </inputParameter>
    !# <inputParameter>
    !#   <name>parentMassMinimum</name>
    !#   <source>parameters</source>
    !#   <defaultValue>1.0d10</defaultValue>
    !#   <description>The minimum parent halo mass to bin when constructing conditional halo mass functions.</description>
    !#   <type>real</type>
    !#   <cardinality>1</cardinality>
    !# </inputParameter>
    !# <inputParameter>
    !#   <name>parentMassMaximum</name>
    !#   <source>parameters</source>
    !#   <defaultValue>1.0d15</defaultValue>
    !#   <description>The maximum parent halo mass to bin when constructing conditional halo mass functions.</description>
    !#   <type>real</type>
    !#   <cardinality>1</cardinality>
    !# </inputParameter>
    !# <inputParameter>
    !#   <name>massRatioCount</name>
    !#   <source>parameters</source>
    !#   <defaultValue>10</defaultValue>
    !#   <description>The number of bins in mass ratio when constructing conditional halo mass functions.</description>
    !#   <type>integer</type>
    !#   <cardinality>1</cardinality>
    !# </inputParameter>
    !# <inputParameter>
    !#   <name>massRatioMinimum</name>
    !#   <source>parameters</source>
    !#   <defaultValue>1.0d-4</defaultValue>
    !#   <description>The minimum mass ratio to bin when constructing conditional halo mass functions.</description>
    !#   <type>real</type>
    !#   <cardinality>1</cardinality>
    !# </inputParameter>
    !# <inputParameter>
    !#   <name>massRatioMaximum</name>
    !#   <source>parameters</source>
    !#   <defaultValue>1.0d1</defaultValue>
    !#   <description>The maximum mass ratio to bin when constructing conditional halo mass functions.</description>
    !#   <type>logical</type>
    !#   <cardinality>1</cardinality>
    !# </inputParameter>
    call Alloc_Array(parentRedshifts    ,[max(1,parameters%count('parentRedshifts'    ,zeroIfNotPresent=.true.))])
    !# <inputParameter>
    !#   <name>parentRedshifts</name>
    !#   <source>parameters</source>
    !#   <defaultValue>[0.0d0]</defaultValue>
    !#   <description>The set of parent halo redshifts to use when constructing conditional halo mass functions.</description>
    !#   <type>real</type>
    !#   <cardinality>1..</cardinality>
    !# </inputParameter>
    call Alloc_Array(progenitorRedshifts,[max(1,parameters%count('progenitorRedshifts',zeroIfNotPresent=.true.))])
    !# <inputParameter>
    !#   <name>progenitorRedshifts</name>
    !#   <source>parameters</source>
    !#   <defaultValue>[1.0d0]</defaultValue>
    !#   <description>The set of progenitor halo redshifts to use when constructing conditional halo mass functions.</description>
    !#   <type>real</type>
    !#   <cardinality>1..</cardinality>
    !# </inputParameter>
    !# <inputParameter>
    !#   <name>primaryProgenitorDepth</name>
    !#   <source>parameters</source>
    !#   <defaultValue>2</defaultValue>
    !#   <description>The depth in progenitor ranking for which to store ranked progenitor mass functions. For example, a value of 2 means store mass functions for the most massive, and second most massive progenitor.</description>
    !#   <type>integer</type>
    !#   <cardinality>1</cardinality>
    !# </inputParameter>
    !# <inputParameter>
    !#   <name>subhaloHierarchyDepth</name>
    !#   <source>parameters</source>
    !#   <defaultValue>2</defaultValue>
    !#   <description>The depth in the subhalo hierarchy for which to store unevolved subhalo mass functions.</description>
    !#   <type>integer</type>
    !#   <cardinality>1</cardinality>
    !# </inputParameter>
    !# <inputParameter>
    !#   <name>formationRateTimeFraction</name>
    !#   <source>parameters</source>
    !#   <defaultValue>0.01d0</defaultValue>
    !#   <description>The fraction of the current time over which to estimate the formation rate of halos when computing merger tree statistics.</description>
    !#   <type>real</type>
    !#   <cardinality>1</cardinality>
    !# </inputParameter>
    !# <inputParameter>
    !#   <name>alwaysIsolatedHalosOnly</name>
    !#   <source>parameters</source>
    !#   <defaultValue>.false.</defaultValue>
    !#   <description>Include only halos which have always been isolated when computing merger tree statistics?</description>
    !#   <type>boolean</type>
    !#   <cardinality>1</cardinality>
    !# </inputParameter>
    !# <inputParameter>
    !#   <name>outputGroupName</name>
    !#   <source>parameters</source>
    !#   <defaultValue>var_str('conditionalMassFunction')</defaultValue>
    !#   <description>The name of the HDF5 group to which the conditional mass function should be output.</description>
    !#   <type>string</type>
    !#   <cardinality>1</cardinality>
    !# </inputParameter>
    ! Construct the instance.
    conditionalMFConstructorParameters=conditionalMFConstructorInternal(                           &
         &                                                              parentMassCount          , &
         &                                                              parentMassMinimum        , &
         &                                                              parentMassMaximum        , &
         &                                                              massRatioCount           , &
         &                                                              massRatioMinimum         , &
         &                                                              massRatioMaximum         , &
         &                                                              parentRedshifts          , &
         &                                                              progenitorRedshifts      , &
         &                                                              primaryProgenitorDepth   , &
         &                                                              formationRateTimeFraction, &
         &                                                              subhaloHierarchyDepth    , &
         &                                                              alwaysIsolatedHalosOnly  , &
         &                                                              outputGroupName            &
         &                                                             )
    return
  end function conditionalMFConstructorParameters

  function conditionalMFConstructorInternal(parentMassCount,parentMassMinimum,parentMassMaximum,massRatioCount,massRatioMinimum,massRatioMaximum,parentRedshifts,progenitorRedshifts,primaryProgenitorDepth,formationRateTimeFraction,subhaloHierarchyDepth,alwaysIsolatedHalosOnly,outputGroupName)
    !% Internal constructor for the conditional mass function merger tree operator class.
    use Cosmology_Functions
    use Numerical_Ranges
    use Memory_Management
    use Galacticus_Error
    implicit none
    type            (mergerTreeOperatorConditionalMF)                              :: conditionalMFConstructorInternal
    double precision                                 , intent(in   ), dimension(:) :: parentRedshifts                 , progenitorRedshifts
    integer                                          , intent(in   )               :: parentMassCount                 , massRatioCount       , &
         &                                                                            primaryProgenitorDepth          , subhaloHierarchyDepth
    double precision                                 , intent(in   )               :: parentMassMinimum               , parentMassMaximum    , &
         &                                                                            massRatioMinimum                , massRatioMaximum     , &
         &                                                                            formationRateTimeFraction
    logical                                          , intent(in   )               :: alwaysIsolatedHalosOnly
    type            (varying_string                 ), intent(in   )               :: outputGroupName
    class           (cosmologyFunctionsClass        ), pointer                     :: cosmologyFunctions_
    integer                                                                        :: i

    ! Store array sizes.
    conditionalMFConstructorInternal%timeCount                =size(parentRedshifts)
    conditionalMFConstructorInternal%parentMassCount          =parentMassCount
    conditionalMFConstructorInternal%massRatioCount           =massRatioCount
    conditionalMFConstructorInternal%primaryProgenitorDepth   =primaryProgenitorDepth
    conditionalMFConstructorInternal%subhaloHierarchyDepth    =subhaloHierarchyDepth
    conditionalMFConstructorInternal%formationRateTimeFraction=formationRateTimeFraction
<<<<<<< HEAD
=======
    conditionalMFConstructorInternal%alwaysIsolatedHalosOnly  =alwaysIsolatedHalosOnly
>>>>>>> ab446ac0
    conditionalMFConstructorInternal%outputGroupName          =outputGroupName
    if (size(progenitorRedshifts) /= conditionalMFConstructorInternal%timeCount) &
         & call Galacticus_Error_Report('conditionalMFConstructorInternal','mismatch in sizes of parent and progenitor redshift arrays')
    ! Check for required property attributes.
    if (alwaysIsolatedHalosOnly.and..not.defaultMergingStatisticsComponent%nodeHierarchyLevelMaximumIsGettable())                                              &
         & call Galacticus_Error_Report                                                                                                                        &
         &      (                                                                                                                                              &
         &       'conditionalMFConstructorInternal'                                                                                                         ,  &
         &       'statistics of always isolated halos require a merging statistics component that provides a gettable "nodeHierarchyLevelMaximum" property.'// &
         &       Galacticus_Component_List(                                                                                                                    &
         &                                 'mergingStatistics'                                                                                               , &
         &                                  defaultMergingStatisticsComponent%nodeHierarchyLevelMaximumAttributeMatch(requireGettable=.true.)                  &
         &                                )                                                                                                                    &
         &      )     
    ! Allocate arrays.
    call Alloc_Array(conditionalMFConstructorInternal%parentRedshifts    ,[conditionalMFConstructorInternal%timeCount        ])
    call Alloc_Array(conditionalMFConstructorInternal%progenitorRedshifts,[conditionalMFConstructorInternal%timeCount        ])
    call Alloc_Array(conditionalMFConstructorInternal%timeProgenitors    ,[conditionalMFConstructorInternal%timeCount        ])
    call Alloc_Array(conditionalMFConstructorInternal%timeParents        ,[conditionalMFConstructorInternal%timeCount        ])
    call Alloc_Array(conditionalMFConstructorInternal%massParents        ,[conditionalMFConstructorInternal%parentMassCount+1])
    call Alloc_Array(conditionalMFConstructorInternal%massRatios         ,[conditionalMFConstructorInternal%massRatioCount +1])
    call Alloc_Array(                                                                      &
         &            conditionalMFConstructorInternal%normalization                     , &
         &           [                                                                     &
         &            conditionalMFConstructorInternal%timeCount                         , &
         &            conditionalMFConstructorInternal%parentMassCount                     &
         &           ]                                                                     &
         &          )
    call Alloc_Array(                                                                      &
         &            conditionalMFConstructorInternal%normalizationSubhaloMassFunction  , &
         &           [                                                                     &
         &            conditionalMFConstructorInternal%parentMassCount                     &
         &           ]                                                                     &
         &          )
    call Alloc_Array(                                                                      &
         &            conditionalMFConstructorInternal%conditionalMassFunction           , &
         &           [                                                                     &
         &            conditionalMFConstructorInternal%timeCount                         , &
         &            conditionalMFConstructorInternal%parentMassCount                   , &
         &            conditionalMFConstructorInternal%massRatioCount                      &
         &           ]                                                                     &
         &          )
    call Alloc_Array(                                                                      &
         &            conditionalMFConstructorInternal%conditionalMassFunctionError      , &
         &           [                                                                     &
         &            conditionalMFConstructorInternal%timeCount                         , &
         &            conditionalMFConstructorInternal%parentMassCount                   , &
         &            conditionalMFConstructorInternal%massRatioCount                      &
         &           ]                                                                     &
         &          )
    call Alloc_Array(                                                                      &
         &            conditionalMFConstructorInternal%primaryProgenitorMassFunction     , &
         &           [                                                                     &
         &            conditionalMFConstructorInternal%timeCount                         , &
         &            conditionalMFConstructorInternal%parentMassCount                   , &
         &            conditionalMFConstructorInternal%massRatioCount                    , &
         &            conditionalMFConstructorInternal%primaryProgenitorDepth              &
         &           ]                                                                     &
         &          )
    call Alloc_Array(                                                                      &
         &            conditionalMFConstructorInternal%primaryProgenitorMassFunctionError, &
         &           [                                                                     &
         &            conditionalMFConstructorInternal%timeCount                         , &
         &            conditionalMFConstructorInternal%parentMassCount                   , &
         &            conditionalMFConstructorInternal%massRatioCount                    , &
         &            conditionalMFConstructorInternal%primaryProgenitorDepth              &
         &           ]                                                                     &
         &          )
    call Alloc_Array(                                                                      &
         &            conditionalMFConstructorInternal%formationRateFunction             , &
         &           [                                                                     &
         &            conditionalMFConstructorInternal%timeCount                         , &
         &            conditionalMFConstructorInternal%parentMassCount                   , &
         &            conditionalMFConstructorInternal%massRatioCount                    , &
         &            2                                                                    &
         &           ]                                                                     &
         &          )
    call Alloc_Array(                                                                      &
         &            conditionalMFConstructorInternal%formationRateFunctionError        , &
         &           [                                                                     &
         &            conditionalMFConstructorInternal%timeCount                         , &
         &            conditionalMFConstructorInternal%parentMassCount                   , &
         &            conditionalMFConstructorInternal%massRatioCount                    , &
         &            2                                                                    &
         &           ]                                                                     &
         &          )
    call Alloc_Array(                                                                      &
         &            conditionalMFConstructorInternal%subhaloMassFunction               , &
         &           [                                                                     &
         &            conditionalMFConstructorInternal%parentMassCount                   , &
         &            conditionalMFConstructorInternal%massRatioCount                    , &
         &            conditionalMFConstructorInternal%subhaloHierarchyDepth               &
         &           ]                                                                     &
         &          )
    call Alloc_Array(                                                                      &
         &            conditionalMFConstructorInternal%subhaloMassFunctionError          , &
         &           [                                                                     &
         &            conditionalMFConstructorInternal%parentMassCount                   , &
         &            conditionalMFConstructorInternal%massRatioCount                    , &
         &            conditionalMFConstructorInternal%subhaloHierarchyDepth               &
         &           ]                                                                     &
         &          )
    ! Construct bins for parent node mass.
    conditionalMFConstructorInternal%massParentLogarithmicMinimum        =  log( parentMassMinimum)
    conditionalMFConstructorInternal%massParentLogarithmicBinWidthInverse= dble( parentMassCount  ) &
         &                                                                / log(                    &
         &                                                                      +parentMassMaximum  &
         &                                                                      /parentMassMinimum  &
         &                                                                     )
    conditionalMFConstructorInternal%massParents=Make_Range(                                        &
         &                                                  parentMassMinimum                     , &
         &                                                  parentMassMaximum                     , &
         &                                                  parentMassCount                       , &
         &                                                  rangeType        =rangeTypeLogarithmic  &
         &                                                 )
    ! Construct bins for mass ratio.
    conditionalMFConstructorInternal%massRatioLogarithmicMinimum        =  log( massRatioMinimum)
    conditionalMFConstructorInternal%massRatioLogarithmicBinWidthInverse= dble( massRatioCount  ) &
         &                                                               / log(                   &
         &                                                                     +massRatioMaximum  &
         &                                                                     /massRatioMinimum  &
         &                                                                    )
    conditionalMFConstructorInternal%massRatios=Make_Range(                                       &
         &                                                 massRatioMinimum                     , &
         &                                                 massRatioMaximum                     , &
         &                                                 massRatioCount                       , &
         &                                                 rangeType       =rangeTypeLogarithmic  &
         &                                                )
    ! Get the default cosmology functions object.
    cosmologyFunctions_ => cosmologyFunctions()
    ! Construct arrays of times for progenitors.
    conditionalMFConstructorInternal%progenitorRedshifts=progenitorRedshifts
    do i=1,conditionalMFConstructorInternal%timeCount
       conditionalMFConstructorInternal%timeProgenitors(i)=              &
            & cosmologyFunctions_%cosmicTime(                   &
            &  cosmologyFunctions_%expansionFactorFromRedshift( &
            &   progenitorRedshifts(i)                          &
            &  )                                                &
            & )
    end do
    ! Construct arrays of times for parents.
    conditionalMFConstructorInternal%parentRedshifts=parentRedshifts
    do i=1,conditionalMFConstructorInternal%timeCount
       conditionalMFConstructorInternal%timeParents(i)=         & 
            & cosmologyFunctions_%cosmicTime(                   &
            &  cosmologyFunctions_%expansionFactorFromRedshift( &
            &   parentRedshifts(i)                              &
            &  )                                                &
            & )
    end do
    ! Initialize mass function arrays.
    conditionalMFConstructorInternal%normalization                     =0.0d0
    conditionalMFConstructorInternal%normalizationSubhaloMassFunction  =0.0d0
    conditionalMFConstructorInternal%conditionalMassFunction           =0.0d0
    conditionalMFConstructorInternal%conditionalMassFunctionError      =0.0d0
    conditionalMFConstructorInternal%primaryProgenitorMassFunction     =0.0d0
    conditionalMFConstructorInternal%primaryProgenitorMassFunctionError=0.0d0
    conditionalMFConstructorInternal%formationRateFunction             =0.0d0
    conditionalMFConstructorInternal%formationRateFunctionError        =0.0d0
    conditionalMFConstructorInternal%subhaloMassFunction               =0.0d0
    conditionalMFConstructorInternal%subhaloMassFunctionError          =0.0d0
    return
  end function conditionalMFConstructorInternal

  elemental subroutine conditionalMFDestructor(self)
    !% Destructor for the merger tree operator function class.
    implicit none
    type(mergerTreeOperatorConditionalMF), intent(inout) :: self

    ! Nothing to do.
    return
  end subroutine conditionalMFDestructor

  subroutine conditionalMFOperate(self,tree)
    !% Compute conditional mass function on {\normalfont \ttfamily tree}.
    use Galacticus_Nodes
    use Input_Parameters
    use Memory_Management
    use Numerical_Comparison
    use Galacticus_Error
    implicit none
    class           (mergerTreeOperatorConditionalMF), intent(inout)                                  :: self
    type            (mergerTree                     ), intent(inout)                         , target :: tree
    type            (treeNode                       ), pointer                                        :: node                          , nodeChild            , &
         &                                                                                               nodeParent                    , nodeParentChild      , &
         &                                                                                               descendentNode                , nodeSibling
    type            (mergerTree                     ), pointer                                        :: treeCurrent
    class           (nodeComponentBasic             ), pointer                                        :: basic                         , basicChild           , &
         &                                                                                               basicParent                   , descendentBasic      , &
<<<<<<< HEAD
         &                                                                                               basicParentChild              , basicSibling
=======
         &                                                                                               basicParentChild
    class           (nodeComponentMergingStatistics ), pointer                                        :: mergingStatistics
>>>>>>> ab446ac0
    integer                                                                                           :: i                             , binMassParent        , &
         &                                                                                               binMassRatio                  , iPrimary             , &
         &                                                                                               jPrimary                      , binMassRatioCreation , &
         &                                                                                               binMassRatioDescendent        , depthHierarchy
    double precision                                                                                  :: branchBegin                   , branchEnd            , &
         &                                                                                               parentBranchBegin             , parentBranchEnd      , &
         &                                                                                               massProgenitor                , massParent           , &
         &                                                                                               branchMassInitial             , branchMassFinal      , &
         &                                                                                               parentBranchMassInitial       , parentBranchMassFinal, &
         &                                                                                               massRatioLogarithmic          , massParentLogarithmic, &
         &                                                                                               massRatio                     , massRatioCreation    , &
         &                                                                                               massRatioCreationLogarithmic  , massRatioDescendent  , &
         &                                                                                               massRatioDescendentLogarithmic, massUnevolved
    double precision                                  , dimension(                                                                                              &
         &                                                        self%timeCount             ,                                                                  &
         &                                                        self%parentMassCount       ,                                                                  &
         &                                                        self%primaryProgenitorDepth                                                                   &
         &                                                       )                                    :: primaryProgenitorMass
<<<<<<< HEAD
    
    ! Iterate over trees.
    treeCurrent => tree    
=======

    ! Iterate over trees.
    treeCurrent => tree
>>>>>>> ab446ac0
    do while (associated(treeCurrent))
       ! Initialize primary progenitor masses to zero.
       primaryProgenitorMass=0.0d0
       ! Get root node of the tree.       
       node => treeCurrent%baseNode
       ! Accumulate normalization for subhalo mass function.
       basic => node%basic()
       massParentLogarithmic=log(basic%mass())
       binMassParent=int(                                                            &
            &            +(+massParentLogarithmic-self%massParentLogarithmicMinimum) &
            &            *self%massParentLogarithmicBinWidthInverse                  &
            &           )                                                            &
            &        +1
       if (binMassParent >= 1 .and. binMassParent <= self%parentMassCount) then
          !$omp critical(conditionalMassFunctionAccumulate)
          self%normalizationSubhaloMassFunction(binMassParent)=self%normalizationSubhaloMassFunction(binMassParent)+treeCurrent%volumeWeight
          !$omp end critical(conditionalMassFunctionAccumulate)
       end if
       ! Walk the tree, accumulating statistics.
       do while (associated(node))
          ! Get the child node, and process if child exists.
          nodeChild => node%firstChild
          do while (associated(nodeChild))
<<<<<<< HEAD
             ! Get the basic components.
             basic      => node     %basic()
             basicChild => nodeChild%basic()
             ! Determine range of times spanned by this branch.
             branchBegin=basicChild%time()
             branchEnd  =basic     %time()
             ! Does the branch span a progenitor node time?
             do i=1,self%timeCount
                ! Does the branch span a parent node time?
                if     (                                                               &
                     &     branchBegin <= self%timeParents(i)                          &
                     &  .and.                                                          &
                     &   (                                                             &
                     &     branchEnd   >  self%timeParents(i)                          &
                     &    .or.                                                         &
                     &     (                                                           &
                     &       .not.associated(node%parent)                              &
                     &      .and.                                                      &
                     &       Values_Agree(branchEnd,self%timeParents(i),relTol=1.0d-6) &
                     &     )                                                           &
                     &   )                                                             &
                     & ) then
                   ! Get the masses on the branch.
                   branchMassInitial=basicChild%mass()
                   if (nodeChild%isPrimaryProgenitor()) then
                      branchMassFinal=basic%mass()
                      ! Remove the mass in any non-primary progenitors - we don't want to include
                      ! their mass in the estimated mass growth rate of this node.
                      nodeSibling => node%firstChild%sibling
                      do while (associated(nodeSibling))
                         basicSibling    => nodeSibling%basic()
                         branchMassFinal =  branchMassFinal-basicSibling%mass()
                         nodeSibling     => nodeSibling%sibling
                      end do
                      ! Do not let the parent mass decrease along the branch.
                      branchMassFinal=max(branchMassFinal,branchMassInitial)
                   else
                      branchMassFinal=branchMassInitial
                   end if
                   ! Interpolate to get the mass at the required time.
                   if (branchEnd == branchBegin) then
                      massParent=branchMassFinal
                   else
=======
             ! Check if child should be included.
             mergingStatistics => nodeChild%mergingStatistics()
             if     (                                                         &
                  &   .not.self             %alwaysIsolatedHalosOnly          &
                  &  .or.                                                     &
                  &        mergingStatistics%nodeHierarchyLevelMaximum() == 0 &
                  & ) then
                ! Get the basic components.
                basic      => node     %basic()
                basicChild => nodeChild%basic()
                ! Determine range of times spanned by this branch.
                branchBegin=basicChild%time()
                branchEnd  =basic     %time()
                ! Does the branch span a progenitor node time?
                do i=1,self%timeCount
                   ! Does the branch span a parent node time?
                   if     (                                                               &
                        &     branchBegin <= self%timeParents(i)                          &
                        &  .and.                                                          &
                        &   (                                                             &
                        &     branchEnd   >  self%timeParents(i)                          &
                        &    .or.                                                         &
                        &     (                                                           &
                        &       .not.associated(node%parent)                              &
                        &      .and.                                                      &
                        &       Values_Agree(branchEnd,self%timeParents(i),relTol=1.0d-6) &
                        &     )                                                           &
                        &   )                                                             &
                        & ) then
                      ! Get the masses on the branch.
                      branchMassInitial=basicChild%mass()
                      if (nodeChild%isPrimaryProgenitor()) then
                         branchMassFinal=basic%mass()
                      else
                         branchMassFinal=branchMassInitial
                      end if
                      ! Interpolate to get the mass at the required time.
>>>>>>> ab446ac0
                      massParent=                     +branchMassInitial  &
                           &     +(branchMassFinal    -branchMassInitial) &
                           &     *(self%timeParents(i)-branchBegin      ) &
                           &     /(branchEnd          -branchBegin      )
<<<<<<< HEAD
                   end if
                   massParentLogarithmic=log(massParent)
                   binMassParent=int(                                                            &
                        &            +(+massParentLogarithmic-self%massParentLogarithmicMinimum) &
                        &            *self%massParentLogarithmicBinWidthInverse                  &
                        &           )                                                            &
                        &        +1
                   if (binMassParent >= 1 .and. binMassParent <= self%parentMassCount) then
                      !$omp critical(conditionalMassFunctionAccumulate)
                      self%normalization(i,binMassParent)=self%normalization(i,binMassParent)+treeCurrent%volumeWeight
                      !$omp end critical(conditionalMassFunctionAccumulate)
                   end if
                end if
                ! Check if the branch spans the progenitor time.
                if     (                                        &
                     &   branchBegin <= self%timeProgenitors(i) &
                     &  .and.                                   &
                     &   branchEnd   >  self%timeProgenitors(i) &
                     & ) then
                   ! Get the masses on the branch.
                   branchMassInitial=basicChild%mass()
                   if (nodeChild%isPrimaryProgenitor()) then
                      branchMassFinal=basic%mass()
                   else
                      branchMassFinal=branchMassInitial
                   end if
                   ! Interpolate to get the mass at the required time.
                   if (branchEnd == branchBegin) then
                      massProgenitor=branchMassFinal
                   else
=======
                      massParentLogarithmic=log(massParent)
                      binMassParent=int(                                                            &
                           &            +(+massParentLogarithmic-self%massParentLogarithmicMinimum) &
                           &            *self%massParentLogarithmicBinWidthInverse                  &
                           &           )                                                            &
                           &        +1
                      if (binMassParent >= 1 .and. binMassParent <= self%parentMassCount) then
                         !$omp critical(conditionalMassFunctionAccumulate)
                         self%normalization(i,binMassParent)=self%normalization(i,binMassParent)+treeCurrent%volumeWeight
                         !$omp end critical(conditionalMassFunctionAccumulate)
                      end if
                   end if
                   ! Check if the branch spans the progenitor time.
                   if     (                                        &
                        &   branchBegin <= self%timeProgenitors(i) &
                        &  .and.                                   &
                        &   branchEnd   >  self%timeProgenitors(i) &
                        & ) then
                      ! Get the masses on the branch.
                      branchMassInitial=basicChild%mass()
                      if (nodeChild%isPrimaryProgenitor()) then
                         branchMassFinal=basic%mass()
                      else
                         branchMassFinal=branchMassInitial
                      end if
                      ! Interpolate to get the mass at the required time.
>>>>>>> ab446ac0
                      massProgenitor=                         +branchMassInitial  &
                           &         +(branchMassFinal        -branchMassInitial) &
                           &         *(self%timeProgenitors(i)-branchBegin      ) &
                           &         /(branchEnd              -branchBegin      )
<<<<<<< HEAD
                   end if
                   ! Walk up the tree to find parents.
                   nodeParent => node
                   parentWalk : do while (associated(nodeParent))
                      ! Get the parent's child.
                      nodeParentChild   => nodeParent      %firstChild
                      ! Get the basic components.
                      basicParent       => nodeParent      %basic     ()
                      basicParentChild  => nodeParentChild %basic     ()
                      ! Determine range of times spanned by this branch.
                      parentBranchBegin =  basicParentChild%time      ()
                      parentBranchEnd   =  basicParent     %time      ()
                      ! Does the branch span a parent node time?
                      if     (                                                                     &
                           &   parentBranchBegin <= self%timeParents(i)                            &
                           &  .and.                                                                &
                           &   (                                                                   &
                           &     parentBranchEnd >  self%timeParents(i)                            &
                           &    .or.                                                               &
                           &     (                                                                 &
                           &       .not.associated(nodeParent%parent)                              &
                           &      .and.                                                            &
                           &       Values_Agree(parentBranchEnd,self%timeParents(i),relTol=1.0d-6) &
                           &     )                                                                 &
                           &   )                                                                   &
                           & ) then
                         ! Get the masses on the parent branch.
                         parentBranchMassInitial=basicParentChild%mass()
                         parentBranchMassFinal  =     basicParent%mass()
                         ! Find the parent mass at the required time.
                         if (parentBranchEnd == parentBranchBegin) then
                            massParent=parentBranchMassFinal
                         else
=======
                      ! Walk up the tree to find parents.
                      nodeParent => node
                      parentWalk : do while (associated(nodeParent))
                         ! Get the parent's child.
                         nodeParentChild   => nodeParent      %firstChild
                         ! Get the basic components.
                         basicParent       => nodeParent      %basic     ()
                         basicParentChild  => nodeParentChild %basic     ()
                         ! Determine range of times spanned by this branch.
                         parentBranchBegin =  basicParentChild%time      ()
                         parentBranchEnd   =  basicParent     %time      ()
                         ! Does the branch span a parent node time?
                         if     (                                                                     &
                              &   parentBranchBegin <= self%timeParents(i)                            &
                              &  .and.                                                                &
                              &   (                                                                   &
                              &     parentBranchEnd >  self%timeParents(i)                            &
                              &    .or.                                                               &
                              &     (                                                                 &
                              &       .not.associated(nodeParent%parent)                              &
                              &      .and.                                                            &
                              &       Values_Agree(parentBranchEnd,self%timeParents(i),relTol=1.0d-6) &
                              &     )                                                                 &
                              &   )                                                                   &
                              & ) then
                            ! Get the masses on the parent branch.
                            parentBranchMassInitial=basicParentChild%mass()
                            parentBranchMassFinal  =     basicParent%mass()
                            ! Find the parent mass at the required time.
>>>>>>> ab446ac0
                            massParent=                       +parentBranchMassInitial  &
                                 &     +(parentBranchMassFinal-parentBranchMassInitial) &
                                 &     *(self%timeParents(i)  -parentBranchBegin      ) &
                                 &     /(parentBranchEnd      -parentBranchBegin      )
<<<<<<< HEAD
                         end if
                         ! Accumulate to mass function array.
                         massParentLogarithmic=log(               massParent)
                         massRatio            =    massProgenitor/massParent
                         massRatioLogarithmic =log(               massRatio )
                         binMassParent        =int(                                                           &
                              &                     (massParentLogarithmic-self%massParentLogarithmicMinimum) &
                              &                    *self%massParentLogarithmicBinWidthInverse                 &
                              &                   )                                                           &
                              &                +1
                         binMassRatio         =int(                                                           &
                              &                     (massRatioLogarithmic -self%massRatioLogarithmicMinimum ) &
                              &                    *self%massRatioLogarithmicBinWidthInverse                  &
                              &                   )                                                           &
                              &                +1
                         ! Check if within binned ranges.
                         if    (binMassParent >= 1 .and. binMassParent <= self%parentMassCount) then
                            if (binMassRatio  >= 1 .and. binMassRatio  <= self%massRatioCount) then
                               !$omp critical(conditionalMassFunctionAccumulate)
                               self%conditionalMassFunction             (i,binMassParent,binMassRatio) &
                                    & =self%conditionalMassFunction     (i,binMassParent,binMassRatio) &
                                    &   +massRatio                                                     &
                                    &   *treeCurrent%volumeWeight
                               self%conditionalMassFunctionError        (i,binMassParent,binMassRatio) &
                                    & =self%conditionalMassFunctionError(i,binMassParent,binMassRatio) &
                                    & +(                                                               &
                                    &   +massRatio                                                     &
                                    &   *treeCurrent%volumeWeight                                      &
                                    &  )**2
                               !$omp end critical(conditionalMassFunctionAccumulate)
                            end if
                            ! Check for formation.
                            if (branchBegin > self%timeProgenitors(i)*(1.0d0-self%formationRateTimeFraction) .and. .not.associated(nodeChild%firstChild)) then
                               ! This is a newly formed halo, accumulate to formation rate arrays.
                               ! Find the mass at creation.
                               massRatioCreation           =branchMassInitial/massParent
                               massRatioCreationLogarithmic=log(massRatioCreation)
                               binMassRatioCreation=int(                                                                   &
                                    &                      (massRatioCreationLogarithmic-self%massRatioLogarithmicMinimum) &
                                    &                   *self%massRatioLogarithmicBinWidthInverse                          &
                                    &                  )                                                                   &
                                    &               +1
                               if (binMassRatioCreation >= 1 .and. binMassRatioCreation <= self%massRatioCount) then
                                  !$omp critical(conditionalMassFunctionAccumulate)
                                  self%formationRateFunction     (i,binMassParent,binMassRatioCreation,1)=self%formationRateFunction     (i,binMassParent,binMassRatioCreation,1)+ massRatioCreation*treeCurrent%volumeWeight
                                  self%formationRateFunctionError(i,binMassParent,binMassRatioCreation,1)=self%formationRateFunctionError(i,binMassParent,binMassRatioCreation,1)+(massRatioCreation*treeCurrent%volumeWeight)**2
                                  !$omp end critical(conditionalMassFunctionAccumulate)
                               end if
                               ! Find the mass of this node just prior to it becoming a subhalo.
                               descendentNode => node
                               do while (associated(descendentNode%parent).and.associated(descendentNode%parent%firstChild,descendentNode))
                                  descendentNode => descendentNode%parent
                               end do
                               descendentBasic     => descendentNode %basic()
                               massRatioDescendent =  descendentBasic%mass ()/massParent
                               massRatioDescendentLogarithmic=log(massRatioDescendent)
                               binMassRatioDescendent=int(                                                                   &
                                    &                      (massRatioDescendentLogarithmic-self%massRatioLogarithmicMinimum) &
                                    &                     *self%massRatioLogarithmicBinWidthInverse                          &
                                    &                    )                                                                   &
                                    &                 +1
                               if (binMassRatioDescendent >= 1 .and. binMassRatioDescendent <= self%massRatioCount) then
=======
                            ! Accumulate to mass function array.
                            massParentLogarithmic=log(               massParent)
                            massRatio            =    massProgenitor/massParent
                            massRatioLogarithmic =log(               massRatio )
                            binMassParent        =int(                                                           &
                                 &                     (massParentLogarithmic-self%massParentLogarithmicMinimum) &
                                 &                    *self%massParentLogarithmicBinWidthInverse                 &
                                 &                   )                                                           &
                                 &                +1
                            binMassRatio         =int(                                                           &
                                 &                     (massRatioLogarithmic -self%massRatioLogarithmicMinimum ) &
                                 &                    *self%massRatioLogarithmicBinWidthInverse                  &
                                 &                   )                                                           &
                                 &                +1
                            ! Check if within binned ranges.
                            if    (binMassParent >= 1 .and. binMassParent <= self%parentMassCount) then
                               if (binMassRatio  >= 1 .and. binMassRatio  <= self%massRatioCount) then
>>>>>>> ab446ac0
                                  !$omp critical(conditionalMassFunctionAccumulate)
                                  self%conditionalMassFunction             (i,binMassParent,binMassRatio) &
                                       & =self%conditionalMassFunction     (i,binMassParent,binMassRatio) &
                                       &   +massRatio                                                     &
                                       &   *treeCurrent%volumeWeight
                                  self%conditionalMassFunctionError        (i,binMassParent,binMassRatio) &
                                       & =self%conditionalMassFunctionError(i,binMassParent,binMassRatio) &
                                       & +(                                                               &
                                       &   +massRatio                                                     &
                                       &   *treeCurrent%volumeWeight                                      &
                                       &  )**2
                                  !$omp end critical(conditionalMassFunctionAccumulate)
                               end if
                               ! Check for formation.
                               if (branchBegin > self%timeProgenitors(i)*(1.0d0-self%formationRateTimeFraction) .and. .not.associated(nodeChild%firstChild)) then
                                  ! This is a newly formed halo, accumulate to formation rate arrays.
                                  ! Find the mass at creation.
                                  massRatioCreation           =branchMassInitial/massParent
                                  massRatioCreationLogarithmic=log(massRatioCreation)
                                  binMassRatioCreation=int(                                                                   &
                                       &                      (massRatioCreationLogarithmic-self%massRatioLogarithmicMinimum) &
                                       &                   *self%massRatioLogarithmicBinWidthInverse                          &
                                       &                  )                                                                   &
                                       &               +1
                                  if (binMassRatioCreation >= 1 .and. binMassRatioCreation <= self%massRatioCount) then
                                     !$omp critical(conditionalMassFunctionAccumulate)
                                     self%formationRateFunction     (i,binMassParent,binMassRatioCreation,1)=self%formationRateFunction     (i,binMassParent,binMassRatioCreation,1)+ massRatioCreation*treeCurrent%volumeWeight
                                     self%formationRateFunctionError(i,binMassParent,binMassRatioCreation,1)=self%formationRateFunctionError(i,binMassParent,binMassRatioCreation,1)+(massRatioCreation*treeCurrent%volumeWeight)**2
                                     !$omp end critical(conditionalMassFunctionAccumulate)
                                  end if
                                  ! Find the mass of this node just prior to it becoming a subhalo.
                                  descendentNode => node
                                  do while (associated(descendentNode%parent).and.associated(descendentNode%parent%firstChild,descendentNode))
                                     descendentNode => descendentNode%parent
                                  end do
                                  descendentBasic     => descendentNode %basic()
                                  massRatioDescendent =  descendentBasic%mass ()/massParent
                                  massRatioDescendentLogarithmic=log(massRatioDescendent)
                                  binMassRatioDescendent=int(                                                                   &
                                       &                      (massRatioDescendentLogarithmic-self%massRatioLogarithmicMinimum) &
                                       &                     *self%massRatioLogarithmicBinWidthInverse                          &
                                       &                    )                                                                   &
                                       &                 +1
                                  if (binMassRatioDescendent >= 1 .and. binMassRatioDescendent <= self%massRatioCount) then
                                     !$omp critical(conditionalMassFunctionAccumulate)
                                     self%formationRateFunction     (i,binMassParent,binMassRatioDescendent,2)=self%formationRateFunction     (i,binMassParent,binMassRatioDescendent,2)+ massRatioDescendent*treeCurrent%volumeWeight
                                     self%formationRateFunctionError(i,binMassParent,binMassRatioDescendent,2)=self%formationRateFunctionError(i,binMassParent,binMassRatioDescendent,2)+(massRatioDescendent*treeCurrent%volumeWeight)**2
                                     !$omp end critical(conditionalMassFunctionAccumulate)
                                  end if
                               end if
                               ! Accumulate to the primary progenitor mass array if necessary.
                               iPrimary=1
                               do while (massRatio < primaryProgenitorMass(i,binMassParent,iPrimary))
                                  iPrimary=iPrimary+1
                                  if (iPrimary > self%primaryProgenitorDepth) exit
                               end do
                               if (iPrimary <= self%primaryProgenitorDepth) then
                                  if (iPrimary < self%primaryProgenitorDepth) then
                                     do jPrimary=self%primaryProgenitorDepth,iPrimary+1,-1
                                        primaryProgenitorMass        (i,binMassParent,jPrimary  ) &
                                             & =primaryProgenitorMass(i,binMassParent,jPrimary-1)
                                     end do
                                  end if
                                  primaryProgenitorMass(i,binMassParent,iPrimary)=massRatio
                               end if
                            end if
                         end if
                         nodeParent => nodeParent%parent
                      end do parentWalk
                   end if
                   ! Record the mass of the branch at the parent time.
                end do
                ! Accumulate unevoled subhalo mass functions.
                if (.not.associated(nodeChild%firstChild)) then
                   ! This is a branch tip. Follow until it to the final time, storing its mass just prior to becoming a subhalo, and
                   ! the hierarchy depth.                
                   depthHierarchy =  0
                   descendentNode => nodeChild
                   do while (associated(descendentNode).and.depthHierarchy <= self%subhaloHierarchyDepth)
                      if (associated(descendentNode%parent).and..not.descendentNode%isPrimaryProgenitor()) then
                         depthHierarchy=depthHierarchy+1
                         if (depthHierarchy == 1) then
                            descendentBasic => descendentNode %basic()
                            massUnevolved   =  descendentBasic%mass ()
                         end if
                      end if
                      descendentNode => descendentNode%parent
                   end do
                   if (depthHierarchy > 0 .and. depthHierarchy <= self%subhaloHierarchyDepth) then
                      basicParent           => treeCurrent%baseNode%basic()
                      massParentLogarithmic =  log(basicParent  %mass())
                      massRatioLogarithmic  =  log(massUnevolved       )-massParentLogarithmic
                      binMassParent=int(                                                            &
                           &            +(+massParentLogarithmic-self%massParentLogarithmicMinimum) &
                           &            *self%massParentLogarithmicBinWidthInverse                  &
                           &           )                                                            &
                           &        +1
                      binMassRatio =int(                                                            &
                           &            +(+massRatioLogarithmic -self%massRatioLogarithmicMinimum ) &
                           &            *self%massRatioLogarithmicBinWidthInverse                   &
                           &           )                                                            &
                           &        +1
                      if     (                                                                &
                           &   binMassParent >= 1 .and. binMassParent <= self%parentMassCount &
                           &  .and.                                                           &
                           &   binMassRatio  >= 1 .and. binMassRatio  <= self% massRatioCount &
                           & ) then
                         !$omp critical(conditionalMassFunctionAccumulate)
                         self               %subhaloMassFunction     (binMassParent,binMassRatio,depthHierarchy)= &
                              & +self       %subhaloMassFunction     (binMassParent,binMassRatio,depthHierarchy)  &
                              & +treeCurrent%volumeWeight
                         self               %subhaloMassFunctionError(binMassParent,binMassRatio,depthHierarchy)= &
                              & +self       %subhaloMassFunctionError(binMassParent,binMassRatio,depthHierarchy)  &
                              & +treeCurrent%volumeWeight**2
                         !$omp end critical(conditionalMassFunctionAccumulate)
                      end if
                   end if
                end if
             end if
             ! Move to the next child.
             nodeChild => nodeChild%sibling
          end do
          ! Move to the next node.
          node => node%walkTree()
       end do
       ! Store the computed primary progenitor mass functions.
       do i=1,self%timeCount
          do binMassParent=1,self%parentMassCount
             do iPrimary=1,self%primaryProgenitorDepth
                if (primaryProgenitorMass(i,binMassParent,iPrimary) > 0.0d0) then
                   massRatioLogarithmic=log(primaryProgenitorMass(i,binMassParent,iPrimary))
                   binMassRatio         =int(                                                           &
                        &                     (massRatioLogarithmic-self%massRatioLogarithmicMinimum)   &
                        &                    *                                                          &
                        &                     self%massRatioLogarithmicBinWidthInverse                  &
                        &                   )                                                           &
                        &                +1
                   if (binMassRatio  >= 1 .and. binMassRatio  <= self%massRatioCount) then
                      !$omp critical(conditionalMassFunctionAccumulate)
                      self          %primaryProgenitorMassFunction     (i,binMassParent,binMassRatio,iPrimary)= &
                           & +  self%primaryProgenitorMassFunction     (i,binMassParent,binMassRatio,iPrimary)  &
                           & +       primaryProgenitorMass             (i,binMassParent,             iPrimary)  &
                           & *treeCurrent%volumeWeight
                      self          %primaryProgenitorMassFunctionError(i,binMassParent,binMassRatio,iPrimary)= &
                           &    self%primaryProgenitorMassFunctionError(i,binMassParent,binMassRatio,iPrimary)  &
                           & +(                                                                                 &
                           &   +     primaryProgenitorMass             (i,binMassParent,             iPrimary)  &
                           &   *treeCurrent%volumeWeight                                                        &
                           &  )**2
                      !$omp end critical(conditionalMassFunctionAccumulate)
                   end if
                end if
             end do
          end do
       end do
       ! Move to the next tree.
       treeCurrent => treeCurrent%nextTree
    end do
    return
  end subroutine conditionalMFOperate

  subroutine conditionalMFFinalize(self)
    !% Outputs conditional mass function.
    use ISO_Varying_String
    use IO_HDF5
    use Galacticus_HDF5
    use Numerical_Constants_Astronomical
    use Memory_Management
    implicit none
    class           (mergerTreeOperatorConditionalMF), intent(inout)                     :: self
    type            (hdf5Object                     )                                    :: conditionalMassFunctionGroup , massDataset, dataset
    double precision                                 , allocatable  , dimension(:,:,:  ) :: conditionalMassFunction      , conditionalMassFunctionError
    double precision                                 , allocatable  , dimension(:,:,:  ) :: subhaloMassFunction          , subhaloMassFunctionError
    double precision                                 , allocatable  , dimension(:,:,:,:) :: primaryProgenitorMassFunction, primaryProgenitorMassFunctionError
    double precision                                 , allocatable  , dimension(:,:,:,:) :: formationRateFunction        , formationRateFunctionError
    integer                                                                              :: i                            , j                                 , &
         &                                                                                  iPrimary

    ! Normalize the conditional mass functions.
    self%normalization                   =self%normalization                   /self%massRatioLogarithmicBinWidthInverse/log(10.0d0)
    self%normalizationSubhaloMassFunction=self%normalizationSubhaloMassFunction/self%massRatioLogarithmicBinWidthInverse/log(10.0d0)
    do i=1,self%timeCount
       do j=1,self%parentMassCount
          if (self%normalization(i,j) > 0.0d0) then
             self%conditionalMassFunction     (i,j,:  )=     self%conditionalMassFunction     (i,j,:  ) /self%normalization(i,j)
             self%conditionalMassFunctionError(i,j,:  )=sqrt(self%conditionalMassFunctionError(i,j,:  ))/self%normalization(i,j)
             self%formationRateFunction       (i,j,:,:)=     self%formationRateFunction       (i,j,:,:) /self%normalization(i,j)
             self%formationRateFunctionError  (i,j,:,:)=sqrt(self%formationRateFunctionError  (i,j,:,:))/self%normalization(i,j)
             do iPrimary=1,self%primaryProgenitorDepth
                self%primaryProgenitorMassFunction     (i,j,:,iPrimary)=     self%primaryProgenitorMassFunction     (i,j,:,iPrimary) /self%normalization(i,j)
                self%primaryProgenitorMassFunctionError(i,j,:,iPrimary)=sqrt(self%primaryProgenitorMassFunctionError(i,j,:,iPrimary))/self%normalization(i,j)
             end do
          end if
       end do
    end do
    ! Normalize subhalo mass functions. 
    do j=1,self%parentMassCount
       if (self%normalizationSubhaloMassFunction(j) > 0.0d0) then
          self%subhaloMassFunction     (j,:,:)=     self%subhaloMassFunction     (j,:,:)/self%normalizationSubhaloMassFunction(j)
          self%subhaloMassFunctionError(j,:,:)=sqrt(self%subhaloMassFunctionError(j,:,:)/self%normalizationSubhaloMassFunction(j))
       end if
    end do
    ! Output the data.
    !$omp critical(HDF5_Access)
    ! Check if our output group already exists.
    if (galacticusOutputFile%hasGroup(char(self%outputGroupName))) then
       ! Our group does exist. Read existing mass functions, add them to our own, then write back to file.
       conditionalMassFunctionGroup=galacticusOutputFile%openGroup(char(self%outputGroupName),'Conditional mass functions of merger trees.',objectsOverwritable=.true.,overwriteOverride=.true.)
       call Alloc_Array(conditionalMassFunction           ,shape(self%conditionalMassFunction           ))
       call Alloc_Array(conditionalMassFunctionError      ,shape(self%conditionalMassFunctionError      ))
       call Alloc_Array(primaryProgenitorMassFunction     ,shape(self%primaryProgenitorMassFunction     ))
       call Alloc_Array(primaryProgenitorMassFunctionError,shape(self%primaryProgenitorMassFunctionError))
       call Alloc_Array(formationRateFunction             ,shape(self%formationRateFunction             ))
       call Alloc_Array(formationRateFunctionError        ,shape(self%formationRateFunctionError        ))
       call Alloc_Array(subhaloMassFunction               ,shape(self%subhaloMassFunction               ))
       call Alloc_Array(subhaloMassFunctionError          ,shape(self%subhaloMassFunctionError          ))
       call conditionalMassFunctionGroup%readDataset('conditionalMassFunction'           ,conditionalMassFunction           )
       call conditionalMassFunctionGroup%readDataset('conditionalMassFunctionError'      ,conditionalMassFunctionError      )
       call conditionalMassFunctionGroup%readDataset('primaryProgenitorMassFunction'     ,primaryProgenitorMassFunction     )
       call conditionalMassFunctionGroup%readDataset('primaryProgenitorMassFunctionError',primaryProgenitorMassFunctionError)
       call conditionalMassFunctionGroup%readDataset('formationRateFunction'             ,formationRateFunction             )
       call conditionalMassFunctionGroup%readDataset('formationRateFunctionError'        ,formationRateFunctionError        )
       call conditionalMassFunctionGroup%readDataset('subhaloMassFunction'               ,subhaloMassFunction               )
       call conditionalMassFunctionGroup%readDataset('subhaloMassFunctionError'          ,subhaloMassFunctionError          )
       call weightedAverage(self%conditionalMassFunction      ,conditionalMassFunction      ,self%conditionalMassFunctionError      ,conditionalMassFunctionError      )
       call weightedAverage(self%primaryProgenitorMassFunction,primaryProgenitorMassFunction,self%primaryProgenitorMassFunctionError,primaryProgenitorMassFunctionError)
       call weightedAverage(self%formationRateFunction        ,formationRateFunction        ,self%formationRateFunctionError        ,formationRateFunctionError        )
       call weightedAverage(self%subhaloMassFunction          ,subhaloMassFunction          ,self%subhaloMassFunctionError          ,subhaloMassFunctionError          )
       call Dealloc_Array(conditionalMassFunction           )
       call Dealloc_Array(conditionalMassFunctionError      )
       call Dealloc_Array(primaryProgenitorMassFunction     )
       call Dealloc_Array(primaryProgenitorMassFunctionError)
       call Dealloc_Array(formationRateFunction             )
       call Dealloc_Array(formationRateFunctionError        )
       call Dealloc_Array(subhaloMassFunction               )
       call Dealloc_Array(subhaloMassFunctionError          )
    else
       ! Our group does not already exist. Simply write the data.
       conditionalMassFunctionGroup=galacticusOutputFile%openGroup(char(self%outputGroupName),'Conditional mass functions of merger trees.',objectsOverwritable=.true.,overwriteOverride=.true.)
       call conditionalMassFunctionGroup%writeDataset  (self%massParents                       ,"massParent"                        ,"Mass of parent node [Msolar]"              ,datasetReturned=massDataset)
       call massDataset                 %writeAttribute(massSolar                              ,"unitsInSI"                                                                                                  )
       call massDataset                 %close         (                                                                                                                                                     )
       call conditionalMassFunctionGroup%writeDataset  (self%massRatios                        ,"massRatio"                         ,"Mass of ratio node [Msolar]"               ,datasetReturned=massDataset)
       call massDataset                 %writeAttribute(massSolar                              ,"unitsInSI"                                                                                                  )
       call massDataset                 %close         (                                                                                                                                                     )
       call conditionalMassFunctionGroup%writeDataset  (self%parentRedshifts                   ,"redshiftParent"                    ,"Redshift of parent node []"                                            )
       call conditionalMassFunctionGroup%writeDataset  (self%progenitorRedshifts               ,"redshiftProgenitor"                ,"Redshift of progenitor node []"                                        )
    end if
    call conditionalMassFunctionGroup%writeDataset  (self%conditionalMassFunction           ,"conditionalMassFunction"           ,"Conditional mass functions []"                                         )
    call conditionalMassFunctionGroup%writeDataset  (self%conditionalMassFunctionError      ,"conditionalMassFunctionError"      ,"Conditional mass function errors []"                                   )
    call conditionalMassFunctionGroup%writeDataset  (self%primaryProgenitorMassFunction     ,"primaryProgenitorMassFunction"     ,"Primary progenitor mass functions []"                                  )
    call conditionalMassFunctionGroup%writeDataset  (self%primaryProgenitorMassFunctionError,"primaryProgenitorMassFunctionError","Primary progenitor mass function errors []"                            )
    call conditionalMassFunctionGroup%writeDataset  (self%formationRateFunction             ,"formationRateFunction"             ,"Formation rate functions []"                                           )
    call conditionalMassFunctionGroup%writeDataset  (self%formationRateFunctionError        ,"formationRateFunctionError"        ,"Formation rate function errors []"                                     )
    call conditionalMassFunctionGroup%writeDataset  (self%subhaloMassFunction               ,"subhaloMassFunction"               ,"Unevolved subhalo mass functions []"                                   )
    call conditionalMassFunctionGroup%writeDataset  (self%subhaloMassFunctionError          ,"subhaloMassFunctionError"          ,"Unevolved subhalo mass function errors []"                             )
    call conditionalMassFunctionGroup%close         (                                                                                                                                                     )    
    !$omp end critical(HDF5_Access)
    return

  contains

    elemental subroutine weightedAverage(x,y,xError,yError)
      !% Computed a minimum-variance weighted average of two values, {\normalfont \ttfamily x} and {\normalfont \ttfamily y},
      !% given errors on those quantities.
      implicit none
      double precision, intent(inout) :: x, xError
      double precision, intent(in   ) :: y, yError

      ! Catch zero cases.
      if      (xError <= 0.0d0 .and. yError <= 0.0d0) then
         ! Leave x unchanged.
      else if (                      yError <= 0.0d0) then
         ! Leave x unchanged.
      else if (xError <= 0.0d0                      ) then
         ! x is just y.
         x     =y
         xError=yError
      else
         ! Compute the weighted mean.      
         x      =+    (                 &
              &        +    x/xError**2 &
              &        +    y/yError**2 &
              &       )                 &
              &  /    (                 &
              &        +1.0d0/xError**2 &
              &        +1.0d0/yError**2 &
              &       )
         ! Compute the variance on the weighted mean.
         xError =+1.0d0                 &
              &  /sqrt(                 &
              &        +1.0d0/xError**2 &
              &        +1.0d0/yError**2 &
              &       )
      end if
      return
    end subroutine weightedAverage

  end subroutine conditionalMFFinalize<|MERGE_RESOLUTION|>--- conflicted
+++ resolved
@@ -336,10 +336,7 @@
     conditionalMFConstructorInternal%primaryProgenitorDepth   =primaryProgenitorDepth
     conditionalMFConstructorInternal%subhaloHierarchyDepth    =subhaloHierarchyDepth
     conditionalMFConstructorInternal%formationRateTimeFraction=formationRateTimeFraction
-<<<<<<< HEAD
-=======
     conditionalMFConstructorInternal%alwaysIsolatedHalosOnly  =alwaysIsolatedHalosOnly
->>>>>>> ab446ac0
     conditionalMFConstructorInternal%outputGroupName          =outputGroupName
     if (size(progenitorRedshifts) /= conditionalMFConstructorInternal%timeCount) &
          & call Galacticus_Error_Report('conditionalMFConstructorInternal','mismatch in sizes of parent and progenitor redshift arrays')
@@ -529,12 +526,8 @@
     type            (mergerTree                     ), pointer                                        :: treeCurrent
     class           (nodeComponentBasic             ), pointer                                        :: basic                         , basicChild           , &
          &                                                                                               basicParent                   , descendentBasic      , &
-<<<<<<< HEAD
          &                                                                                               basicParentChild              , basicSibling
-=======
-         &                                                                                               basicParentChild
     class           (nodeComponentMergingStatistics ), pointer                                        :: mergingStatistics
->>>>>>> ab446ac0
     integer                                                                                           :: i                             , binMassParent        , &
          &                                                                                               binMassRatio                  , iPrimary             , &
          &                                                                                               jPrimary                      , binMassRatioCreation , &
@@ -553,15 +546,9 @@
          &                                                        self%parentMassCount       ,                                                                  &
          &                                                        self%primaryProgenitorDepth                                                                   &
          &                                                       )                                    :: primaryProgenitorMass
-<<<<<<< HEAD
-    
+
     ! Iterate over trees.
     treeCurrent => tree    
-=======
-
-    ! Iterate over trees.
-    treeCurrent => tree
->>>>>>> ab446ac0
     do while (associated(treeCurrent))
        ! Initialize primary progenitor masses to zero.
        primaryProgenitorMass=0.0d0
@@ -585,51 +572,6 @@
           ! Get the child node, and process if child exists.
           nodeChild => node%firstChild
           do while (associated(nodeChild))
-<<<<<<< HEAD
-             ! Get the basic components.
-             basic      => node     %basic()
-             basicChild => nodeChild%basic()
-             ! Determine range of times spanned by this branch.
-             branchBegin=basicChild%time()
-             branchEnd  =basic     %time()
-             ! Does the branch span a progenitor node time?
-             do i=1,self%timeCount
-                ! Does the branch span a parent node time?
-                if     (                                                               &
-                     &     branchBegin <= self%timeParents(i)                          &
-                     &  .and.                                                          &
-                     &   (                                                             &
-                     &     branchEnd   >  self%timeParents(i)                          &
-                     &    .or.                                                         &
-                     &     (                                                           &
-                     &       .not.associated(node%parent)                              &
-                     &      .and.                                                      &
-                     &       Values_Agree(branchEnd,self%timeParents(i),relTol=1.0d-6) &
-                     &     )                                                           &
-                     &   )                                                             &
-                     & ) then
-                   ! Get the masses on the branch.
-                   branchMassInitial=basicChild%mass()
-                   if (nodeChild%isPrimaryProgenitor()) then
-                      branchMassFinal=basic%mass()
-                      ! Remove the mass in any non-primary progenitors - we don't want to include
-                      ! their mass in the estimated mass growth rate of this node.
-                      nodeSibling => node%firstChild%sibling
-                      do while (associated(nodeSibling))
-                         basicSibling    => nodeSibling%basic()
-                         branchMassFinal =  branchMassFinal-basicSibling%mass()
-                         nodeSibling     => nodeSibling%sibling
-                      end do
-                      ! Do not let the parent mass decrease along the branch.
-                      branchMassFinal=max(branchMassFinal,branchMassInitial)
-                   else
-                      branchMassFinal=branchMassInitial
-                   end if
-                   ! Interpolate to get the mass at the required time.
-                   if (branchEnd == branchBegin) then
-                      massParent=branchMassFinal
-                   else
-=======
              ! Check if child should be included.
              mergingStatistics => nodeChild%mergingStatistics()
              if     (                                                         &
@@ -663,47 +605,28 @@
                       branchMassInitial=basicChild%mass()
                       if (nodeChild%isPrimaryProgenitor()) then
                          branchMassFinal=basic%mass()
+                      ! Remove the mass in any non-primary progenitors - we don't want to include
+                      ! their mass in the estimated mass growth rate of this node.
+                      nodeSibling => node%firstChild%sibling
+                      do while (associated(nodeSibling))
+                         basicSibling    => nodeSibling%basic()
+                         branchMassFinal =  branchMassFinal-basicSibling%mass()
+                         nodeSibling     => nodeSibling%sibling
+                      end do
+                      ! Do not let the parent mass decrease along the branch.
+                      branchMassFinal=max(branchMassFinal,branchMassInitial)
                       else
                          branchMassFinal=branchMassInitial
                       end if
                       ! Interpolate to get the mass at the required time.
->>>>>>> ab446ac0
+                   if (branchEnd == branchBegin) then
+                      massParent=branchMassFinal
+                   else
                       massParent=                     +branchMassInitial  &
                            &     +(branchMassFinal    -branchMassInitial) &
                            &     *(self%timeParents(i)-branchBegin      ) &
                            &     /(branchEnd          -branchBegin      )
-<<<<<<< HEAD
                    end if
-                   massParentLogarithmic=log(massParent)
-                   binMassParent=int(                                                            &
-                        &            +(+massParentLogarithmic-self%massParentLogarithmicMinimum) &
-                        &            *self%massParentLogarithmicBinWidthInverse                  &
-                        &           )                                                            &
-                        &        +1
-                   if (binMassParent >= 1 .and. binMassParent <= self%parentMassCount) then
-                      !$omp critical(conditionalMassFunctionAccumulate)
-                      self%normalization(i,binMassParent)=self%normalization(i,binMassParent)+treeCurrent%volumeWeight
-                      !$omp end critical(conditionalMassFunctionAccumulate)
-                   end if
-                end if
-                ! Check if the branch spans the progenitor time.
-                if     (                                        &
-                     &   branchBegin <= self%timeProgenitors(i) &
-                     &  .and.                                   &
-                     &   branchEnd   >  self%timeProgenitors(i) &
-                     & ) then
-                   ! Get the masses on the branch.
-                   branchMassInitial=basicChild%mass()
-                   if (nodeChild%isPrimaryProgenitor()) then
-                      branchMassFinal=basic%mass()
-                   else
-                      branchMassFinal=branchMassInitial
-                   end if
-                   ! Interpolate to get the mass at the required time.
-                   if (branchEnd == branchBegin) then
-                      massProgenitor=branchMassFinal
-                   else
-=======
                       massParentLogarithmic=log(massParent)
                       binMassParent=int(                                                            &
                            &            +(+massParentLogarithmic-self%massParentLogarithmicMinimum) &
@@ -730,46 +653,14 @@
                          branchMassFinal=branchMassInitial
                       end if
                       ! Interpolate to get the mass at the required time.
->>>>>>> ab446ac0
+                   if (branchEnd == branchBegin) then
+                      massProgenitor=branchMassFinal
+                   else
                       massProgenitor=                         +branchMassInitial  &
                            &         +(branchMassFinal        -branchMassInitial) &
                            &         *(self%timeProgenitors(i)-branchBegin      ) &
                            &         /(branchEnd              -branchBegin      )
-<<<<<<< HEAD
                    end if
-                   ! Walk up the tree to find parents.
-                   nodeParent => node
-                   parentWalk : do while (associated(nodeParent))
-                      ! Get the parent's child.
-                      nodeParentChild   => nodeParent      %firstChild
-                      ! Get the basic components.
-                      basicParent       => nodeParent      %basic     ()
-                      basicParentChild  => nodeParentChild %basic     ()
-                      ! Determine range of times spanned by this branch.
-                      parentBranchBegin =  basicParentChild%time      ()
-                      parentBranchEnd   =  basicParent     %time      ()
-                      ! Does the branch span a parent node time?
-                      if     (                                                                     &
-                           &   parentBranchBegin <= self%timeParents(i)                            &
-                           &  .and.                                                                &
-                           &   (                                                                   &
-                           &     parentBranchEnd >  self%timeParents(i)                            &
-                           &    .or.                                                               &
-                           &     (                                                                 &
-                           &       .not.associated(nodeParent%parent)                              &
-                           &      .and.                                                            &
-                           &       Values_Agree(parentBranchEnd,self%timeParents(i),relTol=1.0d-6) &
-                           &     )                                                                 &
-                           &   )                                                                   &
-                           & ) then
-                         ! Get the masses on the parent branch.
-                         parentBranchMassInitial=basicParentChild%mass()
-                         parentBranchMassFinal  =     basicParent%mass()
-                         ! Find the parent mass at the required time.
-                         if (parentBranchEnd == parentBranchBegin) then
-                            massParent=parentBranchMassFinal
-                         else
-=======
                       ! Walk up the tree to find parents.
                       nodeParent => node
                       parentWalk : do while (associated(nodeParent))
@@ -799,75 +690,14 @@
                             parentBranchMassInitial=basicParentChild%mass()
                             parentBranchMassFinal  =     basicParent%mass()
                             ! Find the parent mass at the required time.
->>>>>>> ab446ac0
+                         if (parentBranchEnd == parentBranchBegin) then
+                            massParent=parentBranchMassFinal
+                         else
                             massParent=                       +parentBranchMassInitial  &
                                  &     +(parentBranchMassFinal-parentBranchMassInitial) &
                                  &     *(self%timeParents(i)  -parentBranchBegin      ) &
                                  &     /(parentBranchEnd      -parentBranchBegin      )
-<<<<<<< HEAD
                          end if
-                         ! Accumulate to mass function array.
-                         massParentLogarithmic=log(               massParent)
-                         massRatio            =    massProgenitor/massParent
-                         massRatioLogarithmic =log(               massRatio )
-                         binMassParent        =int(                                                           &
-                              &                     (massParentLogarithmic-self%massParentLogarithmicMinimum) &
-                              &                    *self%massParentLogarithmicBinWidthInverse                 &
-                              &                   )                                                           &
-                              &                +1
-                         binMassRatio         =int(                                                           &
-                              &                     (massRatioLogarithmic -self%massRatioLogarithmicMinimum ) &
-                              &                    *self%massRatioLogarithmicBinWidthInverse                  &
-                              &                   )                                                           &
-                              &                +1
-                         ! Check if within binned ranges.
-                         if    (binMassParent >= 1 .and. binMassParent <= self%parentMassCount) then
-                            if (binMassRatio  >= 1 .and. binMassRatio  <= self%massRatioCount) then
-                               !$omp critical(conditionalMassFunctionAccumulate)
-                               self%conditionalMassFunction             (i,binMassParent,binMassRatio) &
-                                    & =self%conditionalMassFunction     (i,binMassParent,binMassRatio) &
-                                    &   +massRatio                                                     &
-                                    &   *treeCurrent%volumeWeight
-                               self%conditionalMassFunctionError        (i,binMassParent,binMassRatio) &
-                                    & =self%conditionalMassFunctionError(i,binMassParent,binMassRatio) &
-                                    & +(                                                               &
-                                    &   +massRatio                                                     &
-                                    &   *treeCurrent%volumeWeight                                      &
-                                    &  )**2
-                               !$omp end critical(conditionalMassFunctionAccumulate)
-                            end if
-                            ! Check for formation.
-                            if (branchBegin > self%timeProgenitors(i)*(1.0d0-self%formationRateTimeFraction) .and. .not.associated(nodeChild%firstChild)) then
-                               ! This is a newly formed halo, accumulate to formation rate arrays.
-                               ! Find the mass at creation.
-                               massRatioCreation           =branchMassInitial/massParent
-                               massRatioCreationLogarithmic=log(massRatioCreation)
-                               binMassRatioCreation=int(                                                                   &
-                                    &                      (massRatioCreationLogarithmic-self%massRatioLogarithmicMinimum) &
-                                    &                   *self%massRatioLogarithmicBinWidthInverse                          &
-                                    &                  )                                                                   &
-                                    &               +1
-                               if (binMassRatioCreation >= 1 .and. binMassRatioCreation <= self%massRatioCount) then
-                                  !$omp critical(conditionalMassFunctionAccumulate)
-                                  self%formationRateFunction     (i,binMassParent,binMassRatioCreation,1)=self%formationRateFunction     (i,binMassParent,binMassRatioCreation,1)+ massRatioCreation*treeCurrent%volumeWeight
-                                  self%formationRateFunctionError(i,binMassParent,binMassRatioCreation,1)=self%formationRateFunctionError(i,binMassParent,binMassRatioCreation,1)+(massRatioCreation*treeCurrent%volumeWeight)**2
-                                  !$omp end critical(conditionalMassFunctionAccumulate)
-                               end if
-                               ! Find the mass of this node just prior to it becoming a subhalo.
-                               descendentNode => node
-                               do while (associated(descendentNode%parent).and.associated(descendentNode%parent%firstChild,descendentNode))
-                                  descendentNode => descendentNode%parent
-                               end do
-                               descendentBasic     => descendentNode %basic()
-                               massRatioDescendent =  descendentBasic%mass ()/massParent
-                               massRatioDescendentLogarithmic=log(massRatioDescendent)
-                               binMassRatioDescendent=int(                                                                   &
-                                    &                      (massRatioDescendentLogarithmic-self%massRatioLogarithmicMinimum) &
-                                    &                     *self%massRatioLogarithmicBinWidthInverse                          &
-                                    &                    )                                                                   &
-                                    &                 +1
-                               if (binMassRatioDescendent >= 1 .and. binMassRatioDescendent <= self%massRatioCount) then
-=======
                             ! Accumulate to mass function array.
                             massParentLogarithmic=log(               massParent)
                             massRatio            =    massProgenitor/massParent
@@ -885,7 +715,6 @@
                             ! Check if within binned ranges.
                             if    (binMassParent >= 1 .and. binMassParent <= self%parentMassCount) then
                                if (binMassRatio  >= 1 .and. binMassRatio  <= self%massRatioCount) then
->>>>>>> ab446ac0
                                   !$omp critical(conditionalMassFunctionAccumulate)
                                   self%conditionalMassFunction             (i,binMassParent,binMassRatio) &
                                        & =self%conditionalMassFunction     (i,binMassParent,binMassRatio) &
