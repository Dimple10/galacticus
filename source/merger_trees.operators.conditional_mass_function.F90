<<<<<<< HEAD
!! Copyright 2009, 2010, 2011, 2012, 2013, 2014, 2015, 2016
!!    Andrew Benson <abenson@carnegiescience.edu>
!!
!! This file is part of Galacticus.
!!
!!    Galacticus is free software: you can redistribute it and/or modify
!!    it under the terms of the GNU General Public License as published by
!!    the Free Software Foundation, either version 3 of the License, or
!!    (at your option) any later version.
!!
!!    Galacticus is distributed in the hope that it will be useful,
!!    but WITHOUT ANY WARRANTY; without even the implied warranty of
!!    MERCHANTABILITY or FITNESS FOR A PARTICULAR PURPOSE.  See the
!!    GNU General Public License for more details.
!!
!!    You should have received a copy of the GNU General Public License
!!    along with Galacticus.  If not, see <http://www.gnu.org/licenses/>.

=======
  !! Copyright 2009, 2010, 2011, 2012, 2013, 2014, 2015, 2016
  !!    Andrew Benson <abenson@obs.carnegiescience.edu>
  !!
  !! This file is part of Galacticus.
  !!
  !!    Galacticus is free software: you can redistribute it and/or modify
  !!    it under the terms of the GNU General Public License as published by
  !!    the Free Software Foundation, either version 3 of the License, or
  !!    (at your option) any later version.
  !!
  !!    Galacticus is distributed in the hope that it will be useful,
  !!    but WITHOUT ANY WARRANTY; without even the implied warranty of
  !!    MERCHANTABILITY or FITNESS FOR A PARTICULAR PURPOSE.  See the
  !!    GNU General Public License for more details.
  !!
  !!    You should have received a copy of the GNU General Public License
  !!    along with Galacticus.  If not, see <http://www.gnu.org/licenses/>.
  
>>>>>>> 15e72f8d
  !% Contains a module which implements a merger tree operator which accumulates conditional mass functions for trees.
  
  use Statistics_NBody_Halo_Mass_Errors

  !# <mergerTreeOperator name="mergerTreeOperatorConditionalMF" defaultThreadPrivate="no">
  !#  <description>
  !#   Provides a merger tree operator which accumulates conditional mass functions for trees. In
  !#   addition to the cumulative mass function, 1$^{\rm st}$ through $n^{\rm th}$ most-massive
  !#   progenitor mass functions, formation rate functions, and unevolved subhalo mass functions \citep{jiang_generating_2014}
  !#   split by hierarchy depth are computed and output. Mass functions are accumulated in
  !#   logarithmically-spaced bins of parent halo mass, logarithmically-spaced bins of mass ratio
  !#   (the ratio of progenitor to parent halo mass), and at pairs of parent/progenitor
  !#   redshifts. The following parameters control the operator:
  !#   \begin{description}
  !#   \item[{\normalfont \ttfamily parentMassCount}] The number of bins in parent halo mass to use;
  !#   \item[{\normalfont \ttfamily parentMassMinimum}] The minimum parent halo mass to consider;
  !#   \item[{\normalfont \ttfamily parentMassMaximum}] The maximum parent halo mass to consider;
  !#   \item[{\normalfont \ttfamily massRatioCount}] The number of bins in mass ratio to use;
  !#   \item[{\normalfont \ttfamily massRatioMinimum}] The minimum mass ratio to consider;
  !#   \item[{\normalfont \ttfamily massRatioMaximum}] The maximum mass ratio to consider;
  !#   \item[{\normalfont \ttfamily parentRedshifts}] A list of redshifts at which to identify parent halos;
  !#   \item[{\normalfont \ttfamily progenitorRedshifts}] A corresponding list of redshifts at which to identify progenitor halos;
  !#   \item[{\normalfont \ttfamily primaryProgenitorDepth}] The number of $i^{\rm th}$ most-massive progenitor mass functions to compute (starting from the 1$^{\rm st}$ most-massive);
  !#   \item[{\normalfont \ttfamily subhaloHierarchyDepth}] The maximum depth in the subhalo hierarchy for which to compute the unevolved subhalo mass function;
  !#   \item[{\normalfont \ttfamily formationRateTimeFraction}] The fraction of the current time over which to estimate the formation rate of halos when computing merger tree statistics;
  !#   \item[{\normalfont \ttfamily outputGroupName}] The name of the \gls{hdf5} group to which mass functions will be written.
  !#   \end{description}  
  !#   If the operator finds the named \gls{hdf5} group already in existance, it will accumulate its
  !#   mass functions to those already written to the group, weighting by the inverse of the variance
  !#   in each bin. The structure of the \gls{hdf5} group is as follows:
  !#   \begin{verbatim}
  !#   {
  !#     DATASET "conditionalMassFunction" {
  !#     COMMENT "Conditional mass functions []"
  !#        DATATYPE  H5T_IEEE_F64LE
  !#        DATASPACE  SIMPLE { ( Nratio, Nparent, Nz ) }
  !#     }
  !#     DATASET "conditionalMassFunctionError" {
  !#     COMMENT "Conditional mass function errors []"
  !#        DATATYPE  H5T_IEEE_F64LE
  !#        DATASPACE  SIMPLE { ( Nratio, Nparent, Nz ) }
  !#     }
  !#     DATASET "formationRateFunction" {
  !#     COMMENT "Formation rate functions []"
  !#        DATATYPE  H5T_IEEE_F64LE
  !#        DATASPACE  SIMPLE { ( 2, Nratio, Nparent, Nz ) }
  !#     }
  !#     DATASET "formationRateFunctionError" {
  !#     COMMENT "Formation rate function errors []"
  !#        DATATYPE  H5T_IEEE_F64LE
  !#        DATASPACE  SIMPLE { ( 2, Nratio, Nparent, Nz ) }
  !#     }
  !#     DATASET "massParent" {
  !#     COMMENT "Mass of parent node [Msolar]"
  !#        DATATYPE  H5T_IEEE_F64LE
  !#        DATASPACE  SIMPLE { ( Nparent ) }
  !#        ATTRIBUTE "unitsInSI" {
  !#           DATATYPE  H5T_IEEE_F64LE
  !#           DATASPACE  SCALAR
  !#           DATA {
  !#           (0): 1.98892e+30
  !#           }
  !#         }
  !#     }
  !#     DATASET "massRatio" {
  !#     COMMENT "Mass of ratio node [Msolar]"
  !#        DATATYPE  H5T_IEEE_F64LE
  !#        DATASPACE  SIMPLE { ( Nratio ) }
  !#        ATTRIBUTE "unitsInSI" {
  !#           DATATYPE  H5T_IEEE_F64LE
  !#           DATASPACE  SCALAR
  !#           DATA {
  !#           (0): 1.98892e+30
  !#           }
  !#        }
  !#     }
  !#     DATASET "primaryProgenitorMassFunction" {
  !#     COMMENT "Primary progenitor mass functions []"
  !#        DATATYPE  H5T_IEEE_F64LE
  !#        DATASPACE  SIMPLE { ( Ndepth, Nratio, Nparent, Nz ) }
  !#     }
  !#     DATASET "primaryProgenitorMassFunctionError" {
  !#     COMMENT "Primary progenitor mass function errors []"
  !#        DATATYPE  H5T_IEEE_F64LE
  !#        DATASPACE  SIMPLE { ( Ndepth, Nratio, Nparent, Nz ) }
  !#     }
  !#     DATASET "redshiftParent" {
  !#     COMMENT "Redshift of parent node []"
  !#        DATATYPE  H5T_IEEE_F64LE
  !#        DATASPACE  SIMPLE { ( Nz ) }
  !#     }
  !#     DATASET "redshiftProgenitor" {
  !#     COMMENT "Redshift of progenitor node []"
  !#        DATATYPE  H5T_IEEE_F64LE
  !#        DATASPACE  SIMPLE { ( Nz ) }
  !#     }
  !#     DATASET "subhaloMassFunction" {
  !#     COMMENT "Unevolved subhalo mass functions []"
  !#        DATATYPE  H5T_IEEE_F64LE
  !#        DATASPACE  SIMPLE { ( Nhierarchy, Nratio, Nparent ) }
  !#     }
  !#     DATASET "subhaloMassFunctionError" {
  !#     COMMENT "Unevolved subhalo mass function errors []"
  !#        DATATYPE  H5T_IEEE_F64LE
  !#        DATASPACE  SIMPLE { ( Nhierarchy, Nratio, Nparent ) }
  !#     }
  !#   }
  !#   \end{verbatim}
  !#   Where {\normalfont \ttfamily Nratio} is the number of bins in mass ratio, {\normalfont \ttfamily
  !#   Nparent} is the number of bins in mass ratio, {\normalfont \ttfamily Nz} is the number of
  !#   parent/progenitor redshift pairs, {\normalfont \ttfamily Ndepth} is the maximum depth in the
  !#   ranking of most-massive progenitor mass functions, {\normalfont \ttfamily Nhierarchy} is the
  !#   maximum depth in the subhalo hierarchy for subhalo mass functions. The first dimension of the
  !#   {\normalfont \ttfamily formationRateFunction} dataset stores two different versions of the
  !#   formation rate function. The first uses the mass of the forming halo at the time of formation,
  !#   the second uses the mass of the node immediately prior to it becoming a subhalo.
  !#  
  !#   Mass functions are output as ${\rm d}N/{\rm d}\log_{10}m$ where $N$ is the number of halos per
  !#   parent halo, and $m$ is the mass ratio.  
  !#  </description>
  !# </mergerTreeOperator>
  type, extends(mergerTreeOperatorClass) :: mergerTreeOperatorConditionalMF
     !% A merger tree operator class which accumulates conditional mass functions for trees.
     private
     class           (nbodyHaloMassErrorClass), pointer                         :: haloMassError_
     double precision                         , allocatable, dimension(:      ) :: timeParents                         , timeProgenitors                    , &
          &                                                                        parentRedshifts                     , progenitorRedshifts                , &
          &                                                                        massParents                         , massRatios                         , &
          &                                                                        normalizationSubhaloMassFunction
     double precision                         , allocatable, dimension(:,:    ) :: normalization
     double precision                         , allocatable, dimension(:,:,:  ) :: conditionalMassFunction             , conditionalMassFunctionError
     double precision                         , allocatable, dimension(:,:,:  ) :: subhaloMassFunction                 , subhaloMassFunctionError
     double precision                         , allocatable, dimension(:,:,:,:) :: primaryProgenitorMassFunction       , primaryProgenitorMassFunctionError
     double precision                         , allocatable, dimension(:,:,:,:) :: formationRateFunction               , formationRateFunctionError
     integer                                                                    :: parentMassCount                     , primaryProgenitorDepth             , &
          &                                                                        massRatioCount                      , timeCount                          , &
          &                                                                        subhaloHierarchyDepth
     double precision                                                           :: massParentLogarithmicMinimum        , massRatioLogarithmicMinimum        , &
          &                                                                        massParentLogarithmicBinWidthInverse, massRatioLogarithmicBinWidthInverse, &
          &                                                                        formationRateTimeFraction
     logical                                                                    :: alwaysIsolatedHalosOnly             , primaryProgenitorStatisticsValid   , &
          &                                                                        extendedStatistics
     type            (varying_string         )                                  :: outputGroupName
   contains
     final     ::                 conditionalMFDestructor
     procedure :: operate      => conditionalMFOperate
     procedure :: finalize     => conditionalMFFinalize
     procedure :: binWeights   => conditionalMFBinWeights
     procedure :: binWeights2D => conditionalMFBinWeights2D
  end type mergerTreeOperatorConditionalMF
  
  interface mergerTreeOperatorConditionalMF
     !% Constructors for the conditional mass function merger tree operator class.
     module procedure conditionalMFConstructorParameters
     module procedure conditionalMFConstructorInternal
  end interface mergerTreeOperatorConditionalMF

contains
  
  function conditionalMFConstructorParameters(parameters)
    !% Constructor for the conditional mass function merger tree operator class which takes a parameter set as input.
    use Memory_Management
    implicit none
    type            (mergerTreeOperatorConditionalMF)                              :: conditionalMFConstructorParameters
    type            (inputParameters                ), intent(inout), target       :: parameters
    double precision                                 , allocatable  , dimension(:) :: progenitorRedshifts               , parentRedshifts
    class           (nbodyHaloMassErrorClass        ), pointer                     :: haloMassError_
    integer                                                                        :: parentMassCount                   , massRatioCount       , &
         &                                                                            primaryProgenitorDepth            , subhaloHierarchyDepth
    double precision                                                               :: parentMassMinimum                 , parentMassMaximum    , &
         &                                                                            massRatioMinimum                  , massRatioMaximum     , &
         &                                                                            formationRateTimeFraction
    logical                                                                           alwaysIsolatedHalosOnly           , extendedStatistics
    type            (varying_string                 )                              :: outputGroupName
    !# <inputParameterList label="allowedParameterNames" />

    call parameters%checkParameters(allowedParameterNames)
    !# <objectBuilder class="nbodyHaloMassError" name="haloMassError_" source="parameters"/>
    !# <inputParameter>
    !#   <name>parentMassCount</name>
    !#   <source>parameters</source>
    !#   <defaultValue>10</defaultValue>
    !#   <description>The number of bins in parent mass when constructing conditional halo mass functions.</description>
    !#   <type>integer</type>
    !#   <cardinality>1</cardinality>
    !# </inputParameter>
    !# <inputParameter>
    !#   <name>parentMassMinimum</name>
    !#   <source>parameters</source>
    !#   <defaultValue>1.0d10</defaultValue>
    !#   <description>The minimum parent halo mass to bin when constructing conditional halo mass functions.</description>
    !#   <type>real</type>
    !#   <cardinality>1</cardinality>
    !# </inputParameter>
    !# <inputParameter>
    !#   <name>parentMassMaximum</name>
    !#   <source>parameters</source>
    !#   <defaultValue>1.0d15</defaultValue>
    !#   <description>The maximum parent halo mass to bin when constructing conditional halo mass functions.</description>
    !#   <type>real</type>
    !#   <cardinality>1</cardinality>
    !# </inputParameter>
    !# <inputParameter>
    !#   <name>massRatioCount</name>
    !#   <source>parameters</source>
    !#   <defaultValue>10</defaultValue>
    !#   <description>The number of bins in mass ratio when constructing conditional halo mass functions.</description>
    !#   <type>integer</type>
    !#   <cardinality>1</cardinality>
    !# </inputParameter>
    !# <inputParameter>
    !#   <name>massRatioMinimum</name>
    !#   <source>parameters</source>
    !#   <defaultValue>1.0d-4</defaultValue>
    !#   <description>The minimum mass ratio to bin when constructing conditional halo mass functions.</description>
    !#   <type>real</type>
    !#   <cardinality>1</cardinality>
    !# </inputParameter>
    !# <inputParameter>
    !#   <name>massRatioMaximum</name>
    !#   <source>parameters</source>
    !#   <defaultValue>1.0d1</defaultValue>
    !#   <description>The maximum mass ratio to bin when constructing conditional halo mass functions.</description>
    !#   <type>logical</type>
    !#   <cardinality>1</cardinality>
    !# </inputParameter>
    call Alloc_Array(parentRedshifts    ,[max(1,parameters%count('parentRedshifts'    ,zeroIfNotPresent=.true.))])
    !# <inputParameter>
    !#   <name>parentRedshifts</name>
    !#   <source>parameters</source>
    !#   <defaultValue>[0.0d0]</defaultValue>
    !#   <description>The set of parent halo redshifts to use when constructing conditional halo mass functions.</description>
    !#   <type>real</type>
    !#   <cardinality>1..</cardinality>
    !# </inputParameter>
    call Alloc_Array(progenitorRedshifts,[max(1,parameters%count('progenitorRedshifts',zeroIfNotPresent=.true.))])
    !# <inputParameter>
    !#   <name>progenitorRedshifts</name>
    !#   <source>parameters</source>
    !#   <defaultValue>[1.0d0]</defaultValue>
    !#   <description>The set of progenitor halo redshifts to use when constructing conditional halo mass functions.</description>
    !#   <type>real</type>
    !#   <cardinality>1..</cardinality>
    !# </inputParameter>
    !# <inputParameter>
    !#   <name>primaryProgenitorDepth</name>
    !#   <source>parameters</source>
    !#   <defaultValue>2</defaultValue>
    !#   <description>The depth in progenitor ranking for which to store ranked progenitor mass functions. For example, a value of 2 means store mass functions for the most massive, and second most massive progenitor.</description>
    !#   <type>integer</type>
    !#   <cardinality>1</cardinality>
    !# </inputParameter>
    !# <inputParameter>
    !#   <name>subhaloHierarchyDepth</name>
    !#   <source>parameters</source>
    !#   <defaultValue>2</defaultValue>
    !#   <description>The depth in the subhalo hierarchy for which to store unevolved subhalo mass functions.</description>
    !#   <type>integer</type>
    !#   <cardinality>1</cardinality>
    !# </inputParameter>
    !# <inputParameter>
    !#   <name>formationRateTimeFraction</name>
    !#   <source>parameters</source>
    !#   <defaultValue>0.01d0</defaultValue>
    !#   <description>The fraction of the current time over which to estimate the formation rate of halos when computing merger tree statistics.</description>
    !#   <type>real</type>
    !#   <cardinality>1</cardinality>
    !# </inputParameter>
    !# <inputParameter>
    !#   <name>alwaysIsolatedHalosOnly</name>
    !#   <source>parameters</source>
    !#   <defaultValue>.false.</defaultValue>
    !#   <description>Include only halos which have always been isolated when computing merger tree statistics?</description>
    !#   <type>boolean</type>
    !#   <cardinality>1</cardinality>
    !# </inputParameter>
    !# <inputParameter>
    !#   <name>extendedStatistics</name>
    !#   <source>parameters</source>
    !#   <defaultValue>.true.</defaultValue>
    !#   <description>Compute extended statistics (formation rate function, $N^{\rm th}$ most-massive progenitor mass functions, etc.)?</description>
    !#   <type>boolean</type>
    !#   <cardinality>1</cardinality>
    !# </inputParameter>
    !# <inputParameter>
    !#   <name>outputGroupName</name>
    !#   <source>parameters</source>
    !#   <defaultValue>var_str('conditionalMassFunction')</defaultValue>
    !#   <description>The name of the HDF5 group to which the conditional mass function should be output.</description>
    !#   <type>string</type>
    !#   <cardinality>1</cardinality>
    !# </inputParameter>
    ! Construct the instance.
    conditionalMFConstructorParameters=conditionalMFConstructorInternal(                           &
         &                                                              parentMassCount          , &
         &                                                              parentMassMinimum        , &
         &                                                              parentMassMaximum        , &
         &                                                              massRatioCount           , &
         &                                                              massRatioMinimum         , &
         &                                                              massRatioMaximum         , &
         &                                                              parentRedshifts          , &
         &                                                              progenitorRedshifts      , &
         &                                                              primaryProgenitorDepth   , &
         &                                                              formationRateTimeFraction, &
         &                                                              subhaloHierarchyDepth    , &
         &                                                              alwaysIsolatedHalosOnly  , &
         &                                                              extendedStatistics       , &
         &                                                              outputGroupName          , &
         &                                                              haloMassError_             &
         &                                                             )
    return
  end function conditionalMFConstructorParameters

  function conditionalMFConstructorInternal(parentMassCount,parentMassMinimum,parentMassMaximum,massRatioCount,massRatioMinimum,massRatioMaximum,parentRedshifts,progenitorRedshifts,primaryProgenitorDepth,formationRateTimeFraction,subhaloHierarchyDepth,alwaysIsolatedHalosOnly,extendedStatistics,outputGroupName,haloMassError_)
    !% Internal constructor for the conditional mass function merger tree operator class.
    use Cosmology_Functions
    use Numerical_Ranges
    use Memory_Management
    use Galacticus_Error
    implicit none
    type            (mergerTreeOperatorConditionalMF)                              :: conditionalMFConstructorInternal
    double precision                                 , intent(in   ), dimension(:) :: parentRedshifts                 , progenitorRedshifts
    integer                                          , intent(in   )               :: parentMassCount                 , massRatioCount       , &
         &                                                                            primaryProgenitorDepth          , subhaloHierarchyDepth
    double precision                                 , intent(in   )               :: parentMassMinimum               , parentMassMaximum    , &
         &                                                                            massRatioMinimum                , massRatioMaximum     , &
         &                                                                            formationRateTimeFraction
    logical                                          , intent(in   )               :: alwaysIsolatedHalosOnly         , extendedStatistics
    type            (varying_string                 ), intent(in   )               :: outputGroupName
    class           (nbodyHaloMassErrorClass        ), intent(in   ), target       :: haloMassError_
    class           (cosmologyFunctionsClass        ), pointer                     :: cosmologyFunctions_
    integer                                                                        :: i

    ! Store array sizes.
    conditionalMFConstructorInternal%timeCount                         =  size(parentRedshifts)
    conditionalMFConstructorInternal%parentMassCount                   =  parentMassCount
    conditionalMFConstructorInternal%massRatioCount                    =  massRatioCount
    conditionalMFConstructorInternal%primaryProgenitorDepth            =  primaryProgenitorDepth
    conditionalMFConstructorInternal%subhaloHierarchyDepth             =  subhaloHierarchyDepth
    conditionalMFConstructorInternal%formationRateTimeFraction         =  formationRateTimeFraction
    conditionalMFConstructorInternal%alwaysIsolatedHalosOnly           =  alwaysIsolatedHalosOnly
    conditionalMFConstructorInternal%extendedStatistics                =  extendedStatistics
    conditionalMFConstructorInternal%outputGroupName                   =  outputGroupName
    conditionalMFConstructorInternal%haloMassError_                    => haloMassError_
    conditionalMFConstructorInternal%primaryProgenitorStatisticsValid  =  conditionalMFConstructorInternal%haloMassError_%errorZeroAlways()
    if (size(progenitorRedshifts) /= conditionalMFConstructorInternal%timeCount) &
         & call Galacticus_Error_Report('conditionalMFConstructorInternal','mismatch in sizes of parent and progenitor redshift arrays')
    ! Check for required property attributes.
    if (alwaysIsolatedHalosOnly.and..not.defaultMergingStatisticsComponent%nodeHierarchyLevelMaximumIsGettable())                                              &
         & call Galacticus_Error_Report                                                                                                                        &
         &      (                                                                                                                                              &
         &       'conditionalMFConstructorInternal'                                                                                                         ,  &
         &       'statistics of always isolated halos require a merging statistics component that provides a gettable "nodeHierarchyLevelMaximum" property.'// &
         &       Galacticus_Component_List(                                                                                                                    &
         &                                 'mergingStatistics'                                                                                               , &
         &                                  defaultMergingStatisticsComponent%nodeHierarchyLevelMaximumAttributeMatch(requireGettable=.true.)                  &
         &                                )                                                                                                                    &
         &      )     
    ! Allocate arrays.
    call Alloc_Array(conditionalMFConstructorInternal%parentRedshifts    ,[conditionalMFConstructorInternal%timeCount        ])
    call Alloc_Array(conditionalMFConstructorInternal%progenitorRedshifts,[conditionalMFConstructorInternal%timeCount        ])
    call Alloc_Array(conditionalMFConstructorInternal%timeProgenitors    ,[conditionalMFConstructorInternal%timeCount        ])
    call Alloc_Array(conditionalMFConstructorInternal%timeParents        ,[conditionalMFConstructorInternal%timeCount        ])
    call Alloc_Array(conditionalMFConstructorInternal%massParents        ,[conditionalMFConstructorInternal%parentMassCount+1])
    call Alloc_Array(conditionalMFConstructorInternal%massRatios         ,[conditionalMFConstructorInternal%massRatioCount +1])
    call Alloc_Array(                                                                      &
         &            conditionalMFConstructorInternal%normalization                     , &
         &           [                                                                     &
         &            conditionalMFConstructorInternal%timeCount                         , &
         &            conditionalMFConstructorInternal%parentMassCount                     &
         &           ]                                                                     &
         &          )
    call Alloc_Array(                                                                      &
         &            conditionalMFConstructorInternal%conditionalMassFunction           , &
         &           [                                                                     &
         &            conditionalMFConstructorInternal%timeCount                         , &
         &            conditionalMFConstructorInternal%parentMassCount                   , &
         &            conditionalMFConstructorInternal%massRatioCount                      &
         &           ]                                                                     &
         &          )
    call Alloc_Array(                                                                      &
         &            conditionalMFConstructorInternal%conditionalMassFunctionError      , &
         &           [                                                                     &
         &            conditionalMFConstructorInternal%timeCount                         , &
         &            conditionalMFConstructorInternal%parentMassCount                   , &
         &            conditionalMFConstructorInternal%massRatioCount                      &
         &           ]                                                                     &
         &          )
    if (conditionalMFConstructorInternal%extendedStatistics) then
       call Alloc_Array(                                                                      &
            &            conditionalMFConstructorInternal%normalizationSubhaloMassFunction  , &
            &           [                                                                     &
            &            conditionalMFConstructorInternal%parentMassCount                     &
            &           ]                                                                     &
            &          )
       call Alloc_Array(                                                                      &
            &            conditionalMFConstructorInternal%primaryProgenitorMassFunction     , &
            &           [                                                                     &
            &            conditionalMFConstructorInternal%timeCount                         , &
            &            conditionalMFConstructorInternal%parentMassCount                   , &
            &            conditionalMFConstructorInternal%massRatioCount                    , &
            &            conditionalMFConstructorInternal%primaryProgenitorDepth              &
            &           ]                                                                     &
            &          )
       call Alloc_Array(                                                                      &
            &            conditionalMFConstructorInternal%primaryProgenitorMassFunctionError, &
            &           [                                                                     &
            &            conditionalMFConstructorInternal%timeCount                         , &
            &            conditionalMFConstructorInternal%parentMassCount                   , &
            &            conditionalMFConstructorInternal%massRatioCount                    , &
            &            conditionalMFConstructorInternal%primaryProgenitorDepth              &
            &           ]                                                                     &
            &          )
       call Alloc_Array(                                                                      &
            &            conditionalMFConstructorInternal%formationRateFunction             , &
            &           [                                                                     &
            &            conditionalMFConstructorInternal%timeCount                         , &
            &            conditionalMFConstructorInternal%parentMassCount                   , &
            &            conditionalMFConstructorInternal%massRatioCount                    , &
            &            2                                                                    &
            &           ]                                                                     &
            &          )
       call Alloc_Array(                                                                      &
            &            conditionalMFConstructorInternal%formationRateFunctionError        , &
            &           [                                                                     &
            &            conditionalMFConstructorInternal%timeCount                         , &
            &            conditionalMFConstructorInternal%parentMassCount                   , &
            &            conditionalMFConstructorInternal%massRatioCount                    , &
            &            2                                                                    &
            &           ]                                                                     &
            &          )
       call Alloc_Array(                                                                      &
            &            conditionalMFConstructorInternal%subhaloMassFunction               , &
            &           [                                                                     &
            &            conditionalMFConstructorInternal%parentMassCount                   , &
            &            conditionalMFConstructorInternal%massRatioCount                    , &
            &            conditionalMFConstructorInternal%subhaloHierarchyDepth               &
            &           ]                                                                     &
            &          )
       call Alloc_Array(                                                                      &
            &            conditionalMFConstructorInternal%subhaloMassFunctionError          , &
            &           [                                                                     &
            &            conditionalMFConstructorInternal%parentMassCount                   , &
            &            conditionalMFConstructorInternal%massRatioCount                    , &
            &            conditionalMFConstructorInternal%subhaloHierarchyDepth               &
            &           ]                                                                     &
            &          )
    end if
    ! Construct bins for parent node mass.
    conditionalMFConstructorInternal%massParentLogarithmicMinimum        =  log( parentMassMinimum)
    conditionalMFConstructorInternal%massParentLogarithmicBinWidthInverse= dble( parentMassCount  ) &
         &                                                                / log(                    &
         &                                                                      +parentMassMaximum  &
         &                                                                      /parentMassMinimum  &
         &                                                                     )
    conditionalMFConstructorInternal%massParents=Make_Range(                                        &
         &                                                  parentMassMinimum                     , &
         &                                                  parentMassMaximum                     , &
         &                                                  parentMassCount                       , &
         &                                                  rangeType        =rangeTypeLogarithmic  &
         &                                                 )
    ! Construct bins for mass ratio.
    conditionalMFConstructorInternal%massRatioLogarithmicMinimum        =  log( massRatioMinimum)
    conditionalMFConstructorInternal%massRatioLogarithmicBinWidthInverse= dble( massRatioCount  ) &
         &                                                               / log(                   &
         &                                                                     +massRatioMaximum  &
         &                                                                     /massRatioMinimum  &
         &                                                                    )
    conditionalMFConstructorInternal%massRatios=Make_Range(                                       &
         &                                                 massRatioMinimum                     , &
         &                                                 massRatioMaximum                     , &
         &                                                 massRatioCount                       , &
         &                                                 rangeType       =rangeTypeLogarithmic, &
         &                                                 rangeBinned     =.true.                &
         &                                                )
    ! Get the default cosmology functions object.
    cosmologyFunctions_ => cosmologyFunctions()
    ! Construct arrays of times for progenitors.
    conditionalMFConstructorInternal%progenitorRedshifts=progenitorRedshifts
    do i=1,conditionalMFConstructorInternal%timeCount
       conditionalMFConstructorInternal%timeProgenitors(i)=              &
            & cosmologyFunctions_%cosmicTime(                   &
            &  cosmologyFunctions_%expansionFactorFromRedshift( &
            &   progenitorRedshifts(i)                          &
            &  )                                                &
            & )
    end do
    ! Construct arrays of times for parents.
    conditionalMFConstructorInternal%parentRedshifts=parentRedshifts
    do i=1,conditionalMFConstructorInternal%timeCount
       conditionalMFConstructorInternal%timeParents(i)=         & 
            & cosmologyFunctions_%cosmicTime(                   &
            &  cosmologyFunctions_%expansionFactorFromRedshift( &
            &   parentRedshifts(i)                              &
            &  )                                                &
            & )
    end do
    ! Initialize mass function arrays.
    conditionalMFConstructorInternal   %normalization                     =0.0d0
    conditionalMFConstructorInternal   %conditionalMassFunction           =0.0d0
    conditionalMFConstructorInternal   %conditionalMassFunctionError      =0.0d0
    if (conditionalMFConstructorInternal%extendedStatistics) then
       conditionalMFConstructorInternal%normalizationSubhaloMassFunction  =0.0d0
       conditionalMFConstructorInternal%primaryProgenitorMassFunction     =0.0d0
       conditionalMFConstructorInternal%primaryProgenitorMassFunctionError=0.0d0
       conditionalMFConstructorInternal%formationRateFunction             =0.0d0
       conditionalMFConstructorInternal%formationRateFunctionError        =0.0d0
       conditionalMFConstructorInternal%subhaloMassFunction               =0.0d0
       conditionalMFConstructorInternal%subhaloMassFunctionError          =0.0d0
    end if
    return
  end function conditionalMFConstructorInternal

  subroutine conditionalMFDestructor(self)
    !% Destructor for the merger tree operator function class.
    implicit none
    type(mergerTreeOperatorConditionalMF), intent(inout) :: self

    !# <objectDestructor name="self%haloMassError_"/>
    return
  end subroutine conditionalMFDestructor

  subroutine conditionalMFOperate(self,tree)
    !% Compute conditional mass function on {\normalfont \ttfamily tree}.
    use Galacticus_Nodes
    use Input_Parameters
    use Memory_Management
    use Numerical_Comparison
    use Galacticus_Error
    implicit none
    class           (mergerTreeOperatorConditionalMF), intent(inout)                                  :: self
    type            (mergerTree                     ), intent(inout)                         , target :: tree
    type            (treeNode                       ), pointer                                        :: node                          , nodeChild                 , &
         &                                                                                               nodeParent                    , nodeParentChild           , &
         &                                                                                               descendentNode                , nodeSibling               , &
         &                                                                                               nodeWork
    type            (mergerTree                     ), pointer                                        :: treeCurrent
    class           (nodeComponentBasic             ), pointer                                        :: basic                         , basicChild                , &
         &                                                                                               basicParent                   , descendentBasic           , &
         &                                                                                               basicParentChild              , basicSibling              , &
         &                                                                                               basicWork
    class           (nodeComponentMergingStatistics ), pointer                                        :: mergingStatistics
    integer                                                                                           :: i                             , binMassParent             , &
         &                                                                                               binMassRatio                  , iPrimary                  , &
         &                                                                                               jPrimary                      , binMassRatioCreation      , &
         &                                                                                               binMassRatioDescendent        , depthHierarchy
    double precision                                                                                  :: branchBegin                   , branchEnd                 , &
         &                                                                                               parentBranchBegin             , parentBranchEnd           , &
         &                                                                                               massProgenitor                , massParent                , &
         &                                                                                               branchMassInitial             , branchMassFinal           , &
         &                                                                                               parentBranchMassInitial       , parentBranchMassFinal     , &
         &                                                                                               massRatioLogarithmic          , massParentLogarithmic     , &
         &                                                                                               massRatio                     , massRatioCreation         , &
         &                                                                                               massRatioCreationLogarithmic  , massRatioDescendent       , &
         &                                                                                               massRatioDescendentLogarithmic, massUnevolved             , &
         &                                                                                               massError                     , timeUnevolved
    double precision                                  , dimension(                                                                                                   &
         &                                                        self%timeCount             ,                                                                       &
         &                                                        self%parentMassCount       ,                                                                       &
         &                                                        self%primaryProgenitorDepth                                                                        &
         &                                                       )                                    :: primaryProgenitorMass
    double precision                                  , dimension(self%parentMassCount) :: weights1D
    double precision                                  , dimension(self%parentMassCount,self%massRatioCount) :: weights2D, weights2DError
    
    ! Iterate over trees.
    treeCurrent => tree    
    do while (associated(treeCurrent))
       ! Initialize primary progenitor masses to zero.
       primaryProgenitorMass=0.0d0
       ! Get root node of the tree.       
       node => treeCurrent%baseNode
       ! Accumulate normalization for subhalo mass function.
       if (self%extendedStatistics) then
          basic => node%basic()
          weights1D=self%binWeights(                                           &
               &                    basic%mass()                             , &
               &                    basic%time()                             , &
               &                    self%massParentLogarithmicMinimum        , &
               &                    self%massParentLogarithmicBinWidthInverse, &
               &                    self%parentMassCount                       &
               &                   )
          !$omp critical(conditionalMassFunctionAccumulate)
          self%normalizationSubhaloMassFunction(:)=+self       %normalizationSubhaloMassFunction(:) &
               &                                   +weights1D                                       &
               &                                   *treeCurrent%volumeWeight
          !$omp end critical(conditionalMassFunctionAccumulate)
       end if
       ! Walk the tree, accumulating statistics.
       do while (associated(node))
          ! Get the child node, and process if child exists.
          nodeChild => node%firstChild
          do while (associated(nodeChild))
             ! Check if child should be included.
             mergingStatistics => nodeChild%mergingStatistics()
             if     (                                                         &
                  &   .not.self             %alwaysIsolatedHalosOnly          &
                  &  .or.                                                     &
                  &        mergingStatistics%nodeHierarchyLevelMaximum() == 0 &
                  & ) then
                ! Get the basic components.
                basic      => node     %basic()
                basicChild => nodeChild%basic()
                ! Determine range of times spanned by this branch.
                branchBegin=basicChild%time()
                branchEnd  =basic     %time()
                ! Does the branch span a progenitor node time?
                do i=1,self%timeCount
                   ! Does the branch span a parent node time?
                   if     (                                                               &
                        &     branchBegin <= self%timeParents(i)                          &
                        &  .and.                                                          &
                        &   (                                                             &
                        &     branchEnd   >  self%timeParents(i)                          &
                        &    .or.                                                         &
                        &     (                                                           &
                        &       .not.associated(node%parent)                              &
                        &      .and.                                                      &
                        &       Values_Agree(branchEnd,self%timeParents(i),relTol=1.0d-6) &
                        &     )                                                           &
                        &   )                                                             &
                        & ) then
                      ! Get the masses on the branch.
                      branchMassInitial=basicChild%mass()
                      if (nodeChild%isPrimaryProgenitor()) then
                         branchMassFinal=basic%mass()
                         ! Remove the mass in any non-primary progenitors - we don't want to include
                         ! their mass in the estimated mass growth rate of this node.
                         nodeSibling => node%firstChild%sibling
                         do while (associated(nodeSibling))
                            basicSibling    => nodeSibling%basic()
                            branchMassFinal =  branchMassFinal-basicSibling%mass()
                            nodeSibling     => nodeSibling%sibling
                         end do
                         ! Do not let the parent mass decrease along the branch.
                         branchMassFinal=max(branchMassFinal,branchMassInitial)
                      else
                         branchMassFinal=branchMassInitial
                      end if
                      ! Interpolate to get the mass at the required time.
                      if (branchEnd == branchBegin) then
                         massParent=branchMassFinal
                      else
                         massParent=                     +branchMassInitial  &
                              &     +(branchMassFinal    -branchMassInitial) &
                              &     *(self%timeParents(i)-branchBegin      ) &
                              &     /(branchEnd          -branchBegin      )
                      end if
                      ! Find the bin to which this node accumulates.
                      weights1D=self%binWeights(                                              &
                           &                    massParent                                  , &
                           &                    self%timeParents                         (i), &
                           &                    self%massParentLogarithmicMinimum           , &
                           &                    self%massParentLogarithmicBinWidthInverse   , &
                           &                    self%parentMassCount                          &
                           &                   )
                      !$omp critical(conditionalMassFunctionAccumulate)
                      self%normalization(i,:)=+self       %normalization(i,:) &
                           &                  +weights1D                      &
                           &                  *treeCurrent%volumeWeight
                      !$omp end critical(conditionalMassFunctionAccumulate)
                   end if
                   ! Check if the branch spans the progenitor time.
                   if     (                                        &
                        &   branchBegin <= self%timeProgenitors(i) &
                        &  .and.                                   &
                        &   branchEnd   >  self%timeProgenitors(i) &
                        & ) then
                      ! Get the masses on the branch.
                      branchMassInitial=basicChild%mass()
                      if (nodeChild%isPrimaryProgenitor()) then
                         branchMassFinal=basic%mass()
                      else
                         branchMassFinal=branchMassInitial
                      end if
                      ! Interpolate to get the mass at the required time.
                      if (branchEnd == branchBegin) then
                         massProgenitor=branchMassFinal
                      else
                         massProgenitor=                         +branchMassInitial  &
                              &         +(branchMassFinal        -branchMassInitial) &
                              &         *(self%timeProgenitors(i)-branchBegin      ) &
                              &         /(branchEnd              -branchBegin      )
                      end if
                      ! Walk up the tree to find parents.
                      nodeParent => node
                      parentWalk : do while (associated(nodeParent))
                         ! Get the parent's child.
                         nodeParentChild   => nodeParent      %firstChild
                         ! Get the basic components.
                         basicParent       => nodeParent      %basic     ()
                         basicParentChild  => nodeParentChild %basic     ()
                         ! Determine range of times spanned by this branch.
                         parentBranchBegin =  basicParentChild%time      ()
                         parentBranchEnd   =  basicParent     %time      ()
                         ! Does the branch span a parent node time?
                         if     (                                                                     &
                              &   parentBranchBegin <= self%timeParents(i)                            &
                              &  .and.                                                                &
                              &   (                                                                   &
                              &     parentBranchEnd >  self%timeParents(i)                            &
                              &    .or.                                                               &
                              &     (                                                                 &
                              &       .not.associated(nodeParent%parent)                              &
                              &      .and.                                                            &
                              &       Values_Agree(parentBranchEnd,self%timeParents(i),relTol=1.0d-6) &
                              &     )                                                                 &
                              &   )                                                                   &
                              & ) then
                            ! Get the masses on the parent branch.
                            parentBranchMassInitial=basicParentChild%mass()
                            parentBranchMassFinal  =     basicParent%mass()
                            ! Find the parent mass at the required time.
                            if (parentBranchEnd == parentBranchBegin) then
                               massParent=parentBranchMassFinal
                            else
                               massParent=                       +parentBranchMassInitial  &
                                    &     +(parentBranchMassFinal-parentBranchMassInitial) &
                                    &     *(self%timeParents(i)  -parentBranchBegin      ) &
                                    &     /(parentBranchEnd      -parentBranchBegin      )
                            end if
                            ! Accumulate to mass function array.
                            weights2D     =self%binWeights2D(                                              &
                                 &                           massParent                                  , &
                                 &                           self%timeParents                         (i), &
                                 &                           massProgenitor                              , &
                                 &                           self%timeProgenitors                     (i), &
                                 &                           self%massParentLogarithmicMinimum           , &
                                 &                           self%massParentLogarithmicBinWidthInverse   , &
                                 &                           self%parentMassCount                        , &
                                 &                           self%massRatioLogarithmicMinimum            , &
                                 &                           self%massRatioLogarithmicBinWidthInverse    , &
                                 &                           self%massRatioCount                         , &
                                 &                           1                                             &
                                 &                          )
                            weights2DError=self%binWeights2D(                                              &
                                 &                           massParent                                  , &
                                 &                           self%timeParents                         (i), &
                                 &                           massProgenitor                              , &
                                 &                           self%timeProgenitors                     (i), &
                                 &                           self%massParentLogarithmicMinimum           , &
                                 &                           self%massParentLogarithmicBinWidthInverse   , &
                                 &                           self%parentMassCount                        , &
                                 &                           self%massRatioLogarithmicMinimum            , &
                                 &                           self%massRatioLogarithmicBinWidthInverse    , &
                                 &                           self%massRatioCount                         , &
                                 &                           2                                             &
                                 &                          )
                            !$omp critical(conditionalMassFunctionAccumulate)
                            self%conditionalMassFunction     (i,:,:)=+self          %conditionalMassFunction     (i,:,:) &
                                 &                                   +weights2D                                          &
                                 &                                   *treeCurrent   %volumeWeight                                  
                            self%conditionalMassFunctionError(i,:,:)=+self          %conditionalMassFunctionError(i,:,:) &
                                 &                                   +weights2DError                                     &
                                 &                                   *treeCurrent   %volumeWeight**2
                            !$omp end critical(conditionalMassFunctionAccumulate)
                            ! Check for formation.
                            if (self%extendedStatistics) then
                               if (branchBegin > self%timeProgenitors(i)*(1.0d0-self%formationRateTimeFraction) .and. .not.associated(nodeChild%firstChild)) then
                                  ! This is a newly formed halo, accumulate to formation rate arrays.
                                  weights2D     =self%binWeights2D(                                              &
                                       &                           massParent                                  , &
                                       &                           self%timeParents                         (i), &
                                       &                           branchMassInitial                           , &
                                       &                           basicChild%time                          ( ), &
                                       &                           self%massParentLogarithmicMinimum           , &
                                       &                           self%massParentLogarithmicBinWidthInverse   , &
                                       &                           self%parentMassCount                        , &
                                       &                           self%massRatioLogarithmicMinimum            , &
                                       &                           self%massRatioLogarithmicBinWidthInverse    , &
                                       &                           self%massRatioCount                         , &
                                       &                           1                                             &
                                       &                          )
                                  weights2DError=self%binWeights2D(                                              &
                                       &                           massParent                                  , &
                                       &                           self%timeParents                         (i), &
                                       &                           branchMassInitial                           , &
                                       &                           basicChild%time                          ( ), &
                                       &                           self%massParentLogarithmicMinimum           , &
                                       &                           self%massParentLogarithmicBinWidthInverse   , &
                                       &                           self%parentMassCount                        , &
                                       &                           self%massRatioLogarithmicMinimum            , &
                                       &                           self%massRatioLogarithmicBinWidthInverse    , &
                                       &                           self%massRatioCount                         , &
                                       &                           2                                             &
                                       &                          )
                                  !$omp critical(conditionalMassFunctionAccumulate)
                                  self%formationRateFunction     (i,:,:,1)=+self          %formationRateFunction     (i,:,:,1) &
                                       &                                   +weights2D                                          &
                                       &                                   *treeCurrent   %volumeWeight               
                                  self%formationRateFunctionError(i,:,:,1)=+self          %formationRateFunctionError(i,:,:,1) &
                                       &                                   +weights2DError                                     &
                                       &                                   *treeCurrent   %volumeWeight**2                                  
                                  !$omp end critical(conditionalMassFunctionAccumulate)
                                  ! Find the mass of this node just prior to it becoming a subhalo.
                                  descendentNode => node
                                  do while (associated(descendentNode%parent).and.associated(descendentNode%parent%firstChild,descendentNode))
                                     descendentNode => descendentNode%parent
                                  end do
                                  descendentBasic   => descendentNode%basic()
                                  weights2D     =self%binWeights2D(                                              &
                                       &                           massParent                                  , &
                                       &                           self%timeParents                         (i), &
                                       &                           descendentBasic%mass                     ( ), &
                                       &                           descendentBasic%time                     ( ), &
                                       &                           self%massParentLogarithmicMinimum           , &
                                       &                           self%massParentLogarithmicBinWidthInverse   , &
                                       &                           self%parentMassCount                        , &
                                       &                           self%massRatioLogarithmicMinimum            , &
                                       &                           self%massRatioLogarithmicBinWidthInverse    , &
                                       &                           self%massRatioCount                         , &
                                       &                           1                                             &
                                       &                          ) 
                                  weights2DError=self%binWeights2D(                                              &
                                       &                           massParent                                  , &
                                       &                           self%timeParents                         (i), &
                                       &                           descendentBasic%mass                     ( ), &
                                       &                           descendentBasic%time                     ( ), &
                                       &                           self%massParentLogarithmicMinimum           , &
                                       &                           self%massParentLogarithmicBinWidthInverse   , &
                                       &                           self%parentMassCount                        , &
                                       &                           self%massRatioLogarithmicMinimum            , &
                                       &                           self%massRatioLogarithmicBinWidthInverse    , &
                                       &                           self%massRatioCount                         , &
                                       &                           2                                             &
                                       &                          )
                                  !$omp critical(conditionalMassFunctionAccumulate)
                                  self%formationRateFunction     (i,:,:,2)=+self          %formationRateFunction     (i,:,:,2) &
                                       &                                   +weights2D                                          &
                                       &                                   *treeCurrent   %volumeWeight               
                                  self%formationRateFunctionError(i,:,:,2)=+self          %formationRateFunctionError(i,:,:,2) &
                                       &                                   +weights2DError                                     &
                                       &                                   *treeCurrent   %volumeWeight**2                                  
                                  !$omp end critical(conditionalMassFunctionAccumulate)
                               end if
                               ! Accumulate to the primary progenitor mass array if necessary.
                               if (self%primaryProgenitorStatisticsValid) then
                                  binMassParent=int(                                                      &
                                       &            +(+log(massParent)-self%massParentLogarithmicMinimum) &
                                       &            *self%massParentLogarithmicBinWidthInverse            &
                                       &           )                                                      &
                                       &        +1
                                  if (binMassParent >= 1 .and. binMassParent <= self%parentMassCount) then
                                     massRatio=massProgenitor/massParent
                                     iPrimary =1
                                     do while (massRatio < primaryProgenitorMass(i,binMassParent,iPrimary))
                                        iPrimary=iPrimary+1
                                        if (iPrimary > self%primaryProgenitorDepth) exit
                                     end do
                                     if (iPrimary <= self%primaryProgenitorDepth) then
                                        if (iPrimary < self%primaryProgenitorDepth) then
                                           do jPrimary=self%primaryProgenitorDepth,iPrimary+1,-1
                                              primaryProgenitorMass        (i,binMassParent,jPrimary  ) &
                                                   & =primaryProgenitorMass(i,binMassParent,jPrimary-1)
                                           end do
                                        end if
                                        primaryProgenitorMass(i,binMassParent,iPrimary)=massRatio
                                     end if
                                  end if
                               end if
                            end if
                         end if
                         nodeParent => nodeParent%parent
                      end do parentWalk
                   end if
                   ! Record the mass of the branch at the parent time.
                end do
                ! Accumulate unevoled subhalo mass functions.
                if (self%extendedStatistics) then
                   if (.not.associated(nodeChild%firstChild)) then
                      ! This is a branch tip. Follow until it to the final time, storing its mass just prior to becoming a subhalo, and
                      ! the hierarchy depth.                
                      depthHierarchy =  0
                      descendentNode => nodeChild
                      do while (associated(descendentNode).and.depthHierarchy <= self%subhaloHierarchyDepth)
                         if (associated(descendentNode%parent).and..not.descendentNode%isPrimaryProgenitor()) then
                            depthHierarchy=depthHierarchy+1
                            if (depthHierarchy == 1) then
                               descendentBasic => descendentNode %basic()
                               massUnevolved   =  descendentBasic%mass ()
                               timeUnevolved   =  descendentBasic%time ()
                            end if
                         end if
                         descendentNode => descendentNode%parent
                      end do
                      if (depthHierarchy > 0 .and. depthHierarchy <= self%subhaloHierarchyDepth) then
                         basicParent => treeCurrent%baseNode%basic()
                         weights2D     =self%binWeights2D(                                           &
                              &                           basicParent%mass()                       , &
                              &                           basicParent%time()                       , &
                              &                           massUnevolved                            , &
                              &                           timeUnevolved                            , &
                              &                           self%massParentLogarithmicMinimum        , &
                              &                           self%massParentLogarithmicBinWidthInverse, &
                              &                           self%parentMassCount                     , &
                              &                           self%massRatioLogarithmicMinimum         , &
                              &                           self%massRatioLogarithmicBinWidthInverse , &
                              &                           self%massRatioCount                      , &
                              &                           1                                          &
                              &                          )
                         weights2DError=self%binWeights2D(                                           &
                              &                           basicParent%mass()                       , &
                              &                           basicParent%time()                       , &
                              &                           massUnevolved                            , &
                              &                           timeUnevolved                            , &
                              &                           self%massParentLogarithmicMinimum        , &
                              &                           self%massParentLogarithmicBinWidthInverse, &
                              &                           self%parentMassCount                     , &
                              &                           self%massRatioLogarithmicMinimum         , &
                              &                           self%massRatioLogarithmicBinWidthInverse , &
                              &                           self%massRatioCount                      , &
                              &                           2                                          &
                              &                          )
                         !$omp critical(conditionalMassFunctionAccumulate)
                         self%subhaloMassFunction     (:,:,depthHierarchy)=+self          %subhaloMassFunction     (:,:,depthHierarchy) &
                              &                                            +weights2D                                                   &
                              &                                            *treeCurrent   %volumeWeight               
                         self%subhaloMassFunctionError(:,:,depthHierarchy)=+self          %subhaloMassFunctionError(:,:,depthHierarchy) &
                              &                                            +weights2DError                                              &
                              &                                            *treeCurrent   %volumeWeight**2                                  
                         !$omp end critical(conditionalMassFunctionAccumulate)
                      end if
                   end if
                end if
             end if
             ! Move to the next child.
             nodeChild => nodeChild%sibling
          end do
          ! Move to the next node.
          node => node%walkTree()
       end do
       ! Store the computed primary progenitor mass functions.
       if (self%extendedStatistics.and.self%primaryProgenitorStatisticsValid) then
          do i=1,self%timeCount
             do binMassParent=1,self%parentMassCount
                do iPrimary=1,self%primaryProgenitorDepth
                   if (primaryProgenitorMass(i,binMassParent,iPrimary) > 0.0d0) then
                      massRatioLogarithmic=log(primaryProgenitorMass(i,binMassParent,iPrimary))
                      binMassRatio         =int(                                                           &
                           &                     (massRatioLogarithmic-self%massRatioLogarithmicMinimum)   &
                           &                    *                                                          &
                           &                     self%massRatioLogarithmicBinWidthInverse                  &
                           &                   )                                                           &
                           &                +1
                      if (binMassRatio  >= 1 .and. binMassRatio  <= self%massRatioCount) then
                         !$omp critical(conditionalMassFunctionAccumulate)
                         self          %primaryProgenitorMassFunction     (i,binMassParent,binMassRatio,iPrimary)= &
                              & +  self%primaryProgenitorMassFunction     (i,binMassParent,binMassRatio,iPrimary)  &
                              & +       primaryProgenitorMass             (i,binMassParent,             iPrimary)  &
                              & *treeCurrent%volumeWeight
                         self          %primaryProgenitorMassFunctionError(i,binMassParent,binMassRatio,iPrimary)= &
                              &    self%primaryProgenitorMassFunctionError(i,binMassParent,binMassRatio,iPrimary)  &
                              & +(                                                                                 &
                              &   +     primaryProgenitorMass             (i,binMassParent,             iPrimary)  &
                              &   *treeCurrent%volumeWeight                                                        &
                              &  )**2                      
                         !$omp end critical(conditionalMassFunctionAccumulate)
                      end if
                   end if
                end do
             end do
          end do
       end if
       ! Move to the next tree.
       treeCurrent => treeCurrent%nextTree
    end do
    return
  end subroutine conditionalMFOperate

  function conditionalMFBinWeights(self,mass,time,massLogarithmicMinimumBins,massLogarithmicWidthInverseBins,countBins)
    !% Computes the weight that a given halo contributes to an array of bins.
    implicit none
    class           (mergerTreeOperatorConditionalMF), intent(inout)        :: self
    double precision                                 , intent(in   )        :: mass                      , time                           , &
         &                                                                     massLogarithmicMinimumBins, massLogarithmicWidthInverseBins
    integer                                          , intent(in   )        :: countBins
    double precision                                 , dimension(countBins) :: conditionalMFBinWeights
    type            (treeNode                       ), pointer              :: node
    class           (nodeComponentBasic             ), pointer              :: basic
    double precision                                                        :: massError
    integer                                                                 :: i

    ! Construct a node and find the mass error.
    node  => treeNode      (                 )
    basic => node    %basic(autoCreate=.true.)
    call basic%massSet(mass)
    call basic%timeSet(time)
    massError=basic%mass()*self%haloMassError_%errorFractional(node)
    call node%destroy()
    deallocate(node)
    ! Handle zero errors.
    if (massError <= 0.0d0) then
       conditionalMFBinWeights=0.0d0
       i                      =int(                                         &
            &                      +(+log(mass)-massLogarithmicMinimumBins) &
            &                      *massLogarithmicWidthInverseBins         &
            &                     )                                         &
            &                  +1
       if (i >= 1 .and. i <= countBins) conditionalMFBinWeights(i)=1.0d0
    else
       ! Find the contribution to each bin.
       forall(i=1:countBins)
          conditionalMFBinWeights(i)=+(                                             &
               &                       +erf(                                        &
               &                            +(                                      &
               &                              +exp(                                 &
               &                                   +massLogarithmicMinimumBins      &
               &                                   +dble(i  )                       &
               &                                   /massLogarithmicWidthInverseBins &
               &                                  )                                 &
               &                              -mass                                 &
               &                             )                                      &
               &                            /sqrt(2.0d0)                            &
               &                            /massError                              &
               &                           )                                        &
               &                       -erf(                                        &
               &                            +(                                      &
               &                              +exp(                                 &
               &                                   +massLogarithmicMinimumBins      &
               &                                   +dble(i-1)                       &
               &                                   /massLogarithmicWidthInverseBins &
               &                                  )                                 &
               &                              -mass                                 &
               &                             )                                      &
               &                            /sqrt(2.0d0)                            &
               &                            /massError                              &
               &                           )                                        &
               &                      )                                             &
               &                     /2.0d0
       end forall
    end if
    return
  end function conditionalMFBinWeights

  function conditionalMFBinWeights2D(self,mass1,time1,mass2,time2,massLogarithmicMinimumBins1,massLogarithmicWidthInverseBins1,countBins1,massRatioLogarithmicMinimumBins2,massRatioLogarithmicWidthInverseBins2,countBins2,moment)
    !% Computes the weight that a given halo contributes to a 2D array of bins.
    use, intrinsic :: ISO_C_Binding
    use               FGSL
    use               Numerical_Integration
    use               Galacticus_Error
    implicit none
    class           (mergerTreeOperatorConditionalMF), intent(inout)                    :: self
    double precision                                 , intent(in   )                    :: mass1                           , time1                                , &
         &                                                                                 massLogarithmicMinimumBins1     , massLogarithmicWidthInverseBins1     , &
         &                                                                                 mass2                           , time2                                , &
         &                                                                                 massRatioLogarithmicMinimumBins2, massRatioLogarithmicWidthInverseBins2
    integer                                          , intent(in   )                    :: countBins1                      , countBins2                           , &
         &                                                                                 moment
    double precision                                 , dimension(countBins1,countBins2) :: conditionalMFBinWeights2D
    type            (treeNode                       ), pointer                          :: node1                           , node2
    class           (nodeComponentBasic             ), pointer                          :: basic1                          , basic2
    double precision                                 , parameter                        :: integrationExtent               =10.0d0
    double precision                                                                    :: massError1                      , massError2                           , &
         &                                                                                 mass1LowerLimit                 , mass1UpperLimit                      , &
         &                                                                                 mass2LowerLimit                 , mass2UpperLimit
    integer                                                                             :: i                               , j
    type            (c_ptr                          )                                   :: parameterPointer
    type            (fgsl_function                  )                                   :: integrandFunction
    type            (fgsl_integration_workspace     )                                   :: integrationWorkspace

    ! Validate moment.
    if (moment < 0 .or. moment > 2) call Galacticus_Error_Report('conditionalMFBinWeights2D','moment must be 0, 1, or 2')
    ! Construct nodes and find the mass errors.
    node1  => treeNode       (                 )
    node2  => treeNode       (                 )
    basic1 => node1    %basic(autoCreate=.true.)
    basic2 => node2    %basic(autoCreate=.true.)
    call basic1%massSet(mass1)
    call basic1%timeSet(time1)
    call basic2%massSet(mass2)
    call basic2%timeSet(time2)
    massError1=basic1%mass()*self%haloMassError_%errorFractional(node1)
    massError2=basic2%mass()*self%haloMassError_%errorFractional(node2)
    call node1%destroy()
    call node2%destroy()
    deallocate(node1)
    deallocate(node2)
    ! Handle zero errors.
    if (massError1 <= 0.0d0 .or. massError2 <= 0.0d0) then
       ! We currently do not handle cases where only one error is zero.
       if (massError1 > 0.0d0 .or. massError2 > 0.0d0) call Galacticus_Error_Report('conditionalMFBinWeights2D','both mass errors must be zero or both must be non-zero')
       ! Find the bin contributed to.
       i      =int(                                                      &
            &      +(+log(      mass1)-massLogarithmicMinimumBins1     ) &
            &      *massLogarithmicWidthInverseBins1                     &
            &     )                                                      &
            &  +1
       j      =int(                                                      &
            &      +(+log(mass2/mass1)-massRatioLogarithmicMinimumBins2) &
            &      *massRatioLogarithmicWidthInverseBins2                &
            &     )                                                      &
            &  +1
       ! Accumulate to that bin.
       conditionalMFBinWeights2D(:,:)=0.0d0
       if     (                                    &
            &   i >= 1 .and. i <= countBins1       &
            &  .and.                               &
            &   j >= 1 .and. j <= countBins2       &
            & )                                    &
            & conditionalMFBinWeights2D(i,j)=(mass2/mass1)**moment
    else
       ! Find the contribution to each bin.
       do i=1,countBins1
          mass1LowerLimit=max(                                        &
               &              +exp(                                   &
               &                   +massLogarithmicMinimumBins1       &
               &                   +dble(i-1)                         &
               &                   /massLogarithmicWidthInverseBins1  &
               &                  )                                 , &
               &              +mass1                                  &
               &              -integrationExtent                      &
               &              *massError1                             &
               &             )
          mass1UpperLimit=min(                                        &
               &              +exp(                                   &  
               &                   +massLogarithmicMinimumBins1       &
               &                   +dble(i  )                         &
               &                   /massLogarithmicWidthInverseBins1  &
               &                  )                                 , &
               &              +mass1                                  &
               &              +integrationExtent                      &
               &              *massError1                             &
               &             )
          if (mass1UpperLimit > mass1LowerLimit) then
             do j=1,countBins2
                mass2LowerLimit=+exp(                                       &
                     &               +massRatioLogarithmicMinimumBins2      &
                     &               +dble(j-1)                             &
                     &               /massRatioLogarithmicWidthInverseBins2 &
                     &              )                                       &
                     &          *mass1LowerLimit                            &
                     &          -integrationExtent                          &
                     &          *massError2
                mass2UpperLimit=+exp(                                       &
                     &               +massRatioLogarithmicMinimumBins2      &
                     &               +dble(j  )                             &
                     &               /massRatioLogarithmicWidthInverseBins2 &
                     &              )                                       &
                     &          *mass1UpperLimit                            &
                     &          +integrationExtent                          &
                     &          *massError2
                if     (                         &
                     &   mass2LowerLimit > mass2 &
                     &  .or.                     &
                     &   mass2UpperLimit < mass2 &
                     & ) then                   
                   conditionalMFBinWeights2D(i,j)=0.0d0 
                else
                   conditionalMFBinWeights2D(i,j)=max(                                                      &
                        &                             Integrate(                                            &
                        &                                       mass1LowerLimit                           , &
                        &                                       mass1UpperLimit                           , &
                        &                                       conditionalMFBinWeights2DIntegrand        , &
                        &                                       parameterPointer                          , &
                        &                                       integrandFunction                         , &
                        &                                       integrationWorkspace                      , &
                        &                                       toleranceAbsolute                 =1.0d-10, &
                        &                                       toleranceRelative                 =1.0d-03  &
                        &                                      )                                          , &
                        &                             0.0d0                                                 &
                        &                            )
                   call Integrate_Done(integrandFunction,integrationWorkspace)
                end if                
             end do
          else
             conditionalMFBinWeights2D(i,:)=0.0d0 
          end if
       end do
    end if
    return

  contains

    function conditionalMFBinWeights2DIntegrand(mass1Primed,parameterPointer) bind(c)
      !% Integrand used in finding the weight given to a bin in the space of parent mass vs. progenitor mass ratio.
      use Numerical_Constants_Math
      implicit none
      real(kind=c_double)        :: conditionalMFBinWeights2DIntegrand
      real(kind=c_double), value :: mass1Primed
      type(c_ptr        ), value :: parameterPointer
      double precision           :: mass2LowerLimit                   , mass2UpperLimit
      
      mass2LowerLimit                   =+exp(                                       &
           &                                  +massRatioLogarithmicMinimumBins2      &
           &                                  +dble(j-1)                             &
           &                                  /massRatioLogarithmicWidthInverseBins2 &
           &                                 )                                       &
           &                             *mass1Primed
      mass2UpperLimit                   =+exp(                                       &
           &                                  +massRatioLogarithmicMinimumBins2      &
           &                                  +dble(j  )                             &
           &                                  /massRatioLogarithmicWidthInverseBins2 &
           &                                 )                                       &
           &                             *mass1Primed
      ! Evaluate integrand for the relevant moment.
      select case (moment)
      case (0)
         conditionalMFBinWeights2DIntegrand=+(                        &
              &                               +erf(                   &
              &                                    +(                 &
              &                                      +mass2UpperLimit &
              &                                      -mass2           &
              &                                     )                 &
              &                                    /sqrt(2.0d0)       &
              &                                    /massError2        &
              &                                   )                   &
              &                               -erf(                   &
              &                                    +(                 &
              &                                      +mass2LowerLimit &
              &                                      -mass2           &
              &                                     )                 &
              &                                    /sqrt(2.0d0)       &
              &                                    /massError2        &
              &                                   )                   &
              &                              )                        &
              &                             /2.0d0
      case (1)
         conditionalMFBinWeights2DIntegrand=+(                          &
              &                               +mass2                    &
              &                               *erf(                     &
              &                                    +(                   &
              &                                      +mass2UpperLimit   &
              &                                      -mass2             &
              &                                     )                   &
              &                                    /sqrt(2.0d0)         &
              &                                    /massError2          &
              &                                   )                     &
              &                               /2.0d0                    &
              &                               -massError2               &
              &                               *exp(                     &
              &                                    -(                   &
              &                                      +(                 &
              &                                        +mass2UpperLimit &
              &                                        -mass2           &
              &                                       )                 &
              &                                      /massError2        &
              &                                     )**2                &
              &                                    /2.0d0               &
              &                                   )                     &
              &                               /sqrt(                    &
              &                                     +2.0d0              &
              &                                     *Pi                 &
              &                                    )                    &
              &                               -mass2                    &
              &                               *erf(                     &
              &                                    +(                   &
              &                                      +mass2LowerLimit   &
              &                                      -mass2             &
              &                                     )                   &
              &                                    /sqrt(2.0d0)         &
              &                                    /massError2          &
              &                                   )                     &
              &                               /2.0d0                    &
              &                               +massError2               &
              &                               *exp(                     &
              &                                    -(                   &
              &                                      +(                 &
              &                                        +mass2LowerLimit &
              &                                        -mass2           &
              &                                       )                 &
              &                                      /massError2        &
              &                                     )**2                &
              &                                    /2.0d0               &
              &                                   )                     &
              &                               /sqrt(                    &
              &                                     +2.0d0              &
              &                                     *Pi                 &
              &                                    )                    &
              &                              )
      case (2)
         conditionalMFBinWeights2DIntegrand=+(                          &
              &                               -massError2               &
              &                               *(                        &
              &                                 +mass2UpperLimit        &
              &                                 +mass2                  &
              &                                )                        &
              &                               *exp(                     &
              &                                    -(                   &
              &                                      +(                 &
              &                                        +mass2UpperLimit &
              &                                        -mass2           &
              &                                       )                 &
              &                                      /massError2        &
              &                                     )**2                &
              &                                    /2.0d0               &
              &                                   )                     &
              &                               /sqrt(                    &
              &                                     +2.0d0              &
              &                                     *Pi                 &
              &                                    )                    &
              &                               +(                        &
              &                                 +massError2**2          &
              &                                 +mass2     **2          &
              &                                )                        &
              &                               *erf(                     &
              &                                    +(                   &
              &                                      +mass2UpperLimit   &
              &                                      -mass2             &
              &                                     )                   &
              &                                    /sqrt(2.0d0)         &
              &                                    /massError2          &
              &                                   )                     &
              &                               /2.0d0                    &
              &                               +massError2               &
              &                               *(                        &
              &                                 +mass2LowerLimit        &
              &                                 +mass2                  &
              &                                )                        &
              &                               *exp(                     &
              &                                    -(                   &
              &                                      +(                 &
              &                                        +mass2LowerLimit &
              &                                        -mass2           &
              &                                       )                 &
              &                                      /massError2        &
              &                                     )**2                &
              &                                    /2.0d0               &
              &                                   )                     &
              &                               /sqrt(                    &
              &                                     +2.0d0              &
              &                                     *Pi                 &
              &                                    )                    &
              &                               -(                        &
              &                                 +massError2**2          &
              &                                 +mass2     **2          &
              &                                )                        &
              &                               *erf(                     &
              &                                    +(                   &
              &                                      +mass2LowerLimit   &
              &                                      -mass2             &
              &                                     )                   &
              &                                    /sqrt(2.0d0)         &
              &                                    /massError2          &
              &                                   )                     &
              &                               /2.0d0                    &
              &                              )
      end select
      conditionalMFBinWeights2DIntegrand=+conditionalMFBinWeights2DIntegrand &
           &                             *exp(                               &
           &                                  -0.5d0                         &
           &                                  *(                             &
           &                                    +(                           &
           &                                      +mass1Primed               &
           &                                      -mass1                     &
           &                                     )                           &
           &                                    /massError1                  &
           &                                   )**2                          &
           &                                 )                               &
           &                             /sqrt(                              &
           &                                   +2.0d0                        &
           &                                   *Pi                           &
           &                                  )                              &
           &                             /massError1                         &
           &                             /mass1Primed**moment
      return
    end function conditionalMFBinWeights2DIntegrand

  end function conditionalMFBinWeights2D
  
  subroutine conditionalMFFinalize(self)
    !% Outputs conditional mass function.
    use ISO_Varying_String
    use IO_HDF5
    use Galacticus_HDF5
    use Numerical_Constants_Astronomical
    use Memory_Management
    implicit none
    class           (mergerTreeOperatorConditionalMF), intent(inout)                     :: self
    type            (hdf5Object                     )                                    :: conditionalMassFunctionGroup    , massDataset                       , &
         &                                                                                  dataset
    double precision                                 , allocatable  , dimension(:      ) :: normalizationSubhaloMassFunction
    double precision                                 , allocatable  , dimension(:,:    ) :: normalization
    double precision                                 , allocatable  , dimension(:,:,:  ) :: conditionalMassFunction            , conditionalMassFunctionError      , &
         &                                                                                  conditionalMassFunctionWeight
    double precision                                 , allocatable  , dimension(:,:,:  ) :: subhaloMassFunction                , subhaloMassFunctionError          , &
         &                                                                                  subhaloMassFunctionWeight
    double precision                                 , allocatable  , dimension(:,:,:,:) :: primaryProgenitorMassFunction      , primaryProgenitorMassFunctionError, &
         &                                                                                  primaryProgenitorMassFunctionWeight
    double precision                                 , allocatable  , dimension(:,:,:,:) :: formationRateFunction              , formationRateFunctionError        , &
         &                                                                                  formationRateFunctionWeight
    integer                                                                              :: i                                  , j                                 , &
         &                                                                                  iPrimary

    ! Compute normalizations.
    self                             %normalization                   =self%normalization                   /self%massRatioLogarithmicBinWidthInverse/log(10.0d0)
    if (self%extendedStatistics) self%normalizationSubhaloMassFunction=self%normalizationSubhaloMassFunction/self%massRatioLogarithmicBinWidthInverse/log(10.0d0)
    ! Output the data.
    !$omp critical(HDF5_Access)
    ! Check if our output group already exists.
    if (galacticusOutputFile%hasGroup(char(self%outputGroupName))) then
       ! Our group does exist. Read existing mass functions, add them to our own, then write back to file.
       conditionalMassFunctionGroup=galacticusOutputFile%openGroup(char(self%outputGroupName),'Conditional mass functions of merger trees.',objectsOverwritable=.true.,overwriteOverride=.true.)
       call Alloc_Array(normalization               ,shape(self%normalization               ))
       call Alloc_Array(conditionalMassFunction     ,shape(self%conditionalMassFunction     ))
       call Alloc_Array(conditionalMassFunctionError,shape(self%conditionalMassFunctionError))
       call conditionalMassFunctionGroup%readDataset('normalization'               ,normalization               )
       call conditionalMassFunctionGroup%readDataset('conditionalMassFunction'     ,conditionalMassFunction     )
       call conditionalMassFunctionGroup%readDataset('conditionalMassFunctionError',conditionalMassFunctionError)
       if (self%extendedStatistics) then
          call Alloc_Array(normalizationSubhaloMassFunction  ,shape(self%normalizationSubhaloMassFunction  ))
          call Alloc_Array(primaryProgenitorMassFunction     ,shape(self%primaryProgenitorMassFunction     ))
          call Alloc_Array(primaryProgenitorMassFunctionError,shape(self%primaryProgenitorMassFunctionError))
          call Alloc_Array(formationRateFunction             ,shape(self%formationRateFunction             ))
          call Alloc_Array(formationRateFunctionError        ,shape(self%formationRateFunctionError        ))
          call Alloc_Array(subhaloMassFunction               ,shape(self%subhaloMassFunction               ))
          call Alloc_Array(subhaloMassFunctionError          ,shape(self%subhaloMassFunctionError          ))
          call conditionalMassFunctionGroup%readDataset('normalizationSubhaloMassFunction'  ,normalizationSubhaloMassFunction  )
          call conditionalMassFunctionGroup%readDataset('primaryProgenitorMassFunction'     ,primaryProgenitorMassFunction     )
          call conditionalMassFunctionGroup%readDataset('primaryProgenitorMassFunctionError',primaryProgenitorMassFunctionError)
          call conditionalMassFunctionGroup%readDataset('formationRateFunction'             ,formationRateFunction             )
          call conditionalMassFunctionGroup%readDataset('formationRateFunctionError'        ,formationRateFunctionError        )
          call conditionalMassFunctionGroup%readDataset('subhaloMassFunction'               ,subhaloMassFunction               )
          call conditionalMassFunctionGroup%readDataset('subhaloMassFunctionError'          ,subhaloMassFunctionError          )
       end if
       ! Accumulate the conditional mass functions.
       do i=1,self%timeCount
          do j=1,self%parentMassCount
             self%conditionalMassFunction     (i,j,:  )=self%conditionalMassFunction     (i,j,:  )+ conditionalMassFunction     (i,j,:  )*normalization(i,j) 
             self%conditionalMassFunctionError(i,j,:  )=self%conditionalMassFunctionError(i,j,:  )+(conditionalMassFunctionError(i,j,:  )*normalization(i,j))**2 
             if (self%extendedStatistics) then
                self%formationRateFunction       (i,j,:,:)=self%formationRateFunction       (i,j,:,:)+ formationRateFunction       (i,j,:,:)*normalization(i,j) 
                self%formationRateFunctionError  (i,j,:,:)=self%formationRateFunctionError  (i,j,:,:)+(formationRateFunctionError  (i,j,:,:)*normalization(i,j))**2 
                if (self%primaryProgenitorStatisticsValid) then
                   do iPrimary=1,self%primaryProgenitorDepth
                      self%primaryProgenitorMassFunction     (i,j,:,iPrimary)=self%primaryProgenitorMassFunction     (i,j,:,iPrimary)+ primaryProgenitorMassFunction     (i,j,:,iPrimary)*normalization(i,j)
                      self%primaryProgenitorMassFunctionError(i,j,:,iPrimary)=self%primaryProgenitorMassFunctionError(i,j,:,iPrimary)+(primaryProgenitorMassFunctionError(i,j,:,iPrimary)*normalization(i,j))**2 
                   end do
                else
                   ! Primary progenitor statistics are not valid (because of non-zero errors on halo masses), so set to an unphysical value.
                   self%primaryProgenitorMassFunction     (:,:,:,:)=-1.0d0
                   self%primaryProgenitorMassFunctionError(:,:,:,:)=-1.0d0
                end if
             end if
          end do
       end do
       ! Accumulate subhalo mass functions. 
       if (self%extendedStatistics) then
          do j=1,self%parentMassCount
             self%subhaloMassFunction     (j,:,:)=self%subhaloMassFunction     (j,:,:)+ subhaloMassFunction     (j,:,:)*normalizationSubhaloMassFunction(j)
             self%subhaloMassFunctionError(j,:,:)=self%subhaloMassFunctionError(j,:,:)+(subhaloMassFunctionError(j,:,:)*normalizationSubhaloMassFunction(j))**2 
          end do
       end if
       ! Accumulate normalizations.
       self                             %normalization                   =self%normalization                   +normalization
       if (self%extendedStatistics) self%normalizationSubhaloMassFunction=self%normalizationSubhaloMassFunction+normalizationSubhaloMassFunction
       call    Dealloc_Array(normalization                     )
       call    Dealloc_Array(conditionalMassFunction           )
       call    Dealloc_Array(conditionalMassFunctionError      )
       if (self%extendedStatistics) then
          call Dealloc_Array(normalizationSubhaloMassFunction  )
          call Dealloc_Array(primaryProgenitorMassFunction     )
          call Dealloc_Array(primaryProgenitorMassFunctionError)
          call Dealloc_Array(formationRateFunction             )
          call Dealloc_Array(formationRateFunctionError        )
          call Dealloc_Array(subhaloMassFunction               )
          call Dealloc_Array(subhaloMassFunctionError          )
       end if
    else
       ! Our group does not already exist. Simply write the data.
       conditionalMassFunctionGroup=galacticusOutputFile%openGroup(char(self%outputGroupName),'Conditional mass functions of merger trees.',objectsOverwritable=.true.,overwriteOverride=.true.)
       call conditionalMassFunctionGroup%writeDataset  (self%massParents                       ,"massParent"                        ,"Mass of parent node [Msolar]"              ,datasetReturned=massDataset)
       call massDataset                 %writeAttribute(massSolar                              ,"unitsInSI"                                                                                                  )
       call massDataset                 %close         (                                                                                                                                                     )
       call conditionalMassFunctionGroup%writeDataset  (self%massRatios                        ,"massRatio"                         ,"Mass of ratio node [Msolar]"               ,datasetReturned=massDataset)
       call massDataset                 %writeAttribute(massSolar                              ,"unitsInSI"                                                                                                  )
       call massDataset                 %close         (                                                                                                                                                     )
       call conditionalMassFunctionGroup%writeDataset  (self%parentRedshifts                   ,"redshiftParent"                    ,"Redshift of parent node []"                                            )
       call conditionalMassFunctionGroup%writeDataset  (self%progenitorRedshifts               ,"redshiftProgenitor"                ,"Redshift of progenitor node []"                                        )
    end if
    ! Create weight datasets.
    call    Alloc_Array(conditionalMassFunctionWeight      ,shape(self%conditionalMassFunction      ))
    conditionalMassFunctionWeight         =0.0d0
    if (self%extendedStatistics) then
       call Alloc_Array(primaryProgenitorMassFunctionWeight,shape(self%primaryProgenitorMassFunction))
       call Alloc_Array(formationRateFunctionWeight        ,shape(self%formationRateFunction        ))
       call Alloc_Array(subhaloMassFunctionWeight          ,shape(self%subhaloMassFunction          ))
       primaryProgenitorMassFunctionWeight=0.0d0
       formationRateFunctionWeight        =0.0d0
       subhaloMassFunctionWeight          =0.0d0
    end if
    ! Normalize the conditional mass functions.
    do i=1,self%timeCount
       do j=1,self%parentMassCount
          if (self%normalization(i,j) > 0.0d0) then
             self%conditionalMassFunction      (i,j,:  )=     self%conditionalMassFunction     (i,j,:  ) /self%normalization(i,j)
             self%conditionalMassFunctionError (i,j,:  )=sqrt(self%conditionalMassFunctionError(i,j,:  ))/self%normalization(i,j)
             conditionalMassFunctionWeight     (i,j,:  )=                                                 self%normalization(i,j)
             if (self%extendedStatistics) then
                self%formationRateFunction        (i,j,:,:)=     self%formationRateFunction       (i,j,:,:) /self%normalization(i,j)
                self%formationRateFunctionError   (i,j,:,:)=sqrt(self%formationRateFunctionError  (i,j,:,:))/self%normalization(i,j)
                formationRateFunctionWeight       (i,j,:,:)=                                                 self%normalization(i,j)
                if (self%primaryProgenitorStatisticsValid) then
                   do iPrimary=1,self%primaryProgenitorDepth
                      self%primaryProgenitorMassFunction      (i,j,:,iPrimary)=     self%primaryProgenitorMassFunction     (i,j,:,iPrimary) /self%normalization(i,j)
                      self%primaryProgenitorMassFunctionError (i,j,:,iPrimary)=sqrt(self%primaryProgenitorMassFunctionError(i,j,:,iPrimary))/self%normalization(i,j)
                      primaryProgenitorMassFunctionWeight     (i,j,:,iPrimary)=                                                              self%normalization(i,j)
                   end do
                end if
             end if
          end if
       end do
    end do
    ! Normalize subhalo mass functions.
    if (self%extendedStatistics) then
       do j=1,self%parentMassCount
          if (self%normalizationSubhaloMassFunction(j) > 0.0d0) then
             self%subhaloMassFunction      (j,:,:)=     self%subhaloMassFunction     (j,:,:)/self%normalizationSubhaloMassFunction(j)
             self%subhaloMassFunctionError (j,:,:)=sqrt(self%subhaloMassFunctionError(j,:,:)/self%normalizationSubhaloMassFunction(j))
             subhaloMassFunctionWeight     (j,:,:)=                                          self%normalizationSubhaloMassFunction(j)
          end if
       end do
    end if
    call    conditionalMassFunctionGroup%writeDataset  (self%normalization                      ,"normalization"                      ,"Normalization for conditional mass functions []")
    call    conditionalMassFunctionGroup%writeDataset  (self%conditionalMassFunction            ,"conditionalMassFunction"            ,"Conditional mass functions []"                  )
    call    conditionalMassFunctionGroup%writeDataset  (self%conditionalMassFunctionError       ,"conditionalMassFunctionError"       ,"Conditional mass function errors []"            )
    call    conditionalMassFunctionGroup%writeDataset  (     conditionalMassFunctionWeight      ,"conditionalMassFunctionWeight"      ,"Conditional mass function weights []"           )
    if (self%extendedStatistics) then
       call conditionalMassFunctionGroup%writeDataset  (self%normalizationSubhaloMassFunction   ,"normalizationSubhaloMassFunction"   ,"Normalization for subhalo mass functions []"    )
       call conditionalMassFunctionGroup%writeDataset  (self%primaryProgenitorMassFunction      ,"primaryProgenitorMassFunction"      ,"Primary progenitor mass functions []"           )
       call conditionalMassFunctionGroup%writeDataset  (self%primaryProgenitorMassFunctionError ,"primaryProgenitorMassFunctionError" ,"Primary progenitor mass function errors []"     )
       call conditionalMassFunctionGroup%writeDataset  (     primaryProgenitorMassFunctionWeight,"primaryProgenitorMassFunctionWeight","Primary progenitor mass function weights []"    )
       call conditionalMassFunctionGroup%writeDataset  (self%formationRateFunction              ,"formationRateFunction"              ,"Formation rate functions []"                    )
       call conditionalMassFunctionGroup%writeDataset  (self%formationRateFunctionError         ,"formationRateFunctionError"         ,"Formation rate function errors []"              )
       call conditionalMassFunctionGroup%writeDataset  (     formationRateFunctionWeight        ,"formationRateFunctionWeight"        ,"Formation rate function weights []"             )
       call conditionalMassFunctionGroup%writeDataset  (self%subhaloMassFunction                ,"subhaloMassFunction"                ,"Unevolved subhalo mass functions []"            )
       call conditionalMassFunctionGroup%writeDataset  (self%subhaloMassFunctionError           ,"subhaloMassFunctionError"           ,"Unevolved subhalo mass function errors []"      )
       call conditionalMassFunctionGroup%writeDataset  (     subhaloMassFunctionWeight          ,"subhaloMassFunctionWeight"          ,"Unevolved subhalo mass function weights []"     )
    end if
    call    conditionalMassFunctionGroup%close         (                                                                                                                                )    
    !$omp end critical(HDF5_Access)
    ! Deallocate weight arrays.
    call Dealloc_Array(conditionalMassFunctionWeight      )
    if (self%extendedStatistics) then
       call Dealloc_Array(primaryProgenitorMassFunctionWeight)
       call Dealloc_Array(formationRateFunctionWeight        )
       call Dealloc_Array(subhaloMassFunctionWeight          )
    end if
    return
  end subroutine conditionalMFFinalize<|MERGE_RESOLUTION|>--- conflicted
+++ resolved
@@ -1,25 +1,5 @@
-<<<<<<< HEAD
-!! Copyright 2009, 2010, 2011, 2012, 2013, 2014, 2015, 2016
-!!    Andrew Benson <abenson@carnegiescience.edu>
-!!
-!! This file is part of Galacticus.
-!!
-!!    Galacticus is free software: you can redistribute it and/or modify
-!!    it under the terms of the GNU General Public License as published by
-!!    the Free Software Foundation, either version 3 of the License, or
-!!    (at your option) any later version.
-!!
-!!    Galacticus is distributed in the hope that it will be useful,
-!!    but WITHOUT ANY WARRANTY; without even the implied warranty of
-!!    MERCHANTABILITY or FITNESS FOR A PARTICULAR PURPOSE.  See the
-!!    GNU General Public License for more details.
-!!
-!!    You should have received a copy of the GNU General Public License
-!!    along with Galacticus.  If not, see <http://www.gnu.org/licenses/>.
-
-=======
   !! Copyright 2009, 2010, 2011, 2012, 2013, 2014, 2015, 2016
-  !!    Andrew Benson <abenson@obs.carnegiescience.edu>
+  !!    Andrew Benson <abenson@carnegiescience.edu>
   !!
   !! This file is part of Galacticus.
   !!
@@ -36,7 +16,6 @@
   !!    You should have received a copy of the GNU General Public License
   !!    along with Galacticus.  If not, see <http://www.gnu.org/licenses/>.
   
->>>>>>> 15e72f8d
   !% Contains a module which implements a merger tree operator which accumulates conditional mass functions for trees.
   
   use Statistics_NBody_Halo_Mass_Errors
