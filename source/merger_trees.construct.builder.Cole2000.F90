!! Copyright 2009, 2010, 2011, 2012, 2013, 2014, 2015, 2016
!!    Andrew Benson <abenson@carnegiescience.edu>
!!
!! This file is part of Galacticus.
!!
!!    Galacticus is free software: you can redistribute it and/or modify
!!    it under the terms of the GNU General Public License as published by
!!    the Free Software Foundation, either version 3 of the License, or
!!    (at your option) any later version.
!!
!!    Galacticus is distributed in the hope that it will be useful,
!!    but WITHOUT ANY WARRANTY; without even the implied warranty of
!!    MERCHANTABILITY or FITNESS FOR A PARTICULAR PURPOSE.  See the
!!    GNU General Public License for more details.
!!
!!    You should have received a copy of the GNU General Public License
!!    along with Galacticus.  If not, see <http://www.gnu.org/licenses/>.

  !% An implementation of a merger tree builder using the algorithm of \cite{cole_hierarchical_2000}.
  use Merger_Trees_Build_Mass_Resolution

  !# <mergerTreeBuilder name="mergerTreeBuilderCole2000">
  !#  <description>Merger trees are built using the algorithm of \cite{cole_hierarchical_2000}.</description>
  !# </mergerTreeBuilder>
  use Statistics_Distributions

  type, extends(mergerTreeBuilderClass) :: mergerTreeBuilderCole2000
     !% A merger tree builder class using the algorithm of \cite{cole_hierarchical_2000}.
     private
     class           (mergerTreeMassResolutionClass), pointer :: mergerTreeMassResolution_
     ! Variables controlling merger tree accuracy.
     double precision                                         :: accretionLimit                          , timeEarliest      , &
          &                                                      mergeProbability
     ! Option controlling random number sequences.
     logical                                                  :: randomSeedsFixed
     ! Random number sequence variables
     logical                                                  :: branchIntervalStep
     ! Interval distribution.
     logical                                                  :: branchingIntervalDistributionInitialized
     type            (distributionNegativeExponential       ) :: branchingIntervalDistribution
   contains
     !@ <objectMethods>
     !@   <object>mergerTreeBuilderCole2000</object>
     !@   <objectMethod>
     !@     <method>shouldAbort</method>
     !@     <type>\logicalzero</type>
     !@     <arguments>\textless type(mergerTree)\textgreater\ tree\argin</arguments>
     !@     <description>Return true if construction of the merger tree should be aborted.</description>
     !@   </objectMethod>
     !@   <objectMethod>
     !@     <method>shouldFollowBranch</method>
     !@     <type>\logicalzero</type>
     !@     <arguments>\textless type(mergerTree)\textgreater\ tree\argin, \textless type(treeNode)\textgreater\ node\argin</arguments>
     !@     <description>Return true if the branch should be followed.</description>
     !@   </objectMethod>
     !@ </objectMethods>
     procedure :: build              => cole2000Build
     procedure :: shouldAbort        => cole2000ShouldAbort
     procedure :: shouldFollowBranch => cole2000ShouldFollowBranch
     procedure :: timeEarliestSet    => cole2000TimeEarliestSet
     procedure :: validateParameters => cole2000ValidateParameters
  end type mergerTreeBuilderCole2000

  interface mergerTreeBuilderCole2000
     !% Constructors for the {\normalfont \ttfamily cole2000} merger tree builder class.
     module procedure cole2000ConstructorParameters
     module procedure cole2000ConstructorInternal
  end interface mergerTreeBuilderCole2000
  
contains

  function cole2000ConstructorParameters(parameters)
    !% Constructor for the \cite{cole_hierarchical_2000} merger tree building class which reads parameters from a provided parameter list.
    use, intrinsic :: ISO_C_Binding
    use Cosmology_Functions
    implicit none
    type            (mergerTreeBuilderCole2000)                :: cole2000ConstructorParameters    
    type            (inputParameters          ), intent(inout) :: parameters
    class           (cosmologyFunctionsClass  ), pointer       :: cosmologyFunctions_
    double precision                                           :: redshiftMaximum
    !# <inputParameterList label="allowedParameterNames" />

    ! Check and read parameters.
    call parameters%checkParameters(allowedParameterNames)    
    !# <inputParameter>
    !#   <name>mergeProbability</name>
    !#   <source>parameters</source>
    !#   <variable>cole2000ConstructorParameters%mergeProbability</variable>
    !#   <defaultValue>0.1d0</defaultValue>
    !#   <description>The largest probability of branching allowed in a timestep in merger trees built by the \cite{cole_hierarchical_2000} method.</description>
    !#   <type>real</type>
    !#   <cardinality>0..1</cardinality>
    !# </inputParameter>
    !# <inputParameter>
    !#   <name>accretionLimit</name>
    !#   <source>parameters</source>
    !#   <variable>cole2000ConstructorParameters%accretionLimit</variable>
    !#   <defaultValue>0.1d0</defaultValue>
    !#   <description>The largest fractional mass change due to subresolution accretion allowed in a timestep in merger trees built by the \cite{cole_hierarchical_2000} method.</description>
    !#   <type>real</type>
    !#   <cardinality>0..1</cardinality>
    !# </inputParameter>
    !# <inputParameter>
    !#   <name>redshiftMaximum</name>
    !#   <source>parameters</source>
    !#   <defaultValue>1.0d5</defaultValue>
    !#   <description>The highest redshift to which merger trees will be built in the \cite{cole_hierarchical_2000} method.</description>
    !#   <type>real</type>
    !#   <cardinality>0..1</cardinality>
    !# </inputParameter>
    !# <inputParameter>
    !#   <name>randomSeedsFixed</name>
    !#   <source>parameters</source>
    !#   <variable>cole2000ConstructorParameters%randomSeedsFixed</variable>
    !#   <defaultValue>.false.</defaultValue>
    !#   <description>Specifies whether the random number sequence should be restarted for each tree using a deterministically derived (from the tree index) seed. This allows the exact same tree to be generated even when running multiple threads.</description>
    !#   <type>boolean</type>
    !#   <cardinality>0..1</cardinality>
    !# </inputParameter>
    !# <inputParameter>
    !#   <name>branchIntervalStep</name>
    !#   <source>parameters</source>
    !#   <variable>cole2000ConstructorParameters%branchIntervalStep</variable>
    !#   <defaultValue>.true.</defaultValue>
    !#   <description>If {\normalfont \ttfamily false} use the original \cite{cole_hierarchical_2000} method to determine whether branching occurs in a timestep. If {\normalfont \ttfamily true} draw branching intervals from a negative exponential distribution.</description>
    !#   <type>boolean</type>
    !#   <cardinality>0..1</cardinality>
    !# </inputParameter>
    !# <objectBuilder class="mergerTreeMassResolution" name="cole2000ConstructorParameters%mergerTreeMassResolution_" source="parameters"/>
    ! Convert maximum redshift to earliest time.
    cosmologyFunctions_ => cosmologyFunctions()
    cole2000ConstructorParameters%timeEarliest=cosmologyFunctions_%cosmicTime(cosmologyFunctions_%expansionFactorFromRedshift(redshiftMaximum))
    ! Initialize state.
    cole2000ConstructorParameters%branchingIntervalDistributionInitialized=.false.
    ! Validate parameters.
    call cole2000ConstructorParameters%validateParameters()
    return
  end function cole2000ConstructorParameters

  function cole2000ConstructorInternal(mergeProbability,accretionLimit,timeEarliest,randomSeedsFixed,branchIntervalStep,mergerTreeMassResolution_)
    !% Internal constructor for the \cite{cole_hierarchical_2000} merger tree building class.
    use, intrinsic :: ISO_C_Binding
    use Cosmology_Functions
    implicit none
    type            (mergerTreeBuilderCole2000    )                        :: cole2000ConstructorInternal
    double precision                               , intent(in   )         :: mergeProbability           , accretionLimit    , &
         &                                                                    timeEarliest
    logical                                        , intent(in   )         :: randomSeedsFixed           , branchIntervalStep
    class           (mergerTreeMassResolutionClass), intent(in   ), target :: mergerTreeMassResolution_
    
    ! Store options.
    cole2000ConstructorInternal%mergeProbability          =  mergeProbability
    cole2000ConstructorInternal%accretionLimit            =  accretionLimit
    cole2000ConstructorInternal%timeEarliest              =  timeEarliest
    cole2000ConstructorInternal%randomSeedsFixed          =  randomSeedsFixed
    cole2000ConstructorInternal%branchIntervalStep        =  branchIntervalStep
    cole2000ConstructorInternal%mergerTreeMassResolution_ => mergerTreeMassResolution_
    ! Initialize state.
    cole2000ConstructorInternal%branchingIntervalDistributionInitialized=.false.
    ! Validate parameters.
    call cole2000ConstructorInternal%validateParameters()
    return
  end function cole2000ConstructorInternal

  subroutine cole2000ValidateParameters(self)
    !% Validate parameters for the {\normalfont \ttfamily Cole2000} merger tree builder class.
    use Galacticus_Error
    implicit none
    class(mergerTreeBuilderCole2000), intent(inout) :: self

    if (self%accretionLimit >= 1.0d0) call Galacticus_Error_Report('cole2000ValidateParameters','accretionLimit < 1 required')
    return
  end subroutine cole2000ValidateParameters

  subroutine cole2000Build(self,tree)
    !% Build a merger tree.
    use Galacticus_Nodes
    use Galacticus_Error
    use Critical_Overdensities
    use Merger_Tree_Branching
    use Merger_Tree_Branching_Options
    use Pseudo_Random
    use Kind_Numbers
    use ISO_Varying_String
    use Numerical_Comparison
    implicit none
    class           (mergerTreeBuilderCole2000), intent(inout)         :: self
    type            (mergerTree               ), intent(inout), target :: tree
    type            (treeNode                 ), pointer               :: newNode1                  , newNode2                   , thisNode                  , &
         &                                                                previousNode
    class           (criticalOverdensityClass ), pointer               :: criticalOverdensity_
    class           (nodeComponentBasic       ), pointer               :: newBasic1                 , newBasic2                  , thisBasic                 , &
         &                                                                parentBasic
    double precision                           , parameter             :: toleranceResolutionParent=1.0d-3
    double precision                           , parameter             :: toleranceResolutionSelf  =1.0d-6
    integer         (kind=kind_int8           )                        :: nodeIndex
    double precision                                                   :: accretionFraction         , baseNodeTime               , branchingProbability      , &
         &                                                                collapseTime              , deltaCritical              , deltaCritical1            , &
         &                                                                deltaCritical2            , deltaW                     , nodeMass1                 , &
         &                                                                nodeMass2                 , time                       , uniformRandom             , &
         &                                                                massResolution            , accretionFractionCumulative, branchMassCurrent         , &
         &                                                                branchDeltaCriticalCurrent, branchingInterval          , branchingIntervalScaleFree, &
<<<<<<< HEAD
         &                                                                branchingProbabilityRate  , deltaWAccretionLimit
    logical                                                            :: doBranch                  , branchIsDone               , snapAccretionFraction
    type            (varying_string           )                        :: message
    character       (len=20                   )                        :: label
    
=======
         &                                                                branchingProbabilityRate  , deltaWAccretionLimit       , deltaWEarliestTime
    logical                                                            :: doBranch                  , branchIsDone               , snapAccretionFraction     , &
         &                                                                snapEarliestTime
    type            (varying_string           )                        :: message
    character       (len=16                   )                        :: label

>>>>>>> d3d86e96
    ! Get default objects.
    criticalOverdensity_ => criticalOverdensity()
    ! Begin construction.
    nodeIndex =  1                   ! Initialize the node index counter to unity.
    thisNode  => tree    %baseNode   ! Point to the base node.
    thisBasic => thisNode%basic   () ! Get the basic component of the node.
    if (.not.self%branchingIntervalDistributionInitialized.and.self%branchIntervalStep) then
       ! Note that we use a unit rate - we will scale the results to the actual rate required.
       self%branchingIntervalDistribution           =distributionNegativeExponential(1.0d0)
       self%branchingIntervalDistributionInitialized=.true.
    end if
    ! Restart the random number sequence.
    call tree%randomNumberGenerator%initialize()
    uniformRandom=tree%randomNumberGenerator%sample(ompThreadOffset=.false.,incrementSeed=int(tree%index))
    ! Get the mass resolution for this tree.
    massResolution=self%mergerTreeMassResolution_%resolution(tree)
    ! Convert time for base node to critical overdensity (which we use as a time coordinate in this module).
    baseNodeTime =thisBasic%time()
    deltaCritical=criticalOverdensity_%value(time=thisBasic%time(),mass=thisBasic%mass())
    call thisBasic%timeSet(deltaCritical)
    ! Begin tree build loop.    
    do while (associated(thisNode))
       ! Get the basic component of the node.
       thisBasic => thisNode%basic()
       ! Initialize the state for this branch.
       accretionFractionCumulative=0.0d0
       branchMassCurrent          =thisBasic%mass()
       branchDeltaCriticalCurrent =thisBasic%time()
       ! Evolve the branch until mass falls below the resolution limit, the earliest time is reached, or the branch ends.       
       branchIsDone=.false.
       do while (.not.branchIsDone)
          if     (                                                                                                                          &
               &   branchMassCurrent                           <= massResolution                                                            &
               &  .or.                                                                                                                      &
               &   branchDeltaCriticalCurrent                  >= criticalOverdensity_%value(time=self%timeEarliest,mass=branchMassCurrent) &
               &  .or.                                                                                                                      &
               &   .not.self%shouldFollowBranch(tree,thisNode)                                                                              &
               &) then
             ! Branch should be terminated. If we have any accumulated accretion, terminate the branch with a final node.
             if (accretionFractionCumulative > 0.0d0) then
                nodeIndex      =  nodeIndex+1
                newNode1       => treeNode(nodeIndex,tree)
                newBasic1      => newNode1%basic(autoCreate=.true.)
                ! Compute new mass accounting for sub-resolution accretion.
                nodeMass1      =  thisBasic%mass()*(1.0d0-accretionFractionCumulative)
                ! Compute the time corresponding to this new node.
                time           =  criticalOverdensity_%timeOfCollapse(criticalOverdensity=deltaCritical,mass=branchMassCurrent)
                ! Set properties of the new node.
                deltaCritical1 =  criticalOverdensity_%value         (time               =time         ,mass=nodeMass1        )
                call newBasic1%massSet(nodeMass1     )
                call newBasic1%timeSet(deltaCritical1)
                ! Create links from old to new node and vice-versa.
                thisNode%firstChild => newNode1
                newNode1%parent     => thisNode
                ! Move to the terminating node (necessary otherwise we would move to this terminating node next and continue to
                ! grow a branch from it).
                thisNode            => newNode1
             end if
             ! Flag that the branch is done.
             branchIsDone=.true.
          else
             ! Find branching probability rate per unit deltaW.
             branchingProbabilityRate=Tree_Branching_Probability_Bound(branchMassCurrent,branchDeltaCriticalCurrent,massResolution,boundUpper)
             ! Find accretion rate.
             accretionFraction       =Tree_Subresolution_Fraction     (branchMassCurrent,branchDeltaCriticalCurrent,massResolution           )
             ! A negative accretion fraction indicates that the node is so close to the resolution limit that
             ! an accretion rate cannot be determined (given available numerical accuracy). In such cases we
             ! consider the node to have reached the end of its resolved evolution and so walk to the next node.
             if (accretionFraction < 0.0d0) then
                ! Terminate the branch with a final node.
                nodeIndex          =  nodeIndex+1
                newNode1           => treeNode      (nodeIndex,tree)
                newBasic1          => newNode1%basic(autoCreate=.true. )
                ! Compute new mass accounting for sub-resolution accretion.
                nodeMass1          = massResolution
                ! Compute the time corresponding to this event.
                time               = criticalOverdensity_%timeOfCollapse(criticalOverdensity=branchDeltaCriticalCurrent,mass=branchMassCurrent)
                ! Set properties of the new node.
                deltaCritical1     = criticalOverdensity_%value         (time               =time                      ,mass=nodeMass1        )
                call newBasic1%massSet(nodeMass1     )
                call newBasic1%timeSet(deltaCritical1)
                ! Create links from old to new node and vice-versa.
                thisNode%firstChild => newNode1
                newNode1%parent     => thisNode
                ! Move to the terminating node (necessary otherwise we would move to this terminating node next and continue to
                ! grow a branch from it), and flag that the branch is done.
                thisNode            => newNode1
                branchIsDone        =  .true.
             else
                ! Finding maximum allowed step in w. Limit based on branching rate only if we are using the original Cole et
                ! al. (2000) algorithm.
                deltaW               =Tree_Maximum_Step(branchMassCurrent,branchDeltaCriticalCurrent,massResolution)
                snapAccretionFraction=.false.
                if (accretionFraction > 0.0d0) then
                   deltaWAccretionLimit=(self%accretionLimit-accretionFractionCumulative)/accretionFraction
                   if (deltaWAccretionLimit <= deltaW) then
                      deltaW               =deltaWAccretionLimit
                      snapAccretionFraction=.true.
                   end if
                   if (deltaW <= 0.0d0) then
                      ! Terminate the branch with a final node.
                      nodeIndex          =  nodeIndex+1
                      newNode1           => treeNode      (nodeIndex,tree)
                      newBasic1          => newNode1%basic(autoCreate=.true. )
                      ! Compute new mass accounting for sub-resolution accretion.
                      nodeMass1          = branchMassCurrent
                      ! Compute the time corresponding to this event.
                      time               = criticalOverdensity_%timeOfCollapse(criticalOverdensity=branchDeltaCriticalCurrent,mass=branchMassCurrent)
                      ! Set properties of the new node.
                      deltaCritical1     = criticalOverdensity_%value         (time               =time                      ,mass=nodeMass1        )
                      call newBasic1%massSet(nodeMass1     )
                      call newBasic1%timeSet(deltaCritical1)
                      ! Create links from old to new node and vice-versa.
                      thisNode%firstChild => newNode1
                      newNode1%parent     => thisNode
                      ! Move to the terminating node (necessary otherwise we would move to this terminating node next and continue
                      ! to grow a branch from it), and flag that the branch is done.
                      thisNode            => newNode1
                      branchIsDone        =  .true.
                   end if
                end if
                if     (                                                                   &
                     &   branchingProbabilityRate > 0.0d0                                  &
                     &  .and.                                                              &
                     &   .not.self%branchIntervalStep                                      &
                     & ) deltaW=min(deltaW,self%mergeProbability/branchingProbabilityRate)
                ! Limit the timestep so that the maximum allowed time is not exceeded.
                deltaWEarliestTime=+criticalOverdensity_%value(                        &
                     &                                         time=self%timeEarliest, &
                     &                                         mass=branchMassCurrent  &
                     &                                        )                        &
                     &             -branchDeltaCriticalCurrent
                if (deltaWEarliestTime < deltaW) then
                   deltaW               =deltaWEarliestTime
                   snapEarliestTime     =.true.
                   snapAccretionFraction=.false.
                else
                   snapEarliestTime     =.false.
                end if
                ! Scale values to the determined timestep.
                if (.not.self%branchIntervalStep)                           &
                     & branchingProbability=branchingProbabilityRate*deltaW
                accretionFraction          =accretionFraction       *deltaW
                ! Accretion fraction must be less than unity. Reduce timestep (and branching probability and accretion fraction) by
                ! factors of two until this condition is satisfied.
                do while (accretionFraction+accretionFractionCumulative >= 1.0d0)
                   if (.not.self%branchIntervalStep)                      &
                        & branchingProbability=branchingProbability*0.5d0
                   accretionFraction          =accretionFraction   *0.5d0
                   deltaW                     =deltaW              *0.5d0
                   snapAccretionFraction      =.false.
                   snapEarliestTime           =.false.
                end do
                ! Decide if a branching occurs.
                if (self%branchIntervalStep) then
                   ! In this case we draw intervals between branching events from a negative exponential distribution.
                   if (branchingProbabilityRate > 0.0d0) then
                      branchingIntervalScaleFree=0.0d0
                      do while (branchingIntervalScaleFree <= 0.0d0)
                         branchingIntervalScaleFree=self%branchingIntervalDistribution%sample(randomNumberGenerator=tree%randomNumberGenerator)
                      end do
                      branchingInterval=branchingIntervalScaleFree/branchingProbabilityRate
                      ! Based on the upper bound on the rate, check if branching occurs before the maximum allowed timestep.
                      if (branchingInterval < deltaW) then
                         ! It does, so recheck using the actual branching rate.
                         branchingProbabilityRate=Tree_Branching_Probability(branchMassCurrent,branchDeltaCriticalCurrent,massResolution)
                         branchingInterval       =branchingIntervalScaleFree/branchingProbabilityRate
                         doBranch                =(branchingInterval <= deltaW)
                         if (doBranch) then
                            ! Branching occured, adjust the accretion fraction, and timestep to their values at the branching event.
                            accretionFraction    =accretionFraction*branchingInterval/deltaW
                            deltaW               =branchingInterval
                            snapAccretionFraction=.false.
                            snapEarliestTime     =.false.
                            ! Draw a random deviate and scale by the branching rate - this will be used to choose the branch mass.
                            uniformRandom       =tree%randomNumberGenerator%sample()
                            branchingProbability=uniformRandom*branchingProbabilityRate
                         end if
                      else
                         doBranch=.false.
                      end if
                   else
                      doBranch=.false.
                   end if
                else
                   ! In this case we're using the original Cole et al. (2000) algorithm.
                   if (branchingProbability > 0.0d0) then
                      uniformRandom=tree%randomNumberGenerator%sample()
                      doBranch=(uniformRandom <= branchingProbability)
                      if (doBranch) then
                         branchingProbability=Tree_Branching_Probability_Bound(branchMassCurrent,branchDeltaCriticalCurrent,massResolution,boundLower)*deltaW
                         if (uniformRandom <= branchingProbability) then
                            doBranch=.true.
                         else
                            branchingProbability=Tree_Branching_Probability(branchMassCurrent,branchDeltaCriticalCurrent,massResolution)*deltaW
                            doBranch=(uniformRandom <= branchingProbability)
                         end if
                         ! First convert the realized probability back to a rate.               
                         if (doBranch) branchingProbability=uniformRandom/deltaW
                      end if
                   else
                      doBranch=.false.
                   end if
                end if
                ! Determine the critical overdensity for collapse for the new halo(s).
                if (snapEarliestTime) then
                   deltaCritical                 =+criticalOverdensity_%value(                        &
                     &                                                        time=self%timeEarliest, &
                     &                                                        mass=branchMassCurrent  &
                     &                                                       )
                else
                   deltaCritical                 =+branchDeltaCriticalCurrent &
                        &                         +deltaW
                end if
                if (snapAccretionFraction) then
                   accretionFractionCumulative=self%accretionLimit
                else
                   accretionFractionCumulative=accretionFractionCumulative+accretionFraction
                end if
                ! Create new nodes.
                select case (doBranch)
                case (.true.)
                   ! Branching occurs - create two progenitors.
                   nodeIndex     =  nodeIndex+1
                   newNode1      => treeNode(nodeIndex,tree)
                   newBasic1     => newNode1%basic(autoCreate=.true.)
                   ! Compute mass of one of the new nodes.
                   nodeMass1     =  Tree_Branch_Mass(branchMassCurrent,branchDeltaCriticalCurrent,massResolution,branchingProbability,tree%randomNumberGenerator)
                   nodeMass2     =  thisBasic%mass()-nodeMass1
                   nodeMass1=nodeMass1*(1.0d0-accretionFractionCumulative)
                   nodeMass2=nodeMass2*(1.0d0-accretionFractionCumulative)
                   ! Compute the time corresponding to this branching event.
                   time          =  criticalOverdensity_%timeOfCollapse(criticalOverdensity=deltaCritical,mass=branchMassCurrent)
                   ! Set properties of first new node.
                   deltaCritical1=  criticalOverdensity_%value         (time               =time         ,mass=nodeMass1        )
                   ! If we are to snap halos to the earliest time, and the computed deltaCritical is sufficiently close to that time, snap it.
                   if (snapEarliestTime.and.Values_Agree(deltaCritical1,deltaCritical,relTol=1.0d-6)) deltaCritical1=deltaCritical
                   call newBasic1%massSet(nodeMass1     )
                   call newBasic1%timeSet(deltaCritical1)
                   ! Create second progenitor.
                   nodeIndex=nodeIndex+1
                   newNode2  => treeNode(nodeIndex,tree)
                   newBasic2 => newNode2%basic(autoCreate=.true.)
                   ! Set properties of second new node.
                   deltaCritical2=criticalOverdensity_%value(time=time,mass=nodeMass2)
                   ! If we are to snap halos to the earliest time, and the computed deltaCritical is sufficiently close to that time, snap it.
                   if (snapEarliestTime.and.Values_Agree(deltaCritical2,deltaCritical,relTol=1.0d-6)) deltaCritical2=deltaCritical
                   call newBasic2%massSet(nodeMass2     )
                   call newBasic2%timeSet(deltaCritical2)
                   ! Create links from old to new nodes and vice-versa. (Ensure that child node is the more massive progenitor.)
                   if (nodeMass2 > nodeMass1) then
                      thisNode%firstChild => newNode2
                      newNode2%sibling    => newNode1
                   else
                      thisNode%firstChild => newNode1
                      newNode1%sibling    => newNode2
                   end if
                   newNode1%parent        => thisNode
                   newNode2%parent        => thisNode
                   branchIsDone           =  .true.
                case (.false.)
                   ! No branching occurs - create one progenitor.
                   if (accretionFractionCumulative >= self%accretionLimit) then
                      nodeIndex      =  nodeIndex+1
                      newNode1       => treeNode(nodeIndex,tree)
                      newBasic1      => newNode1%basic(autoCreate=.true.)
                      ! Compute new mass accounting for sub-resolution accretion.
                      nodeMass1      =  thisBasic%mass()*(1.0d0-accretionFractionCumulative)
                      ! Compute the time corresponding to this new node.
                      time           =  criticalOverdensity_%timeOfCollapse(criticalOverdensity=deltaCritical,mass=branchMassCurrent)
                      ! Set properties of the new node.
                      deltaCritical1 =  criticalOverdensity_%value         (time               =time         ,mass=nodeMass1        )
                      call newBasic1%massSet(nodeMass1     )
                      call newBasic1%timeSet(deltaCritical1)
                      ! Create links from old to new node and vice-versa.
                      thisNode%firstChild => newNode1
                      newNode1%parent     => thisNode
                      branchIsDone=.true.
                   else
                      branchMassCurrent         =thisBasic%mass()*(1.0d0-accretionFractionCumulative)
                      branchDeltaCriticalCurrent=deltaCritical
                   end if
                end select
             end if
          end if
       end do
       ! Check if tree should be aborted.
       if (self%shouldAbort(tree)) then
          thisNode => null()
       else
          ! Walk to the next node.
          thisNode => thisNode%walkTreeUnderConstruction()
       end if
    end do
    ! Walk the tree and convert w to time.
    thisNode => tree%baseNode
    do while (associated(thisNode))
       ! Get the basic component of the node.
       thisBasic    => thisNode%basic()
       ! Compute the collapse time.
       collapseTime =  criticalOverdensity_%timeOfCollapse(criticalOverdensity=thisBasic%time(),mass=thisBasic%mass())
       call thisBasic%timeSet(collapseTime)
       thisNode => thisNode%walkTree()
    end do
    thisBasic => tree%baseNode%basic()
    call thisBasic%timeSet(baseNodeTime)
    ! Check for well-ordering in time.
    thisNode     => tree%baseNode
    previousNode => thisNode
    do while (associated(thisNode))       
       if (associated(thisNode%parent)) then
          thisBasic   => thisNode       %basic()
          parentBasic => thisNode%parent%basic()
          if (parentBasic%time() <= thisBasic%time()) then
<<<<<<< HEAD
             if     (                                                                       &
                  &   parentBasic%mass() < massResolution*(1.0d0+toleranceResolutionParent) &
                  &  .and.                                                                  &
                  &     thisBasic%mass() < massResolution*(1.0d0+toleranceResolutionSelf  ) &
                  & ) then
                ! Parent halo is very close to the resolution limit. Simply prune away the remainder of this branch.
                call thisNode%destroyBranch()
                deallocate(thisNode)
                thisNode => previousNode
             else
                ! Parent halo is not close to the resolution limit - this is an error.
                message="branch is not well-ordered in time"            //char(10)
                write (label,'(e20.14)')                                   thisBasic%time()
                message=message//" ->       node time = "//label//" Gyr"//char(10)
                write (label,'(e20.14)')                                 parentBasic%time()
                message=message//" ->     parent time = "//label//" Gyr"//char(10)
                write (label,'(e20.14)')                                                           thisBasic%mass()
                message=message//" ->       node mass = "//label//" M☉" //char(10)
                write (label,'(e20.14)')                                                         parentBasic%mass()
                message=message//" ->     parent mass = "//label//" M☉" //char(10)
                write (label,'(e20.14)') criticalOverdensity_%value(time=  thisBasic%time(),mass=  thisBasic%mass())
                message=message//" ->         node δc = "//label        //char(10)
                write (label,'(e20.14)') criticalOverdensity_%value(time=parentBasic%time(),mass=parentBasic%mass())
                message=message//" ->       parent δc = "//label        //char(10)
                thisBasic => tree%baseNode%basic()
                write (label,'(e20.14)')                                   thisBasic%time()
                message=message//" ->       tree time = "//label//" Gyr"//char(10)
                write (label,'(e20.14)')                                                           thisBasic%mass()
                message=message//" ->       tree mass = "//label//" M☉" //char(10)
                write (label,'(e20.14)') massResolution
                message=message//" -> mass resolution = "//label//" M☉"
                call Galacticus_Error_Report('cole2000Build',message)
             end if
=======
             message="branch is not well-ordered in time:"//char(10)
             write (label,'(i16)') thisNode%parent%index()
             message=message//"   parent index: "//label//char(10)
             write (label,'(i16)') thisNode       %index()
             message=message//"     node index: "//label//char(10)
             write (label,'(f16.12)') parentBasic%time()
             message=message//"    parent time: "//label//char(10)
             write (label,'(f16.12)')   thisBasic%time()
             message=message//"      node time: "//label
             call Galacticus_Error_Report('cole2000Build',message)
>>>>>>> d3d86e96
          end if
       end if
       previousNode => thisNode
       thisNode     => thisNode%walkTree()
    end do
    return
  end subroutine cole2000Build

  logical function cole2000ShouldAbort(self,tree)
    !% Return {\normalfont \ttfamily true} if tree construction should be aborted. In the {\normalfont \ttfamily cole2000} tree
    !% builder we never abort.
    implicit none
    class(mergerTreeBuilderCole2000), intent(inout) :: self
    type (mergerTree               ), intent(in   ) :: tree

    cole2000ShouldAbort=.false.
    return
  end function cole2000ShouldAbort
  
  logical function cole2000ShouldFollowBranch(self,tree,node)
    !% Return {\normalfont \ttfamily true} if tree construction should continue to follow the current branch. In the {\normalfont
    !% \ttfamily cole2000} tree builder we always continue.
    implicit none
    class(mergerTreeBuilderCole2000), intent(inout)          :: self
    type (mergerTree               ), intent(in   )          :: tree
    type (treeNode                 ), intent(inout), pointer :: node

    cole2000ShouldFollowBranch=.true.
    return
  end function cole2000ShouldFollowBranch
  
  subroutine cole2000TimeEarliestSet(self,timeEarliest)
    !% Set the earliest time for the tree builder.
    implicit none
    class           (mergerTreeBuilderCole2000), intent(inout) :: self
    double precision                           , intent(in   ) :: timeEarliest

    self%timeEarliest=timeEarliest
    return
  end subroutine cole2000TimeEarliestSet<|MERGE_RESOLUTION|>--- conflicted
+++ resolved
@@ -200,20 +200,12 @@
          &                                                                nodeMass2                 , time                       , uniformRandom             , &
          &                                                                massResolution            , accretionFractionCumulative, branchMassCurrent         , &
          &                                                                branchDeltaCriticalCurrent, branchingInterval          , branchingIntervalScaleFree, &
-<<<<<<< HEAD
-         &                                                                branchingProbabilityRate  , deltaWAccretionLimit
-    logical                                                            :: doBranch                  , branchIsDone               , snapAccretionFraction
-    type            (varying_string           )                        :: message
-    character       (len=20                   )                        :: label
-    
-=======
          &                                                                branchingProbabilityRate  , deltaWAccretionLimit       , deltaWEarliestTime
     logical                                                            :: doBranch                  , branchIsDone               , snapAccretionFraction     , &
          &                                                                snapEarliestTime
     type            (varying_string           )                        :: message
-    character       (len=16                   )                        :: label
-
->>>>>>> d3d86e96
+    character       (len=20                   )                        :: label
+    
     ! Get default objects.
     criticalOverdensity_ => criticalOverdensity()
     ! Begin construction.
@@ -528,7 +520,6 @@
           thisBasic   => thisNode       %basic()
           parentBasic => thisNode%parent%basic()
           if (parentBasic%time() <= thisBasic%time()) then
-<<<<<<< HEAD
              if     (                                                                       &
                   &   parentBasic%mass() < massResolution*(1.0d0+toleranceResolutionParent) &
                   &  .and.                                                                  &
@@ -540,7 +531,11 @@
                 thisNode => previousNode
              else
                 ! Parent halo is not close to the resolution limit - this is an error.
-                message="branch is not well-ordered in time"            //char(10)
+                message="branch is not well-ordered in time:"           //char(10)
+                write (label,'(i20)'  ) thisNode       %index()
+                message=message//" ->      node index = "//label        //char(10)
+                write (label,'(i120)'  ) thisNode%parent%index()
+                message=message//" ->    parent index = "//label        //char(10)
                 write (label,'(e20.14)')                                   thisBasic%time()
                 message=message//" ->       node time = "//label//" Gyr"//char(10)
                 write (label,'(e20.14)')                                 parentBasic%time()
@@ -562,18 +557,6 @@
                 message=message//" -> mass resolution = "//label//" M☉"
                 call Galacticus_Error_Report('cole2000Build',message)
              end if
-=======
-             message="branch is not well-ordered in time:"//char(10)
-             write (label,'(i16)') thisNode%parent%index()
-             message=message//"   parent index: "//label//char(10)
-             write (label,'(i16)') thisNode       %index()
-             message=message//"     node index: "//label//char(10)
-             write (label,'(f16.12)') parentBasic%time()
-             message=message//"    parent time: "//label//char(10)
-             write (label,'(f16.12)')   thisBasic%time()
-             message=message//"      node time: "//label
-             call Galacticus_Error_Report('cole2000Build',message)
->>>>>>> d3d86e96
           end if
        end if
        previousNode => thisNode
