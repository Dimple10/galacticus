!! Copyright 2009, 2010, 2011, 2012, 2013, 2014, 2015 Andrew Benson <abenson@obs.carnegiescience.edu>
!!
!! This file is part of Galacticus.
!!
!!    Galacticus is free software: you can redistribute it and/or modify
!!    it under the terms of the GNU General Public License as published by
!!    the Free Software Foundation, either version 3 of the License, or
!!    (at your option) any later version.
!!
!!    Galacticus is distributed in the hope that it will be useful,
!!    but WITHOUT ANY WARRANTY; without even the implied warranty of
!!    MERCHANTABILITY or FITNESS FOR A PARTICULAR PURPOSE.  See the
!!    GNU General Public License for more details.
!!
!!    You should have received a copy of the GNU General Public License
!!    along with Galacticus.  If not, see <http://www.gnu.org/licenses/>.

  !% An implementation of a merger tree builder using the algorithm of \cite{cole_hierarchical_2000}.

  !# <mergerTreeBuilder name="mergerTreeBuilderCole2000">
  !#  <description>Merger trees are built using the algorithm of \cite{cole_hierarchical_2000}.</description>
  !# </mergerTreeBuilder>
<<<<<<< HEAD
=======

  use Statistics_Distributions

>>>>>>> e4b3be90
  type, extends(mergerTreeBuilderClass) :: mergerTreeBuilderCole2000
     !% A merger tree builder class using the algorithm of \cite{cole_hierarchical_2000}.
     private
     ! Variables controlling merger tree accuracy.
<<<<<<< HEAD
     double precision           :: accretionLimit      , timeEarliest    , &
          &                        mergeProbability
     ! Option controlling random number sequences.
     logical                    :: randomSeedsFixed
     
=======
     double precision                                  :: accretionLimit                          , earliestTime      , &
          &                                               mergeProbability
     ! Option controlling random number sequences.
     logical                                           :: fixedRandomSeeds     
>>>>>>> e4b3be90
     ! Random number sequence variables
     type            (fgsl_rng                       ) :: clonedPseudoSequence                    , pseudoSequence
     logical                                           :: reset                                   , ompThreadOffset   , &
          &                                               resetSnapshot                           , branchIntervalStep
     integer                                           :: incrementSeed    
     ! Interval distribution.
     logical                                           :: branchingIntervalDistributionInitialized
     type            (distributionNegativeExponential) :: branchingIntervalDistribution
   contains
     !@ <objectMethods>
     !@   <object>mergerTreeBuilderCole2000</object>
     !@   <objectMethod>
     !@     <method>shouldAbort</method>
     !@     <type>\logicalzero</type>
     !@     <arguments>\textless type(mergerTree)\textgreater\ tree\argin</arguments>
     !@     <description>Return true if construction of the merger tree should be aborted.</description>
     !@   </objectMethod>
     !@   <objectMethod>
     !@     <method>shouldFollowBranch</method>
     !@     <type>\logicalzero</type>
     !@     <arguments>\textless type(mergerTree)\textgreater\ tree\argin, \textless type(treeNode)\textgreater\ node\argin</arguments>
     !@     <description>Return true if the branch should be followed.</description>
     !@   </objectMethod>
     !@ </objectMethods>
     procedure :: build              => cole2000Build
     procedure :: shouldAbort        => cole2000ShouldAbort
     procedure :: shouldFollowBranch => cole2000ShouldFollowBranch
     procedure :: stateStore         => cole2000StateStore 
     procedure :: stateRestore       => cole2000StateRestore
     procedure :: stateSnapshot      => cole2000StateSnapshot
  end type mergerTreeBuilderCole2000

  interface mergerTreeBuilderCole2000
     !% Constructors for the {\normalfont \ttfamily cole2000} merger tree builder class.
     module procedure cole2000ConstructorParameters
     module procedure cole2000ConstructorInternal
  end interface mergerTreeBuilderCole2000
<<<<<<< HEAD
=======

  ! Default options controlling merger tree accuracy.
  double precision :: cole2000AccretionLimit         , cole2000EarliestTime      , &
       &              cole2000HighestRedshift        , cole2000MergeProbability
  ! Default option controlling random number sequences.
  logical          :: cole2000FixedRandomSeeds       , cole2000BranchIntervalStep
  ! Default initialization state.
  logical          :: cole2000Initialized    =.false.
>>>>>>> e4b3be90
  
contains

  function cole2000ConstructorParameters(parameters)
    !% Constructor for the \cite{cole_hierarchical_2000} merger tree building class which reads parameters from a provided parameter list.
    use, intrinsic :: ISO_C_Binding
    use Cosmology_Functions
    implicit none
    type            (mergerTreeBuilderCole2000)                :: cole2000ConstructorParameters    
    type            (inputParameters          ), intent(in   ) :: parameters
    class           (cosmologyFunctionsClass  ), pointer       :: cosmologyFunctions_
    double precision                                           :: redshiftMaximum
    !# <inputParameterList label="allowedParameterNames" />

<<<<<<< HEAD
    ! Check and read parameters.
    call parameters%checkParameters(allowedParameterNames)    
    !# <inputParameter>
    !#   <name>mergeProbability</name>
    !#   <source>parameters</source>
    !#   <variable>cole2000ConstructorParameters%mergeProbability</variable>
    !#   <defaultValue>0.1d0</defaultValue>
    !#   <description>The largest probability of branching allowed in a timestep in merger trees built by the \cite{cole_hierarchical_2000} method.</description>
    !#   <type>real</type>
    !#   <cardinality>0..1</cardinality>
    !# </inputParameter>
    !# <inputParameter>
    !#   <name>accretionLimit</name>
    !#   <source>parameters</source>
    !#   <variable>cole2000ConstructorParameters%accretionLimit</variable>
    !#   <defaultValue>0.1d0</defaultValue>
    !#   <description>The largest fractional mass change due to subresolution accretion allowed in a timestep in merger trees built by the \cite{cole_hierarchical_2000} method.</description>
    !#   <type>real</type>
    !#   <cardinality>0..1</cardinality>
    !# </inputParameter>
    !# <inputParameter>
    !#   <name>redshiftMaximum</name>
    !#   <source>parameters</source>
    !#   <defaultValue>1.0d5</defaultValue>
    !#   <description>The highest redshift to which merger trees will be built in the \cite{cole_hierarchical_2000} method.</description>
    !#   <type>real</type>
    !#   <cardinality>0..1</cardinality>
    !# </inputParameter>
    !# <inputParameter>
    !#   <name>randomSeedsFixed</name>
    !#   <source>parameters</source>
    !#   <variable>cole2000ConstructorParameters%randomSeedsFixed</variable>
    !#   <defaultValue>.false.</defaultValue>
    !#   <description></description>
    !#   <type>real</type>
    !#   <cardinality>0..1</cardinality>
    !# </inputParameter>
    ! Convert maximum redshift to earliest time.
    cosmologyFunctions_ => cosmologyFunctions()
    cole2000ConstructorParameters%timeEarliest=cosmologyFunctions_%cosmicTime(cosmologyFunctions_%expansionFactorFromRedshift(redshiftMaximum))
    ! Initialize state.
    cole2000ConstructorParameters%reset           =.true.
    cole2000ConstructorParameters%ompThreadOffset =.true.
    cole2000ConstructorParameters%incrementSeed   =0
    if (FGSL_Well_Defined(cole2000ConstructorParameters%      pseudoSequence))                &
         & call FGSL_Obj_C_Ptr(cole2000ConstructorParameters%      pseudoSequence,C_Null_Ptr)
    if (FGSL_Well_Defined(cole2000ConstructorParameters%clonedPseudoSequence))                &
         & call FGSL_Obj_C_Ptr(cole2000ConstructorParameters%clonedPseudoSequence,C_Null_Ptr)
    return
  end function cole2000ConstructorParameters

  function cole2000ConstructorInternal(mergeProbability,accretionLimit,timeEarliest,randomSeedsFixed)
    !% Internal constructor for the \cite{cole_hierarchical_2000} merger tree building class.
    use, intrinsic :: ISO_C_Binding
    use Cosmology_Functions
    implicit none
    type            (mergerTreeBuilderCole2000)                :: cole2000ConstructorInternal
    double precision                           , intent(in   ) :: mergeProbability           , accretionLimit, &
         &                                                        timeEarliest
    logical                                    , intent(in   ) :: randomSeedsFixed

    ! Store options.
    cole2000ConstructorInternal%mergeProbability=mergeProbability
    cole2000ConstructorInternal%accretionLimit  =accretionLimit
    cole2000ConstructorInternal%timeEarliest    =timeEarliest
    cole2000ConstructorInternal%randomSeedsFixed=randomSeedsFixed
    ! Initialize state.
    cole2000ConstructorInternal%reset           =.true.
    cole2000ConstructorInternal%ompThreadOffset =.true.
    cole2000ConstructorInternal%incrementSeed   =0
    if (FGSL_Well_Defined(cole2000ConstructorInternal%      pseudoSequence))                &
         & call FGSL_Obj_C_Ptr(cole2000ConstructorInternal%      pseudoSequence,C_Null_Ptr)
    if (FGSL_Well_Defined(cole2000ConstructorInternal%clonedPseudoSequence))                &
         & call FGSL_Obj_C_Ptr(cole2000ConstructorInternal%clonedPseudoSequence,C_Null_Ptr)
=======
    if (.not.cole2000Initialized) then
       !$omp critical(mergerTreeBuilderCole2000Initialize)
       if (.not.cole2000Initialized) then    
          ! Read parameters controlling tree accuracy.
          !@ <inputParameter>
          !@   <name>mergerTreeBuildCole2000MergeProbability</name>
          !@   <defaultValue>0.1</defaultValue>
          !@   <attachedTo>module</attachedTo>
          !@   <description>
          !@     The largest probability of branching allowed in a timestep in merger trees built by the \cite{cole_hierarchical_2000} method.
          !@   </description>
          !@   <type>real</type>
          !@   <cardinality>1</cardinality>
          !@ </inputParameter>
          call Get_Input_Parameter('mergerTreeBuildCole2000MergeProbability',cole2000MergeProbability,defaultValue=1.0d-1)
          !@ <inputParameter>
          !@   <name>mergerTreeBuildCole2000AccretionLimit</name>
          !@   <defaultValue>0.1</defaultValue>
          !@   <attachedTo>module</attachedTo>
          !@   <description>
          !@     The largest fractional mass change due to subresolution accretion allowed in a timestep in merger trees built by the
          !@     \cite{cole_hierarchical_2000} method.
          !@   </description>
          !@   <type>real</type>
          !@   <cardinality>1</cardinality>
          !@ </inputParameter>
          call Get_Input_Parameter('mergerTreeBuildCole2000AccretionLimit'  ,cole2000AccretionLimit  ,defaultValue=1.0d-1)
          !@ <inputParameter>
          !@   <name>mergerTreeBuildCole2000HighestRedshift</name>
          !@   <defaultValue>$10^5$</defaultValue>
          !@   <attachedTo>module</attachedTo>
          !@   <description>
          !@     The highest redshift to which merger trees will be built in the \cite{cole_hierarchical_2000} method.
          !@   </description>
          !@   <type>real</type>
          !@   <cardinality>1</cardinality>
          !@ </inputParameter>
          call Get_Input_Parameter('mergerTreeBuildCole2000HighestRedshift'  ,cole2000HighestRedshift  ,defaultValue=1.0d5 )
          cosmologyFunctions_ => cosmologyFunctions()
          cole2000EarliestTime=cosmologyFunctions_%cosmicTime(cosmologyFunctions_%expansionFactorFromRedshift(cole2000HighestRedshift))
          !@ <inputParameter>
          !@   <name>mergerTreeBuildCole2000FixedRandomSeeds</name>
          !@   <defaultValue>{\normalfont \ttfamily false}</defaultValue>
          !@   <attachedTo>module</attachedTo>
          !@   <description>
          !@     Specifies whether the random number sequence should be restarted for each tree using a deterministically derived (from the tree index) seed. This allows the exact same tree to be generated even when running multiple threads.
          !@   </description>
          !@   <type>real</type>
          !@   <cardinality>1</cardinality>
          !@ </inputParameter>
          call Get_Input_Parameter('mergerTreeBuildCole2000FixedRandomSeeds',cole2000FixedRandomSeeds,defaultValue=.false.)
          !@ <inputParameter>
          !@   <name>mergerTreeBuildCole2000BranchIntervalStep</name>
          !@   <defaultValue>{\normalfont \ttfamily false}</defaultValue>
          !@   <attachedTo>module</attachedTo>
          !@   <description>
          !@     If {\normalfont \ttfamily false} use the original \cite{cole_hierarchical_2000} method to determine whether branching occurs in a timestep. If {\normalfont \ttfamily true} draw branching intervals from a negative exponential distribution.
          !@   </description>
          !@   <type>real</type>
          !@   <cardinality>1</cardinality>
          !@ </inputParameter>
          call Get_Input_Parameter('mergerTreeBuildCole2000BranchIntervalStep',cole2000BranchIntervalStep,defaultValue=.true.)
          ! Record that default is initialized.
          cole2000Initialized=.true.
       end if
       !$omp end critical(mergerTreeBuilderCole2000Initialize)
    end if
    ! Construct the default object.
    cole2000DefaultConstructor%accretionLimit                          =cole2000AccretionLimit
    cole2000DefaultConstructor%earliestTime                            =cole2000EarliestTime
    cole2000DefaultConstructor%mergeProbability                        =cole2000MergeProbability
    cole2000DefaultConstructor%fixedRandomSeeds                        =cole2000FixedRandomSeeds
    cole2000DefaultConstructor%branchIntervalStep                      =cole2000BranchIntervalStep
    cole2000DefaultConstructor%reset                                   =.true.
    cole2000DefaultConstructor%ompThreadOffset                         =.true.
    cole2000DefaultConstructor%incrementSeed                           =0
    cole2000DefaultConstructor%branchingIntervalDistributionInitialized=.false.
    if (FGSL_Well_Defined(cole2000DefaultConstructor%      pseudoSequence)) &
         & call FGSL_Obj_C_Ptr(cole2000DefaultConstructor%      pseudoSequence,C_Null_Ptr)
    if (FGSL_Well_Defined(cole2000DefaultConstructor%clonedPseudoSequence)) &
         & call FGSL_Obj_C_Ptr(cole2000DefaultConstructor%clonedPseudoSequence,C_Null_Ptr)
>>>>>>> e4b3be90
    return
  end function cole2000ConstructorInternal

  subroutine cole2000Build(self,tree)
    !% Build a merger tree.
    use Galacticus_Nodes
    use Galacticus_Error
    use Critical_Overdensity
    use Merger_Tree_Branching
    use Merger_Tree_Branching_Options
    use Pseudo_Random
    use Kind_Numbers
    use Merger_Trees_Build_Mass_Resolution
    implicit none
    class           (mergerTreeBuilderCole2000), intent(inout)         :: self
    type            (mergerTree               ), intent(inout), target :: tree
    type            (treeNode                 ), pointer               :: newNode1                  , newNode2                   , thisNode
    class           (nodeComponentBasic       ), pointer               :: newBasic1                 , newBasic2                  , thisBasic                 , &
         &                                                                parentBasic
    integer         (kind=kind_int8           )                        :: nodeIndex
    double precision                                                   :: accretionFraction         , baseNodeTime               , branchingProbability      , &
         &                                                                collapseTime              , deltaCritical              , deltaCritical1            , &
         &                                                                deltaCritical2            , deltaW                     , nodeMass1                 , &
         &                                                                nodeMass2                 , time                       , uniformRandom             , &
         &                                                                massResolution            , accretionFractionCumulative, branchMassCurrent         , &
         &                                                                branchDeltaCriticalCurrent, branchingInterval          , branchingIntervalScaleFree, &
         &                                                                branchingProbabilityRate
    logical                                                            :: doBranch                  , branchIsDone
    
    ! Begin construction.
    nodeIndex =  1                   ! Initialize the node index counter to unity.
    thisNode  => tree    %baseNode   ! Point to the base node.
    thisBasic => thisNode%basic   () ! Get the basic component of the node.
    if (.not.self%branchingIntervalDistributionInitialized.and.self%branchIntervalStep) then
       ! Note that we use a unit rate - we will scale the results to the actual rate required.
       self%branchingIntervalDistribution           =distributionNegativeExponential(1.0d0)
       self%branchingIntervalDistributionInitialized=.true.
    end if
    ! Restart the random number sequence.
    if (self%randomSeedsFixed) then
       if (.not.self%reset) call Pseudo_Random_Free(self%pseudoSequence)
       self%reset          =.true.
       self%incrementSeed  =int(tree%index)
       self%ompThreadOffset=.false.
       if (self%branchIntervalStep) call self%branchingIntervalDistribution%samplerReset()
    end if
    ! Get the mass resolution for this tree.
    massResolution=Merger_Tree_Build_Mass_Resolution(tree)
    ! Convert time for base node to critical overdensity (which we use as a time coordinate in this module).
    baseNodeTime =thisBasic%time()
    deltaCritical=Critical_Overdensity_for_Collapse(time=thisBasic%time(),mass=thisBasic%mass())
    call thisBasic%timeSet(deltaCritical)
    ! Begin tree build loop.
    do while (associated(thisNode))
       ! Get the basic component of the node.
       thisBasic => thisNode%basic()
<<<<<<< HEAD
       ! If halo is above the resolution limit, then evolve it.
       if     (                                                                                                   &
            &                                                              thisBasic%mass()  > massResolution     &
            &  .and.                                                                                              &
            &   Time_of_Collapse(criticalOverdensity=thisBasic%time(),mass=thisBasic%mass()) > self%timeEarliest  &
            &  .and.                                                                                              &
            &   self%shouldFollowBranch(tree,thisNode)                                                            &
            & ) then
          ! Find branching probability.
          branchingProbability=Tree_Branching_Probability (thisBasic%mass(),thisBasic%time(),massResolution)
=======
       ! Initialize the state for this branch.
       accretionFractionCumulative=0.0d0
       branchMassCurrent          =thisBasic%mass()
       branchDeltaCriticalCurrent =thisBasic%time()
       ! Evolve the branch until mass falls below the resolution limit, the earliest time is reached, or the branch ends.       
       branchIsDone=.false.
       do while(                                                                                                             &
            &    branchMassCurrent                                                                       > massResolution    &
            &   .and.                                                                                                        &
            &    Time_of_Collapse(criticalOverdensity=branchDeltaCriticalCurrent,mass=branchMassCurrent) > self%earliestTime &
            &  .and.                                                                                                         &
            &   self%shouldFollowBranch(tree,thisNode)                                                                       &
            &   .and.                                                                                                        &
            &    .not.branchIsDone                                                                                           &
            &  )
          ! Find branching probability rate per unit deltaW.
          branchingProbabilityRate=Tree_Branching_Probability_Bound(branchMassCurrent,branchDeltaCriticalCurrent,massResolution,boundUpper)
>>>>>>> e4b3be90
          ! Find accretion rate.
          accretionFraction       =Tree_Subresolution_Fraction     (branchMassCurrent,branchDeltaCriticalCurrent,massResolution           )
          ! A negative accretion fraction indicates that the node is so close to the resolution limit that
          ! an accretion rate cannot be determined (given available numerical accuracy). In such cases we
          ! consider the node to have reached the end of its resolved evolution and so walk to the next node.
          if (accretionFraction < 0.0d0) then
             ! Terminate the branch with a final node.
             nodeIndex          =  nodeIndex+1
             newNode1           => treeNode      (nodeIndex,tree)
             newBasic1 => newNode1%basic(autoCreate=.true. )
             ! Compute new mass accounting for sub-resolution accretion.
             nodeMass1          = massResolution
             ! Compute the time corresponding to this event.
             time=Time_of_Collapse(criticalOverdensity=branchDeltaCriticalCurrent,mass=branchMassCurrent)
             ! Set properties of the new node.
             deltaCritical1=Critical_Overdensity_for_Collapse(time=time,mass=nodeMass1)
             call newBasic1%massSet(nodeMass1     )
             call newBasic1%timeSet(deltaCritical1)
             ! Create links from old to new node and vice-versa.
             thisNode%firstChild => newNode1
             newNode1%parent     => thisNode
             branchIsDone        =  .true.
          else
             ! Finding maximum allowed step in w. Limit based on branching rate only if we are using the original Cole et
             ! al. (2000) algorithm.
             deltaW=Tree_Maximum_Step(branchMassCurrent,branchDeltaCriticalCurrent,massResolution)
             if     (                                                                                                 &
                  &   accretionFraction        > 0.0d0                                                                &
                  & ) deltaW=min(deltaW,(self%accretionLimit  -accretionFractionCumulative)/accretionFraction       )
             if     (                                                                                                 &
                  &   branchingProbabilityRate > 0.0d0                                                                &
                  &  .and.                                                                                            &
                  &   .not.self%branchIntervalStep                                                                    &
                  & ) deltaW=min(deltaW, self%mergeProbability                             /branchingProbabilityRate)
             ! Scale values to the determined timestep.
             if (.not.self%branchIntervalStep)                           &
                  & branchingProbability=branchingProbabilityRate*deltaW
             accretionFraction          =accretionFraction       *deltaW
             ! Accretion fraction must be less than unity. Reduce timestep (and branching probability and accretion fraction) by
             ! factors of two until this condition is satisfied.
             do while (accretionFraction+accretionFractionCumulative >= 1.0d0)
                if (.not.self%branchIntervalStep)                      &
                     & branchingProbability=branchingProbability*0.5d0
                accretionFraction          =accretionFraction   *0.5d0
                deltaW                     =deltaW              *0.5d0
             end do
             ! Decide if a branching occurs.
             if (self%branchIntervalStep) then
                ! In this case we draw intervals between branching events from a negative exponential distribution.
                if (branchingProbabilityRate > 0.0d0) then
                   branchingIntervalScaleFree=self%branchingIntervalDistribution%sample()
                   branchingInterval         =branchingIntervalScaleFree/branchingProbabilityRate
                   ! Based on the upper bound on the rate, check if branching occurs before the maximum allowed timestep.
                   if (branchingInterval < deltaW) then
                      ! It does, so recheck using the actual branching rate.
                      branchingProbabilityRate=Tree_Branching_Probability(branchMassCurrent,branchDeltaCriticalCurrent,massResolution)
                      branchingInterval       =branchingIntervalScaleFree/branchingProbabilityRate
                      doBranch                =(branchingInterval <= deltaW)
                      if (doBranch) then
                         ! Branching occured, adjust the accretion fraction, and timestep to their values at the branching event.
                         accretionFraction   =accretionFraction*branchingInterval/deltaW
                         deltaW              =branchingInterval
                         ! Draw a random deviate and scale by the branching rate - this will be used to choose the branch mass.
                         uniformRandom       =Pseudo_Random_Get(self%pseudoSequence,reset=self%reset,ompThreadOffset=self%ompThreadOffset,incrementSeed=self%incrementSeed)
                         branchingProbability=uniformRandom*branchingProbabilityRate
                      end if
                   else
                      doBranch=.false.
                   end if
                else
                   doBranch=.false.
                end if
             else
               ! In this case we're using the original Cole et al. (2000) algorithm.
               if (branchingProbability > 0.0d0) then
                   uniformRandom=Pseudo_Random_Get(self%pseudoSequence,reset=self%reset,ompThreadOffset=self%ompThreadOffset,incrementSeed=self%incrementSeed)
                   doBranch=(uniformRandom <= branchingProbability)
                   if (doBranch) then
                      branchingProbability=Tree_Branching_Probability_Bound(branchMassCurrent,branchDeltaCriticalCurrent,massResolution,boundLower)*deltaW
                      if (uniformRandom <= branchingProbability) then
                         doBranch=.true.
                      else
                         branchingProbability=Tree_Branching_Probability(branchMassCurrent,branchDeltaCriticalCurrent,massResolution)*deltaW
                         doBranch=(uniformRandom <= branchingProbability)
                      end if
                      ! First convert the realized probability back to a rate.               
                      if (doBranch) branchingProbability=uniformRandom/deltaW
                   end if
                else
                   doBranch=.false.
                end if
             end if
             ! Determine the critical overdensity for collapse for the new halo(s).
             deltaCritical              =branchDeltaCriticalCurrent +deltaW
             accretionFractionCumulative=accretionFractionCumulative+accretionFraction             
             ! Create new nodes.
             select case (doBranch)
             case (.true.)
                ! Branching occurs - create two progenitors.
                nodeIndex =  nodeIndex+1
                newNode1  => treeNode(nodeIndex,tree)
                newBasic1 => newNode1%basic(autoCreate=.true.)
                ! Compute mass of one of the new nodes.
                nodeMass1=Tree_Branch_Mass(branchMassCurrent,branchDeltaCriticalCurrent,massResolution,branchingProbability)
                ! Compute the time corresponding to this branching event.
                time=Time_of_Collapse(criticalOverdensity=deltaCritical,mass=branchMassCurrent)
                ! Set properties of first new node.
                deltaCritical1=Critical_Overdensity_for_Collapse(time=time,mass=nodeMass1)
                call newBasic1%massSet(nodeMass1     )
                call newBasic1%timeSet(deltaCritical1)
                ! Create second progenitor.
                nodeIndex=nodeIndex+1
                newNode2  => treeNode(nodeIndex,tree)
                newBasic2 => newNode2%basic(autoCreate=.true.)
                ! Compute mass of second new node.
                nodeMass2=thisBasic%mass()*(1.0d0-accretionFractionCumulative)-nodeMass1
                ! Set properties of second new node.
                deltaCritical2=Critical_Overdensity_for_Collapse(time=time,mass=nodeMass2)
                call newBasic2%massSet(nodeMass2     )
                call newBasic2%timeSet(deltaCritical2)
                ! Create links from old to new nodes and vice-versa. (Ensure that child node is the more massive progenitor.)
                if (nodeMass2 > nodeMass1) then
                   thisNode%firstChild => newNode2
                   newNode2%sibling    => newNode1
                else
                   thisNode%firstChild => newNode1
                   newNode1%sibling    => newNode2
                end if
                newNode1%parent        => thisNode
                newNode2%parent        => thisNode
                branchIsDone           =  .true.
             case (.false.)
                ! No branching occurs - create one progenitor.
                if (accretionFractionCumulative >= self%accretionLimit) then
                   nodeIndex=nodeIndex+1
                   newNode1 => treeNode(nodeIndex,tree)
                   newBasic1 => newNode1%basic(autoCreate=.true.)
                   ! Compute new mass accounting for sub-resolution accretion.
                   nodeMass1=thisBasic%mass()*(1.0d0-accretionFractionCumulative)
                   ! Compute the time corresponding to this new node.
                   time=Time_of_Collapse(criticalOverdensity=deltaCritical,mass=branchMassCurrent)
                   ! Set properties of the new node.
                   deltaCritical1=Critical_Overdensity_for_Collapse(time=time,mass=nodeMass1)
                   call newBasic1%massSet(nodeMass1     )
                   call newBasic1%timeSet(deltaCritical1)
                   ! Create links from old to new node and vice-versa.
                   thisNode%firstChild => newNode1
                   newNode1%parent     => thisNode
                   branchIsDone=.true.
                else
                  branchMassCurrent         =thisBasic%mass()*(1.0d0-accretionFractionCumulative)
                  branchDeltaCriticalCurrent=deltaCritical
               end if
             end select
          end if
       end do
       ! Check if tree should be aborted.
       if (self%shouldAbort(tree)) then
          thisNode => null()
       else
          ! Walk to the next node.
          ! <gfortan 4.6> explicitly specify the target as thisNode since we can't use the "_Same_Node" tree walking procedures.
          call thisNode%walkTreeUnderConstruction(thisNode)
       end if
    end do
    ! Walk the tree and convert w to time.
    thisNode => tree%baseNode
    do while (associated(thisNode))
       ! Get the basic component of the node.
       thisBasic => thisNode%basic()
       ! Compute the collapse time.
       collapseTime=Time_of_Collapse(criticalOverdensity=thisBasic%time(),mass=thisBasic%mass())
       call thisBasic%timeSet(collapseTime)
       ! <gfortan 4.6> explicitly specify the target as thisNode since we can't use the "_Same_Node" tree walking procedures.
       call thisNode%walkTree(thisNode)
    end do
    thisBasic => tree%baseNode%basic()
    call thisBasic%timeSet(baseNodeTime)
    ! Check for well-ordering in time.
    thisNode => tree%baseNode
    do while (associated(thisNode))       
       if (associated(thisNode%parent)) then
          thisBasic   => thisNode       %basic()
          parentBasic => thisNode%parent%basic()
          if (parentBasic%time() <= thisBasic%time()) call Galacticus_Error_Report('cole2000Build','branch is not well-ordered in time')
       end if
       call thisNode%walkTree(thisNode)
    end do
    return
  end subroutine cole2000Build

  logical function cole2000ShouldAbort(self,tree)
    !% Return {\normalfont \ttfamily true} if tree construction should be aborted. In the {\normalfont \ttfamily cole2000} tree
    !% builder we never abort.
    implicit none
    class(mergerTreeBuilderCole2000), intent(inout) :: self
    type (mergerTree               ), intent(in   ) :: tree

    cole2000ShouldAbort=.false.
    return
  end function cole2000ShouldAbort
  
  logical function cole2000ShouldFollowBranch(self,tree,node)
    !% Return {\normalfont \ttfamily true} if tree construction should continue to follow the current branch. In the {\normalfont
    !% \ttfamily cole2000} tree builder we always continue.
    implicit none
    class(mergerTreeBuilderCole2000), intent(inout)          :: self
    type (mergerTree               ), intent(in   )          :: tree
    type (treeNode                 ), intent(inout), pointer :: node

    cole2000ShouldFollowBranch=.true.
    return
  end function cole2000ShouldFollowBranch
  
  subroutine cole2000StateSnapshot(self)
    !% Store a snapshot of the random number generator internal state.
    use Pseudo_Random
    implicit none
    class(mergerTreeBuilderCole2000), intent(inout) :: self

    if (.not.self%reset) then
       if (FGSL_Well_Defined(self%clonedPseudoSequence)) call Pseudo_Random_Free(self%clonedPseudoSequence)
       self%clonedPseudoSequence=FGSL_Rng_Clone(self%pseudoSequence)
    end if
    self%resetSnapshot=self%reset
    return
  end subroutine cole2000StateSnapshot

  subroutine cole2000StateStore(self,stateFile,fgslStateFile)
    !% Write the stored snapshot of the random number state to file.
    use, intrinsic :: ISO_C_Binding
    use Pseudo_Random
    implicit none
    class  (mergerTreeBuilderCole2000), intent(inout) :: self
    integer                           , intent(in   ) :: stateFile
    type   (fgsl_file                ), intent(in   ) :: fgslStateFile

    write (stateFile) self%resetSnapshot
    if (.not.self%resetSnapshot) then
       call Pseudo_Random_Store(self%clonedPseudoSequence,fgslStateFile)
       call FGSL_RNG_Free      (self%clonedPseudoSequence              )
       call FGSL_Obj_C_Ptr     (self%clonedPseudoSequence,C_Null_Ptr   )
    end if
    return
  end subroutine cole2000StateStore

  subroutine cole2000StateRestore(self,stateFile,fgslStateFile)
    !% Write the stored snapshot of the random number state to file.
    use Pseudo_Random
    implicit none
    class  (mergerTreeBuilderCole2000), intent(inout) :: self
    integer                           , intent(in   ) :: stateFile
    type   (fgsl_file                ), intent(in   ) :: fgslStateFile

    read (stateFile) self%reset
    if (.not.self%reset) call Pseudo_Random_Retrieve(self%pseudoSequence,fgslStateFile)
    return
  end subroutine cole2000StateRestore<|MERGE_RESOLUTION|>--- conflicted
+++ resolved
@@ -20,28 +20,16 @@
   !# <mergerTreeBuilder name="mergerTreeBuilderCole2000">
   !#  <description>Merger trees are built using the algorithm of \cite{cole_hierarchical_2000}.</description>
   !# </mergerTreeBuilder>
-<<<<<<< HEAD
-=======
-
   use Statistics_Distributions
 
->>>>>>> e4b3be90
   type, extends(mergerTreeBuilderClass) :: mergerTreeBuilderCole2000
      !% A merger tree builder class using the algorithm of \cite{cole_hierarchical_2000}.
      private
      ! Variables controlling merger tree accuracy.
-<<<<<<< HEAD
-     double precision           :: accretionLimit      , timeEarliest    , &
-          &                        mergeProbability
+     double precision                                  :: accretionLimit                          , timeEarliest      , &
+          &                                               mergeProbability
      ! Option controlling random number sequences.
      logical                    :: randomSeedsFixed
-     
-=======
-     double precision                                  :: accretionLimit                          , earliestTime      , &
-          &                                               mergeProbability
-     ! Option controlling random number sequences.
-     logical                                           :: fixedRandomSeeds     
->>>>>>> e4b3be90
      ! Random number sequence variables
      type            (fgsl_rng                       ) :: clonedPseudoSequence                    , pseudoSequence
      logical                                           :: reset                                   , ompThreadOffset   , &
@@ -79,17 +67,6 @@
      module procedure cole2000ConstructorParameters
      module procedure cole2000ConstructorInternal
   end interface mergerTreeBuilderCole2000
-<<<<<<< HEAD
-=======
-
-  ! Default options controlling merger tree accuracy.
-  double precision :: cole2000AccretionLimit         , cole2000EarliestTime      , &
-       &              cole2000HighestRedshift        , cole2000MergeProbability
-  ! Default option controlling random number sequences.
-  logical          :: cole2000FixedRandomSeeds       , cole2000BranchIntervalStep
-  ! Default initialization state.
-  logical          :: cole2000Initialized    =.false.
->>>>>>> e4b3be90
   
 contains
 
@@ -104,7 +81,6 @@
     double precision                                           :: redshiftMaximum
     !# <inputParameterList label="allowedParameterNames" />
 
-<<<<<<< HEAD
     ! Check and read parameters.
     call parameters%checkParameters(allowedParameterNames)    
     !# <inputParameter>
@@ -138,130 +114,59 @@
     !#   <source>parameters</source>
     !#   <variable>cole2000ConstructorParameters%randomSeedsFixed</variable>
     !#   <defaultValue>.false.</defaultValue>
-    !#   <description></description>
-    !#   <type>real</type>
+    !#   <description>Specifies whether the random number sequence should be restarted for each tree using a deterministically derived (from the tree index) seed. This allows the exact same tree to be generated even when running multiple threads.</description>
+    !#   <type>boolean</type>
+    !#   <cardinality>0..1</cardinality>
+    !# </inputParameter>
+    !# <inputParameter>
+    !#   <name>branchIntervalStep</name>
+    !#   <source>parameters</source>
+    !#   <variable>cole2000ConstructorParameters%branchIntervalStep</variable>
+    !#   <defaultValue>.true.</defaultValue>
+    !#   <description>If {\normalfont \ttfamily false} use the original \cite{cole_hierarchical_2000} method to determine whether branching occurs in a timestep. If {\normalfont \ttfamily true} draw branching intervals from a negative exponential distribution.</description>
+    !#   <type>boolean</type>
     !#   <cardinality>0..1</cardinality>
     !# </inputParameter>
     ! Convert maximum redshift to earliest time.
     cosmologyFunctions_ => cosmologyFunctions()
     cole2000ConstructorParameters%timeEarliest=cosmologyFunctions_%cosmicTime(cosmologyFunctions_%expansionFactorFromRedshift(redshiftMaximum))
     ! Initialize state.
-    cole2000ConstructorParameters%reset           =.true.
-    cole2000ConstructorParameters%ompThreadOffset =.true.
-    cole2000ConstructorParameters%incrementSeed   =0
+    cole2000ConstructorParameters%reset                                    =.true.
+    cole2000ConstructorParameters%ompThreadOffset                          =.true.
+    cole2000ConstructorParameters%branchingIntervalDistributionInitialized=.false.
+    cole2000ConstructorParameters%incrementSeed                            =0
     if (FGSL_Well_Defined(cole2000ConstructorParameters%      pseudoSequence))                &
          & call FGSL_Obj_C_Ptr(cole2000ConstructorParameters%      pseudoSequence,C_Null_Ptr)
     if (FGSL_Well_Defined(cole2000ConstructorParameters%clonedPseudoSequence))                &
-         & call FGSL_Obj_C_Ptr(cole2000ConstructorParameters%clonedPseudoSequence,C_Null_Ptr)
+         & call FGSL_Obj_C_Ptr(cole2000ConstructorParameters%clonedPseudoSequence,C_Null_Ptr)     
     return
   end function cole2000ConstructorParameters
 
-  function cole2000ConstructorInternal(mergeProbability,accretionLimit,timeEarliest,randomSeedsFixed)
+  function cole2000ConstructorInternal(mergeProbability,accretionLimit,timeEarliest,randomSeedsFixed,branchIntervalStep)
     !% Internal constructor for the \cite{cole_hierarchical_2000} merger tree building class.
     use, intrinsic :: ISO_C_Binding
     use Cosmology_Functions
     implicit none
     type            (mergerTreeBuilderCole2000)                :: cole2000ConstructorInternal
-    double precision                           , intent(in   ) :: mergeProbability           , accretionLimit, &
+    double precision                           , intent(in   ) :: mergeProbability           , accretionLimit    , &
          &                                                        timeEarliest
-    logical                                    , intent(in   ) :: randomSeedsFixed
+    logical                                    , intent(in   ) :: randomSeedsFixed           , branchIntervalStep
 
     ! Store options.
-    cole2000ConstructorInternal%mergeProbability=mergeProbability
-    cole2000ConstructorInternal%accretionLimit  =accretionLimit
-    cole2000ConstructorInternal%timeEarliest    =timeEarliest
-    cole2000ConstructorInternal%randomSeedsFixed=randomSeedsFixed
+    cole2000ConstructorInternal%mergeProbability  =mergeProbability
+    cole2000ConstructorInternal%accretionLimit    =accretionLimit
+    cole2000ConstructorInternal%timeEarliest      =timeEarliest
+    cole2000ConstructorInternal%randomSeedsFixed  =randomSeedsFixed
+    cole2000ConstructorInternal%branchIntervalStep=branchIntervalStep
     ! Initialize state.
-    cole2000ConstructorInternal%reset           =.true.
-    cole2000ConstructorInternal%ompThreadOffset =.true.
-    cole2000ConstructorInternal%incrementSeed   =0
+    cole2000ConstructorInternal%reset                                   =.true.
+    cole2000ConstructorInternal%ompThreadOffset                         =.true.
+    cole2000ConstructorInternal%branchingIntervalDistributionInitialized=.false.
+    cole2000ConstructorInternal%incrementSeed                           =0
     if (FGSL_Well_Defined(cole2000ConstructorInternal%      pseudoSequence))                &
          & call FGSL_Obj_C_Ptr(cole2000ConstructorInternal%      pseudoSequence,C_Null_Ptr)
     if (FGSL_Well_Defined(cole2000ConstructorInternal%clonedPseudoSequence))                &
          & call FGSL_Obj_C_Ptr(cole2000ConstructorInternal%clonedPseudoSequence,C_Null_Ptr)
-=======
-    if (.not.cole2000Initialized) then
-       !$omp critical(mergerTreeBuilderCole2000Initialize)
-       if (.not.cole2000Initialized) then    
-          ! Read parameters controlling tree accuracy.
-          !@ <inputParameter>
-          !@   <name>mergerTreeBuildCole2000MergeProbability</name>
-          !@   <defaultValue>0.1</defaultValue>
-          !@   <attachedTo>module</attachedTo>
-          !@   <description>
-          !@     The largest probability of branching allowed in a timestep in merger trees built by the \cite{cole_hierarchical_2000} method.
-          !@   </description>
-          !@   <type>real</type>
-          !@   <cardinality>1</cardinality>
-          !@ </inputParameter>
-          call Get_Input_Parameter('mergerTreeBuildCole2000MergeProbability',cole2000MergeProbability,defaultValue=1.0d-1)
-          !@ <inputParameter>
-          !@   <name>mergerTreeBuildCole2000AccretionLimit</name>
-          !@   <defaultValue>0.1</defaultValue>
-          !@   <attachedTo>module</attachedTo>
-          !@   <description>
-          !@     The largest fractional mass change due to subresolution accretion allowed in a timestep in merger trees built by the
-          !@     \cite{cole_hierarchical_2000} method.
-          !@   </description>
-          !@   <type>real</type>
-          !@   <cardinality>1</cardinality>
-          !@ </inputParameter>
-          call Get_Input_Parameter('mergerTreeBuildCole2000AccretionLimit'  ,cole2000AccretionLimit  ,defaultValue=1.0d-1)
-          !@ <inputParameter>
-          !@   <name>mergerTreeBuildCole2000HighestRedshift</name>
-          !@   <defaultValue>$10^5$</defaultValue>
-          !@   <attachedTo>module</attachedTo>
-          !@   <description>
-          !@     The highest redshift to which merger trees will be built in the \cite{cole_hierarchical_2000} method.
-          !@   </description>
-          !@   <type>real</type>
-          !@   <cardinality>1</cardinality>
-          !@ </inputParameter>
-          call Get_Input_Parameter('mergerTreeBuildCole2000HighestRedshift'  ,cole2000HighestRedshift  ,defaultValue=1.0d5 )
-          cosmologyFunctions_ => cosmologyFunctions()
-          cole2000EarliestTime=cosmologyFunctions_%cosmicTime(cosmologyFunctions_%expansionFactorFromRedshift(cole2000HighestRedshift))
-          !@ <inputParameter>
-          !@   <name>mergerTreeBuildCole2000FixedRandomSeeds</name>
-          !@   <defaultValue>{\normalfont \ttfamily false}</defaultValue>
-          !@   <attachedTo>module</attachedTo>
-          !@   <description>
-          !@     Specifies whether the random number sequence should be restarted for each tree using a deterministically derived (from the tree index) seed. This allows the exact same tree to be generated even when running multiple threads.
-          !@   </description>
-          !@   <type>real</type>
-          !@   <cardinality>1</cardinality>
-          !@ </inputParameter>
-          call Get_Input_Parameter('mergerTreeBuildCole2000FixedRandomSeeds',cole2000FixedRandomSeeds,defaultValue=.false.)
-          !@ <inputParameter>
-          !@   <name>mergerTreeBuildCole2000BranchIntervalStep</name>
-          !@   <defaultValue>{\normalfont \ttfamily false}</defaultValue>
-          !@   <attachedTo>module</attachedTo>
-          !@   <description>
-          !@     If {\normalfont \ttfamily false} use the original \cite{cole_hierarchical_2000} method to determine whether branching occurs in a timestep. If {\normalfont \ttfamily true} draw branching intervals from a negative exponential distribution.
-          !@   </description>
-          !@   <type>real</type>
-          !@   <cardinality>1</cardinality>
-          !@ </inputParameter>
-          call Get_Input_Parameter('mergerTreeBuildCole2000BranchIntervalStep',cole2000BranchIntervalStep,defaultValue=.true.)
-          ! Record that default is initialized.
-          cole2000Initialized=.true.
-       end if
-       !$omp end critical(mergerTreeBuilderCole2000Initialize)
-    end if
-    ! Construct the default object.
-    cole2000DefaultConstructor%accretionLimit                          =cole2000AccretionLimit
-    cole2000DefaultConstructor%earliestTime                            =cole2000EarliestTime
-    cole2000DefaultConstructor%mergeProbability                        =cole2000MergeProbability
-    cole2000DefaultConstructor%fixedRandomSeeds                        =cole2000FixedRandomSeeds
-    cole2000DefaultConstructor%branchIntervalStep                      =cole2000BranchIntervalStep
-    cole2000DefaultConstructor%reset                                   =.true.
-    cole2000DefaultConstructor%ompThreadOffset                         =.true.
-    cole2000DefaultConstructor%incrementSeed                           =0
-    cole2000DefaultConstructor%branchingIntervalDistributionInitialized=.false.
-    if (FGSL_Well_Defined(cole2000DefaultConstructor%      pseudoSequence)) &
-         & call FGSL_Obj_C_Ptr(cole2000DefaultConstructor%      pseudoSequence,C_Null_Ptr)
-    if (FGSL_Well_Defined(cole2000DefaultConstructor%clonedPseudoSequence)) &
-         & call FGSL_Obj_C_Ptr(cole2000DefaultConstructor%clonedPseudoSequence,C_Null_Ptr)
->>>>>>> e4b3be90
     return
   end function cole2000ConstructorInternal
 
@@ -318,18 +223,6 @@
     do while (associated(thisNode))
        ! Get the basic component of the node.
        thisBasic => thisNode%basic()
-<<<<<<< HEAD
-       ! If halo is above the resolution limit, then evolve it.
-       if     (                                                                                                   &
-            &                                                              thisBasic%mass()  > massResolution     &
-            &  .and.                                                                                              &
-            &   Time_of_Collapse(criticalOverdensity=thisBasic%time(),mass=thisBasic%mass()) > self%timeEarliest  &
-            &  .and.                                                                                              &
-            &   self%shouldFollowBranch(tree,thisNode)                                                            &
-            & ) then
-          ! Find branching probability.
-          branchingProbability=Tree_Branching_Probability (thisBasic%mass(),thisBasic%time(),massResolution)
-=======
        ! Initialize the state for this branch.
        accretionFractionCumulative=0.0d0
        branchMassCurrent          =thisBasic%mass()
@@ -339,7 +232,7 @@
        do while(                                                                                                             &
             &    branchMassCurrent                                                                       > massResolution    &
             &   .and.                                                                                                        &
-            &    Time_of_Collapse(criticalOverdensity=branchDeltaCriticalCurrent,mass=branchMassCurrent) > self%earliestTime &
+            &    Time_of_Collapse(criticalOverdensity=branchDeltaCriticalCurrent,mass=branchMassCurrent) > self%timeEarliest &
             &  .and.                                                                                                         &
             &   self%shouldFollowBranch(tree,thisNode)                                                                       &
             &   .and.                                                                                                        &
@@ -347,7 +240,6 @@
             &  )
           ! Find branching probability rate per unit deltaW.
           branchingProbabilityRate=Tree_Branching_Probability_Bound(branchMassCurrent,branchDeltaCriticalCurrent,massResolution,boundUpper)
->>>>>>> e4b3be90
           ! Find accretion rate.
           accretionFraction       =Tree_Subresolution_Fraction     (branchMassCurrent,branchDeltaCriticalCurrent,massResolution           )
           ! A negative accretion fraction indicates that the node is so close to the resolution limit that
