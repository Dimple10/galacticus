--- conflicted
+++ resolved
@@ -19,7 +19,7 @@
 
   !% An implementation of a merger tree builder using the algorithm of \cite{cole_hierarchical_2000}.
 
-  use :: Cosmological_Density_Field        , only : criticalOverdensityClass
+  use :: Cosmological_Density_Field        , only : criticalOverdensityClass                 , cosmologicalMassVarianceClass
   use :: Cosmology_Functions               , only : cosmologyFunctionsClass
   use :: Merger_Tree_Branching             , only : mergerTreeBranchingProbabilityClass
   use :: Merger_Trees_Build_Mass_Resolution, only : mergerTreeMassResolutionClass
@@ -291,21 +291,13 @@
        ! Get the basic component of the node.
        basic                       => node %basic()
        ! Initialize the state for this branch.
-<<<<<<< HEAD
        accretionFractionCumulative =  0.0d0
        branchMassCurrent           =  basic%mass ()
        branchDeltaCriticalCurrent  =  basic%time ()
-       ! Evolve the branch until mass falls below the resolution limit, the earliest time is reached, or the branch ends.       
+       ! Evolve the branch until mass falls below the resolution limit, the earliest time is reached, or the branch ends.
        branchIsDone                =  .false.
-=======
-       accretionFractionCumulative=0.0d0
-       branchMassCurrent          =basic%mass()
-       branchDeltaCriticalCurrent =basic%time()
-       ! Evolve the branch until mass falls below the resolution limit, the earliest time is reached, or the branch ends.
-       branchIsDone=.false.
->>>>>>> a25b3daf
        do while (.not.branchIsDone)
-          ! Get the growth factor in the root variance at the mass of the current branch.          
+          ! Get the growth factor in the root variance at the mass of the current branch.
           time                    =+self%criticalOverdensity_     %timeOfCollapse(criticalOverdensity=     branchDeltaCriticalCurrent,mass=branchMassCurrent,node=node)
           rootVarianceGrowthFactor=+self%cosmologicalMassVariance_%rootVariance  (time               =     time                      ,mass=branchMassCurrent          ) &
                &                   /self%cosmologicalMassVariance_%rootVariance  (time               =self%timeNow                   ,mass=branchMassCurrent          )
@@ -694,7 +686,7 @@
          &                                                        deltaCritical
     type            (treeNode                 ), intent(inout) :: nodeNew
     double precision                                           :: time
-    
+
     if (self%timeParameterIsMassDependent) then
        ! Critical overdensity is mass-dependent, so convert current critical overdensity to a time at the mass of the parent, and
        ! then convert that time back to a critical overdensity at the mass of the new node.
