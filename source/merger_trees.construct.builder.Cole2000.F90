!! Copyright 2009, 2010, 2011, 2012, 2013, 2014, 2015, 2016
!!    Andrew Benson <abenson@carnegiescience.edu>
!!
!! This file is part of Galacticus.
!!
!!    Galacticus is free software: you can redistribute it and/or modify
!!    it under the terms of the GNU General Public License as published by
!!    the Free Software Foundation, either version 3 of the License, or
!!    (at your option) any later version.
!!
!!    Galacticus is distributed in the hope that it will be useful,
!!    but WITHOUT ANY WARRANTY; without even the implied warranty of
!!    MERCHANTABILITY or FITNESS FOR A PARTICULAR PURPOSE.  See the
!!    GNU General Public License for more details.
!!
!!    You should have received a copy of the GNU General Public License
!!    along with Galacticus.  If not, see <http://www.gnu.org/licenses/>.

  !% An implementation of a merger tree builder using the algorithm of \cite{cole_hierarchical_2000}.
  use Merger_Trees_Build_Mass_Resolution

  !# <mergerTreeBuilder name="mergerTreeBuilderCole2000">
  !#  <description>Merger trees are built using the algorithm of \cite{cole_hierarchical_2000}.</description>
  !# </mergerTreeBuilder>
  use Statistics_Distributions

  type, extends(mergerTreeBuilderClass) :: mergerTreeBuilderCole2000
     !% A merger tree builder class using the algorithm of \cite{cole_hierarchical_2000}.
     private
     class           (mergerTreeMassResolutionClass), pointer :: mergerTreeMassResolution_
     ! Variables controlling merger tree accuracy.
     double precision                                         :: accretionLimit                          , timeEarliest      , &
          &                                                      mergeProbability
     ! Option controlling random number sequences.
     logical                                                  :: randomSeedsFixed
     ! Random number sequence variables
     logical                                                  :: branchIntervalStep
     ! Interval distribution.
     logical                                                  :: branchingIntervalDistributionInitialized
     type            (distributionNegativeExponential       ) :: branchingIntervalDistribution
   contains
     !@ <objectMethods>
     !@   <object>mergerTreeBuilderCole2000</object>
     !@   <objectMethod>
     !@     <method>shouldAbort</method>
     !@     <type>\logicalzero</type>
     !@     <arguments>\textless type(mergerTree)\textgreater\ tree\argin</arguments>
     !@     <description>Return true if construction of the merger tree should be aborted.</description>
     !@   </objectMethod>
     !@   <objectMethod>
     !@     <method>shouldFollowBranch</method>
     !@     <type>\logicalzero</type>
     !@     <arguments>\textless type(mergerTree)\textgreater\ tree\argin, \textless type(treeNode)\textgreater\ node\argin</arguments>
     !@     <description>Return true if the branch should be followed.</description>
     !@   </objectMethod>
     !@   <objectMethod>
     !@     <method>validateParameters</method>
     !@     <type>\void</type>
     !@     <arguments></arguments>
     !@     <description>Validate the parameters of an instance of this class, aborting if any are invalid.</description>
     !@   </objectMethod>
     !@ </objectMethods>
     procedure :: build              => cole2000Build
     procedure :: shouldAbort        => cole2000ShouldAbort
     procedure :: shouldFollowBranch => cole2000ShouldFollowBranch
     procedure :: timeEarliestSet    => cole2000TimeEarliestSet
     procedure :: validateParameters => cole2000ValidateParameters
  end type mergerTreeBuilderCole2000

  interface mergerTreeBuilderCole2000
     !% Constructors for the {\normalfont \ttfamily cole2000} merger tree builder class.
     module procedure cole2000ConstructorParameters
     module procedure cole2000ConstructorInternal
  end interface mergerTreeBuilderCole2000
  
contains

  function cole2000ConstructorParameters(parameters)
    !% Constructor for the \cite{cole_hierarchical_2000} merger tree building class which reads parameters from a provided parameter list.
    use, intrinsic :: ISO_C_Binding
    use Cosmology_Functions
    implicit none
    type            (mergerTreeBuilderCole2000)                :: cole2000ConstructorParameters    
    type            (inputParameters          ), intent(inout) :: parameters
    class           (cosmologyFunctionsClass  ), pointer       :: cosmologyFunctions_
    double precision                                           :: redshiftMaximum
    !# <inputParameterList label="allowedParameterNames" />

    ! Check and read parameters.
    call parameters%checkParameters(allowedParameterNames)    
    !# <inputParameter>
    !#   <name>mergeProbability</name>
    !#   <source>parameters</source>
    !#   <variable>cole2000ConstructorParameters%mergeProbability</variable>
    !#   <defaultValue>0.1d0</defaultValue>
    !#   <description>The largest probability of branching allowed in a timestep in merger trees built by the \cite{cole_hierarchical_2000} method.</description>
    !#   <type>real</type>
    !#   <cardinality>0..1</cardinality>
    !# </inputParameter>
    !# <inputParameter>
    !#   <name>accretionLimit</name>
    !#   <source>parameters</source>
    !#   <variable>cole2000ConstructorParameters%accretionLimit</variable>
    !#   <defaultValue>0.1d0</defaultValue>
    !#   <description>The largest fractional mass change due to subresolution accretion allowed in a timestep in merger trees built by the \cite{cole_hierarchical_2000} method.</description>
    !#   <type>real</type>
    !#   <cardinality>0..1</cardinality>
    !# </inputParameter>
    !# <inputParameter>
    !#   <name>redshiftMaximum</name>
    !#   <source>parameters</source>
    !#   <defaultValue>1.0d5</defaultValue>
    !#   <description>The highest redshift to which merger trees will be built in the \cite{cole_hierarchical_2000} method.</description>
    !#   <type>real</type>
    !#   <cardinality>0..1</cardinality>
    !# </inputParameter>
    !# <inputParameter>
    !#   <name>randomSeedsFixed</name>
    !#   <source>parameters</source>
    !#   <variable>cole2000ConstructorParameters%randomSeedsFixed</variable>
    !#   <defaultValue>.false.</defaultValue>
    !#   <description>Specifies whether the random number sequence should be restarted for each tree using a deterministically derived (from the tree index) seed. This allows the exact same tree to be generated even when running multiple threads.</description>
    !#   <type>boolean</type>
    !#   <cardinality>0..1</cardinality>
    !# </inputParameter>
    !# <inputParameter>
    !#   <name>branchIntervalStep</name>
    !#   <source>parameters</source>
    !#   <variable>cole2000ConstructorParameters%branchIntervalStep</variable>
    !#   <defaultValue>.true.</defaultValue>
    !#   <description>If {\normalfont \ttfamily false} use the original \cite{cole_hierarchical_2000} method to determine whether branching occurs in a timestep. If {\normalfont \ttfamily true} draw branching intervals from a negative exponential distribution.</description>
    !#   <type>boolean</type>
    !#   <cardinality>0..1</cardinality>
    !# </inputParameter>
    !# <objectBuilder class="mergerTreeMassResolution" name="cole2000ConstructorParameters%mergerTreeMassResolution_" source="parameters"/>
    ! Convert maximum redshift to earliest time.
    cosmologyFunctions_ => cosmologyFunctions()
    cole2000ConstructorParameters%timeEarliest=cosmologyFunctions_%cosmicTime(cosmologyFunctions_%expansionFactorFromRedshift(redshiftMaximum))
    ! Initialize state.
    cole2000ConstructorParameters%branchingIntervalDistributionInitialized=.false.
    ! Validate parameters.
    call cole2000ConstructorParameters%validateParameters()
    return
  end function cole2000ConstructorParameters

  function cole2000ConstructorInternal(mergeProbability,accretionLimit,timeEarliest,randomSeedsFixed,branchIntervalStep,mergerTreeMassResolution_)
    !% Internal constructor for the \cite{cole_hierarchical_2000} merger tree building class.
    use, intrinsic :: ISO_C_Binding
    use Cosmology_Functions
    implicit none
    type            (mergerTreeBuilderCole2000    )                        :: cole2000ConstructorInternal
    double precision                               , intent(in   )         :: mergeProbability           , accretionLimit    , &
         &                                                                    timeEarliest
    logical                                        , intent(in   )         :: randomSeedsFixed           , branchIntervalStep
    class           (mergerTreeMassResolutionClass), intent(in   ), target :: mergerTreeMassResolution_
    
    ! Store options.
    cole2000ConstructorInternal%mergeProbability          =  mergeProbability
    cole2000ConstructorInternal%accretionLimit            =  accretionLimit
    cole2000ConstructorInternal%timeEarliest              =  timeEarliest
    cole2000ConstructorInternal%randomSeedsFixed          =  randomSeedsFixed
    cole2000ConstructorInternal%branchIntervalStep        =  branchIntervalStep
    cole2000ConstructorInternal%mergerTreeMassResolution_ => mergerTreeMassResolution_
    ! Initialize state.
    cole2000ConstructorInternal%branchingIntervalDistributionInitialized=.false.
    ! Validate parameters.
    call cole2000ConstructorInternal%validateParameters()
    return
  end function cole2000ConstructorInternal

  subroutine cole2000ValidateParameters(self)
    !% Validate parameters for the {\normalfont \ttfamily Cole2000} merger tree builder class.
    use Galacticus_Error
    implicit none
    class(mergerTreeBuilderCole2000), intent(inout) :: self

    if (self%accretionLimit >= 1.0d0) call Galacticus_Error_Report('cole2000ValidateParameters','accretionLimit < 1 required')
    return
  end subroutine cole2000ValidateParameters

  subroutine cole2000Build(self,tree)
    !% Build a merger tree.
    use Galacticus_Nodes
    use Galacticus_Error
    use Critical_Overdensities
    use Merger_Tree_Branching
    use Merger_Tree_Branching_Options
    use Pseudo_Random
    use Kind_Numbers
    use ISO_Varying_String
    use Numerical_Comparison
    implicit none
    class           (mergerTreeBuilderCole2000), intent(inout)         :: self
    type            (mergerTree               ), intent(inout), target :: tree
    type            (treeNode                 ), pointer               :: newNode1                  , newNode2                   , thisNode                  , &
         &                                                                previousNode
    class           (criticalOverdensityClass ), pointer               :: criticalOverdensity_
    class           (nodeComponentBasic       ), pointer               :: newBasic1                 , newBasic2                  , thisBasic                 , &
         &                                                                parentBasic
    double precision                           , parameter             :: toleranceResolutionParent=1.0d-3
    double precision                           , parameter             :: toleranceResolutionSelf  =1.0d-6
    integer         (kind=kind_int8           )                        :: nodeIndex
    double precision                                                   :: accretionFraction         , baseNodeTime               , branchingProbability      , &
         &                                                                collapseTime              , deltaCritical              , deltaCritical1            , &
         &                                                                deltaCritical2            , deltaW                     , nodeMass1                 , &
         &                                                                nodeMass2                 , time                       , uniformRandom             , &
         &                                                                massResolution            , accretionFractionCumulative, branchMassCurrent         , &
         &                                                                branchDeltaCriticalCurrent, branchingInterval          , branchingIntervalScaleFree, &
<<<<<<< HEAD
         &                                                                branchingProbabilityRate  , deltaWAccretionLimit
    logical                                                            :: doBranch                  , branchIsDone               , snapAccretionFraction
=======
         &                                                                branchingProbabilityRate  , deltaWAccretionLimit       , deltaWEarliestTime
    logical                                                            :: doBranch                  , branchIsDone               , snapAccretionFraction     , &
         &                                                                snapEarliestTime
>>>>>>> 6c949ae7
    type            (varying_string           )                        :: message
    character       (len=20                   )                        :: label
    
    ! Get default objects.
    criticalOverdensity_ => criticalOverdensity()
    ! Begin construction.
    nodeIndex =  1                   ! Initialize the node index counter to unity.
    thisNode  => tree    %baseNode   ! Point to the base node.
    thisBasic => thisNode%basic   () ! Get the basic component of the node.
    if (.not.self%branchingIntervalDistributionInitialized.and.self%branchIntervalStep) then
       ! Note that we use a unit rate - we will scale the results to the actual rate required.
       self%branchingIntervalDistribution           =distributionNegativeExponential(1.0d0)
       self%branchingIntervalDistributionInitialized=.true.
    end if
    ! Restart the random number sequence.
<<<<<<< HEAD
=======
    call tree%randomNumberGenerator%initialize()
>>>>>>> 6c949ae7
    uniformRandom=tree%randomNumberGenerator%sample(ompThreadOffset=.false.,incrementSeed=int(tree%index))
    ! Get the mass resolution for this tree.
    massResolution=self%mergerTreeMassResolution_%resolution(tree)
    ! Convert time for base node to critical overdensity (which we use as a time coordinate in this module).
    baseNodeTime =thisBasic%time()
    deltaCritical=criticalOverdensity_%value(time=thisBasic%time(),mass=thisBasic%mass())
    call thisBasic%timeSet(deltaCritical)
    ! Begin tree build loop.    
    do while (associated(thisNode))
       ! Get the basic component of the node.
       thisBasic => thisNode%basic()
       ! Initialize the state for this branch.
       accretionFractionCumulative=0.0d0
       branchMassCurrent          =thisBasic%mass()
       branchDeltaCriticalCurrent =thisBasic%time()
       ! Evolve the branch until mass falls below the resolution limit, the earliest time is reached, or the branch ends.       
       branchIsDone=.false.
<<<<<<< HEAD
       do while(                                                                                                                                &
            &    branchMassCurrent                                                                                          > massResolution    &
            &   .and.                                                                                                                           &
            &    criticalOverdensity_%timeOfCollapse(criticalOverdensity=branchDeltaCriticalCurrent,mass=branchMassCurrent) > self%timeEarliest &
            &   .and.                                                                                                                           &
            &    self%shouldFollowBranch(tree,thisNode)                                                                                         &
            &   .and.                                                                                                                           &
            &    .not.branchIsDone                                                                                                              &
            &  )
          ! Find branching probability rate per unit deltaW.
          branchingProbabilityRate=Tree_Branching_Probability_Bound(branchMassCurrent,branchDeltaCriticalCurrent,massResolution,boundUpper)
          ! Find accretion rate.
          accretionFraction       =Tree_Subresolution_Fraction     (branchMassCurrent,branchDeltaCriticalCurrent,massResolution           )
          ! A negative accretion fraction indicates that the node is so close to the resolution limit that
          ! an accretion rate cannot be determined (given available numerical accuracy). In such cases we
          ! consider the node to have reached the end of its resolved evolution and so walk to the next node.
          if (accretionFraction < 0.0d0) then
             ! Terminate the branch with a final node.
             nodeIndex          =  nodeIndex+1
             newNode1           => treeNode      (nodeIndex,tree)
             newBasic1          => newNode1%basic(autoCreate=.true. )
             ! Compute new mass accounting for sub-resolution accretion.
             nodeMass1          = massResolution
             ! Compute the time corresponding to this event.
             time               = criticalOverdensity_%timeOfCollapse(criticalOverdensity=branchDeltaCriticalCurrent,mass=branchMassCurrent)
             ! Set properties of the new node.
             deltaCritical1     = criticalOverdensity_%value         (time               =time                      ,mass=nodeMass1        )
             call newBasic1%massSet(nodeMass1     )
             call newBasic1%timeSet(deltaCritical1)
             ! Create links from old to new node and vice-versa.
             thisNode%firstChild => newNode1
             newNode1%parent     => thisNode
             branchIsDone        =  .true.
          else
             ! Finding maximum allowed step in w. Limit based on branching rate only if we are using the original Cole et
             ! al. (2000) algorithm.
             deltaW               =Tree_Maximum_Step(branchMassCurrent,branchDeltaCriticalCurrent,massResolution)
             snapAccretionFraction=.false.
             if (accretionFraction > 0.0d0) then
                deltaWAccretionLimit=(self%accretionLimit-accretionFractionCumulative)/accretionFraction
                if (deltaWAccretionLimit <= deltaW) then
                   deltaW               =deltaWAccretionLimit
                   snapAccretionFraction=.true.
                end if
                if (deltaW <= 0.0d0) then
                   ! Terminate the branch with a final node.
                   nodeIndex          =  nodeIndex+1
                   newNode1           => treeNode      (nodeIndex,tree)
                   newBasic1          => newNode1%basic(autoCreate=.true. )
                   ! Compute new mass accounting for sub-resolution accretion.
                   nodeMass1          = branchMassCurrent
                   ! Compute the time corresponding to this event.
                   time               = criticalOverdensity_%timeOfCollapse(criticalOverdensity=branchDeltaCriticalCurrent,mass=branchMassCurrent)
                   ! Set properties of the new node.
                   deltaCritical1     = criticalOverdensity_%value         (time               =time                      ,mass=nodeMass1        )
                   call newBasic1%massSet(nodeMass1     )
                   call newBasic1%timeSet(deltaCritical1)
                   ! Create links from old to new node and vice-versa.
                   thisNode%firstChild => newNode1
                   newNode1%parent     => thisNode
                   branchIsDone        =  .true.
                   return
                end if                
             end if
             if     (                                                                   &
                  &   branchingProbabilityRate > 0.0d0                                  &
                  &  .and.                                                              &
                  &   .not.self%branchIntervalStep                                      &
                  & ) deltaW=min(deltaW,self%mergeProbability/branchingProbabilityRate)
             ! Scale values to the determined timestep.
             if (.not.self%branchIntervalStep)                           &
                  & branchingProbability=branchingProbabilityRate*deltaW
             accretionFraction          =accretionFraction       *deltaW
             ! Accretion fraction must be less than unity. Reduce timestep (and branching probability and accretion fraction) by
             ! factors of two until this condition is satisfied.
             do while (accretionFraction+accretionFractionCumulative >= 1.0d0)
                if (.not.self%branchIntervalStep)                      &
                     & branchingProbability=branchingProbability*0.5d0
                accretionFraction          =accretionFraction   *0.5d0
                deltaW                     =deltaW              *0.5d0
                snapAccretionFraction      =.false.
             end do             
             ! Decide if a branching occurs.
             if (self%branchIntervalStep) then
                ! In this case we draw intervals between branching events from a negative exponential distribution.
                if (branchingProbabilityRate > 0.0d0) then
                   branchingIntervalScaleFree=0.0d0
                   do while (branchingIntervalScaleFree <= 0.0d0)
                      branchingIntervalScaleFree=self%branchingIntervalDistribution%sample(randomNumberGenerator=tree%randomNumberGenerator)
                   end do


                   branchingInterval=branchingIntervalScaleFree/branchingProbabilityRate
                   ! Based on the upper bound on the rate, check if branching occurs before the maximum allowed timestep.
                   if (branchingInterval < deltaW) then
                      ! It does, so recheck using the actual branching rate.
                      branchingProbabilityRate=Tree_Branching_Probability(branchMassCurrent,branchDeltaCriticalCurrent,massResolution)
                      branchingInterval       =branchingIntervalScaleFree/branchingProbabilityRate
                      doBranch                =(branchingInterval <= deltaW)
                      if (doBranch) then
                         ! Branching occured, adjust the accretion fraction, and timestep to their values at the branching event.
                         accretionFraction    =accretionFraction*branchingInterval/deltaW
                         deltaW               =branchingInterval
                         snapAccretionFraction=.false.
                         ! Draw a random deviate and scale by the branching rate - this will be used to choose the branch mass.
                       uniformRandom       =tree%randomNumberGenerator%sample()
                       branchingProbability=uniformRandom*branchingProbabilityRate
=======
       do while (.not.branchIsDone)
          if     (                                                                                                                          &
               &   branchMassCurrent                           <= massResolution                                                            &
               &  .or.                                                                                                                      &
               &   branchDeltaCriticalCurrent                  >= criticalOverdensity_%value(time=self%timeEarliest,mass=branchMassCurrent) &
               &  .or.                                                                                                                      &
               &   .not.self%shouldFollowBranch(tree,thisNode)                                                                              &
               &) then
             ! Branch should be terminated. If we have any accumulated accretion, terminate the branch with a final node.
             if (accretionFractionCumulative > 0.0d0) then
                nodeIndex      =  nodeIndex+1
                newNode1       => treeNode(nodeIndex,tree)
                newBasic1      => newNode1%basic(autoCreate=.true.)
                ! Compute new mass accounting for sub-resolution accretion.
                nodeMass1      =  thisBasic%mass()*(1.0d0-accretionFractionCumulative)
                ! Compute the time corresponding to this new node.
                time           =  criticalOverdensity_%timeOfCollapse(criticalOverdensity=deltaCritical,mass=branchMassCurrent)
                ! Set properties of the new node.
                deltaCritical1 =  criticalOverdensity_%value         (time               =time         ,mass=nodeMass1        )
                call newBasic1%massSet(nodeMass1     )
                call newBasic1%timeSet(deltaCritical1)
                ! Create links from old to new node and vice-versa.
                thisNode%firstChild => newNode1
                newNode1%parent     => thisNode
                ! Move to the terminating node (necessary otherwise we would move to this terminating node next and continue to
                ! grow a branch from it).
                thisNode            => newNode1
             end if
             ! Flag that the branch is done.
             branchIsDone=.true.
          else
             ! Find branching probability rate per unit deltaW.
             branchingProbabilityRate=Tree_Branching_Probability_Bound(branchMassCurrent,branchDeltaCriticalCurrent,massResolution,boundUpper)
             ! Find accretion rate.
             accretionFraction       =Tree_Subresolution_Fraction     (branchMassCurrent,branchDeltaCriticalCurrent,massResolution           )
             ! A negative accretion fraction indicates that the node is so close to the resolution limit that
             ! an accretion rate cannot be determined (given available numerical accuracy). In such cases we
             ! consider the node to have reached the end of its resolved evolution and so walk to the next node.
             if (accretionFraction < 0.0d0) then
                ! Terminate the branch with a final node.
                nodeIndex          =  nodeIndex+1
                newNode1           => treeNode      (nodeIndex,tree)
                newBasic1          => newNode1%basic(autoCreate=.true. )
                ! Compute new mass accounting for sub-resolution accretion.
                nodeMass1          = massResolution
                ! Compute the time corresponding to this event.
                time               = criticalOverdensity_%timeOfCollapse(criticalOverdensity=branchDeltaCriticalCurrent,mass=branchMassCurrent)
                ! Set properties of the new node.
                deltaCritical1     = criticalOverdensity_%value         (time               =time                      ,mass=nodeMass1        )
                call newBasic1%massSet(nodeMass1     )
                call newBasic1%timeSet(deltaCritical1)
                ! Create links from old to new node and vice-versa.
                thisNode%firstChild => newNode1
                newNode1%parent     => thisNode
                ! Move to the terminating node (necessary otherwise we would move to this terminating node next and continue to
                ! grow a branch from it), and flag that the branch is done.
                thisNode            => newNode1
                branchIsDone        =  .true.
             else
                ! Finding maximum allowed step in w. Limit based on branching rate only if we are using the original Cole et
                ! al. (2000) algorithm.
                deltaW               =Tree_Maximum_Step(branchMassCurrent,branchDeltaCriticalCurrent,massResolution)
                snapAccretionFraction=.false.
                if (accretionFraction > 0.0d0) then
                   deltaWAccretionLimit=(self%accretionLimit-accretionFractionCumulative)/accretionFraction
                   if (deltaWAccretionLimit <= deltaW) then
                      deltaW               =deltaWAccretionLimit
                      snapAccretionFraction=.true.
                   end if
                   if (deltaW <= 0.0d0) then
                      ! Terminate the branch with a final node.
                      nodeIndex          =  nodeIndex+1
                      newNode1           => treeNode      (nodeIndex,tree)
                      newBasic1          => newNode1%basic(autoCreate=.true. )
                      ! Compute new mass accounting for sub-resolution accretion.
                      nodeMass1          = branchMassCurrent
                      ! Compute the time corresponding to this event.
                      time               = criticalOverdensity_%timeOfCollapse(criticalOverdensity=branchDeltaCriticalCurrent,mass=branchMassCurrent)
                      ! Set properties of the new node.
                      deltaCritical1     = criticalOverdensity_%value         (time               =time                      ,mass=nodeMass1        )
                      call newBasic1%massSet(nodeMass1     )
                      call newBasic1%timeSet(deltaCritical1)
                      ! Create links from old to new node and vice-versa.
                      thisNode%firstChild => newNode1
                      newNode1%parent     => thisNode
                      ! Move to the terminating node (necessary otherwise we would move to this terminating node next and continue
                      ! to grow a branch from it), and flag that the branch is done.
                      thisNode            => newNode1
                      branchIsDone        =  .true.
                   end if
                end if
                if     (                                                                   &
                     &   branchingProbabilityRate > 0.0d0                                  &
                     &  .and.                                                              &
                     &   .not.self%branchIntervalStep                                      &
                     & ) deltaW=min(deltaW,self%mergeProbability/branchingProbabilityRate)
                ! Limit the timestep so that the maximum allowed time is not exceeded.
                deltaWEarliestTime=+criticalOverdensity_%value(                        &
                     &                                         time=self%timeEarliest, &
                     &                                         mass=branchMassCurrent  &
                     &                                        )                        &
                     &             -branchDeltaCriticalCurrent
                if (deltaWEarliestTime < deltaW) then
                   deltaW               =deltaWEarliestTime
                   snapEarliestTime     =.true.
                   snapAccretionFraction=.false.
                else
                   snapEarliestTime     =.false.
                end if
                ! Scale values to the determined timestep.
                if (.not.self%branchIntervalStep)                           &
                     & branchingProbability=branchingProbabilityRate*deltaW
                accretionFraction          =accretionFraction       *deltaW
                ! Accretion fraction must be less than unity. Reduce timestep (and branching probability and accretion fraction) by
                ! factors of two until this condition is satisfied.
                do while (accretionFraction+accretionFractionCumulative >= 1.0d0)
                   if (.not.self%branchIntervalStep)                      &
                        & branchingProbability=branchingProbability*0.5d0
                   accretionFraction          =accretionFraction   *0.5d0
                   deltaW                     =deltaW              *0.5d0
                   snapAccretionFraction      =.false.
                   snapEarliestTime           =.false.
                end do
                ! Decide if a branching occurs.
                if (self%branchIntervalStep) then
                   ! In this case we draw intervals between branching events from a negative exponential distribution.
                   if (branchingProbabilityRate > 0.0d0) then
                      branchingIntervalScaleFree=0.0d0
                      do while (branchingIntervalScaleFree <= 0.0d0)
                         branchingIntervalScaleFree=self%branchingIntervalDistribution%sample(randomNumberGenerator=tree%randomNumberGenerator)
                      end do
                      branchingInterval=branchingIntervalScaleFree/branchingProbabilityRate
                      ! Based on the upper bound on the rate, check if branching occurs before the maximum allowed timestep.
                      if (branchingInterval < deltaW) then
                         ! It does, so recheck using the actual branching rate.
                         branchingProbabilityRate=Tree_Branching_Probability(branchMassCurrent,branchDeltaCriticalCurrent,massResolution)
                         branchingInterval       =branchingIntervalScaleFree/branchingProbabilityRate
                         doBranch                =(branchingInterval <= deltaW)
                         if (doBranch) then
                            ! Branching occured, adjust the accretion fraction, and timestep to their values at the branching event.
                            accretionFraction    =accretionFraction*branchingInterval/deltaW
                            deltaW               =branchingInterval
                            snapAccretionFraction=.false.
                            snapEarliestTime     =.false.
                            ! Draw a random deviate and scale by the branching rate - this will be used to choose the branch mass.
                            uniformRandom       =tree%randomNumberGenerator%sample()
                            branchingProbability=uniformRandom*branchingProbabilityRate
                         end if
                      else
                         doBranch=.false.
>>>>>>> 6c949ae7
                      end if
                   else
                      doBranch=.false.
                   end if
                else
<<<<<<< HEAD
                   doBranch=.false.
                end if
             else
               ! In this case we're using the original Cole et al. (2000) algorithm.
               if (branchingProbability > 0.0d0) then
                   uniformRandom=tree%randomNumberGenerator%sample()
                   doBranch=(uniformRandom <= branchingProbability)
                   if (doBranch) then
                      branchingProbability=Tree_Branching_Probability_Bound(branchMassCurrent,branchDeltaCriticalCurrent,massResolution,boundLower)*deltaW
                      if (uniformRandom <= branchingProbability) then
                         doBranch=.true.
                      else
                         branchingProbability=Tree_Branching_Probability(branchMassCurrent,branchDeltaCriticalCurrent,massResolution)*deltaW
                         doBranch=(uniformRandom <= branchingProbability)
                      end if
                      ! First convert the realized probability back to a rate.               
                      if (doBranch) branchingProbability=uniformRandom/deltaW
                   end if
                else
                   doBranch=.false.
                end if
             end if
             ! Determine the critical overdensity for collapse for the new halo(s).             
             deltaCritical                 =branchDeltaCriticalCurrent +deltaW
             if (snapAccretionFraction) then
                accretionFractionCumulative=self%accretionLimit
             else
                accretionFractionCumulative=accretionFractionCumulative+accretionFraction
             end if
             ! Create new nodes.
             select case (doBranch)
             case (.true.)
                ! Branching occurs - create two progenitors.
                nodeIndex     =  nodeIndex+1
                newNode1      => treeNode(nodeIndex,tree)
                newBasic1     => newNode1%basic(autoCreate=.true.)
                ! Compute mass of one of the new nodes.
                nodeMass1     =  Tree_Branch_Mass(branchMassCurrent,branchDeltaCriticalCurrent,massResolution,branchingProbability,tree%randomNumberGenerator)
                nodeMass2     =  thisBasic%mass()-nodeMass1
                nodeMass1=nodeMass1*(1.0d0-accretionFractionCumulative)
                nodeMass2=nodeMass2*(1.0d0-accretionFractionCumulative)            
                ! Compute the time corresponding to this branching event.
                time          =  criticalOverdensity_%timeOfCollapse(criticalOverdensity=deltaCritical,mass=branchMassCurrent)
                ! Set properties of first new node.
                deltaCritical1=  criticalOverdensity_%value         (time               =time         ,mass=nodeMass1        )
                call newBasic1%massSet(nodeMass1     )
                call newBasic1%timeSet(deltaCritical1)
                ! Create second progenitor.
                nodeIndex=nodeIndex+1
                newNode2  => treeNode(nodeIndex,tree)
                newBasic2 => newNode2%basic(autoCreate=.true.)
                ! Set properties of second new node.
                deltaCritical2=criticalOverdensity_%value(time=time,mass=nodeMass2)
                call newBasic2%massSet(nodeMass2     )
                call newBasic2%timeSet(deltaCritical2)
                ! Create links from old to new nodes and vice-versa. (Ensure that child node is the more massive progenitor.)
                if (nodeMass2 > nodeMass1) then
                   thisNode%firstChild => newNode2
                   newNode2%sibling    => newNode1
                else
                   thisNode%firstChild => newNode1
                   newNode1%sibling    => newNode2
                end if
                newNode1%parent        => thisNode
                newNode2%parent        => thisNode
                branchIsDone           =  .true.
             case (.false.)
                ! No branching occurs - create one progenitor.
                if (accretionFractionCumulative >= self%accretionLimit) then
                   nodeIndex      =  nodeIndex+1
                   newNode1       => treeNode(nodeIndex,tree)
                   newBasic1      => newNode1%basic(autoCreate=.true.)
                   ! Compute new mass accounting for sub-resolution accretion.
                   nodeMass1      =  thisBasic%mass()*(1.0d0-accretionFractionCumulative)
                   ! Compute the time corresponding to this new node.
                   time           =  criticalOverdensity_%timeOfCollapse(criticalOverdensity=deltaCritical,mass=branchMassCurrent)
                   ! Set properties of the new node.
                   deltaCritical1 =  criticalOverdensity_%value         (time               =time         ,mass=nodeMass1        )
                   call newBasic1%massSet(nodeMass1     )
                   call newBasic1%timeSet(deltaCritical1)
                   ! Create links from old to new node and vice-versa.
                   thisNode%firstChild => newNode1
                   newNode1%parent     => thisNode
                   branchIsDone=.true.
                else
                  branchMassCurrent         =thisBasic%mass()*(1.0d0-accretionFractionCumulative)
                  branchDeltaCriticalCurrent=deltaCritical
               end if
             end select
=======
                   ! In this case we're using the original Cole et al. (2000) algorithm.
                   if (branchingProbability > 0.0d0) then
                      uniformRandom=tree%randomNumberGenerator%sample()
                      doBranch=(uniformRandom <= branchingProbability)
                      if (doBranch) then
                         branchingProbability=Tree_Branching_Probability_Bound(branchMassCurrent,branchDeltaCriticalCurrent,massResolution,boundLower)*deltaW
                         if (uniformRandom <= branchingProbability) then
                            doBranch=.true.
                         else
                            branchingProbability=Tree_Branching_Probability(branchMassCurrent,branchDeltaCriticalCurrent,massResolution)*deltaW
                            doBranch=(uniformRandom <= branchingProbability)
                         end if
                         ! First convert the realized probability back to a rate.               
                         if (doBranch) branchingProbability=uniformRandom/deltaW
                      end if
                   else
                      doBranch=.false.
                   end if
                end if
                ! Determine the critical overdensity for collapse for the new halo(s).
                if (snapEarliestTime) then
                   deltaCritical                 =+criticalOverdensity_%value(                        &
                     &                                                        time=self%timeEarliest, &
                     &                                                        mass=branchMassCurrent  &
                     &                                                       )
                else
                   deltaCritical                 =+branchDeltaCriticalCurrent &
                        &                         +deltaW
                end if
                if (snapAccretionFraction) then
                   accretionFractionCumulative=self%accretionLimit
                else
                   accretionFractionCumulative=accretionFractionCumulative+accretionFraction
                end if
                ! Create new nodes.
                select case (doBranch)
                case (.true.)
                   ! Branching occurs - create two progenitors.
                   nodeIndex     =  nodeIndex+1
                   newNode1      => treeNode(nodeIndex,tree)
                   newBasic1     => newNode1%basic(autoCreate=.true.)
                   ! Compute mass of one of the new nodes.
                   nodeMass1     =  Tree_Branch_Mass(branchMassCurrent,branchDeltaCriticalCurrent,massResolution,branchingProbability,tree%randomNumberGenerator)
                   nodeMass2     =  thisBasic%mass()-nodeMass1
                   nodeMass1=nodeMass1*(1.0d0-accretionFractionCumulative)
                   nodeMass2=nodeMass2*(1.0d0-accretionFractionCumulative)
                   ! Compute the time corresponding to this branching event.
                   time          =  criticalOverdensity_%timeOfCollapse(criticalOverdensity=deltaCritical,mass=branchMassCurrent)
                   ! Set properties of first new node.
                   deltaCritical1=  criticalOverdensity_%value         (time               =time         ,mass=nodeMass1        )
                   ! If we are to snap halos to the earliest time, and the computed deltaCritical is sufficiently close to that time, snap it.
                   if (snapEarliestTime.and.Values_Agree(deltaCritical1,deltaCritical,relTol=1.0d-6)) deltaCritical1=deltaCritical
                   call newBasic1%massSet(nodeMass1     )
                   call newBasic1%timeSet(deltaCritical1)
                   ! Create second progenitor.
                   nodeIndex=nodeIndex+1
                   newNode2  => treeNode(nodeIndex,tree)
                   newBasic2 => newNode2%basic(autoCreate=.true.)
                   ! Set properties of second new node.
                   deltaCritical2=criticalOverdensity_%value(time=time,mass=nodeMass2)
                   ! If we are to snap halos to the earliest time, and the computed deltaCritical is sufficiently close to that time, snap it.
                   if (snapEarliestTime.and.Values_Agree(deltaCritical2,deltaCritical,relTol=1.0d-6)) deltaCritical2=deltaCritical
                   call newBasic2%massSet(nodeMass2     )
                   call newBasic2%timeSet(deltaCritical2)
                   ! Create links from old to new nodes and vice-versa. (Ensure that child node is the more massive progenitor.)
                   if (nodeMass2 > nodeMass1) then
                      thisNode%firstChild => newNode2
                      newNode2%sibling    => newNode1
                   else
                      thisNode%firstChild => newNode1
                      newNode1%sibling    => newNode2
                   end if
                   newNode1%parent        => thisNode
                   newNode2%parent        => thisNode
                   branchIsDone           =  .true.
                case (.false.)
                   ! No branching occurs - create one progenitor.
                   if (accretionFractionCumulative >= self%accretionLimit) then
                      nodeIndex      =  nodeIndex+1
                      newNode1       => treeNode(nodeIndex,tree)
                      newBasic1      => newNode1%basic(autoCreate=.true.)
                      ! Compute new mass accounting for sub-resolution accretion.
                      nodeMass1      =  thisBasic%mass()*(1.0d0-accretionFractionCumulative)
                      ! Compute the time corresponding to this new node.
                      time           =  criticalOverdensity_%timeOfCollapse(criticalOverdensity=deltaCritical,mass=branchMassCurrent)
                      ! Set properties of the new node.
                      deltaCritical1 =  criticalOverdensity_%value         (time               =time         ,mass=nodeMass1        )
                      call newBasic1%massSet(nodeMass1     )
                      call newBasic1%timeSet(deltaCritical1)
                      ! Create links from old to new node and vice-versa.
                      thisNode%firstChild => newNode1
                      newNode1%parent     => thisNode
                      branchIsDone=.true.
                   else
                      branchMassCurrent         =thisBasic%mass()*(1.0d0-accretionFractionCumulative)
                      branchDeltaCriticalCurrent=deltaCritical
                   end if
                end select
             end if
>>>>>>> 6c949ae7
          end if
       end do
       ! Check if tree should be aborted.
       if (self%shouldAbort(tree)) then
          thisNode => null()
       else
          ! Walk to the next node.
          thisNode => thisNode%walkTreeUnderConstruction()
       end if
    end do
    ! Walk the tree and convert w to time.
    thisNode => tree%baseNode
    do while (associated(thisNode))
       ! Get the basic component of the node.
       thisBasic    => thisNode%basic()
       ! Compute the collapse time.
       collapseTime =  criticalOverdensity_%timeOfCollapse(criticalOverdensity=thisBasic%time(),mass=thisBasic%mass())
       call thisBasic%timeSet(collapseTime)
       thisNode => thisNode%walkTree()
    end do
    thisBasic => tree%baseNode%basic()
    call thisBasic%timeSet(baseNodeTime)
    ! Check for well-ordering in time.
    thisNode     => tree%baseNode
    previousNode => thisNode
    do while (associated(thisNode))       
       if (associated(thisNode%parent)) then
          thisBasic   => thisNode       %basic()
          parentBasic => thisNode%parent%basic()
          if (parentBasic%time() <= thisBasic%time()) then
             if     (                                                                       &
                  &   parentBasic%mass() < massResolution*(1.0d0+toleranceResolutionParent) &
                  &  .and.                                                                  &
                  &     thisBasic%mass() < massResolution*(1.0d0+toleranceResolutionSelf  ) &
                  & ) then
                ! Parent halo is very close to the resolution limit. Simply prune away the remainder of this branch.
                call thisNode%destroyBranch()
                deallocate(thisNode)
                thisNode => previousNode
             else
                ! Parent halo is not close to the resolution limit - this is an error.
<<<<<<< HEAD
                message="branch is not well-ordered in time"            //char(10)
=======
                message="branch is not well-ordered in time:"           //char(10)
                write (label,'(i20)'  ) thisNode       %index()
                message=message//" ->      node index = "//label        //char(10)
                write (label,'(i120)'  ) thisNode%parent%index()
                message=message//" ->    parent index = "//label        //char(10)
>>>>>>> 6c949ae7
                write (label,'(e20.14)')                                   thisBasic%time()
                message=message//" ->       node time = "//label//" Gyr"//char(10)
                write (label,'(e20.14)')                                 parentBasic%time()
                message=message//" ->     parent time = "//label//" Gyr"//char(10)
                write (label,'(e20.14)')                                                           thisBasic%mass()
                message=message//" ->       node mass = "//label//" M☉" //char(10)
                write (label,'(e20.14)')                                                         parentBasic%mass()
                message=message//" ->     parent mass = "//label//" M☉" //char(10)
                write (label,'(e20.14)') criticalOverdensity_%value(time=  thisBasic%time(),mass=  thisBasic%mass())
                message=message//" ->         node δc = "//label        //char(10)
                write (label,'(e20.14)') criticalOverdensity_%value(time=parentBasic%time(),mass=parentBasic%mass())
                message=message//" ->       parent δc = "//label        //char(10)
                thisBasic => tree%baseNode%basic()
                write (label,'(e20.14)')                                   thisBasic%time()
                message=message//" ->       tree time = "//label//" Gyr"//char(10)
                write (label,'(e20.14)')                                                           thisBasic%mass()
                message=message//" ->       tree mass = "//label//" M☉" //char(10)
                write (label,'(e20.14)') massResolution
                message=message//" -> mass resolution = "//label//" M☉"
                call Galacticus_Error_Report('cole2000Build',message)
             end if
          end if
       end if
       previousNode => thisNode
       thisNode     => thisNode%walkTree()
    end do
    return
  end subroutine cole2000Build

  logical function cole2000ShouldAbort(self,tree)
    !% Return {\normalfont \ttfamily true} if tree construction should be aborted. In the {\normalfont \ttfamily cole2000} tree
    !% builder we never abort.
    implicit none
    class(mergerTreeBuilderCole2000), intent(inout) :: self
    type (mergerTree               ), intent(in   ) :: tree

    cole2000ShouldAbort=.false.
    return
  end function cole2000ShouldAbort
  
  logical function cole2000ShouldFollowBranch(self,tree,node)
    !% Return {\normalfont \ttfamily true} if tree construction should continue to follow the current branch. In the {\normalfont
    !% \ttfamily cole2000} tree builder we always continue.
    implicit none
    class(mergerTreeBuilderCole2000), intent(inout)          :: self
    type (mergerTree               ), intent(in   )          :: tree
    type (treeNode                 ), intent(inout), pointer :: node

    cole2000ShouldFollowBranch=.true.
    return
  end function cole2000ShouldFollowBranch
  
  subroutine cole2000TimeEarliestSet(self,timeEarliest)
    !% Set the earliest time for the tree builder.
    implicit none
    class           (mergerTreeBuilderCole2000), intent(inout) :: self
    double precision                           , intent(in   ) :: timeEarliest

    self%timeEarliest=timeEarliest
    return
  end subroutine cole2000TimeEarliestSet<|MERGE_RESOLUTION|>--- conflicted
+++ resolved
@@ -206,14 +206,9 @@
          &                                                                nodeMass2                 , time                       , uniformRandom             , &
          &                                                                massResolution            , accretionFractionCumulative, branchMassCurrent         , &
          &                                                                branchDeltaCriticalCurrent, branchingInterval          , branchingIntervalScaleFree, &
-<<<<<<< HEAD
-         &                                                                branchingProbabilityRate  , deltaWAccretionLimit
-    logical                                                            :: doBranch                  , branchIsDone               , snapAccretionFraction
-=======
          &                                                                branchingProbabilityRate  , deltaWAccretionLimit       , deltaWEarliestTime
     logical                                                            :: doBranch                  , branchIsDone               , snapAccretionFraction     , &
          &                                                                snapEarliestTime
->>>>>>> 6c949ae7
     type            (varying_string           )                        :: message
     character       (len=20                   )                        :: label
     
@@ -229,10 +224,7 @@
        self%branchingIntervalDistributionInitialized=.true.
     end if
     ! Restart the random number sequence.
-<<<<<<< HEAD
-=======
     call tree%randomNumberGenerator%initialize()
->>>>>>> 6c949ae7
     uniformRandom=tree%randomNumberGenerator%sample(ompThreadOffset=.false.,incrementSeed=int(tree%index))
     ! Get the mass resolution for this tree.
     massResolution=self%mergerTreeMassResolution_%resolution(tree)
@@ -250,115 +242,6 @@
        branchDeltaCriticalCurrent =thisBasic%time()
        ! Evolve the branch until mass falls below the resolution limit, the earliest time is reached, or the branch ends.       
        branchIsDone=.false.
-<<<<<<< HEAD
-       do while(                                                                                                                                &
-            &    branchMassCurrent                                                                                          > massResolution    &
-            &   .and.                                                                                                                           &
-            &    criticalOverdensity_%timeOfCollapse(criticalOverdensity=branchDeltaCriticalCurrent,mass=branchMassCurrent) > self%timeEarliest &
-            &   .and.                                                                                                                           &
-            &    self%shouldFollowBranch(tree,thisNode)                                                                                         &
-            &   .and.                                                                                                                           &
-            &    .not.branchIsDone                                                                                                              &
-            &  )
-          ! Find branching probability rate per unit deltaW.
-          branchingProbabilityRate=Tree_Branching_Probability_Bound(branchMassCurrent,branchDeltaCriticalCurrent,massResolution,boundUpper)
-          ! Find accretion rate.
-          accretionFraction       =Tree_Subresolution_Fraction     (branchMassCurrent,branchDeltaCriticalCurrent,massResolution           )
-          ! A negative accretion fraction indicates that the node is so close to the resolution limit that
-          ! an accretion rate cannot be determined (given available numerical accuracy). In such cases we
-          ! consider the node to have reached the end of its resolved evolution and so walk to the next node.
-          if (accretionFraction < 0.0d0) then
-             ! Terminate the branch with a final node.
-             nodeIndex          =  nodeIndex+1
-             newNode1           => treeNode      (nodeIndex,tree)
-             newBasic1          => newNode1%basic(autoCreate=.true. )
-             ! Compute new mass accounting for sub-resolution accretion.
-             nodeMass1          = massResolution
-             ! Compute the time corresponding to this event.
-             time               = criticalOverdensity_%timeOfCollapse(criticalOverdensity=branchDeltaCriticalCurrent,mass=branchMassCurrent)
-             ! Set properties of the new node.
-             deltaCritical1     = criticalOverdensity_%value         (time               =time                      ,mass=nodeMass1        )
-             call newBasic1%massSet(nodeMass1     )
-             call newBasic1%timeSet(deltaCritical1)
-             ! Create links from old to new node and vice-versa.
-             thisNode%firstChild => newNode1
-             newNode1%parent     => thisNode
-             branchIsDone        =  .true.
-          else
-             ! Finding maximum allowed step in w. Limit based on branching rate only if we are using the original Cole et
-             ! al. (2000) algorithm.
-             deltaW               =Tree_Maximum_Step(branchMassCurrent,branchDeltaCriticalCurrent,massResolution)
-             snapAccretionFraction=.false.
-             if (accretionFraction > 0.0d0) then
-                deltaWAccretionLimit=(self%accretionLimit-accretionFractionCumulative)/accretionFraction
-                if (deltaWAccretionLimit <= deltaW) then
-                   deltaW               =deltaWAccretionLimit
-                   snapAccretionFraction=.true.
-                end if
-                if (deltaW <= 0.0d0) then
-                   ! Terminate the branch with a final node.
-                   nodeIndex          =  nodeIndex+1
-                   newNode1           => treeNode      (nodeIndex,tree)
-                   newBasic1          => newNode1%basic(autoCreate=.true. )
-                   ! Compute new mass accounting for sub-resolution accretion.
-                   nodeMass1          = branchMassCurrent
-                   ! Compute the time corresponding to this event.
-                   time               = criticalOverdensity_%timeOfCollapse(criticalOverdensity=branchDeltaCriticalCurrent,mass=branchMassCurrent)
-                   ! Set properties of the new node.
-                   deltaCritical1     = criticalOverdensity_%value         (time               =time                      ,mass=nodeMass1        )
-                   call newBasic1%massSet(nodeMass1     )
-                   call newBasic1%timeSet(deltaCritical1)
-                   ! Create links from old to new node and vice-versa.
-                   thisNode%firstChild => newNode1
-                   newNode1%parent     => thisNode
-                   branchIsDone        =  .true.
-                   return
-                end if                
-             end if
-             if     (                                                                   &
-                  &   branchingProbabilityRate > 0.0d0                                  &
-                  &  .and.                                                              &
-                  &   .not.self%branchIntervalStep                                      &
-                  & ) deltaW=min(deltaW,self%mergeProbability/branchingProbabilityRate)
-             ! Scale values to the determined timestep.
-             if (.not.self%branchIntervalStep)                           &
-                  & branchingProbability=branchingProbabilityRate*deltaW
-             accretionFraction          =accretionFraction       *deltaW
-             ! Accretion fraction must be less than unity. Reduce timestep (and branching probability and accretion fraction) by
-             ! factors of two until this condition is satisfied.
-             do while (accretionFraction+accretionFractionCumulative >= 1.0d0)
-                if (.not.self%branchIntervalStep)                      &
-                     & branchingProbability=branchingProbability*0.5d0
-                accretionFraction          =accretionFraction   *0.5d0
-                deltaW                     =deltaW              *0.5d0
-                snapAccretionFraction      =.false.
-             end do             
-             ! Decide if a branching occurs.
-             if (self%branchIntervalStep) then
-                ! In this case we draw intervals between branching events from a negative exponential distribution.
-                if (branchingProbabilityRate > 0.0d0) then
-                   branchingIntervalScaleFree=0.0d0
-                   do while (branchingIntervalScaleFree <= 0.0d0)
-                      branchingIntervalScaleFree=self%branchingIntervalDistribution%sample(randomNumberGenerator=tree%randomNumberGenerator)
-                   end do
-
-
-                   branchingInterval=branchingIntervalScaleFree/branchingProbabilityRate
-                   ! Based on the upper bound on the rate, check if branching occurs before the maximum allowed timestep.
-                   if (branchingInterval < deltaW) then
-                      ! It does, so recheck using the actual branching rate.
-                      branchingProbabilityRate=Tree_Branching_Probability(branchMassCurrent,branchDeltaCriticalCurrent,massResolution)
-                      branchingInterval       =branchingIntervalScaleFree/branchingProbabilityRate
-                      doBranch                =(branchingInterval <= deltaW)
-                      if (doBranch) then
-                         ! Branching occured, adjust the accretion fraction, and timestep to their values at the branching event.
-                         accretionFraction    =accretionFraction*branchingInterval/deltaW
-                         deltaW               =branchingInterval
-                         snapAccretionFraction=.false.
-                         ! Draw a random deviate and scale by the branching rate - this will be used to choose the branch mass.
-                       uniformRandom       =tree%randomNumberGenerator%sample()
-                       branchingProbability=uniformRandom*branchingProbabilityRate
-=======
        do while (.not.branchIsDone)
           if     (                                                                                                                          &
                &   branchMassCurrent                           <= massResolution                                                            &
@@ -509,103 +392,11 @@
                          end if
                       else
                          doBranch=.false.
->>>>>>> 6c949ae7
                       end if
                    else
                       doBranch=.false.
                    end if
                 else
-<<<<<<< HEAD
-                   doBranch=.false.
-                end if
-             else
-               ! In this case we're using the original Cole et al. (2000) algorithm.
-               if (branchingProbability > 0.0d0) then
-                   uniformRandom=tree%randomNumberGenerator%sample()
-                   doBranch=(uniformRandom <= branchingProbability)
-                   if (doBranch) then
-                      branchingProbability=Tree_Branching_Probability_Bound(branchMassCurrent,branchDeltaCriticalCurrent,massResolution,boundLower)*deltaW
-                      if (uniformRandom <= branchingProbability) then
-                         doBranch=.true.
-                      else
-                         branchingProbability=Tree_Branching_Probability(branchMassCurrent,branchDeltaCriticalCurrent,massResolution)*deltaW
-                         doBranch=(uniformRandom <= branchingProbability)
-                      end if
-                      ! First convert the realized probability back to a rate.               
-                      if (doBranch) branchingProbability=uniformRandom/deltaW
-                   end if
-                else
-                   doBranch=.false.
-                end if
-             end if
-             ! Determine the critical overdensity for collapse for the new halo(s).             
-             deltaCritical                 =branchDeltaCriticalCurrent +deltaW
-             if (snapAccretionFraction) then
-                accretionFractionCumulative=self%accretionLimit
-             else
-                accretionFractionCumulative=accretionFractionCumulative+accretionFraction
-             end if
-             ! Create new nodes.
-             select case (doBranch)
-             case (.true.)
-                ! Branching occurs - create two progenitors.
-                nodeIndex     =  nodeIndex+1
-                newNode1      => treeNode(nodeIndex,tree)
-                newBasic1     => newNode1%basic(autoCreate=.true.)
-                ! Compute mass of one of the new nodes.
-                nodeMass1     =  Tree_Branch_Mass(branchMassCurrent,branchDeltaCriticalCurrent,massResolution,branchingProbability,tree%randomNumberGenerator)
-                nodeMass2     =  thisBasic%mass()-nodeMass1
-                nodeMass1=nodeMass1*(1.0d0-accretionFractionCumulative)
-                nodeMass2=nodeMass2*(1.0d0-accretionFractionCumulative)            
-                ! Compute the time corresponding to this branching event.
-                time          =  criticalOverdensity_%timeOfCollapse(criticalOverdensity=deltaCritical,mass=branchMassCurrent)
-                ! Set properties of first new node.
-                deltaCritical1=  criticalOverdensity_%value         (time               =time         ,mass=nodeMass1        )
-                call newBasic1%massSet(nodeMass1     )
-                call newBasic1%timeSet(deltaCritical1)
-                ! Create second progenitor.
-                nodeIndex=nodeIndex+1
-                newNode2  => treeNode(nodeIndex,tree)
-                newBasic2 => newNode2%basic(autoCreate=.true.)
-                ! Set properties of second new node.
-                deltaCritical2=criticalOverdensity_%value(time=time,mass=nodeMass2)
-                call newBasic2%massSet(nodeMass2     )
-                call newBasic2%timeSet(deltaCritical2)
-                ! Create links from old to new nodes and vice-versa. (Ensure that child node is the more massive progenitor.)
-                if (nodeMass2 > nodeMass1) then
-                   thisNode%firstChild => newNode2
-                   newNode2%sibling    => newNode1
-                else
-                   thisNode%firstChild => newNode1
-                   newNode1%sibling    => newNode2
-                end if
-                newNode1%parent        => thisNode
-                newNode2%parent        => thisNode
-                branchIsDone           =  .true.
-             case (.false.)
-                ! No branching occurs - create one progenitor.
-                if (accretionFractionCumulative >= self%accretionLimit) then
-                   nodeIndex      =  nodeIndex+1
-                   newNode1       => treeNode(nodeIndex,tree)
-                   newBasic1      => newNode1%basic(autoCreate=.true.)
-                   ! Compute new mass accounting for sub-resolution accretion.
-                   nodeMass1      =  thisBasic%mass()*(1.0d0-accretionFractionCumulative)
-                   ! Compute the time corresponding to this new node.
-                   time           =  criticalOverdensity_%timeOfCollapse(criticalOverdensity=deltaCritical,mass=branchMassCurrent)
-                   ! Set properties of the new node.
-                   deltaCritical1 =  criticalOverdensity_%value         (time               =time         ,mass=nodeMass1        )
-                   call newBasic1%massSet(nodeMass1     )
-                   call newBasic1%timeSet(deltaCritical1)
-                   ! Create links from old to new node and vice-versa.
-                   thisNode%firstChild => newNode1
-                   newNode1%parent     => thisNode
-                   branchIsDone=.true.
-                else
-                  branchMassCurrent         =thisBasic%mass()*(1.0d0-accretionFractionCumulative)
-                  branchDeltaCriticalCurrent=deltaCritical
-               end if
-             end select
-=======
                    ! In this case we're using the original Cole et al. (2000) algorithm.
                    if (branchingProbability > 0.0d0) then
                       uniformRandom=tree%randomNumberGenerator%sample()
@@ -705,7 +496,6 @@
                    end if
                 end select
              end if
->>>>>>> 6c949ae7
           end if
        end do
        ! Check if tree should be aborted.
@@ -747,15 +537,11 @@
                 thisNode => previousNode
              else
                 ! Parent halo is not close to the resolution limit - this is an error.
-<<<<<<< HEAD
-                message="branch is not well-ordered in time"            //char(10)
-=======
                 message="branch is not well-ordered in time:"           //char(10)
                 write (label,'(i20)'  ) thisNode       %index()
                 message=message//" ->      node index = "//label        //char(10)
                 write (label,'(i120)'  ) thisNode%parent%index()
                 message=message//" ->    parent index = "//label        //char(10)
->>>>>>> 6c949ae7
                 write (label,'(e20.14)')                                   thisBasic%time()
                 message=message//" ->       node time = "//label//" Gyr"//char(10)
                 write (label,'(e20.14)')                                 parentBasic%time()
