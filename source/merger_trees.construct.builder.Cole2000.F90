!! Copyright 2009, 2010, 2011, 2012, 2013, 2014, 2015, 2016
!!    Andrew Benson <abenson@carnegiescience.edu>
!!
!! This file is part of Galacticus.
!!
!!    Galacticus is free software: you can redistribute it and/or modify
!!    it under the terms of the GNU General Public License as published by
!!    the Free Software Foundation, either version 3 of the License, or
!!    (at your option) any later version.
!!
!!    Galacticus is distributed in the hope that it will be useful,
!!    but WITHOUT ANY WARRANTY; without even the implied warranty of
!!    MERCHANTABILITY or FITNESS FOR A PARTICULAR PURPOSE.  See the
!!    GNU General Public License for more details.
!!
!!    You should have received a copy of the GNU General Public License
!!    along with Galacticus.  If not, see <http://www.gnu.org/licenses/>.

  !% An implementation of a merger tree builder using the algorithm of \cite{cole_hierarchical_2000}.
  use Merger_Trees_Build_Mass_Resolution

  !# <mergerTreeBuilder name="mergerTreeBuilderCole2000">
  !#  <description>Merger trees are built using the algorithm of \cite{cole_hierarchical_2000}.</description>
  !# </mergerTreeBuilder>
  use Statistics_Distributions

  type, extends(mergerTreeBuilderClass) :: mergerTreeBuilderCole2000
     !% A merger tree builder class using the algorithm of \cite{cole_hierarchical_2000}.
     private
     class           (mergerTreeMassResolutionClass), pointer :: mergerTreeMassResolution_
     ! Variables controlling merger tree accuracy.
     double precision                                         :: accretionLimit                          , timeEarliest      , &
          &                                                      mergeProbability
     ! Option controlling random number sequences.
     logical                                                  :: randomSeedsFixed
     ! Random number sequence variables
     logical                                                  :: branchIntervalStep
     ! Interval distribution.
     logical                                                  :: branchingIntervalDistributionInitialized
     type            (distributionNegativeExponential       ) :: branchingIntervalDistribution
   contains
     !@ <objectMethods>
     !@   <object>mergerTreeBuilderCole2000</object>
     !@   <objectMethod>
     !@     <method>shouldAbort</method>
     !@     <type>\logicalzero</type>
     !@     <arguments>\textless type(mergerTree)\textgreater\ tree\argin</arguments>
     !@     <description>Return true if construction of the merger tree should be aborted.</description>
     !@   </objectMethod>
     !@   <objectMethod>
     !@     <method>shouldFollowBranch</method>
     !@     <type>\logicalzero</type>
     !@     <arguments>\textless type(mergerTree)\textgreater\ tree\argin, \textless type(treeNode)\textgreater\ node\argin</arguments>
     !@     <description>Return true if the branch should be followed.</description>
     !@   </objectMethod>
     !@   <objectMethod>
     !@     <method>validateParameters</method>
     !@     <type>\void</type>
     !@     <arguments></arguments>
     !@     <description>Validate the parameters of an instance of this class, aborting if any are invalid.</description>
     !@   </objectMethod>
     !@ </objectMethods>
     procedure :: build              => cole2000Build
     procedure :: shouldAbort        => cole2000ShouldAbort
     procedure :: shouldFollowBranch => cole2000ShouldFollowBranch
     procedure :: timeEarliestSet    => cole2000TimeEarliestSet
     procedure :: validateParameters => cole2000ValidateParameters
  end type mergerTreeBuilderCole2000

  interface mergerTreeBuilderCole2000
     !% Constructors for the {\normalfont \ttfamily cole2000} merger tree builder class.
     module procedure cole2000ConstructorParameters
     module procedure cole2000ConstructorInternal
  end interface mergerTreeBuilderCole2000
  
contains

  function cole2000ConstructorParameters(parameters)
    !% Constructor for the \cite{cole_hierarchical_2000} merger tree building class which reads parameters from a provided parameter list.
    use, intrinsic :: ISO_C_Binding
    use Cosmology_Functions
    implicit none
    type            (mergerTreeBuilderCole2000)                :: cole2000ConstructorParameters    
    type            (inputParameters          ), intent(inout) :: parameters
    class           (cosmologyFunctionsClass  ), pointer       :: cosmologyFunctions_
    double precision                                           :: redshiftMaximum
    !# <inputParameterList label="allowedParameterNames" />

    ! Check and read parameters.
    call parameters%checkParameters(allowedParameterNames)    
    !# <inputParameter>
    !#   <name>mergeProbability</name>
    !#   <source>parameters</source>
    !#   <variable>cole2000ConstructorParameters%mergeProbability</variable>
    !#   <defaultValue>0.1d0</defaultValue>
    !#   <description>The largest probability of branching allowed in a timestep in merger trees built by the \cite{cole_hierarchical_2000} method.</description>
    !#   <type>real</type>
    !#   <cardinality>0..1</cardinality>
    !# </inputParameter>
    !# <inputParameter>
    !#   <name>accretionLimit</name>
    !#   <source>parameters</source>
    !#   <variable>cole2000ConstructorParameters%accretionLimit</variable>
    !#   <defaultValue>0.1d0</defaultValue>
    !#   <description>The largest fractional mass change due to subresolution accretion allowed in a timestep in merger trees built by the \cite{cole_hierarchical_2000} method.</description>
    !#   <type>real</type>
    !#   <cardinality>0..1</cardinality>
    !# </inputParameter>
    !# <inputParameter>
    !#   <name>redshiftMaximum</name>
    !#   <source>parameters</source>
    !#   <defaultValue>1.0d5</defaultValue>
    !#   <description>The highest redshift to which merger trees will be built in the \cite{cole_hierarchical_2000} method.</description>
    !#   <type>real</type>
    !#   <cardinality>0..1</cardinality>
    !# </inputParameter>
    !# <inputParameter>
    !#   <name>randomSeedsFixed</name>
    !#   <source>parameters</source>
    !#   <variable>cole2000ConstructorParameters%randomSeedsFixed</variable>
    !#   <defaultValue>.false.</defaultValue>
    !#   <description>Specifies whether the random number sequence should be restarted for each tree using a deterministically derived (from the tree index) seed. This allows the exact same tree to be generated even when running multiple threads.</description>
    !#   <type>boolean</type>
    !#   <cardinality>0..1</cardinality>
    !# </inputParameter>
    !# <inputParameter>
    !#   <name>branchIntervalStep</name>
    !#   <source>parameters</source>
    !#   <variable>cole2000ConstructorParameters%branchIntervalStep</variable>
    !#   <defaultValue>.true.</defaultValue>
    !#   <description>If {\normalfont \ttfamily false} use the original \cite{cole_hierarchical_2000} method to determine whether branching occurs in a timestep. If {\normalfont \ttfamily true} draw branching intervals from a negative exponential distribution.</description>
    !#   <type>boolean</type>
    !#   <cardinality>0..1</cardinality>
    !# </inputParameter>
    !# <objectBuilder class="mergerTreeMassResolution" name="cole2000ConstructorParameters%mergerTreeMassResolution_" source="parameters"/>
    ! Convert maximum redshift to earliest time.
    cosmologyFunctions_ => cosmologyFunctions()
    cole2000ConstructorParameters%timeEarliest=cosmologyFunctions_%cosmicTime(cosmologyFunctions_%expansionFactorFromRedshift(redshiftMaximum))
    ! Initialize state.
    cole2000ConstructorParameters%branchingIntervalDistributionInitialized=.false.
    ! Validate parameters.
    call cole2000ConstructorParameters%validateParameters()
    return
  end function cole2000ConstructorParameters

  function cole2000ConstructorInternal(mergeProbability,accretionLimit,timeEarliest,randomSeedsFixed,branchIntervalStep,mergerTreeMassResolution_)
    !% Internal constructor for the \cite{cole_hierarchical_2000} merger tree building class.
    use, intrinsic :: ISO_C_Binding
    use Cosmology_Functions
    implicit none
    type            (mergerTreeBuilderCole2000    )                        :: cole2000ConstructorInternal
    double precision                               , intent(in   )         :: mergeProbability           , accretionLimit    , &
         &                                                                    timeEarliest
    logical                                        , intent(in   )         :: randomSeedsFixed           , branchIntervalStep
    class           (mergerTreeMassResolutionClass), intent(in   ), target :: mergerTreeMassResolution_
    
    ! Store options.
    cole2000ConstructorInternal%mergeProbability          =  mergeProbability
    cole2000ConstructorInternal%accretionLimit            =  accretionLimit
    cole2000ConstructorInternal%timeEarliest              =  timeEarliest
    cole2000ConstructorInternal%randomSeedsFixed          =  randomSeedsFixed
    cole2000ConstructorInternal%branchIntervalStep        =  branchIntervalStep
    cole2000ConstructorInternal%mergerTreeMassResolution_ => mergerTreeMassResolution_
    ! Initialize state.
    cole2000ConstructorInternal%branchingIntervalDistributionInitialized=.false.
    ! Validate parameters.
    call cole2000ConstructorInternal%validateParameters()
    return
  end function cole2000ConstructorInternal

  subroutine cole2000ValidateParameters(self)
    !% Validate parameters for the {\normalfont \ttfamily Cole2000} merger tree builder class.
    use Galacticus_Error
    implicit none
    class(mergerTreeBuilderCole2000), intent(inout) :: self

    if (self%accretionLimit >= 1.0d0) call Galacticus_Error_Report('cole2000ValidateParameters','accretionLimit < 1 required')
    return
  end subroutine cole2000ValidateParameters

  subroutine cole2000Build(self,tree)
    !% Build a merger tree.
    use Galacticus_Nodes
    use Galacticus_Error
    use Critical_Overdensities
    use Merger_Tree_Branching
    use Merger_Tree_Branching_Options
    use Pseudo_Random
    use Kind_Numbers
    use ISO_Varying_String
    use Numerical_Comparison
    implicit none
    class           (mergerTreeBuilderCole2000), intent(inout)         :: self
    type            (mergerTree               ), intent(inout), target :: tree
    type            (treeNode                 ), pointer               :: newNode1                  , newNode2                   , thisNode                  , &
         &                                                                previousNode
    class           (criticalOverdensityClass ), pointer               :: criticalOverdensity_
    class           (nodeComponentBasic       ), pointer               :: newBasic1                 , newBasic2                  , thisBasic                 , &
         &                                                                parentBasic
    double precision                           , parameter             :: toleranceResolutionParent=1.0d-3
    double precision                           , parameter             :: toleranceResolutionSelf  =1.0d-6
    integer         (kind=kind_int8           )                        :: nodeIndex
    double precision                                                   :: accretionFraction         , baseNodeTime               , branchingProbability      , &
         &                                                                collapseTime              , deltaCritical              , deltaCritical1            , &
         &                                                                deltaCritical2            , deltaW                     , nodeMass1                 , &
         &                                                                nodeMass2                 , time                       , uniformRandom             , &
         &                                                                massResolution            , accretionFractionCumulative, branchMassCurrent         , &
         &                                                                branchDeltaCriticalCurrent, branchingInterval          , branchingIntervalScaleFree, &
         &                                                                branchingProbabilityRate  , deltaWAccretionLimit       , deltaWEarliestTime
    logical                                                            :: doBranch                  , branchIsDone               , snapAccretionFraction     , &
         &                                                                snapEarliestTime
    type            (varying_string           )                        :: message
    character       (len=20                   )                        :: label
    
    ! Get default objects.
    criticalOverdensity_ => criticalOverdensity()
    ! Begin construction.
    nodeIndex =  1                   ! Initialize the node index counter to unity.
    thisNode  => tree    %baseNode   ! Point to the base node.
    thisBasic => thisNode%basic   () ! Get the basic component of the node.
    if (.not.self%branchingIntervalDistributionInitialized.and.self%branchIntervalStep) then
       ! Note that we use a unit rate - we will scale the results to the actual rate required.
       self%branchingIntervalDistribution           =distributionNegativeExponential(1.0d0)
       self%branchingIntervalDistributionInitialized=.true.
    end if
    ! Restart the random number sequence.
    call tree%randomNumberGenerator%initialize()
    uniformRandom=tree%randomNumberGenerator%sample(ompThreadOffset=.false.,incrementSeed=int(tree%index))
    ! Get the mass resolution for this tree.
    massResolution=self%mergerTreeMassResolution_%resolution(tree)
    ! Convert time for base node to critical overdensity (which we use as a time coordinate in this module).
    baseNodeTime =thisBasic%time()
    deltaCritical=criticalOverdensity_%value(time=thisBasic%time(),mass=thisBasic%mass())
    call thisBasic%timeSet(deltaCritical)
    ! Begin tree build loop.    
    do while (associated(thisNode))
       ! Get the basic component of the node.
       thisBasic => thisNode%basic()
       ! Initialize the state for this branch.
       accretionFractionCumulative=0.0d0
       branchMassCurrent          =thisBasic%mass()
       branchDeltaCriticalCurrent =thisBasic%time()
       ! Evolve the branch until mass falls below the resolution limit, the earliest time is reached, or the branch ends.       
       branchIsDone=.false.
<<<<<<< HEAD
       do while(                                                                                                                                &
            &    branchMassCurrent                                                                                          > massResolution    &
            &   .and.                                                                                                                           &
            &    criticalOverdensity_%timeOfCollapse(criticalOverdensity=branchDeltaCriticalCurrent,mass=branchMassCurrent) > self%timeEarliest &
            &   .and.                                                                                                                           &
            &    self%shouldFollowBranch(tree,thisNode)                                                                                         &
            &   .and.                                                                                                                           &
            &    .not.branchIsDone                                                                                                              &
            &  )
          ! Find branching probability rate per unit deltaW.
          branchingProbabilityRate=Tree_Branching_Probability_Bound(branchMassCurrent,branchDeltaCriticalCurrent,massResolution,boundUpper)
          ! Find accretion rate.
          accretionFraction       =Tree_Subresolution_Fraction     (branchMassCurrent,branchDeltaCriticalCurrent,massResolution           )          
          ! A negative accretion fraction indicates that the node is so close to the resolution limit that
          ! an accretion rate cannot be determined (given available numerical accuracy). In such cases we
          ! consider the node to have reached the end of its resolved evolution and so walk to the next node.
          if (accretionFraction < 0.0d0) then
             ! Terminate the branch with a final node.
             nodeIndex          =  nodeIndex+1
             newNode1           => treeNode      (nodeIndex,tree)
             newBasic1          => newNode1%basic(autoCreate=.true. )
             ! Compute new mass accounting for sub-resolution accretion.
             nodeMass1          = massResolution
             ! Compute the time corresponding to this event.
             time               = criticalOverdensity_%timeOfCollapse(criticalOverdensity=branchDeltaCriticalCurrent,mass=branchMassCurrent)
             ! Set properties of the new node.
             deltaCritical1     = criticalOverdensity_%value         (time               =time                      ,mass=nodeMass1        )
             call newBasic1%massSet(nodeMass1     )
             call newBasic1%timeSet(deltaCritical1)
             ! Create links from old to new node and vice-versa.
             thisNode%firstChild => newNode1
             newNode1%parent     => thisNode
             branchIsDone        =  .true.
          else
             ! Finding maximum allowed step in w. Limit based on branching rate only if we are
             ! using the original Cole et al. (2000) algorithm.
             deltaW               =Tree_Maximum_Step(branchMassCurrent,branchDeltaCriticalCurrent,massResolution)
             snapAccretionFraction=.false.
             if (accretionFraction > 0.0d0) then
                deltaWAccretionLimit=(self%accretionLimit-accretionFractionCumulative)/accretionFraction
                if (deltaWAccretionLimit <= deltaW) then
                   deltaW               =deltaWAccretionLimit
                   snapAccretionFraction=.true.
                end if
             end if
             if     (                                                                   &
                  &   branchingProbabilityRate > 0.0d0                                  &
                  &  .and.                                                              &
                  &   .not.self%branchIntervalStep                                      &
                  & ) then
                if (self%mergeProbability/branchingProbabilityRate < deltaW) then
                   ! Timestep is limited by branching rate. Reduce the timestep to the allowed
                   ! size and unset the flag to snap the accretion fraction to its maximum
                   ! allowed value (since we won't reach that value with this new, reduced
                   ! timestep).
                   deltaW               =self%mergeProbability/branchingProbabilityRate
                   snapAccretionFraction=.false.
                end if
             end if
             ! Scale values to the determined timestep.
             if (.not.self%branchIntervalStep)                           &
                  & branchingProbability=branchingProbabilityRate*deltaW
             accretionFraction          =accretionFraction       *deltaW
             ! Accretion fraction must be less than unity. Reduce timestep (and branching
             ! probability and accretion fraction) by factors of two until this condition is
             ! satisfied.
             do while (accretionFraction+accretionFractionCumulative >= 1.0d0)
                if (.not.self%branchIntervalStep)                      &
                     & branchingProbability=branchingProbability*0.5d0
                accretionFraction          =accretionFraction   *0.5d0
                deltaW                     =deltaW              *0.5d0
                snapAccretionFraction      =.false.
             end do             
             ! Decide if a branching occurs.
             if (self%branchIntervalStep) then
                ! In this case we draw intervals between branching events from a negative
                ! exponential distribution.
                if (branchingProbabilityRate > 0.0d0) then
                   branchingIntervalScaleFree=0.0d0
                   do while (branchingIntervalScaleFree <= 0.0d0)
                      branchingIntervalScaleFree=self%branchingIntervalDistribution%sample(randomNumberGenerator=tree%randomNumberGenerator)
                   end do
                   branchingInterval=branchingIntervalScaleFree/branchingProbabilityRate
                   ! Based on the upper bound on the rate, check if branching occurs before the maximum allowed timestep.
                   if (branchingInterval < deltaW) then
                      ! It does, so recheck using the actual branching rate.
                      branchingProbabilityRate=Tree_Branching_Probability(branchMassCurrent,branchDeltaCriticalCurrent,massResolution)
                      branchingInterval       =branchingIntervalScaleFree/branchingProbabilityRate
                      doBranch                =(branchingInterval <= deltaW)
                      if (doBranch) then
                         ! Branching occured, adjust the accretion fraction, and timestep to their values at the branching event.
                         accretionFraction    =accretionFraction*branchingInterval/deltaW
                         deltaW               =branchingInterval
                         snapAccretionFraction=.false.
                         ! Draw a random deviate and scale by the branching rate - this will be used to choose the branch mass.
                         uniformRandom       =tree%randomNumberGenerator%sample()
                         branchingProbability=uniformRandom*branchingProbabilityRate
=======
       do while (.not.branchIsDone)
          if     (                                                                                                                          &
               &   branchMassCurrent                           <= massResolution                                                            &
               &  .or.                                                                                                                      &
               &   branchDeltaCriticalCurrent                  >= criticalOverdensity_%value(time=self%timeEarliest,mass=branchMassCurrent) &
               &  .or.                                                                                                                      &
               &   .not.self%shouldFollowBranch(tree,thisNode)                                                                              &
               &) then
             ! Branch should be terminated. If we have any accumulated accretion, terminate the branch with a final node.
             if (accretionFractionCumulative > 0.0d0) then
                nodeIndex      =  nodeIndex+1
                newNode1       => treeNode(nodeIndex,tree)
                newBasic1      => newNode1%basic(autoCreate=.true.)
                ! Compute new mass accounting for sub-resolution accretion.
                nodeMass1      =  thisBasic%mass()*(1.0d0-accretionFractionCumulative)
                ! Compute the time corresponding to this new node.
                time           =  criticalOverdensity_%timeOfCollapse(criticalOverdensity=deltaCritical,mass=branchMassCurrent)
                ! Set properties of the new node.
                deltaCritical1 =  criticalOverdensity_%value         (time               =time         ,mass=nodeMass1        )
                call newBasic1%massSet(nodeMass1     )
                call newBasic1%timeSet(deltaCritical1)
                ! Create links from old to new node and vice-versa.
                thisNode%firstChild => newNode1
                newNode1%parent     => thisNode
                ! Move to the terminating node (necessary otherwise we would move to this terminating node next and continue to
                ! grow a branch from it).
                thisNode            => newNode1
             end if
             ! Flag that the branch is done.
             branchIsDone=.true.
          else
             ! Find branching probability rate per unit deltaW.
             branchingProbabilityRate=Tree_Branching_Probability_Bound(branchMassCurrent,branchDeltaCriticalCurrent,massResolution,boundUpper)
             ! Find accretion rate.
             accretionFraction       =Tree_Subresolution_Fraction     (branchMassCurrent,branchDeltaCriticalCurrent,massResolution           )
             ! A negative accretion fraction indicates that the node is so close to the resolution limit that
             ! an accretion rate cannot be determined (given available numerical accuracy). In such cases we
             ! consider the node to have reached the end of its resolved evolution and so walk to the next node.
             if (accretionFraction < 0.0d0) then
                ! Terminate the branch with a final node.
                nodeIndex          =  nodeIndex+1
                newNode1           => treeNode      (nodeIndex,tree)
                newBasic1          => newNode1%basic(autoCreate=.true. )
                ! Compute new mass accounting for sub-resolution accretion.
                nodeMass1          = massResolution
                ! Compute the time corresponding to this event.
                time               = criticalOverdensity_%timeOfCollapse(criticalOverdensity=branchDeltaCriticalCurrent,mass=branchMassCurrent)
                ! Set properties of the new node.
                deltaCritical1     = criticalOverdensity_%value         (time               =time                      ,mass=nodeMass1        )
                call newBasic1%massSet(nodeMass1     )
                call newBasic1%timeSet(deltaCritical1)
                ! Create links from old to new node and vice-versa.
                thisNode%firstChild => newNode1
                newNode1%parent     => thisNode
                ! Move to the terminating node (necessary otherwise we would move to this terminating node next and continue to
                ! grow a branch from it), and flag that the branch is done.
                thisNode            => newNode1
                branchIsDone        =  .true.
             else
                ! Finding maximum allowed step in w. Limit based on branching rate only if we are using the original Cole et
                ! al. (2000) algorithm.
                deltaW               =Tree_Maximum_Step(branchMassCurrent,branchDeltaCriticalCurrent,massResolution)
                snapAccretionFraction=.false.
                if (accretionFraction > 0.0d0) then
                   deltaWAccretionLimit=(self%accretionLimit-accretionFractionCumulative)/accretionFraction
                   if (deltaWAccretionLimit <= deltaW) then
                      deltaW               =deltaWAccretionLimit
                      snapAccretionFraction=.true.
                   end if
                   if (deltaW <= 0.0d0) then
                      ! Terminate the branch with a final node.
                      nodeIndex          =  nodeIndex+1
                      newNode1           => treeNode      (nodeIndex,tree)
                      newBasic1          => newNode1%basic(autoCreate=.true. )
                      ! Compute new mass accounting for sub-resolution accretion.
                      nodeMass1          = branchMassCurrent
                      ! Compute the time corresponding to this event.
                      time               = criticalOverdensity_%timeOfCollapse(criticalOverdensity=branchDeltaCriticalCurrent,mass=branchMassCurrent)
                      ! Set properties of the new node.
                      deltaCritical1     = criticalOverdensity_%value         (time               =time                      ,mass=nodeMass1        )
                      call newBasic1%massSet(nodeMass1     )
                      call newBasic1%timeSet(deltaCritical1)
                      ! Create links from old to new node and vice-versa.
                      thisNode%firstChild => newNode1
                      newNode1%parent     => thisNode
                      ! Move to the terminating node (necessary otherwise we would move to this terminating node next and continue
                      ! to grow a branch from it), and flag that the branch is done.
                      thisNode            => newNode1
                      branchIsDone        =  .true.
                   end if
                end if
                if     (                                                                   &
                     &   branchingProbabilityRate > 0.0d0                                  &
                     &  .and.                                                              &
                     &   .not.self%branchIntervalStep                                      &
                     & ) deltaW=min(deltaW,self%mergeProbability/branchingProbabilityRate)
                ! Limit the timestep so that the maximum allowed time is not exceeded.
                deltaWEarliestTime=+criticalOverdensity_%value(                        &
                     &                                         time=self%timeEarliest, &
                     &                                         mass=branchMassCurrent  &
                     &                                        )                        &
                     &             -branchDeltaCriticalCurrent
                if (deltaWEarliestTime < deltaW) then
                   deltaW               =deltaWEarliestTime
                   snapEarliestTime     =.true.
                   snapAccretionFraction=.false.
                else
                   snapEarliestTime     =.false.
                end if
                ! Scale values to the determined timestep.
                if (.not.self%branchIntervalStep)                           &
                     & branchingProbability=branchingProbabilityRate*deltaW
                accretionFraction          =accretionFraction       *deltaW
                ! Accretion fraction must be less than unity. Reduce timestep (and branching probability and accretion fraction) by
                ! factors of two until this condition is satisfied.
                do while (accretionFraction+accretionFractionCumulative >= 1.0d0)
                   if (.not.self%branchIntervalStep)                      &
                        & branchingProbability=branchingProbability*0.5d0
                   accretionFraction          =accretionFraction   *0.5d0
                   deltaW                     =deltaW              *0.5d0
                   snapAccretionFraction      =.false.
                   snapEarliestTime           =.false.
                end do
                ! Decide if a branching occurs.
                if (self%branchIntervalStep) then
                   ! In this case we draw intervals between branching events from a negative exponential distribution.
                   if (branchingProbabilityRate > 0.0d0) then
                      branchingIntervalScaleFree=0.0d0
                      do while (branchingIntervalScaleFree <= 0.0d0)
                         branchingIntervalScaleFree=self%branchingIntervalDistribution%sample(randomNumberGenerator=tree%randomNumberGenerator)
                      end do
                      branchingInterval=branchingIntervalScaleFree/branchingProbabilityRate
                      ! Based on the upper bound on the rate, check if branching occurs before the maximum allowed timestep.
                      if (branchingInterval < deltaW) then
                         ! It does, so recheck using the actual branching rate.
                         branchingProbabilityRate=Tree_Branching_Probability(branchMassCurrent,branchDeltaCriticalCurrent,massResolution)
                         branchingInterval       =branchingIntervalScaleFree/branchingProbabilityRate
                         doBranch                =(branchingInterval <= deltaW)
                         if (doBranch) then
                            ! Branching occured, adjust the accretion fraction, and timestep to their values at the branching event.
                            accretionFraction    =accretionFraction*branchingInterval/deltaW
                            deltaW               =branchingInterval
                            snapAccretionFraction=.false.
                            snapEarliestTime     =.false.
                            ! Draw a random deviate and scale by the branching rate - this will be used to choose the branch mass.
                            uniformRandom       =tree%randomNumberGenerator%sample()
                            branchingProbability=uniformRandom*branchingProbabilityRate
                         end if
                      else
                         doBranch=.false.
>>>>>>> cba02dd2
                      end if
                   else
                      doBranch=.false.
                   end if
                else
<<<<<<< HEAD
                   doBranch=.false.
                end if
             else
                ! In this case we're using the original Cole et al. (2000) algorithm.
                if (branchingProbability > 0.0d0) then
                   uniformRandom=tree%randomNumberGenerator%sample()
                   doBranch=(uniformRandom <= branchingProbability)
                   if (doBranch) then
                      branchingProbability=Tree_Branching_Probability_Bound(branchMassCurrent,branchDeltaCriticalCurrent,massResolution,boundLower)*deltaW
                      if (uniformRandom <= branchingProbability) then
                         doBranch=.true.
                      else
                         branchingProbability=Tree_Branching_Probability(branchMassCurrent,branchDeltaCriticalCurrent,massResolution)*deltaW
                         doBranch=(uniformRandom <= branchingProbability)
=======
                   ! In this case we're using the original Cole et al. (2000) algorithm.
                   if (branchingProbability > 0.0d0) then
                      uniformRandom=tree%randomNumberGenerator%sample()
                      doBranch=(uniformRandom <= branchingProbability)
                      if (doBranch) then
                         branchingProbability=Tree_Branching_Probability_Bound(branchMassCurrent,branchDeltaCriticalCurrent,massResolution,boundLower)*deltaW
                         if (uniformRandom <= branchingProbability) then
                            doBranch=.true.
                         else
                            branchingProbability=Tree_Branching_Probability(branchMassCurrent,branchDeltaCriticalCurrent,massResolution)*deltaW
                            doBranch=(uniformRandom <= branchingProbability)
                         end if
                         ! First convert the realized probability back to a rate.               
                         if (doBranch) branchingProbability=uniformRandom/deltaW
>>>>>>> cba02dd2
                      end if
                   else
                      doBranch=.false.
                   end if
                end if
                ! Determine the critical overdensity for collapse for the new halo(s).
                if (snapEarliestTime) then
                   deltaCritical                 =+criticalOverdensity_%value(                        &
                     &                                                        time=self%timeEarliest, &
                     &                                                        mass=branchMassCurrent  &
                     &                                                       )
                else
                   deltaCritical                 =+branchDeltaCriticalCurrent &
                        &                         +deltaW
                end if
                if (snapAccretionFraction) then
                   accretionFractionCumulative=self%accretionLimit
                else
                   accretionFractionCumulative=accretionFractionCumulative+accretionFraction
                end if
                ! Create new nodes.
                select case (doBranch)
                case (.true.)
                   ! Branching occurs - create two progenitors.
                   nodeIndex     =  nodeIndex+1
                   newNode1      => treeNode(nodeIndex,tree)
                   newBasic1     => newNode1%basic(autoCreate=.true.)
                   ! Compute mass of one of the new nodes.
                   nodeMass1     =  Tree_Branch_Mass(branchMassCurrent,branchDeltaCriticalCurrent,massResolution,branchingProbability,tree%randomNumberGenerator)
                   nodeMass2     =  thisBasic%mass()-nodeMass1
                   nodeMass1=nodeMass1*(1.0d0-accretionFractionCumulative)
                   nodeMass2=nodeMass2*(1.0d0-accretionFractionCumulative)
                   ! Compute the time corresponding to this branching event.
                   time          =  criticalOverdensity_%timeOfCollapse(criticalOverdensity=deltaCritical,mass=branchMassCurrent)
                   ! Set properties of first new node.
                   deltaCritical1=  criticalOverdensity_%value         (time               =time         ,mass=nodeMass1        )
                   ! If we are to snap halos to the earliest time, and the computed deltaCritical is sufficiently close to that time, snap it.
                   if (snapEarliestTime.and.Values_Agree(deltaCritical1,deltaCritical,relTol=1.0d-6)) deltaCritical1=deltaCritical
                   call newBasic1%massSet(nodeMass1     )
                   call newBasic1%timeSet(deltaCritical1)
                   ! Create second progenitor.
                   nodeIndex=nodeIndex+1
                   newNode2  => treeNode(nodeIndex,tree)
                   newBasic2 => newNode2%basic(autoCreate=.true.)
                   ! Set properties of second new node.
                   deltaCritical2=criticalOverdensity_%value(time=time,mass=nodeMass2)
                   ! If we are to snap halos to the earliest time, and the computed deltaCritical is sufficiently close to that time, snap it.
                   if (snapEarliestTime.and.Values_Agree(deltaCritical2,deltaCritical,relTol=1.0d-6)) deltaCritical2=deltaCritical
                   call newBasic2%massSet(nodeMass2     )
                   call newBasic2%timeSet(deltaCritical2)
                   ! Create links from old to new nodes and vice-versa. (Ensure that child node is the more massive progenitor.)
                   if (nodeMass2 > nodeMass1) then
                      thisNode%firstChild => newNode2
                      newNode2%sibling    => newNode1
                   else
                      thisNode%firstChild => newNode1
                      newNode1%sibling    => newNode2
                   end if
                   newNode1%parent        => thisNode
                   newNode2%parent        => thisNode
                   branchIsDone           =  .true.
                case (.false.)
                   ! No branching occurs - create one progenitor.
                   if (accretionFractionCumulative >= self%accretionLimit) then
                      nodeIndex      =  nodeIndex+1
                      newNode1       => treeNode(nodeIndex,tree)
                      newBasic1      => newNode1%basic(autoCreate=.true.)
                      ! Compute new mass accounting for sub-resolution accretion.
                      nodeMass1      =  thisBasic%mass()*(1.0d0-accretionFractionCumulative)
                      ! Compute the time corresponding to this new node.
                      time           =  criticalOverdensity_%timeOfCollapse(criticalOverdensity=deltaCritical,mass=branchMassCurrent)
                      ! Set properties of the new node.
                      deltaCritical1 =  criticalOverdensity_%value         (time               =time         ,mass=nodeMass1        )
                      call newBasic1%massSet(nodeMass1     )
                      call newBasic1%timeSet(deltaCritical1)
                      ! Create links from old to new node and vice-versa.
                      thisNode%firstChild => newNode1
                      newNode1%parent     => thisNode
                      branchIsDone=.true.
                   else
                      branchMassCurrent         =thisBasic%mass()*(1.0d0-accretionFractionCumulative)
                      branchDeltaCriticalCurrent=deltaCritical
                   end if
                end select
             end if
          end if
       end do
       ! Check if tree should be aborted.
       if (self%shouldAbort(tree)) then
          thisNode => null()
       else
          ! Walk to the next node.
          thisNode => thisNode%walkTreeUnderConstruction()
       end if
    end do
    ! Walk the tree and convert w to time.
    thisNode => tree%baseNode
    do while (associated(thisNode))
       ! Get the basic component of the node.
       thisBasic    => thisNode%basic()
       ! Compute the collapse time.
       collapseTime =  criticalOverdensity_%timeOfCollapse(criticalOverdensity=thisBasic%time(),mass=thisBasic%mass())
       call thisBasic%timeSet(collapseTime)
       thisNode => thisNode%walkTree()
    end do
    thisBasic => tree%baseNode%basic()
    call thisBasic%timeSet(baseNodeTime)
    ! Check for well-ordering in time.
    thisNode     => tree%baseNode
    previousNode => thisNode
    do while (associated(thisNode))       
       if (associated(thisNode%parent)) then
          thisBasic   => thisNode       %basic()
          parentBasic => thisNode%parent%basic()
          if (parentBasic%time() <= thisBasic%time()) then
             if     (                                                                       &
                  &   parentBasic%mass() < massResolution*(1.0d0+toleranceResolutionParent) &
                  &  .and.                                                                  &
                  &     thisBasic%mass() < massResolution*(1.0d0+toleranceResolutionSelf  ) &
                  & ) then
                ! Parent halo is very close to the resolution limit. Simply prune away the remainder of this branch.
                call thisNode%destroyBranch()
                deallocate(thisNode)
                thisNode => previousNode
             else
                ! Parent halo is not close to the resolution limit - this is an error.
                message="branch is not well-ordered in time:"           //char(10)
                write (label,'(i20)'  ) thisNode       %index()
                message=message//" ->      node index = "//label        //char(10)
                write (label,'(i120)'  ) thisNode%parent%index()
                message=message//" ->    parent index = "//label        //char(10)
                write (label,'(e20.14)')                                   thisBasic%time()
                message=message//" ->       node time = "//label//" Gyr"//char(10)
                write (label,'(e20.14)')                                 parentBasic%time()
                message=message//" ->     parent time = "//label//" Gyr"//char(10)
                write (label,'(e20.14)')                                                           thisBasic%mass()
                message=message//" ->       node mass = "//label//" M☉" //char(10)
                write (label,'(e20.14)')                                                         parentBasic%mass()
                message=message//" ->     parent mass = "//label//" M☉" //char(10)
                write (label,'(e20.14)') criticalOverdensity_%value(time=  thisBasic%time(),mass=  thisBasic%mass())
                message=message//" ->         node δc = "//label        //char(10)
                write (label,'(e20.14)') criticalOverdensity_%value(time=parentBasic%time(),mass=parentBasic%mass())
                message=message//" ->       parent δc = "//label        //char(10)
                thisBasic => tree%baseNode%basic()
                write (label,'(e20.14)')                                   thisBasic%time()
                message=message//" ->       tree time = "//label//" Gyr"//char(10)
                write (label,'(e20.14)')                                                           thisBasic%mass()
                message=message//" ->       tree mass = "//label//" M☉" //char(10)
                write (label,'(e20.14)') massResolution
                message=message//" -> mass resolution = "//label//" M☉"
                call Galacticus_Error_Report('cole2000Build',message)
             end if
          end if
       end if
       previousNode => thisNode
       thisNode     => thisNode%walkTree()
    end do
    return
  end subroutine cole2000Build

  logical function cole2000ShouldAbort(self,tree)
    !% Return {\normalfont \ttfamily true} if tree construction should be aborted. In the {\normalfont \ttfamily cole2000} tree
    !% builder we never abort.
    implicit none
    class(mergerTreeBuilderCole2000), intent(inout) :: self
    type (mergerTree               ), intent(in   ) :: tree

    cole2000ShouldAbort=.false.
    return
  end function cole2000ShouldAbort
  
  logical function cole2000ShouldFollowBranch(self,tree,node)
    !% Return {\normalfont \ttfamily true} if tree construction should continue to follow the current branch. In the {\normalfont
    !% \ttfamily cole2000} tree builder we always continue.
    implicit none
    class(mergerTreeBuilderCole2000), intent(inout)          :: self
    type (mergerTree               ), intent(in   )          :: tree
    type (treeNode                 ), intent(inout), pointer :: node

    cole2000ShouldFollowBranch=.true.
    return
  end function cole2000ShouldFollowBranch
  
  subroutine cole2000TimeEarliestSet(self,timeEarliest)
    !% Set the earliest time for the tree builder.
    implicit none
    class           (mergerTreeBuilderCole2000), intent(inout) :: self
    double precision                           , intent(in   ) :: timeEarliest

    self%timeEarliest=timeEarliest
    return
  end subroutine cole2000TimeEarliestSet<|MERGE_RESOLUTION|>--- conflicted
+++ resolved
@@ -242,105 +242,6 @@
        branchDeltaCriticalCurrent =thisBasic%time()
        ! Evolve the branch until mass falls below the resolution limit, the earliest time is reached, or the branch ends.       
        branchIsDone=.false.
-<<<<<<< HEAD
-       do while(                                                                                                                                &
-            &    branchMassCurrent                                                                                          > massResolution    &
-            &   .and.                                                                                                                           &
-            &    criticalOverdensity_%timeOfCollapse(criticalOverdensity=branchDeltaCriticalCurrent,mass=branchMassCurrent) > self%timeEarliest &
-            &   .and.                                                                                                                           &
-            &    self%shouldFollowBranch(tree,thisNode)                                                                                         &
-            &   .and.                                                                                                                           &
-            &    .not.branchIsDone                                                                                                              &
-            &  )
-          ! Find branching probability rate per unit deltaW.
-          branchingProbabilityRate=Tree_Branching_Probability_Bound(branchMassCurrent,branchDeltaCriticalCurrent,massResolution,boundUpper)
-          ! Find accretion rate.
-          accretionFraction       =Tree_Subresolution_Fraction     (branchMassCurrent,branchDeltaCriticalCurrent,massResolution           )          
-          ! A negative accretion fraction indicates that the node is so close to the resolution limit that
-          ! an accretion rate cannot be determined (given available numerical accuracy). In such cases we
-          ! consider the node to have reached the end of its resolved evolution and so walk to the next node.
-          if (accretionFraction < 0.0d0) then
-             ! Terminate the branch with a final node.
-             nodeIndex          =  nodeIndex+1
-             newNode1           => treeNode      (nodeIndex,tree)
-             newBasic1          => newNode1%basic(autoCreate=.true. )
-             ! Compute new mass accounting for sub-resolution accretion.
-             nodeMass1          = massResolution
-             ! Compute the time corresponding to this event.
-             time               = criticalOverdensity_%timeOfCollapse(criticalOverdensity=branchDeltaCriticalCurrent,mass=branchMassCurrent)
-             ! Set properties of the new node.
-             deltaCritical1     = criticalOverdensity_%value         (time               =time                      ,mass=nodeMass1        )
-             call newBasic1%massSet(nodeMass1     )
-             call newBasic1%timeSet(deltaCritical1)
-             ! Create links from old to new node and vice-versa.
-             thisNode%firstChild => newNode1
-             newNode1%parent     => thisNode
-             branchIsDone        =  .true.
-          else
-             ! Finding maximum allowed step in w. Limit based on branching rate only if we are
-             ! using the original Cole et al. (2000) algorithm.
-             deltaW               =Tree_Maximum_Step(branchMassCurrent,branchDeltaCriticalCurrent,massResolution)
-             snapAccretionFraction=.false.
-             if (accretionFraction > 0.0d0) then
-                deltaWAccretionLimit=(self%accretionLimit-accretionFractionCumulative)/accretionFraction
-                if (deltaWAccretionLimit <= deltaW) then
-                   deltaW               =deltaWAccretionLimit
-                   snapAccretionFraction=.true.
-                end if
-             end if
-             if     (                                                                   &
-                  &   branchingProbabilityRate > 0.0d0                                  &
-                  &  .and.                                                              &
-                  &   .not.self%branchIntervalStep                                      &
-                  & ) then
-                if (self%mergeProbability/branchingProbabilityRate < deltaW) then
-                   ! Timestep is limited by branching rate. Reduce the timestep to the allowed
-                   ! size and unset the flag to snap the accretion fraction to its maximum
-                   ! allowed value (since we won't reach that value with this new, reduced
-                   ! timestep).
-                   deltaW               =self%mergeProbability/branchingProbabilityRate
-                   snapAccretionFraction=.false.
-                end if
-             end if
-             ! Scale values to the determined timestep.
-             if (.not.self%branchIntervalStep)                           &
-                  & branchingProbability=branchingProbabilityRate*deltaW
-             accretionFraction          =accretionFraction       *deltaW
-             ! Accretion fraction must be less than unity. Reduce timestep (and branching
-             ! probability and accretion fraction) by factors of two until this condition is
-             ! satisfied.
-             do while (accretionFraction+accretionFractionCumulative >= 1.0d0)
-                if (.not.self%branchIntervalStep)                      &
-                     & branchingProbability=branchingProbability*0.5d0
-                accretionFraction          =accretionFraction   *0.5d0
-                deltaW                     =deltaW              *0.5d0
-                snapAccretionFraction      =.false.
-             end do             
-             ! Decide if a branching occurs.
-             if (self%branchIntervalStep) then
-                ! In this case we draw intervals between branching events from a negative
-                ! exponential distribution.
-                if (branchingProbabilityRate > 0.0d0) then
-                   branchingIntervalScaleFree=0.0d0
-                   do while (branchingIntervalScaleFree <= 0.0d0)
-                      branchingIntervalScaleFree=self%branchingIntervalDistribution%sample(randomNumberGenerator=tree%randomNumberGenerator)
-                   end do
-                   branchingInterval=branchingIntervalScaleFree/branchingProbabilityRate
-                   ! Based on the upper bound on the rate, check if branching occurs before the maximum allowed timestep.
-                   if (branchingInterval < deltaW) then
-                      ! It does, so recheck using the actual branching rate.
-                      branchingProbabilityRate=Tree_Branching_Probability(branchMassCurrent,branchDeltaCriticalCurrent,massResolution)
-                      branchingInterval       =branchingIntervalScaleFree/branchingProbabilityRate
-                      doBranch                =(branchingInterval <= deltaW)
-                      if (doBranch) then
-                         ! Branching occured, adjust the accretion fraction, and timestep to their values at the branching event.
-                         accretionFraction    =accretionFraction*branchingInterval/deltaW
-                         deltaW               =branchingInterval
-                         snapAccretionFraction=.false.
-                         ! Draw a random deviate and scale by the branching rate - this will be used to choose the branch mass.
-                         uniformRandom       =tree%randomNumberGenerator%sample()
-                         branchingProbability=uniformRandom*branchingProbabilityRate
-=======
        do while (.not.branchIsDone)
           if     (                                                                                                                          &
                &   branchMassCurrent                           <= massResolution                                                            &
@@ -410,33 +311,24 @@
                       deltaW               =deltaWAccretionLimit
                       snapAccretionFraction=.true.
                    end if
-                   if (deltaW <= 0.0d0) then
-                      ! Terminate the branch with a final node.
-                      nodeIndex          =  nodeIndex+1
-                      newNode1           => treeNode      (nodeIndex,tree)
-                      newBasic1          => newNode1%basic(autoCreate=.true. )
-                      ! Compute new mass accounting for sub-resolution accretion.
-                      nodeMass1          = branchMassCurrent
-                      ! Compute the time corresponding to this event.
-                      time               = criticalOverdensity_%timeOfCollapse(criticalOverdensity=branchDeltaCriticalCurrent,mass=branchMassCurrent)
-                      ! Set properties of the new node.
-                      deltaCritical1     = criticalOverdensity_%value         (time               =time                      ,mass=nodeMass1        )
-                      call newBasic1%massSet(nodeMass1     )
-                      call newBasic1%timeSet(deltaCritical1)
-                      ! Create links from old to new node and vice-versa.
-                      thisNode%firstChild => newNode1
-                      newNode1%parent     => thisNode
                       ! Move to the terminating node (necessary otherwise we would move to this terminating node next and continue
                       ! to grow a branch from it), and flag that the branch is done.
                       thisNode            => newNode1
-                      branchIsDone        =  .true.
-                   end if
                 end if
                 if     (                                                                   &
                      &   branchingProbabilityRate > 0.0d0                                  &
                      &  .and.                                                              &
                      &   .not.self%branchIntervalStep                                      &
-                     & ) deltaW=min(deltaW,self%mergeProbability/branchingProbabilityRate)
+                  & ) then
+                if (self%mergeProbability/branchingProbabilityRate < deltaW) then
+                   ! Timestep is limited by branching rate. Reduce the timestep to the allowed
+                   ! size and unset the flag to snap the accretion fraction to its maximum
+                   ! allowed value (since we won't reach that value with this new, reduced
+                   ! timestep).
+                   deltaW               =self%mergeProbability/branchingProbabilityRate
+                   snapAccretionFraction=.false.
+                end if
+             end if
                 ! Limit the timestep so that the maximum allowed time is not exceeded.
                 deltaWEarliestTime=+criticalOverdensity_%value(                        &
                      &                                         time=self%timeEarliest, &
@@ -454,8 +346,9 @@
                 if (.not.self%branchIntervalStep)                           &
                      & branchingProbability=branchingProbabilityRate*deltaW
                 accretionFraction          =accretionFraction       *deltaW
-                ! Accretion fraction must be less than unity. Reduce timestep (and branching probability and accretion fraction) by
-                ! factors of two until this condition is satisfied.
+             ! Accretion fraction must be less than unity. Reduce timestep (and branching
+             ! probability and accretion fraction) by factors of two until this condition is
+             ! satisfied.
                 do while (accretionFraction+accretionFractionCumulative >= 1.0d0)
                    if (.not.self%branchIntervalStep)                      &
                         & branchingProbability=branchingProbability*0.5d0
@@ -466,7 +359,8 @@
                 end do
                 ! Decide if a branching occurs.
                 if (self%branchIntervalStep) then
-                   ! In this case we draw intervals between branching events from a negative exponential distribution.
+                ! In this case we draw intervals between branching events from a negative
+                ! exponential distribution.
                    if (branchingProbabilityRate > 0.0d0) then
                       branchingIntervalScaleFree=0.0d0
                       do while (branchingIntervalScaleFree <= 0.0d0)
@@ -486,35 +380,18 @@
                             snapAccretionFraction=.false.
                             snapEarliestTime     =.false.
                             ! Draw a random deviate and scale by the branching rate - this will be used to choose the branch mass.
-                            uniformRandom       =tree%randomNumberGenerator%sample()
-                            branchingProbability=uniformRandom*branchingProbabilityRate
+                         uniformRandom       =tree%randomNumberGenerator%sample()
+                         branchingProbability=uniformRandom*branchingProbabilityRate
                          end if
                       else
                          doBranch=.false.
->>>>>>> cba02dd2
                       end if
                    else
                       doBranch=.false.
                    end if
                 else
-<<<<<<< HEAD
-                   doBranch=.false.
-                end if
-             else
                 ! In this case we're using the original Cole et al. (2000) algorithm.
                 if (branchingProbability > 0.0d0) then
-                   uniformRandom=tree%randomNumberGenerator%sample()
-                   doBranch=(uniformRandom <= branchingProbability)
-                   if (doBranch) then
-                      branchingProbability=Tree_Branching_Probability_Bound(branchMassCurrent,branchDeltaCriticalCurrent,massResolution,boundLower)*deltaW
-                      if (uniformRandom <= branchingProbability) then
-                         doBranch=.true.
-                      else
-                         branchingProbability=Tree_Branching_Probability(branchMassCurrent,branchDeltaCriticalCurrent,massResolution)*deltaW
-                         doBranch=(uniformRandom <= branchingProbability)
-=======
-                   ! In this case we're using the original Cole et al. (2000) algorithm.
-                   if (branchingProbability > 0.0d0) then
                       uniformRandom=tree%randomNumberGenerator%sample()
                       doBranch=(uniformRandom <= branchingProbability)
                       if (doBranch) then
@@ -527,7 +404,6 @@
                          end if
                          ! First convert the realized probability back to a rate.               
                          if (doBranch) branchingProbability=uniformRandom/deltaW
->>>>>>> cba02dd2
                       end if
                    else
                       doBranch=.false.
