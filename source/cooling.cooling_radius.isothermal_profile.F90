!! Copyright 2009, 2010, 2011, 2012, 2013, 2014, 2015, 2016, 2017, 2018,
!!           2019
!!    Andrew Benson <abenson@carnegiescience.edu>
!!
!! This file is part of Galacticus.
!!
!!    Galacticus is free software: you can redistribute it and/or modify
!!    it under the terms of the GNU General Public License as published by
!!    the Free Software Foundation, either version 3 of the License, or
!!    (at your option) any later version.
!!
!!    Galacticus is distributed in the hope that it will be useful,
!!    but WITHOUT ANY WARRANTY; without even the implied warranty of
!!    MERCHANTABILITY or FITNESS FOR A PARTICULAR PURPOSE.  See the
!!    GNU General Public License for more details.
!!
!!    You should have received a copy of the GNU General Public License
!!    along with Galacticus.  If not, see <http://www.gnu.org/licenses/>.

  !% Implementation of a cooling radius class for isothermal halos, assuming collisional ionization equilibrium such that cooling
  !% time scales as inverse density.
  
  use Kind_Numbers
  use Cosmology_Functions          , only : cosmologyFunctions, cosmologyFunctionsClass
  use Dark_Matter_Halo_Scales
  use Cooling_Times_Available
  use Cooling_Times
  use Hot_Halo_Temperature_Profiles    
  use Hot_Halo_Mass_Distributions

  !# <coolingRadius name="coolingRadiusIsothermal">
  !#  <description>
  !#   A cooling radius class for isothermal halos. Computes the cooling radius by assuming that the hot gas density profile is an
  !#   isothermal profile ($\rho(r) \propto r^{-2}$), and that the cooling rate scales as density squared, $\dot{E}\propto
  !#   \rho^2$, such that the cooling time scales as inverse density, $t_\mathrm{cool} \propto \rho^{-1}$. Consequently, the
  !#   cooling radius grows as the square root of the time available for cooling.
  !#  </description>
  !#  <deepCopy>
  !#   <functionClass variables="radiation"/>
  !#  </deepCopy>
  !#  <stateStorable>
  !#   <functionClass variables="radiation"/>
  !#  </stateStorable>
  !# </coolingRadius>
  type, extends(coolingRadiusClass) :: coolingRadiusIsothermal
     !% Implementation of cooling radius class in which the cooling radius is defined as that radius at which the time available
     !% for cooling equals the cooling time.
     private
     class           (cosmologyFunctionsClass                ), pointer :: cosmologyFunctions_        => null()
     class           (darkMatterHaloScaleClass               ), pointer :: darkMatterHaloScale_       => null()
     class           (coolingTimeAvailableClass              ), pointer :: coolingTimeAvailable_      => null()
     class           (coolingTimeClass                       ), pointer :: coolingTime_               => null()
     class           (hotHaloTemperatureProfileClass         ), pointer :: hotHaloTemperatureProfile_ => null()
     class           (hotHaloMassDistributionClass           ), pointer :: hotHaloMassDistribution_   => null()
     type            (radiationFieldCosmicMicrowaveBackground), pointer :: radiation                  => null()
     integer         (kind=kind_int8                         )          :: lastUniqueID               =  -1
     integer                                                            :: abundancesCount                     , chemicalsCount
     ! Stored values of cooling radius.
     logical                                                            :: radiusComputed                      , radiusGrowthRateComputed
     double precision                                                   :: radiusGrowthRateStored              , radiusStored
   contains
     !@ <objectMethods>
     !@   <object>coolingRadiusIsothermal</object>
     !@   <objectMethod>
     !@     <method>calculationReset</method>
     !@     <type>\void</type>
     !@     <arguments>\textcolor{red}{\textless type(table)\textgreater} node\arginout</arguments>
     !@     <description>Reset memoized calculations.</description>
     !@   </objectMethod>
     !@ </objectMethods>
     final     ::                     isothermalDestructor
     procedure :: autoHook         => isothermalAutoHook
     procedure :: radius           => isothermalRadius
     procedure :: radiusGrowthRate => isothermalRadiusGrowthRate
     procedure :: calculationReset => isothermalCalculationReset
  end type coolingRadiusIsothermal

  interface coolingRadiusIsothermal
     !% Constructors for the isothermal cooling radius class.
     module procedure isothermalConstructorParameters
     module procedure isothermalConstructorInternal
  end interface coolingRadiusIsothermal

contains

  function isothermalConstructorParameters(parameters) result(self)
    !% Constructor for the isothermal cooling radius class which builds the object from a parameter set.
    use Input_Parameters
    implicit none
    type (coolingRadiusIsothermal       )                :: self
    type (inputParameters               ), intent(inout) :: parameters
    class(coolingTimeAvailableClass     ), pointer       :: coolingTimeAvailable_
    class(coolingTimeClass              ), pointer       :: coolingTime_
    class(darkMatterHaloScaleClass      ), pointer       :: darkMatterHaloScale_
    class(hotHaloTemperatureProfileClass), pointer       :: hotHaloTemperatureProfile_
    class(hotHaloMassDistributionClass  ), pointer       :: hotHaloMassDistribution_
    class(cosmologyFunctionsClass       ), pointer       :: cosmologyFunctions_

    !# <objectBuilder class="cosmologyFunctions"        name="cosmologyFunctions_"        source="parameters"/>
    !# <objectBuilder class="darkMatterHaloScale"       name="darkMatterHaloScale_"       source="parameters"/>
    !# <objectBuilder class="coolingTimeAvailable"      name="coolingTimeAvailable_"      source="parameters"/>
    !# <objectBuilder class="coolingTime"               name="coolingTime_"               source="parameters"/>
    !# <objectBuilder class="hotHaloTemperatureProfile" name="hotHaloTemperatureProfile_" source="parameters"/>
    !# <objectBuilder class="hotHaloMassDistribution"   name="hotHaloMassDistribution_"   source="parameters"/>
    self=coolingRadiusIsothermal(cosmologyFunctions_,darkMatterHaloScale_,coolingTimeAvailable_,coolingTime_,hotHaloTemperatureProfile_,hotHaloMassDistribution_)
    !# <inputParametersValidate source="parameters"/>
    !# <objectDestructor name="cosmologyFunctions_"       />
    !# <objectDestructor name="darkMatterHaloScale_"      />
    !# <objectDestructor name="coolingTimeAvailable_"     />
    !# <objectDestructor name="coolingTime_"              />
    !# <objectDestructor name="hotHaloTemperatureProfile_"/>
    !# <objectDestructor name="hotHaloMassDistribution_"  />
    return
  end function isothermalConstructorParameters

  function isothermalConstructorInternal(cosmologyFunctions_,darkMatterHaloScale_,coolingTimeAvailable_,coolingTime_,hotHaloTemperatureProfile_,hotHaloMassDistribution_) result(self)
    !% Internal constructor for the isothermal cooling radius class.
    use Galacticus_Nodes              , only : defaultHotHaloComponent
    use ISO_Varying_String
    use Galacticus_Error
    use Array_Utilities
    use String_Handling
    use Abundances_Structure
    use Chemical_Abundances_Structure
    implicit none
    type (coolingRadiusIsothermal       )                        :: self
    class(cosmologyFunctionsClass       ), intent(in   ), target :: cosmologyFunctions_
    class(darkMatterHaloScaleClass      ), intent(in   ), target :: darkMatterHaloScale_
    class(coolingTimeAvailableClass     ), intent(in   ), target :: coolingTimeAvailable_
    class(coolingTimeClass              ), intent(in   ), target :: coolingTime_
    class(hotHaloTemperatureProfileClass), intent(in   ), target :: hotHaloTemperatureProfile_
    class(hotHaloMassDistributionClass  ), intent(in   ), target :: hotHaloMassDistribution_
    !# <constructorAssign variables="*cosmologyFunctions_, *darkMatterHaloScale_, *coolingTimeAvailable_, *coolingTime_, *hotHaloTemperatureProfile_, *hotHaloMassDistribution_"/>
    
    ! Initial state of stored solutions.
    self%radiusComputed          =.false.
    self%radiusGrowthRateComputed=.false.
    ! Get a count of the number of abundances and chemicals properties.
    self%abundancesCount=Abundances_Property_Count()
    self%chemicalsCount =Chemicals_Property_Count ()
    ! Initialize radiation field.
    allocate(self%radiation)
    !# <referenceConstruct isResult="yes" owner="self" object="radiation" constructor="radiationFieldCosmicMicrowaveBackground(cosmologyFunctions_)"/>
    ! Check that required components are gettable.
    if     (                                                                                                                        &
         &  .not.(                                                                                                                  &
         &         defaultHotHaloComponent%       massIsGettable() .and.                                                            &
         &         defaultHotHaloComponent% abundancesIsGettable() .and.                                                            &
         &         defaultHotHaloComponent%outerRadiusIsGettable() .and.                                                            &
         &        (defaultHotHaloComponent%  chemicalsIsGettable() .or.  self%chemicalsCount == 0)                                  &
         &       )                                                                                                                  &
         & ) call Galacticus_Error_Report                                                                                           &
         & (                                                                                                                        &
         &  'This method requires that the "mass", "abundances", "outerRadius", and "chemicals" '//                                 &
         &  '(if any chemicals are being used) properties of the hot halo are gettable.'         //                                 &
         &  Galacticus_Component_List(                                                                                              &
         &                            'hotHalo'                                                                                  ,  &
         &                             defaultHotHaloComponent%massAttributeMatch       (requireGettable=.true.                 )   &
         &                            .intersection.                                                                                &
         &                             defaultHotHaloComponent%abundancesAttributeMatch (requireGettable=.true.                 )   &
         &                            .intersection.                                                                                &
         &                             defaultHotHaloComponent%outerRadiusAttributeMatch(requireGettable=.true.                 )   &
         &                            .intersection.                                                                                &
         &                             defaultHotHaloComponent%chemicalsAttributeMatch  (requireGettable=self%chemicalsCount > 0)   &
         &                           )                                                                                           // &
         &  {introspection:location}                                                                                                &
         & )
    return
  end function isothermalConstructorInternal
  
  subroutine isothermalAutoHook(self)
    !% Attach to the calculation reset event.
<<<<<<< HEAD
    use Events_Hooks, only : calculationResetEvent
    implicit none
    class(coolingRadiusIsothermal), intent(inout) :: self

    call calculationResetEvent%attach(self,isothermalCalculationReset,bindToOpenMPThread=.true.)
=======
    use Events_Hooks, only : calculationResetEvent, openMPThreadBindingAllLevels
    implicit none
    class(coolingRadiusIsothermal), intent(inout) :: self

    call calculationResetEvent%attach(self,isothermalCalculationReset,openMPThreadBindingAllLevels)
>>>>>>> b64b9cb5
    return
  end subroutine isothermalAutoHook
  
  subroutine isothermalDestructor(self)
    !% Destructor for the isothermal cooling radius class.
    use Events_Hooks, only : calculationResetEvent
    implicit none
    type(coolingRadiusIsothermal), intent(inout) :: self

    !# <objectDestructor name="self%darkMatterHaloScale_"      />
    !# <objectDestructor name="self%coolingTimeAvailable_"     /> 
    !# <objectDestructor name="self%coolingTime_"              />
    !# <objectDestructor name="self%hotHaloTemperatureProfile_"/>
    !# <objectDestructor name="self%cosmologyFunctions_"       />
    !# <objectDestructor name="self%hotHaloMassDistribution_"  />
    !# <objectDestructor name="self%radiation"                 />
    call calculationResetEvent%detach(self,isothermalCalculationReset)
    return
  end subroutine isothermalDestructor

  subroutine isothermalCalculationReset(self,node)
    !% Reset the cooling radius calculation.
    implicit none
    class(coolingRadiusIsothermal), intent(inout) :: self
    type (treeNode               ), intent(inout) :: node

    self%radiusComputed          =.false.
    self%radiusGrowthRateComputed=.false.
    self%lastUniqueID            =node%uniqueID()
    return
  end subroutine isothermalCalculationReset

  double precision function isothermalRadiusGrowthRate(self,node)
    !% Returns the cooling radius growth rate (in Mpc/Gyr) in the hot atmosphere.
    use Dark_Matter_Halo_Scales
    implicit none
    class           (coolingRadiusIsothermal), intent(inout) :: self
    type            (treeNode               ), intent(inout) :: node
    double precision                                         :: radiusCooling, radiusVirial

    ! Check if node differs from previous one for which we performed calculations.
    if (node%uniqueID() /= self%lastUniqueID) call self%calculationReset(node)

    ! Check if cooling radius growth rate is already computed.
    if (.not.self%radiusGrowthRateComputed) then
      ! Get the cooling radius.
       radiusCooling=self                     %      radius(node)
       ! Get the virial radius.
       radiusVirial =self%darkMatterHaloScale_%virialRadius(node)
       ! Check if cooling radius has reached virial radius.
       if (radiusCooling >= radiusVirial) then
          self%radiusGrowthRateStored=0.0d0
       else
          ! Compute the growth rate of the cooling radius.
          self%radiusGrowthRateStored=+0.5d0                                                      &
               &                      *radiusCooling                                              &
               &                      *self%coolingTimeAvailable_%timeAvailableIncreaseRate(node) &
               &                      /self%coolingTimeAvailable_%timeAvailable            (node)
       end if
       ! Flag that cooling radius is now computed.
       self%radiusGrowthRateComputed=.true.
    end if
    ! Return the stored value.
    isothermalRadiusGrowthRate=self%radiusGrowthRateStored
    return
  end function isothermalRadiusGrowthRate

  double precision function isothermalRadius(self,node)
    !% Return the cooling radius in the isothermal model.
    use Galacticus_Nodes                 , only : nodeComponentBasic, nodeComponentHotHalo
    use Abundances_Structure
    use Chemical_Abundances_Structure
    use Chemical_Reaction_Rates_Utilities
    implicit none
    class           (coolingRadiusIsothermal), intent(inout), target  :: self
    type            (treeNode               ), intent(inout), target  :: node
    class           (nodeComponentBasic     )               , pointer :: basic
    class           (nodeComponentHotHalo   )               , pointer :: hotHalo
    double precision                                                  :: coolingTime      , timeAvailable          , &
         &                                                               density          , massToDensityConversion, &
         &                                                               temperature      , radiusVirial
    type            (abundances             )                         :: hotAbundances
    type            (chemicalAbundances     )                         :: chemicalDensities, chemicalMasses

    ! Check if node differs from previous one for which we performed calculations.
    if (node%uniqueID() /= self%lastUniqueID) call self%calculationReset(node)
    ! Check if cooling radius is already computed.
    if (.not.self%radiusComputed) then
       ! Get the time available for cooling in node.
       timeAvailable                   =  self%coolingTimeAvailable_%timeAvailable(node)
       ! Get the abundances for this node.
       hotHalo                         => node    %hotHalo  ()
       hotAbundances                   =  hotHalo%abundances()
       call hotAbundances%massToMassFraction(hotHalo%mass())
       ! Get the chemicals for this node.
       if (self%chemicalsCount > 0) then
          chemicalMasses=hotHalo%chemicals()
          ! Scale all chemical masses by their mass in atomic mass units to get a number density.
          call chemicalMasses%massToNumber(chemicalDensities)
          ! Compute factor converting mass of chemicals in (M_Solar/M_Atomic) to number density in cm^-3.
          massToDensityConversion=Chemicals_Mass_To_Density_Conversion(self%darkMatterHaloScale_%virialRadius(node))
          ! Convert to number density.
          chemicalDensities=chemicalDensities*massToDensityConversion
       end if
       ! Set epoch for radiation field.
       basic => node%basic()
       call self%radiation%timeSet(basic%time())
       ! Get the virial radius.
       radiusVirial=self%darkMatterHaloScale_%virialRadius(node)
       ! Compute density, temperature and abundances.
       density     =self%hotHaloMassDistribution_  %density    (node,radiusVirial)
       temperature =self%hotHaloTemperatureProfile_%temperature(node,radiusVirial)
       ! Compute the cooling time at the virial radius.
       coolingTime =self%coolingTime_              %time       (temperature,density,hotAbundances,chemicalDensities,self%radiation)
       if (coolingTime < timeAvailable) then
          ! Cooling time available exceeds cooling time at virial radius, return virial radius.
          self%radiusStored=radiusVirial
       else
          ! Cooling radius is between zero and virial radii.
          self%radiusStored=radiusVirial*sqrt(timeAvailable/coolingTime)
       end if
       ! Flag that cooling radius is now computed.
       self%radiusComputed=.true.
    end if
    isothermalRadius=self%radiusStored
    return
  end function isothermalRadius<|MERGE_RESOLUTION|>--- conflicted
+++ resolved
@@ -170,19 +170,11 @@
   
   subroutine isothermalAutoHook(self)
     !% Attach to the calculation reset event.
-<<<<<<< HEAD
-    use Events_Hooks, only : calculationResetEvent
+    use Events_Hooks, only : calculationResetEvent, openMPThreadBindingAllLevels
     implicit none
     class(coolingRadiusIsothermal), intent(inout) :: self
 
-    call calculationResetEvent%attach(self,isothermalCalculationReset,bindToOpenMPThread=.true.)
-=======
-    use Events_Hooks, only : calculationResetEvent, openMPThreadBindingAllLevels
-    implicit none
-    class(coolingRadiusIsothermal), intent(inout) :: self
-
     call calculationResetEvent%attach(self,isothermalCalculationReset,openMPThreadBindingAllLevels)
->>>>>>> b64b9cb5
     return
   end subroutine isothermalAutoHook
   
