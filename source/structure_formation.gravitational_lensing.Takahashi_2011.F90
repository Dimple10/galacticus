--- conflicted
+++ resolved
@@ -311,19 +311,6 @@
   subroutine takahashi2011LensingDistributionConstruct(self,redshift,scaleSource)
     !% Construct the lensing distribution function for the \cite{takahashi_probability_2011} formalism.
     use, intrinsic :: ISO_C_Binding
-<<<<<<< HEAD
-    use FGSL
-    use Numerical_Integration
-    use Numerical_Ranges
-    use Numerical_Comparison
-    use Root_Finder
-    use Galacticus_Error
-    use Galacticus_Paths
-    use IO_HDF5
-    use File_Utilities
-    use Table_Labels
-    use System_Command
-=======
     use            :: FGSL                 , only : fgsl_function, fgsl_integration_workspace
     use            :: Numerical_Integration
     use            :: Numerical_Ranges
@@ -335,7 +322,6 @@
     use            :: File_Utilities
     use            :: Table_Labels
     use            :: System_Command
->>>>>>> 471f4b32
     implicit none
     class           (gravitationalLensingTakahashi2011), intent(inout)               :: self
     double precision                                   , intent(in   )               :: redshift                                 , scaleSource
