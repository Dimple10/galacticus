--- conflicted
+++ resolved
@@ -162,19 +162,11 @@
 
   subroutine velocityMaximumScalingAutoHook(self)
     !% Attach to the calculation reset event.
-<<<<<<< HEAD
-    use Events_Hooks, only : calculationResetEvent
+    use Events_Hooks, only : calculationResetEvent, openMPThreadBindingAllLevels
     implicit none
     class(hotHaloOutflowReincorporationVelocityMaximumScaling), intent(inout) :: self
 
-    call calculationResetEvent%attach(self,velocityMaximumScalingCalculationReset,bindToOpenMPThread=.true.)
-=======
-    use Events_Hooks, only : calculationResetEvent, openMPThreadBindingAllLevels
-    implicit none
-    class(hotHaloOutflowReincorporationVelocityMaximumScaling), intent(inout) :: self
-
     call calculationResetEvent%attach(self,velocityMaximumScalingCalculationReset,openMPThreadBindingAllLevels)
->>>>>>> b64b9cb5
     return
   end subroutine velocityMaximumScalingAutoHook
   
