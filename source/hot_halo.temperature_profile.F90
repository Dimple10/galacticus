!! Copyright 2009, 2010, 2011, 2012, 2013, 2014, 2015 Andrew Benson <abenson@obs.carnegiescience.edu>
!!
!! This file is part of Galacticus.
!!
!!    Galacticus is free software: you can redistribute it and/or modify
!!    it under the terms of the GNU General Public License as published by
!!    the Free Software Foundation, either version 3 of the License, or
!!    (at your option) any later version.
!!
!!    Galacticus is distributed in the hope that it will be useful,
!!    but WITHOUT ANY WARRANTY; without even the implied warranty of
!!    MERCHANTABILITY or FITNESS FOR A PARTICULAR PURPOSE.  See the
!!    GNU General Public License for more details.
!!
!!    You should have received a copy of the GNU General Public License
!!    along with Galacticus.  If not, see <http://www.gnu.org/licenses/>.

!% Contains a module which provides an object that implements hot halo temperature profiles.

module Hot_Halo_Temperature_Profiles
  !% Provides an object that implements hot halo temperature profiles.
  use ISO_Varying_String
  use Mass_Distributions
  use Galacticus_Nodes
  private
<<<<<<< HEAD
  public :: Hot_Halo_Temperature, Hot_Halo_Temperature_Logarithmic_Slope

  ! Flag to indicate if this module has been initialized.
  logical                                               :: hotHaloTemperatureInitialized             =.false.

  ! Name of cooling time available method used.
  type     (varying_string                   )          :: hotHaloTemperatureMethod

  ! Pointer to the function that actually does the calculation.
  procedure(Hot_Halo_Temperature_Get_Template), pointer :: Hot_Halo_Temperature_Get                  =>null()
  procedure(Hot_Halo_Temperature_Get_Template), pointer :: Hot_Halo_Temperature_Logarithmic_Slope_Get=>null()
  interface Hot_Halo_Temperature_Get_Template
     double precision function Hot_Halo_Temperature_Get_Template(thisNode,radius)
       import treeNode
       type            (treeNode), intent(inout), pointer :: thisNode
       double precision          , intent(in   )          :: radius
     end function Hot_Halo_Temperature_Get_Template
  end interface Hot_Halo_Temperature_Get_Template

contains

  subroutine Hot_Halo_Temperature_Initialize
    !% Initialize the hot halo temperature module.
    use Galacticus_Error
    use Input_Parameters
    implicit none

    ! Initialize if necessary.
    if (.not.hotHaloTemperatureInitialized) then
       !$omp critical(Hot_Halo_Temperature_Initialization)
       if (.not.hotHaloTemperatureInitialized) then
          ! Get the cooling time available method parameter.
          !@ <inputParameter>
          !@   <name>hotHaloTemperatureMethod</name>
          !@   <defaultValue>virial</defaultValue>
          !@   <attachedTo>module</attachedTo>
          !@   <description>
          !@     The name of the method to be used for computing hot halo temperature profiles.
          !@   </description>
          !@   <type>string</type>
          !@   <cardinality>1</cardinality>
          !@ </inputParameter>
          call Get_Input_Parameter('hotHaloTemperatureMethod',hotHaloTemperatureMethod,defaultValue='virial')
          ! Include file that makes calls to all available method initialization routines.
          !# <include directive="hotHaloTemperatureMethod" type="functionCall" functionType="void">
          !#  <functionArgs>hotHaloTemperatureMethod,Hot_Halo_Temperature_Get,Hot_Halo_Temperature_Logarithmic_Slope_Get</functionArgs>
          include 'hot_halo.temperature_profile.inc'
          !# </include>
          if (.not.associated(Hot_Halo_Temperature_Get)) call Galacticus_Error_Report('Hot_Halo_Temperature','method '&
               &//char(hotHaloTemperatureMethod)//' is unrecognized')
          hotHaloTemperatureInitialized=.true.
       end if
       !$omp end critical(Hot_Halo_Temperature_Initialization)
    end if
    return
  end subroutine Hot_Halo_Temperature_Initialize

  double precision function Hot_Halo_Temperature(thisNode,radius)
    !% Return the temperature of the hot halo in {\normalfont \ttfamily thisNode} at radius {\normalfont \ttfamily radius}.
    implicit none
    type            (treeNode), intent(inout), pointer :: thisNode
    double precision          , intent(in   )          :: radius
=======
>>>>>>> 31123373

  !# <include directive="hotHaloTemperatureProfile" type="function" >
  !#  <descriptiveName>Hot Halo Temperature profiles</descriptiveName>
  !#  <description>Class implementing hot halo temperarture profiles.</description>
  !#  <default>virial</default>
  !#  <defaultThreadPrivate>yes</defaultThreadPrivate>
  !#  <method name="temperature" >
  !#   <description>Return the temperature of the hot halo at the given {\normalfont \ttfamily radius}.</description>
  !#   <type>double precision</type>
  !#   <pass>yes</pass>
  !#   <argument>type            (treeNode), intent(inout), pointer :: node</argument>
  !#   <argument>double precision          , intent(in   )          :: radius</argument>
  !#  </method>
  !#  <method name="temperatureLogSlope" >
  !#   <description>Return the logarithmic slope of the temperature of the hot halo at the given {\normalfont \ttfamily radius}.</description>
  !#   <type>double precision</type>
  !#   <pass>yes</pass>
  !#   <argument>type            (treeNode), intent(inout), pointer :: node</argument>
  !#   <argument>double precision          , intent(in   )          :: radius</argument>
  !#  </method>
  include 'hotHaloTemperatureProfile.type.inc'
  !# </include>

end module Hot_Halo_Temperature_Profiles<|MERGE_RESOLUTION|>--- conflicted
+++ resolved
@@ -23,71 +23,6 @@
   use Mass_Distributions
   use Galacticus_Nodes
   private
-<<<<<<< HEAD
-  public :: Hot_Halo_Temperature, Hot_Halo_Temperature_Logarithmic_Slope
-
-  ! Flag to indicate if this module has been initialized.
-  logical                                               :: hotHaloTemperatureInitialized             =.false.
-
-  ! Name of cooling time available method used.
-  type     (varying_string                   )          :: hotHaloTemperatureMethod
-
-  ! Pointer to the function that actually does the calculation.
-  procedure(Hot_Halo_Temperature_Get_Template), pointer :: Hot_Halo_Temperature_Get                  =>null()
-  procedure(Hot_Halo_Temperature_Get_Template), pointer :: Hot_Halo_Temperature_Logarithmic_Slope_Get=>null()
-  interface Hot_Halo_Temperature_Get_Template
-     double precision function Hot_Halo_Temperature_Get_Template(thisNode,radius)
-       import treeNode
-       type            (treeNode), intent(inout), pointer :: thisNode
-       double precision          , intent(in   )          :: radius
-     end function Hot_Halo_Temperature_Get_Template
-  end interface Hot_Halo_Temperature_Get_Template
-
-contains
-
-  subroutine Hot_Halo_Temperature_Initialize
-    !% Initialize the hot halo temperature module.
-    use Galacticus_Error
-    use Input_Parameters
-    implicit none
-
-    ! Initialize if necessary.
-    if (.not.hotHaloTemperatureInitialized) then
-       !$omp critical(Hot_Halo_Temperature_Initialization)
-       if (.not.hotHaloTemperatureInitialized) then
-          ! Get the cooling time available method parameter.
-          !@ <inputParameter>
-          !@   <name>hotHaloTemperatureMethod</name>
-          !@   <defaultValue>virial</defaultValue>
-          !@   <attachedTo>module</attachedTo>
-          !@   <description>
-          !@     The name of the method to be used for computing hot halo temperature profiles.
-          !@   </description>
-          !@   <type>string</type>
-          !@   <cardinality>1</cardinality>
-          !@ </inputParameter>
-          call Get_Input_Parameter('hotHaloTemperatureMethod',hotHaloTemperatureMethod,defaultValue='virial')
-          ! Include file that makes calls to all available method initialization routines.
-          !# <include directive="hotHaloTemperatureMethod" type="functionCall" functionType="void">
-          !#  <functionArgs>hotHaloTemperatureMethod,Hot_Halo_Temperature_Get,Hot_Halo_Temperature_Logarithmic_Slope_Get</functionArgs>
-          include 'hot_halo.temperature_profile.inc'
-          !# </include>
-          if (.not.associated(Hot_Halo_Temperature_Get)) call Galacticus_Error_Report('Hot_Halo_Temperature','method '&
-               &//char(hotHaloTemperatureMethod)//' is unrecognized')
-          hotHaloTemperatureInitialized=.true.
-       end if
-       !$omp end critical(Hot_Halo_Temperature_Initialization)
-    end if
-    return
-  end subroutine Hot_Halo_Temperature_Initialize
-
-  double precision function Hot_Halo_Temperature(thisNode,radius)
-    !% Return the temperature of the hot halo in {\normalfont \ttfamily thisNode} at radius {\normalfont \ttfamily radius}.
-    implicit none
-    type            (treeNode), intent(inout), pointer :: thisNode
-    double precision          , intent(in   )          :: radius
-=======
->>>>>>> 31123373
 
   !# <include directive="hotHaloTemperatureProfile" type="function" >
   !#  <descriptiveName>Hot Halo Temperature profiles</descriptiveName>
