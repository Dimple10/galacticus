!! Copyright 2009, 2010, 2011, 2012, 2013, 2014, 2015, 2016
!!    Andrew Benson <abenson@obs.carnegiescience.edu>
!!
!! This file is part of Galacticus.
!!
!!    Galacticus is free software: you can redistribute it and/or modify
!!    it under the terms of the GNU General Public License as published by
!!    the Free Software Foundation, either version 3 of the License, or
!!    (at your option) any later version.
!!
!!    Galacticus is distributed in the hope that it will be useful,
!!    but WITHOUT ANY WARRANTY; without even the implied warranty of
!!    MERCHANTABILITY or FITNESS FOR A PARTICULAR PURPOSE.  See the
!!    GNU General Public License for more details.
!!
!!    You should have received a copy of the GNU General Public License
!!    along with Galacticus.  If not, see <http://www.gnu.org/licenses/>.

!% Contains a module which implements likelihoods for use when constraining \glc.

module Constraints_Likelihoods
  !% Implements likelihoods for use when constraining \glc.
  use Linear_Algebra
  use Constraints_State
  use Constraints_Convergence
  use Constraints_Mappings
  use ISO_Varying_String
  use Pseudo_Random
  use FGSL
  use Nearest_Neighbors
  private
  public :: likelihoodNew

  ! Define the basic likelihood class.
  type, abstract, public :: likelihood
   contains
     !@ <objectMethods>
     !@   <object>likelihood</object>
     !@   <objectMethod>
     !@     <method>evaluate</method>
     !@     <type>\doublezero</type>
     !@     <arguments>\textcolor{red}{\textless class(state)\textgreater} simulationState\argin, \doublezero\ temperature\argin, \doublezero\ logLikelihoodCurrent\argin, \doublezero\ logLikelihoodCurrent\argin, \doublezero\ logPriorProposed\argin, \doublezero\ timeEvaluate\arginout, \doublezero\ [logLikelihoodVariance]\argout</arguments>
     !@     <description>Evaluate the model likelihood at the given {\normalfont \ttfamily simulationState} and return the log-likelihood.</description>
     !@   </objectMethod>
     !@   <objectMethod>
     !@     <method>willEvaluate</method>
     !@     <type>\logicalzero</type>
     !@     <arguments>\textcolor{red}{\textless class(state)\textgreater} simulationState\argin, \doublezero\ temperature\argin, \doublezero\ logLikelihoodCurrent\argin, \doublezero\ logLikelihoodCurrent\argin, \doublezero\ logPriorProposed\argin</arguments>
     !@     <description>Return true if the likelihood will evaluate the model likelihood at the given {\normalfont \ttfamily simulationState}.</description>
     !@   </objectMethod>
     !@   <objectMethod>
     !@     <method>functionChanged</method>
     !@     <type>\void</type>
     !@     <arguments></arguments>
     !@     <description>Informs the likelihood object that the likelihood function may have changed.</description>
     !@   </objectMethod>
     !@ </objectMethods>
     procedure(likelihoodEvaluate       ), deferred :: evaluate
     procedure                                      :: willEvaluate    => likelihoodWillEvaluate
     procedure(likelihoodFunctionChanged), deferred :: functionChanged
  end type likelihood

  ! Interface for deferred functions.
  abstract interface
     double precision function likelihoodEvaluate(self,simulationState,parameterMappings,simulationConvergence,temperature,logLikelihoodCurrent,logPriorCurrent,logPriorProposed,timeEvaluate,logLikelihoodVariance)
       import :: likelihood, state, convergence, mappingList
       class           (likelihood ), intent(inout)               :: self
       class           (state      ), intent(in   )               :: simulationState
       type            (mappingList), intent(in   ), dimension(:) :: parameterMappings
       class           (convergence), intent(inout)               :: simulationConvergence
       double precision             , intent(in   )               :: temperature          , logLikelihoodCurrent, &
            &                                                        logPriorCurrent      , logPriorProposed
       real                         , intent(inout)               :: timeEvaluate
       double precision             , intent(  out), optional     :: logLikelihoodVariance
     end function likelihoodEvaluate
  end interface
  abstract interface
     subroutine likelihoodFunctionChanged(self)
       import :: likelihood
       class(likelihood ), intent(inout) :: self
     end subroutine likelihoodFunctionChanged
  end interface

  ! Include all likelihood types.
  include 'constraints.likelihoods.multivariate_normal.type.inc'
  include 'constraints.likelihoods.multivariate_normal.stochastic.type.inc'
  include 'constraints.likelihoods.Galacticus.type.inc'
  include 'constraints.likelihoods.gaussian_regression.type.inc'
  include 'constraints.likelihoods.mass_function.type.inc'
  include 'constraints.likelihoods.halo_mass_function.type.inc'
  include 'constraints.likelihoods.projected_correlation_function.type.inc'
  include 'constraints.likelihoods.SED_fit.type.inc'
  include 'constraints.likelihoods.posterior_as_prior.type.inc'

contains

  function likelihoodNew(definition,configFileName) result (newLikelihood)
    !% Create a new likelihood from an XML definition.
    use FoX_DOM
    use IO_XML
    use ISO_Varying_String
    use Galacticus_Error
    use String_Handling
    implicit none
    class           (likelihood    ), pointer                     :: newLikelihood
    type            (node          ), pointer    , intent(in   )  :: definition
    type            (varying_string), optional   , intent(in   )  :: configFileName
    type            (node          ), pointer                     :: likelihoodMeanDefinition                       , likelihoodCovarianceDefinition                          , &
         &                                                           covarianceRow                                  , likelihoodRealizationCountDefinition                    , &
         &                                                           likelihoodRealizationCountMinimumDefinition    , likelihoodDefinition                                    , &
         &                                                           likelihoodEmulatorRebuildCountDefinition       , likelihoodPolynomialOrderDefinition                     , &
         &                                                           likelihoodSigmaBufferDefinition                , likelihoodLogLikelihoodBufferDefinition                 , &
         &                                                           likelihoodLogLikelihoodErrorToleranceDefinition, likelihoodReportCountDefinition                         , &
         &                                                           likelihoodEmulateOutliersDefinition            , likelihoodMassRangeMinimumDefinition                    , &
         &                                                           likelihoodHaloMassMinimumDefinition            , likelihoodHaloMassMaximumDefinition                     , &
         &                                                           likelihoodRedshiftMinimumDefinition            , likelihoodRedshiftMaximumDefinition                     , &
         &                                                           likelihoodUseSurveyLimitsDefinition            , likelihoodMassFunctionFileNameDefinition                , &
         &                                                           likelihoodModelSurfaceBrightnessDefinition     , likelihoodSurfaceBrightnessLimitDefinition              , &
         &                                                           likelihoodChainBaseNameDefinition              , likelihoodToleranceDefinition                           , &
         &                                                           likelihoodNeighborCountDefinition              , likelihoodProjectedCorrelationFunctionFileNameDefinition, &
         &                                                           likelihoodLineOfSightDepthDefinition           , likelihoodHalfIntegralDefinition                        , &
         &                                                           likelihoodExclusionsDefinition                 , likelihoodDumpEmulatorDefinition                        , &
         &                                                           likelihoodDelayIntervalDefinition              , likelihoodDummyEmulatorDefinition                       , &
<<<<<<< HEAD
         &                                                           likelihoodRedshiftDefinition
    type            (nodeList      ), pointer                     :: covarianceRows
=======
         &                                                           likelihoodRedshiftDefinition                   , likelihoodMassRangeMinimumDefinition                    , &
         &                                                           likelihoodBinCountMinimumDefinition            , likelihoodMassFunctionTypeDefinition                    , &
         &                                                           likelihoodMassFunctionErrorModelDefinition     , likelihoodMassParticleDefinition
    type            (nodeList      ), pointer                     :: covarianceRows                                 , typeNodes
>>>>>>> 791f17d7
    double precision                , allocatable, dimension(:  ) :: likelihoodMean
    double precision                , allocatable, dimension(:,:) :: likelihoodCovariance
    integer                         , allocatable, dimension(:  ) :: likelihoodExclusions
    integer                                                       :: i                                              , dimensionCount                            , &
         &                                                           likelihoodRealizationCount                     , likelihoodRealizationCountMinimum         , &
         &                                                           likelihoodEmulatorRebuildCount                 , likelihoodPolynomialOrder                 , &
         &                                                           likelihoodReportCount                          , likelihoodNeighborCount                   , &
         &                                                           likelihoodBinCountMinimum
    double precision                                              :: likelihoodSigmaBuffer                          , likelihoodLogLikelihoodBuffer             , &
         &                                                           likelihoodHaloMassMinimum                      , likelihoodHaloMassMaximum                 , &
         &                                                           likelihoodRedshiftMinimum                      , likelihoodRedshiftMaximum                 , &
         &                                                           likelihoodLogLikelihoodErrorTolerance          , likelihoodSurfaceBrightnessLimit          , &
         &                                                           likelihoodTolerance                            , likelihoodLineOfSightDepth                , &
         &                                                           likelihoodDelayInterval                        , likelihoodRedshift                        , &
         &                                                           likelihoodMassRangeMinimum                     , likelihoodMassParticle
    logical                                                       :: likelihoodEmulateOutliers                      , likelihoodUseSurveyLimits                 , &
         &                                                           likelihoodModelSurfaceBrightness               , likelihoodHalfIntegral                    , &
         &                                                           likelihoodDummyEmulator


    select case (char(XML_Extract_Text(XML_Get_First_Element_By_Tag_Name(definition,"type",directChildrenOnly=.true.))))
    case ("multivariateNormal")
       allocate(likelihoodMultivariateNormal :: newLikelihood)
       select type (newLikelihood)
       type is (likelihoodMultivariateNormal)
          likelihoodMeanDefinition       => XML_Get_First_Element_By_Tag_Name(definition,"mean"      )
          likelihoodCovarianceDefinition => XML_Get_First_Element_By_Tag_Name(definition,"covariance")
          covarianceRows                 => getElementsByTagName(likelihoodCovarianceDefinition,"row")
          dimensionCount=String_Count_Words(getTextContent(likelihoodMeanDefinition))
          allocate(likelihoodMean      (dimensionCount               ))
          allocate(likelihoodCovariance(dimensionCount,dimensionCount))
          call extractDataContent(likelihoodMeanDefinition,likelihoodMean) 
          do i=1,dimensionCount
             covarianceRow => item(covarianceRows,i-1)
             call extractDataContent(covarianceRow,likelihoodCovariance(i,:))
          end do
          newLikelihood=likelihoodMultivariateNormal(likelihoodMean,likelihoodCovariance)
          deallocate(likelihoodMean      )
          deallocate(likelihoodCovariance)
       end select
    case ("multivariateNormalStochastic")
       allocate(likelihoodMultivariateNormalStochastic :: newLikelihood)
       select type (newLikelihood)
       type is (likelihoodMultivariateNormalStochastic)
          likelihoodMeanDefinition                    => XML_Get_First_Element_By_Tag_Name(definition,"mean"                   )
          likelihoodCovarianceDefinition              => XML_Get_First_Element_By_Tag_Name(definition,"covariance"             )
          likelihoodRealizationCountDefinition        => XML_Get_First_Element_By_Tag_Name(definition,"realizationCount"       )
          likelihoodRealizationCountMinimumDefinition => XML_Get_First_Element_By_Tag_Name(definition,"realizationCountMinimum")
          covarianceRows                              => getElementsByTagName(likelihoodCovarianceDefinition,"row")
          call extractDataContent(likelihoodRealizationCountDefinition,likelihoodRealizationCount)
          dimensionCount=String_Count_Words(getTextContent(likelihoodMeanDefinition))
          allocate(likelihoodMean      (dimensionCount               ))
          allocate(likelihoodCovariance(dimensionCount,dimensionCount))
          call extractDataContent(likelihoodMeanDefinition,likelihoodMean) 
          do i=1,dimensionCount
             covarianceRow => item(covarianceRows,i-1)
             call extractDataContent(covarianceRow,likelihoodCovariance(i,:))
          end do
          newLikelihood=likelihoodMultivariateNormalStochastic(likelihoodMean,likelihoodCovariance,likelihoodRealizationCount,likelihoodRealizationCountMinimum)
          deallocate(likelihoodMean      )
          deallocate(likelihoodCovariance)
       end select
    case ("Galacticus")
       allocate(likelihoodGalacticus :: newLikelihood)
       select type (newLikelihood)
       type is (likelihoodGalacticus)
          likelihoodDelayIntervalDefinition => XML_Get_First_Element_By_Tag_Name(definition,"delayInterval")
          call extractDataContent(likelihoodDelayIntervalDefinition,likelihoodDelayInterval)
          newLikelihood=likelihoodGalacticus(configFileName,likelihoodDelayInterval)
       end select
    case ("gaussianRegression")
       allocate(likelihoodGaussianRegression :: newLikelihood)
       select type (newLikelihood)
       type is (likelihoodGaussianRegression)
          likelihoodDefinition                            => XML_Get_First_Element_By_Tag_Name(definition,"simulatorLikelihood"        )
          likelihoodEmulatorRebuildCountDefinition        => XML_Get_First_Element_By_Tag_Name(definition,"emulatorRebuildCount"       )
          likelihoodPolynomialOrderDefinition             => XML_Get_First_Element_By_Tag_Name(definition,"polynomialOrder"            )
          likelihoodSigmaBufferDefinition                 => XML_Get_First_Element_By_Tag_Name(definition,"sigmaBuffer"                )
          likelihoodLogLikelihoodBufferDefinition         => XML_Get_First_Element_By_Tag_Name(definition,"logLikelihoodBuffer"        )
          likelihoodLogLikelihoodErrorToleranceDefinition => XML_Get_First_Element_By_Tag_Name(definition,"logLikelihoodErrorTolerance")
          likelihoodReportCountDefinition                 => XML_Get_First_Element_By_Tag_Name(definition,"reportCount"                )
          likelihoodEmulateOutliersDefinition             => XML_Get_First_Element_By_Tag_Name(definition,"emulateOutliers"            )
          likelihoodDumpEmulatorDefinition                => XML_Get_First_Element_By_Tag_Name(definition,"dumpEmulator"               )
          likelihoodDummyEmulatorDefinition               => XML_Get_First_Element_By_Tag_Name(definition,"dummyEmulator"              )
          call extractDataContent(likelihoodEmulatorRebuildCountDefinition       ,likelihoodEmulatorRebuildCount       )
          call extractDataContent(likelihoodPolynomialOrderDefinition            ,likelihoodPolynomialOrder            )
          call extractDataContent(likelihoodSigmaBufferDefinition                ,likelihoodSigmaBuffer                )
          call extractDataContent(likelihoodLogLikelihoodBufferDefinition        ,likelihoodLogLikelihoodBuffer        )
          call extractDataContent(likelihoodLogLikelihoodErrorToleranceDefinition,likelihoodLogLikelihoodErrorTolerance)
          call extractDataContent(likelihoodReportCountDefinition                ,likelihoodReportCount                )
          call extractDataContent(likelihoodEmulateOutliersDefinition            ,likelihoodEmulateOutliers            )
          call extractDataContent(likelihoodDummyEmulatorDefinition              ,likelihoodDummyEmulator              )
          newLikelihood=likelihoodGaussianRegression(                                                  &
               &                                     likelihoodDefinition                            , &
               &                                     likelihoodEmulatorRebuildCount                  , &
               &                                     likelihoodPolynomialOrder                       , &
               &                                     likelihoodSigmaBuffer                           , &
               &                                     likelihoodLogLikelihoodBuffer                   , &
               &                                     likelihoodLogLikelihoodErrorTolerance           , &
               &                                     likelihoodReportCount                           , &
               &                                     likelihoodEmulateOutliers                       , &
               &                                     getTextContent(likelihoodDumpEmulatorDefinition), &
               &                                     likelihoodDummyEmulator                         , &
               &                                     configFileName                                    &
               &                                    )
       end select
    case ("posteriorPrior")
       allocate(likelihoodPosteriorPrior :: newLikelihood)
       select type (newLikelihood)
       type is (likelihoodPosteriorPrior)
          likelihoodDefinition              => XML_Get_First_Element_By_Tag_Name(definition,"wrappedLikelihood")
          likelihoodChainBaseNameDefinition => XML_Get_First_Element_By_Tag_Name(definition,"chainBaseName"    )
          likelihoodNeighborCountDefinition => XML_Get_First_Element_By_Tag_Name(definition,"neighborCount"    )
          likelihoodToleranceDefinition     => XML_Get_First_Element_By_Tag_Name(definition,"tolerance"        )
          likelihoodExclusionsDefinition    => XML_Get_First_Element_By_Tag_Name(definition,"exclusions"       )
          dimensionCount=String_Count_Words(getTextContent(likelihoodExclusionsDefinition))
          allocate(likelihoodExclusions(dimensionCount))
          call extractDataContent(likelihoodExclusionsDefinition   ,likelihoodExclusions   )
          call extractDataContent(likelihoodNeighborCountDefinition,likelihoodNeighborCount)
          call extractDataContent(likelihoodToleranceDefinition    ,likelihoodTolerance    )
          newLikelihood=likelihoodPosteriorPrior(                                                   &
               &                                 likelihoodDefinition                             , &
               &                                 getTextContent(likelihoodChainBaseNameDefinition), &
               &                                 likelihoodNeighborCount                          , &
               &                                 likelihoodTolerance                              , &
               &                                 configFileName                                   , &
               &                                 likelihoodExclusions                               &
               &                                )
       end select
    case ("massFunction")
       allocate(likelihoodMassFunction :: newLikelihood)
       select type (newLikelihood)
       type is (likelihoodMassFunction)
          likelihoodHaloMassMinimumDefinition        => XML_Get_First_Element_By_Tag_Name(definition,"haloMassMinimum"       )
          likelihoodHaloMassMaximumDefinition        => XML_Get_First_Element_By_Tag_Name(definition,"haloMassMaximum"       )
          likelihoodRedshiftMinimumDefinition        => XML_Get_First_Element_By_Tag_Name(definition,"redshiftMinimum"       )
          likelihoodRedshiftMaximumDefinition        => XML_Get_First_Element_By_Tag_Name(definition,"redshiftMaximum"       )
          likelihoodUseSurveyLimitsDefinition        => XML_Get_First_Element_By_Tag_Name(definition,"useSurveyLimits"       )
          likelihoodMassFunctionFileNameDefinition   => XML_Get_First_Element_By_Tag_Name(definition,"massFunctionFileName"  )
          call extractDataContent(likelihoodHaloMassMinimumDefinition       ,likelihoodHaloMassMinimum       )
          call extractDataContent(likelihoodHaloMassMaximumDefinition       ,likelihoodHaloMassMaximum       )
          call extractDataContent(likelihoodRedshiftMinimumDefinition       ,likelihoodRedshiftMinimum       )
          call extractDataContent(likelihoodRedshiftMaximumDefinition       ,likelihoodRedshiftMaximum       )
          call extractDataContent(likelihoodUseSurveyLimitsDefinition       ,likelihoodUseSurveyLimits       )
          if (XML_Path_Exists(definition,"modelSurfaceBrightness")) then
             likelihoodModelSurfaceBrightnessDefinition => XML_Get_First_Element_By_Tag_Name(definition,"modelSurfaceBrightness")
             likelihoodSurfaceBrightnessLimitDefinition => XML_Get_First_Element_By_Tag_Name(definition,"surfaceBrightnessLimit")
             call extractDataContent(likelihoodModelSurfaceBrightnessDefinition,likelihoodModelSurfaceBrightness)
             call extractDataContent(likelihoodSurfaceBrightnessLimitDefinition,likelihoodSurfaceBrightnessLimit)
          else
             likelihoodModelSurfaceBrightness=.false.
             likelihoodSurfaceBrightnessLimit=0.0d0
          end if
          newLikelihood=likelihoodMassFunction(                                                          &
               &                               likelihoodHaloMassMinimum                               , &
               &                               likelihoodHaloMassMaximum                               , &
               &                               likelihoodRedshiftMinimum                               , &
               &                               likelihoodRedshiftMaximum                               , &
               &                               likelihoodUseSurveyLimits                               , &
               &                               getTextContent(likelihoodMassFunctionFileNameDefinition), &
               &                               likelihoodModelSurfaceBrightness                        , &
               &                               likelihoodSurfaceBrightnessLimit                          &
               &                              )
       end select
    case ("haloMassFunction")
       allocate(likelihoodHaloMassFunction :: newLikelihood)
       select type (newLikelihood)
       type is (likelihoodHaloMassFunction)
          likelihoodRedshiftDefinition               => XML_Get_First_Element_By_Tag_Name(definition,"redshift"              )
          likelihoodMassRangeMinimumDefinition       => XML_Get_First_Element_By_Tag_Name(definition,"massRangeMinimum"      )
          likelihoodBinCountMinimumDefinition        => XML_Get_First_Element_By_Tag_Name(definition,"binCountMinimum"       )
          likelihoodMassFunctionTypeDefinition       => XML_Get_First_Element_By_Tag_Name(definition,"massFunctionType"      )
          likelihoodMassFunctionErrorModelDefinition => XML_Get_First_Element_By_Tag_Name(definition,"massFunctionErrorModel")
          likelihoodMassFunctionFileNameDefinition   => XML_Get_First_Element_By_Tag_Name(definition,"fileName"              )
          if (getTextContent(likelihoodMassFunctionErrorModelDefinition) == "sphericalOverdensity") then
             likelihoodMassParticleDefinition => XML_Get_First_Element_By_Tag_Name(definition,"massParticle")
             call extractDataContent(likelihoodMassParticleDefinition,likelihoodMassParticle)
          else
             likelihoodMassParticle=0.0d0
          end if
          call extractDataContent(likelihoodRedshiftDefinition        ,likelihoodRedshift        )
          call extractDataContent(likelihoodMassRangeMinimumDefinition,likelihoodMassRangeMinimum)
          call extractDataContent(likelihoodBinCountMinimumDefinition ,likelihoodBinCountMinimum )
          newLikelihood=likelihoodHaloMassFunction(                                                            &
               &                                   getTextContent(likelihoodMassFunctionFileNameDefinition  ), &
               &                                   likelihoodRedshift                                        , &
               &                                   likelihoodMassRangeMinimum                                , &
               &                                   likelihoodBinCountMinimum                                 , &
               &                                   getTextContent(likelihoodMassFunctionTypeDefinition      ), &
               &                                   getTextContent(likelihoodMassFunctionErrorModelDefinition), &
               &                                   likelihoodMassParticle                                      &
               &                                  )
       end select
    case ("projectedCorrelationFunction")
       allocate(likelihoodProjectedCorrelationFunction :: newLikelihood)
       select type (newLikelihood)
       type is (likelihoodProjectedCorrelationFunction)
          likelihoodHaloMassMinimumDefinition                      => XML_Get_First_Element_By_Tag_Name(definition,"haloMassMinimum"                     )
          likelihoodHaloMassMaximumDefinition                      => XML_Get_First_Element_By_Tag_Name(definition,"haloMassMaximum"                     )
          likelihoodLineOfSightDepthDefinition                     => XML_Get_First_Element_By_Tag_Name(definition,"lineOfSightDepth"                    )
          likelihoodHalfIntegralDefinition                         => XML_Get_First_Element_By_Tag_Name(definition,"halfIntegral"                        )
          likelihoodProjectedCorrelationFunctionFileNameDefinition => XML_Get_First_Element_By_Tag_Name(definition,"projectedCorrelationFunctionFileName")
          call extractDataContent(likelihoodHaloMassMinimumDefinition ,likelihoodHaloMassMinimum )
          call extractDataContent(likelihoodHaloMassMaximumDefinition ,likelihoodHaloMassMaximum )
          call extractDataContent(likelihoodLineOfSightDepthDefinition,likelihoodLineOfSightDepth)
          call extractDataContent(likelihoodHalfIntegralDefinition    ,likelihoodHalfIntegral    )
          newLikelihood=likelihoodProjectedCorrelationFunction(                                                                          &
               &                                               likelihoodHaloMassMinimum                                               , &
               &                                               likelihoodHaloMassMaximum                                               , &
               &                                               likelihoodLineOfSightDepth                                              , &
               &                                               likelihoodHalfIntegral                                                  , &
               &                                               getTextContent(likelihoodProjectedCorrelationFunctionFileNameDefinition)  &
               &                                              )
       end select
    case ("sedFit")
       allocate(likelihoodSEDFit :: newLikelihood)
       select type (newLikelihood)
       type is (likelihoodSEDFit)
          newLikelihood=likelihoodSEDFit(definition)
       end select
    case default
       call Galacticus_Error_Report('likelihoodNew','likelihood type is unrecognized')
    end select
    return
  end function likelihoodNew
  
  logical function likelihoodWillEvaluate(self,simulationState,parameterMappings,simulationConvergence,temperature,logLikelihoodCurrent,logPriorCurrent,logPriorProposed)
    !% Return true if the likelihood will be evaluated
    class           (likelihood ), intent(inout)               :: self
    class           (state      ), intent(in   )               :: simulationState
    type            (mappingList), intent(in   ), dimension(:) :: parameterMappings
    class           (convergence), intent(inout)               :: simulationConvergence
    double precision             , intent(in   )               :: temperature          , logLikelihoodCurrent, &
         &                                                        logPriorCurrent      , logPriorProposed

    likelihoodWillEvaluate=.true.
    return
  end function likelihoodWillEvaluate
  
  ! Include all likelihood methods.
  include 'constraints.likelihoods.multivariate_normal.methods.inc'
  include 'constraints.likelihoods.multivariate_normal.stochastic.methods.inc'
  include 'constraints.likelihoods.Galacticus.methods.inc'
  include 'constraints.likelihoods.gaussian_regression.methods.inc'
  include 'constraints.likelihoods.mass_function.methods.inc'
  include 'constraints.likelihoods.halo_mass_function.methods.inc'
  include 'constraints.likelihoods.projected_correlation_function.methods.inc'
  include 'constraints.likelihoods.SED_fit.methods.inc'
  include 'constraints.likelihoods.posterior_as_prior.methods.inc'

end module Constraints_Likelihoods<|MERGE_RESOLUTION|>--- conflicted
+++ resolved
@@ -121,15 +121,9 @@
          &                                                           likelihoodLineOfSightDepthDefinition           , likelihoodHalfIntegralDefinition                        , &
          &                                                           likelihoodExclusionsDefinition                 , likelihoodDumpEmulatorDefinition                        , &
          &                                                           likelihoodDelayIntervalDefinition              , likelihoodDummyEmulatorDefinition                       , &
-<<<<<<< HEAD
-         &                                                           likelihoodRedshiftDefinition
-    type            (nodeList      ), pointer                     :: covarianceRows
-=======
-         &                                                           likelihoodRedshiftDefinition                   , likelihoodMassRangeMinimumDefinition                    , &
+         &                                                           likelihoodRedshiftDefinition                   , likelihoodMassParticleDefinition ion                    , &
          &                                                           likelihoodBinCountMinimumDefinition            , likelihoodMassFunctionTypeDefinition                    , &
-         &                                                           likelihoodMassFunctionErrorModelDefinition     , likelihoodMassParticleDefinition
-    type            (nodeList      ), pointer                     :: covarianceRows                                 , typeNodes
->>>>>>> 791f17d7
+         &                                                           likelihoodMassFunctionErrorModelDefinition
     double precision                , allocatable, dimension(:  ) :: likelihoodMean
     double precision                , allocatable, dimension(:,:) :: likelihoodCovariance
     integer                         , allocatable, dimension(:  ) :: likelihoodExclusions
