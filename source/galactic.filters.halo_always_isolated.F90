--- conflicted
+++ resolved
@@ -64,17 +64,10 @@
     !% Implement a galactic filter which passes only isolated halos.
     use :: Galacticus_Nodes, only : nodeComponentMergingStatistics
     implicit none
-<<<<<<< HEAD
     class(galacticFilterHaloAlwaysIsolated), intent(inout)         :: self
     type (treeNode                        ), intent(inout), target :: node
     class(nodeComponentMergingStatistics  ), pointer               :: mergingStatistics
-    !GCC$ attributes unused :: self
-=======
-    class(galacticFilterHaloAlwaysIsolated), intent(inout) :: self
-    type (treeNode                        ), intent(inout) :: node
-    class(nodeComponentMergingStatistics  ), pointer       :: mergingStatistics
     !$GLC attributes unused :: self
->>>>>>> ae0d2701
 
     mergingStatistics        => node             %mergingStatistics        (autoCreate=.true.)
     haloAlwaysIsolatedPasses =  mergingStatistics%nodeHierarchyLevelMaximum(                 ) == 0
