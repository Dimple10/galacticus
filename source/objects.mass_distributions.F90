!! Copyright 2009, 2010, 2011, 2012, 2013, 2014, 2015 Andrew Benson <abenson@obs.carnegiescience.edu>
!!
!! This file is part of Galacticus.
!!
!!    Galacticus is free software: you can redistribute it and/or modify
!!    it under the terms of the GNU General Public License as published by
!!    the Free Software Foundation, either version 3 of the License, or
!!    (at your option) any later version.
!!
!!    Galacticus is distributed in the hope that it will be useful,
!!    but WITHOUT ANY WARRANTY; without even the implied warranty of
!!    MERCHANTABILITY or FITNESS FOR A PARTICULAR PURPOSE.  See the
!!    GNU General Public License for more details.
!!
!!    You should have received a copy of the GNU General Public License
!!    along with Galacticus.  If not, see <http://www.gnu.org/licenses/>.

!% Contains a module which implements the mass distribution class.

module Mass_Distributions
  !% Implements the mass distribution class.
  use FGSL
  use Tables
  implicit none
  private
  public :: Mass_Distribution_Create

  type, public :: massDistribution
     !% The basic mass distribution class. Has no symmetry and will abort on inqueries.
     logical :: dimensionless
   contains
     !@ <objectMethods>
     !@   <object>massDistribution</object>
     !@   <objectMethod>
     !@     <method>symmetry</method>
     !@     <description>Returns a label specifying the symmetry of the mass distribution (see \S\ref{sec:MassDistributions}).</description>
     !@     <type>\enumMassDistributionSymmetry</type>
     !@     <arguments></arguments>
     !@   </objectMethod>
     !@   <objectMethod>
     !@     <method>isDimensionless</method>
     !@     <description>Returns {\normalfont \ttfamily true} is this is a dimensionless mass distribution, {\normalfont \ttfamily false} otherwise.</description>
     !@     <type>\logicalzero</type>
     !@     <arguments></arguments>
     !@   </objectMethod>
     !@   <objectMethod>
     !@     <method>density</method>
     !@     <description>Returns the density of the mass distribution at the supplied {\normalfont \ttfamily coordinates}.</description>
     !@     <type>\doublezero</type>
     !@     <arguments>\textcolor{red}{\textless class(coordinate)\textgreater} coordinates\argin</arguments>
     !@   </objectMethod>
     !@   <objectMethod>
     !@     <method>densityGradientRadial</method>
     !@     <description>Returns the gradient with respect to radius of the density of the mass distribution at the supplied {\normalfont \ttfamily coordinates}. If the optional {\normalfont \ttfamily logarithmic} argument is set to true, return the logarithmic gradient.</description>
     !@     <type>\doublezero</type>
     !@     <arguments>\textcolor{red}{\textless class(coordinate)\textgreater} coordinates\argin, \logicalzero\ [logarithmic]\argin</arguments>
     !@   </objectMethod>
     !@   <objectMethod>
     !@     <method>densityRadialMoment</method>
     !@     <description>Returns the $n^{\mathrm th}$ moment of the integral of the density over radius, $\int_0^\infty \rho({\mathbf x}) |x|^n {\mathrm d} {\mathbf x}$.</description>
     !@     <type>\doublezero</type>
     !@     <arguments>\doublezero\ moment\argin, \doublezero\ radiusMinimum\argin, \doublezero\ radiusMaximum\argin, \logicalzero\ [isInfinite]\argout</arguments>
     !@   </objectMethod>
     !@   <objectMethod>
     !@     <method>massEnclosedBySphere</method>
     !@     <description>Returns the mass enclosed by a sphere of given {\normalfont \ttfamily radius} centered on the origin.</description>
     !@     <type>\doublezero</type>
     !@     <arguments>\doublezero\ radius\argin</arguments>
     !@   </objectMethod>
     !@   <objectMethod>
     !@     <method>potential</method>
     !@     <description>Returns the gravitational potential at the specified {\normalfont \ttfamily coordinates}.</description>
     !@     <type>\doublezero</type>
     !@     <arguments>\textcolor{red}{\textless class(coordinate)\textgreater} coordinates\argin</arguments>
     !@   </objectMethod>
     !@   <objectMethod>
     !@     <method>stateStore</method>
     !@     <description>Store the state of the mass distribution to file.</description>
     !@     <type>\void</type>
     !@     <arguments>\intzero\ stateFile\argin, \textcolor{red}{\textless type(fgsl\_file)\textgreater} fgslStateFile\argin</arguments>
     !@   </objectMethod>
     !@   <objectMethod>
     !@     <method>stateRestore</method>
     !@     <description>Restore the state of the mass distribution from file.</description>
     !@     <type>\void</type>
     !@     <arguments>\intzero\ stateFile\argin, \textcolor{red}{\textless type(fgsl\_file)\textgreater} fgslStateFile\argin</arguments>
     !@   </objectMethod>
     !@ </objectMethods>
     procedure, nopass :: symmetry             =>Mass_Distribution_Symmetry_None
     procedure         :: isDimensionless      =>Mass_Distribution_Is_Dimensionless
     procedure         :: density              =>Mass_Distribution_Density_Null
     procedure         :: densityGradientRadial=>Mass_Distribution_Density_Gradient_Radial_Null
     procedure         :: densityRadialMoment  =>Mass_Distribution_Density_Radial_Moment_Null
     procedure         :: massEnclosedBySphere =>Mass_Distribution_Mass_Enc_By_Sphere_Null
     procedure         :: potential            =>Mass_Distribution_Potential_Null
     procedure         :: stateStore           =>Mass_Distribution_State_Store_Null
     procedure         :: stateRestore         =>Mass_Distribution_State_Restore_Null
  end type massDistribution

  type, public, extends(massDistribution) :: massDistributionSpherical
     !% A spherical mass distribution class.
   contains
     !@ <objectMethods>
     !@   <object>massDistributionSpherical</object>
     !@   <objectMethod>
     !@     <method>halfMassRadius</method>
     !@     <description>Returns the radius enclosing half of the mass of the mass distribution.</description>
     !@     <type>\doublezero</type>
     !@     <arguments></arguments>
     !@   </objectMethod>
     !@ </objectMethods>
     procedure, nopass :: symmetry            =>Mass_Distribution_Symmetry_Spherical
     procedure         :: massEnclosedBySphere=>Mass_Distribution_Mass_Enc_By_Sphere_Spherical
     procedure         :: halfMassRadius      =>Mass_Distribution_Half_Mass_Radius_Spherical
  end type massDistributionSpherical

  class(massDistributionSpherical), pointer :: massDistributionSphericalActive
  !$omp threadprivate(massDistributionSphericalActive)
  
  type, public, extends(massDistribution) :: massDistributionCylindrical
     !% A cylindrical mass distribution class.
   contains
     !@ <objectMethods>
     !@   <object>massDistributionCylindrical</object>
     !@   <objectMethod>
     !@     <method>halfMassRadius</method>
     !@     <description>Returns the cylindrical radius enclosing half of the mass of the mass distribution.</description>
     !@     <type>\doublezero</type>
     !@     <arguments></arguments>
     !@   </objectMethod>
     !@   <objectMethod>
     !@     <method>surfaceDensityRadialMoment</method>
     !@     <description>Returns the $n^{\mathrm th}$ moment of the integral of the surface density over radius, $\int_0^\infty \Sigma({\mathbf x}) |x|^n {\mathrm d} {\mathbf x}$.</description>
     !@     <type>\doublezero</type>
     !@     <arguments>\doublezero\ moment\argin, \doublezero\ radiusMinimum\argin, \doublezero\ radiusMaximum\argin, \logicalzero\ [isInfinite]\argout</arguments>
     !@   </objectMethod>
     !@ </objectMethods>
     procedure, nopass :: symmetry                   => Mass_Distribution_Symmetry_Cylindrical
     procedure         :: halfMassRadius             => Mass_Distribution_Half_Mass_Radius_Cylindrical
     procedure         :: surfaceDensity             => Mass_Distribution_Surface_Density_Cylindrical
     procedure         :: rotationCurve              => Mass_Distribution_Rotation_Curve_Cylindrical
     procedure         :: rotationCurveGradient      => Mass_Distribution_Rotation_Curve_Gradient_Cylindrical
     procedure         :: surfaceDensityRadialMoment => Mass_Distribution_Surface_Density_Radial_Moment_Cylindrical
  end type massDistributionCylindrical

  ! Include type definitions.
  include 'objects.mass_distributions.NFW.type.inc'
  include 'objects.mass_distributions.beta_profile.type.inc'
  include 'objects.mass_distributions.Hernquist.type.inc'
  include 'objects.mass_distributions.Sersic.type.inc'
  include 'objects.mass_distributions.exponential_disk.type.inc'
  include 'objects.mass_distributions.Miyamoto_Nagai.type.inc'

<<<<<<< HEAD
  ! Labels for mass distribution symmetries.
  !@ <enumeration>
  !@  <name>massDistributionSymmetry</name>
  !@  <description>Used to specify the symmetry of {\normalfont \ttfamily massDistribution} objects.</description>
  !@  <entry label="massDistributionSymmetryNone"        />
  !@  <entry label="massDistributionSymmetryCylindrical" />
  !@  <entry label="massDistributionSymmetrySpherical"   />
  !@ </enumeration>
  integer                                 , parameter, public :: massDistributionSymmetryNone       =0
  integer                                 , parameter, public :: massDistributionSymmetryCylindrical=1
  integer                                 , parameter, public :: massDistributionSymmetrySpherical  =2
=======
  ! Enumeration of mass distribution symmetries.
  !# <enumeration>
  !#  <name>massDistributionSymmetry</name>
  !#  <description>Specifies the symmetry of {\normalfont \ttfamily massDistribution} objects.</description>
  !#  <visibility>public</visibility>
  !#  <entry label="none"        />
  !#  <entry label="cylindrical" />
  !#  <entry label="spherical"   />
  !# </enumeration>
>>>>>>> 64e6a56e

  ! Template distributions.
  type   (massDistributionNFW            )                    :: massDistributionTemplateNFW
  type   (massDistributionBetaProfile    )                    :: massDistributionTemplateBetaProfile
  type   (massDistributionHernquist      )                    :: massDistributionTemplateHernquist
  type   (massDistributionSersic         )                    :: massDistributionTemplateSersic
  type   (massDistributionExponentialDisk)                    :: massDistributionTemplateExponentialDisk

contains

  function Mass_Distribution_Create(type) result (newMassDistribution)
    !% Create a mass distribution given the name.
    use Galacticus_Error
    implicit none
    class    (massDistribution), pointer       :: newMassDistribution
    character(len=*           ), intent(in   ) :: type

    if      (trim(type) == "NFW"            ) then
       allocate(newMassDistribution,source=massDistributionTemplateNFW            )
    else if (trim(type) == "betaProfile"    ) then
       allocate(newMassDistribution,source=massDistributionTemplateBetaProfile    )
    else if (trim(type) == "hernquist"      ) then
       allocate(newMassDistribution,source=massDistributionTemplateHernquist      )
    else if (trim(type) == "sersic"         ) then
       allocate(newMassDistribution,source=massDistributionTemplateSersic         )
    else if (trim(type) == "exponentialDisk") then
       allocate(newMassDistribution,source=massDistributionTemplateExponentialDisk)
    else
       call Galacticus_Error_Report('Mass_Distribution_Create','unrecognized mass distribution')
    end if
    return
  end function Mass_Distribution_Create

  integer function Mass_Distribution_Symmetry_None()
    !% Returns symmetry label for mass dsitributions with no symmetry.
    implicit none

    Mass_Distribution_Symmetry_None=massDistributionSymmetryNone
    return
  end function Mass_Distribution_Symmetry_None

  integer function Mass_Distribution_Symmetry_Cylindrical()
    !% Returns symmetry label for mass dsitributions with cylindrical symmetry.
    implicit none

    Mass_Distribution_Symmetry_Cylindrical=massDistributionSymmetryCylindrical
    return
  end function Mass_Distribution_Symmetry_Cylindrical

  integer function Mass_Distribution_Symmetry_Spherical()
    !% Returns symmetry label for mass dsitributions with spherical symmetry.
    implicit none

    Mass_Distribution_Symmetry_Spherical=massDistributionSymmetrySpherical
    return
  end function Mass_Distribution_Symmetry_Spherical

  logical function Mass_Distribution_Is_Dimensionless(self)
    !% Return true if {\normalfont \ttfamily self} is a dimensionless mass distribution.
    implicit none
    class(massDistribution), intent(in   ) :: self

    Mass_Distribution_Is_Dimensionless=self%dimensionless
    return
  end function Mass_Distribution_Is_Dimensionless

  double precision function Mass_Distribution_Density_Null(self,coordinates)
    !% Aborts on attempts to get density of mass distributions with no density defined.
    use Coordinates
    use Galacticus_Error
    implicit none
    class(massDistribution), intent(in   ) :: self
    class(coordinate      ), intent(in   ) :: coordinates

    call Galacticus_Error_Report('Mass_Distribution_Density_Null','this mass distribution has no density method defined')
    return
  end function Mass_Distribution_Density_Null

  double precision function Mass_Distribution_Density_Gradient_Radial_Null(self,coordinates,logarithmic)
    !% Aborts on attempts to get density of mass distributions with no density defined.
    use Coordinates
    use Galacticus_Error
    implicit none
    class  (massDistribution), intent(in   )           :: self
    class  (coordinate      ), intent(in   )           :: coordinates
    logical                  , intent(in   ), optional :: logarithmic

    call Galacticus_Error_Report('Mass_Distribution_Density_Gradient_Radial_Null','this mass distribution has no densityGradientRadial method defined')
    return
  end function Mass_Distribution_Density_Gradient_Radial_Null

  double precision function Mass_Distribution_Density_Radial_Moment_Null(self,moment,radiusMinimum,radiusMaximum,isInfinite)
    !% Aborts on attempts to get radial density moment of mass distributions with no density defined.
    use Galacticus_Error
    implicit none
    class           (massDistribution), intent(in   )           :: self
    double precision                  , intent(in   )           :: moment 
    double precision                  , intent(in   ), optional :: radiusMinimum, radiusMaximum
    logical                           , intent(  out), optional :: isInfinite

    call Galacticus_Error_Report('Mass_Distribution_Density_Radial_Moment_Null','this mass distribution has no radial density moment method defined')
    return
  end function Mass_Distribution_Density_Radial_Moment_Null

  double precision function Mass_Distribution_Mass_Enc_By_Sphere_Null(self,radius)
    !% Aborts on attempts to get the mass enclosed by a sphere for mass distributions with no density defined.
    use Galacticus_Error
    implicit none
    class           (massDistribution), intent(inout), target :: self
    double precision                  , intent(in   )         :: radius

    call Galacticus_Error_Report('Mass_Distribution_Mass_Enc_By_Sphere_Null','this mass distribution has no massEnclosedBySphere defined')
    return
  end function Mass_Distribution_Mass_Enc_By_Sphere_Null

  double precision function Mass_Distribution_Mass_Enc_By_Sphere_Spherical(self,radius)
    !% Computes the mass enclosed within a sphere of given {\normalfont \ttfamily radius} for spherically-symmetric mass distributions using
    !% numerical integration.
    use, intrinsic :: ISO_C_Binding
    use Numerical_Integration
    use Numerical_Constants_Math
    implicit none
    class           (massDistributionSpherical ), intent(inout), target :: self
    double precision                            , intent(in   )         :: radius
    type            (c_ptr                     )                        :: parameterPointer
    type            (fgsl_function             )                        :: integrandFunction
    type            (fgsl_integration_workspace)                        :: integrationWorkspace
    logical                                                             :: integrationReset

    massDistributionSphericalActive => self
    integrationReset=.true.
    Mass_Distribution_Mass_Enc_By_Sphere_Spherical=4.0d0*Pi*Integrate(0.0d0,radius&
         &,Mass_Distribution_Mass_Enc_By_Sphere_Spherical_Integrand,parameterPointer,integrandFunction,integrationWorkspace,reset&
         &=integrationReset,toleranceAbsolute=0.0d0,toleranceRelative=1.0d-6)
    call Integrate_Done(integrandFunction,integrationWorkspace)
    return
  end function Mass_Distribution_Mass_Enc_By_Sphere_Spherical

  function Mass_Distribution_Mass_Enc_By_Sphere_Spherical_Integrand(radius,parameterPointer) bind(c)
    !% Enclosed mass integrand for spherical mass distributions.
    use, intrinsic :: ISO_C_Binding
    use Coordinates
    implicit none
    real(kind=c_double      )        :: Mass_Distribution_Mass_Enc_By_Sphere_Spherical_Integrand
    real(kind=c_double      ), value :: radius
    type(c_ptr              ), value :: parameterPointer
    type(coordinateSpherical)        :: position

    position=[radius,0.0d0,0.0d0]
    Mass_Distribution_Mass_Enc_By_Sphere_Spherical_Integrand=radius**2*massDistributionSphericalActive%density(position)
    return
  end function Mass_Distribution_Mass_Enc_By_Sphere_Spherical_Integrand

  double precision function Mass_Distribution_Potential_Null(self,coordinates)
    !% Aborts on attempts to get potential of mass distributions with no density defined.
    use Coordinates
    use Galacticus_Error
    implicit none
    class(massDistribution), intent(inout) :: self
    class(coordinate      ), intent(in   ) :: coordinates

    call Galacticus_Error_Report('Mass_Distribution_Potential_Null','this mass distribution has no potential method defined')
    return
  end function Mass_Distribution_Potential_Null

  double precision function Mass_Distribution_Half_Mass_Radius_Spherical(self)
    !% Aborts on attempts to get half-mass radius in spherical mass distributions.
    use Galacticus_Error
    implicit none
    class(massDistributionSpherical), intent(inout) :: self

    call Galacticus_Error_Report('Mass_Distribution_Half_Mass_Radius_Spherical','this mass distribution has no halfMassRadius method defined')
    return
  end function Mass_Distribution_Half_Mass_Radius_Spherical

  double precision function Mass_Distribution_Half_Mass_Radius_Cylindrical(self)
    !% Aborts on attempts to get half-mass radius in cylindrical mass distributions.
    use Galacticus_Error
    implicit none
    class(massDistributionCylindrical), intent(inout) :: self

    call Galacticus_Error_Report('Mass_Distribution_Half_Mass_Radius_Cylindrical','this mass distribution has no halfMassRadius method defined')
    return
  end function Mass_Distribution_Half_Mass_Radius_Cylindrical

  double precision function Mass_Distribution_Surface_Density_Cylindrical(self,coordinates)
    !% Aborts on attempts to get surface density in cylindrical mass distributions.
    use Coordinates
    use Galacticus_Error
    implicit none
    class(massDistributionCylindrical), intent(inout) :: self
    class(coordinate                 ), intent(in   ) :: coordinates

    call Galacticus_Error_Report('Mass_Distribution_Surface_Density_Cylindrical','this mass distribution has no surface density method defined')
    return
  end function Mass_Distribution_Surface_Density_Cylindrical

  double precision function Mass_Distribution_Rotation_Curve_Cylindrical(self,radius)
    !% Aborts on attempts to get surface density in cylindrical mass distributions.
    use Coordinates
    use Galacticus_Error
    implicit none
    class           (massDistributionCylindrical), intent(inout) :: self
    double precision                             , intent(in   ) :: radius

    call Galacticus_Error_Report('Mass_Distribution_Rotation_Curve_Cylindrical','this mass distribution has no rotation curve method defined')
    return
  end function Mass_Distribution_Rotation_Curve_Cylindrical

  double precision function Mass_Distribution_Rotation_Curve_Gradient_Cylindrical(self,radius)
    !% Aborts on attempts to get surface density in cylindrical mass distributions.
    use Coordinates
    use Galacticus_Error
    implicit none
    class           (massDistributionCylindrical), intent(inout) :: self
    double precision                             , intent(in   ) :: radius

    call Galacticus_Error_Report('Mass_Distribution_Rotation_Curve_Gradient_Cylindrical','this mass distribution has no rotation curve gradient method defined')
    return
  end function Mass_Distribution_Rotation_Curve_Gradient_Cylindrical

  double precision function Mass_Distribution_Surface_Density_Radial_Moment_Cylindrical(self,moment,radiusMinimum,radiusMaximum,isInfinite)
    !% Aborts on attempts to get radial surface density moment of mass distributions with no density defined.
    use Galacticus_Error
    implicit none
    class           (massDistributionCylindrical), intent(inout)           :: self
    double precision                             , intent(in   )           :: moment 
    double precision                             , intent(in   ), optional :: radiusMinimum, radiusMaximum
    logical                                      , intent(  out), optional :: isInfinite

    call Galacticus_Error_Report('Mass_Distribution_Surface_Density_Radial_Moment_Null','this mass distribution has no radial surface density moment method defined')
    return
  end function Mass_Distribution_Surface_Density_Radial_Moment_Cylindrical

  subroutine Mass_Distribution_State_Store_Null(self,stateFile,fgslStateFile)
    !% Store the mass distribution to file.
    use FGSL
    implicit none
    class  (massDistribution), intent(inout) :: self
    integer                  , intent(in   ) :: stateFile
    type   (fgsl_file       ), intent(in   ) :: fgslStateFile

    return
  end subroutine Mass_Distribution_State_Store_Null
  
  subroutine Mass_Distribution_State_Restore_Null(self,stateFile,fgslStateFile)
    !% Restore the mass distribution from file.
    use FGSL
    implicit none
    class  (massDistribution), intent(inout) :: self
    integer                  , intent(in   ) :: stateFile
    type   (fgsl_file       ), intent(in   ) :: fgslStateFile

    return
  end subroutine Mass_Distribution_State_Restore_Null

  ! Include mass distribution methods.
  include 'objects.mass_distributions.NFW.methods.inc'
  include 'objects.mass_distributions.beta_profile.methods.inc'
  include 'objects.mass_distributions.Hernquist.methods.inc'
  include 'objects.mass_distributions.Sersic.methods.inc'
  include 'objects.mass_distributions.exponential_disk.methods.inc'
  include 'objects.mass_distributions.Miyamoto_Nagai.methods.inc'
  
end module Mass_Distributions<|MERGE_RESOLUTION|>--- conflicted
+++ resolved
@@ -151,19 +151,6 @@
   include 'objects.mass_distributions.exponential_disk.type.inc'
   include 'objects.mass_distributions.Miyamoto_Nagai.type.inc'
 
-<<<<<<< HEAD
-  ! Labels for mass distribution symmetries.
-  !@ <enumeration>
-  !@  <name>massDistributionSymmetry</name>
-  !@  <description>Used to specify the symmetry of {\normalfont \ttfamily massDistribution} objects.</description>
-  !@  <entry label="massDistributionSymmetryNone"        />
-  !@  <entry label="massDistributionSymmetryCylindrical" />
-  !@  <entry label="massDistributionSymmetrySpherical"   />
-  !@ </enumeration>
-  integer                                 , parameter, public :: massDistributionSymmetryNone       =0
-  integer                                 , parameter, public :: massDistributionSymmetryCylindrical=1
-  integer                                 , parameter, public :: massDistributionSymmetrySpherical  =2
-=======
   ! Enumeration of mass distribution symmetries.
   !# <enumeration>
   !#  <name>massDistributionSymmetry</name>
@@ -173,7 +160,6 @@
   !#  <entry label="cylindrical" />
   !#  <entry label="spherical"   />
   !# </enumeration>
->>>>>>> 64e6a56e
 
   ! Template distributions.
   type   (massDistributionNFW            )                    :: massDistributionTemplateNFW
