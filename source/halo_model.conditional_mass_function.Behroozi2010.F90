!! Copyright 2009, 2010, 2011, 2012, 2013, 2014 Andrew Benson <abenson@obs.carnegiescience.edu>
!!
!! This file is part of Galacticus.
!!
!!    Galacticus is free software: you can redistribute it and/or modify
!!    it under the terms of the GNU General Public License as published by
!!    the Free Software Foundation, either version 3 of the License, or
!!    (at your option) any later version.
!!
!!    Galacticus is distributed in the hope that it will be useful,
!!    but WITHOUT ANY WARRANTY; without even the implied warranty of
!!    MERCHANTABILITY or FITNESS FOR A PARTICULAR PURPOSE.  See the
!!    GNU General Public License for more details.
!!
!!    You should have received a copy of the GNU General Public License
!!    along with Galacticus.  If not, see <http://www.gnu.org/licenses/>.

!% Implements calculation of conditional mass functions using the \cite{behroozi_comprehensive_2010} fitting function.

  !# <conditionalMassFunction name="conditionalMassFunctionBehroozi2010">
  !#  <description>Computes the conditional mass function using the fiting functions of \cite{behroozi_comprehensive_2010}.</description>
  !# </conditionalMassFunction>

  use Tables

  type, extends(conditionalMassFunctionClass) :: conditionalMassFunctionBehroozi2010
     ! Parameters of the fitting function.
     double precision                                         :: alphaSatellite
     double precision                                         :: log10M1
     double precision                                         :: Mstar0
     double precision                                         :: beta
     double precision                                         :: delta
     double precision                                         :: gamma
     double precision                                         :: sigmaLogMstar
     double precision                                         :: BCut
     double precision                                         :: BSatellite
     double precision                                         :: betaCut
     double precision                                         :: betaSatellite
     ! Accelerators.
     double precision                                         :: fMass                , massHaloPrevious
     double precision                          , dimension(2) :: massSatelliteStored  , massPrevious    , &
         &                                                       fMassHaloStored      , massCutStored
     ! Tablulation of-halo mass relation.
     integer                                                  :: fMassTableCount
     double precision                                         :: fMassTableMaximum    , fMassTableMinimum
     double precision                                         :: fMassHaloTableMaximum, fMassHaloTableMinimum
     type            (table1DLogarithmicLinear)               :: fMassTable
     class           (table1D                 ), allocatable  :: fMassHaloTable
   contains
     !@ <objectMethods>
     !@   <object>conditionalMassFunctionBehroozi2010</object>
     !@   <objectMethod>
     !@     <method>compute</method>
     !@     <type>\void</type>
     !@     <arguments>\doublezero\ massHalo\argin, \doublezero\ mass\argin, \doublezero\ numberCentrals\argout, \doublezero\ numberSatellites\argout</arguments>
     !@     <description>Compute the cumulative conditional mass function, $\langle N(M_\star|M_{\rm halo}) \rangle \equiv \phi(M_\star|M_{\rm halo})$.</description>
     !@   </objectMethod>
     !@ </objectMethods>
     final     ::                         behroozi2010Destructor
     procedure :: massFunction         => behroozi2010MassFunction
     procedure :: massFunctionVariance => behroozi2010MassFunctionVariance
     procedure :: compute              => behroozi2010Compute
  end type conditionalMassFunctionBehroozi2010
  
  interface conditionalMassFunctionBehroozi2010
     !% Constructors for the \cite{behroozi_comprehensive_2010} merging timescale class.
     module procedure behroozi2010DefaultConstructor
     module procedure behroozi2010Constructor
  end interface conditionalMassFunctionBehroozi2010

  ! Table resolution.
  integer                                              , parameter :: behroozi2010MassTablePointsPerDecade=10

  ! Module scope pointer to the current object.
  class           (conditionalMassFunctionBehroozi2010), pointer   :: behroozi2010SelfGlobal
  !$omp threadprivate(behroozi2010SelfGlobal)

  ! Default parameter values.
  logical                                                          :: behroozi2010Initialized             =.false.
  double precision                                                 :: behrooziAlphaSatellite                      , behrooziLog10M1, &
       &                                                              behrooziLog10Mstar0                         , behrooziBeta   , &
       &                                                              behrooziDelta                               , behrooziGamma  , &
       &                                                              behrooziSigmaLogMstar                       , behrooziBCut   , &
       &                                                              behrooziBSatellite                          , behrooziBetaCut, &
       &                                                              behrooziBetaSatellite

contains

  function behroozi2010DefaultConstructor()
    !% Default constructor for the \cite{behroozi_comprehensive_2010} conditional mass function class.
    use Input_Parameters
    implicit none
<<<<<<< HEAD
    type     (varying_string  ), intent(in   )          :: conditionalMassFunctionMethod
    procedure(Cumulative_Conditional_Mass_Function_Behroozi2010), intent(inout), pointer :: Cumulative_Conditional_Mass_Function_Get
    procedure(Cumulative_Conditional_Mass_Function_Var_Behroozi2010), intent(inout), pointer :: Cumulative_Conditional_Mass_Function_Var_Get

    if (conditionalMassFunctionMethod == 'Behroozi2010') then
       Cumulative_Conditional_Mass_Function_Get     => Cumulative_Conditional_Mass_Function_Behroozi2010
       Cumulative_Conditional_Mass_Function_Var_Get => Cumulative_Conditional_Mass_Function_Var_Behroozi2010

       ! Get parameters of the fitting function.
       !@ <inputParameter>
       !@   <name>conditionalMassFunctionBehrooziAlphaSatellite</name>
       !@   <defaultValue>1.0 (\citealt{leauthaud_new_2011}; $z_1$ sample using their {\normalfont \ttfamily SIG\_MOD1} method)</defaultValue>
       !@   <attachedTo>module</attachedTo>
       !@   <description>
       !@     The parameter $\alpha_{\mathrm sat}$ from the fitting functions of \cite{behroozi_comprehensive_2010}.
       !@   </description>
       !@   <type>real</type>
       !@   <cardinality>1</cardinality>
       !@   <group>haloModel</group>
       !@ </inputParameter>
       call Get_Input_Parameter('conditionalMassFunctionBehrooziAlphaSatellite',conditionalMassFunctionBehrooziAlphaSatellite,defaultValue=1.0d0)

       !@ <inputParameter>
       !@   <name>conditionalMassFunctionBehrooziLog10M1</name>
       !@   <defaultValue>12.520 (\citealt{leauthaud_new_2011}; $z_1$ sample using their {\normalfont \ttfamily SIG\_MOD1} method)</defaultValue>
       !@   <attachedTo>module</attachedTo>
       !@   <description>
       !@     The parameter $\log_{10}M_1$ from the fitting functions of \cite{behroozi_comprehensive_2010}.
       !@   </description>
       !@   <type>real</type>
       !@   <cardinality>1</cardinality>
       !@   <group>haloModel</group>
       !@ </inputParameter>
       call Get_Input_Parameter('conditionalMassFunctionBehrooziLog10M1',conditionalMassFunctionBehrooziLog10M1,defaultValue=12.520d0)

       !@ <inputParameter>
       !@   <name>conditionalMassFunctionBehrooziLog10Mstar0</name>
       !@   <defaultValue>10.916 (\citealt{leauthaud_new_2011}; $z_1$ sample using their {\normalfont \ttfamily SIG\_MOD1} method)</defaultValue>
       !@   <attachedTo>module</attachedTo>
       !@   <description>
       !@     The parameter $\log_{10}M_{\star,0}$ from the fitting functions of \cite{behroozi_comprehensive_2010}.
       !@   </description>
       !@   <type>real</type>
       !@   <cardinality>1</cardinality>
       !@   <group>haloModel</group>
       !@ </inputParameter>
       call Get_Input_Parameter('conditionalMassFunctionBehrooziLog10Mstar0',conditionalMassFunctionBehrooziLog10Mstar0,defaultValue=10.916d0)

       !@ <inputParameter>
       !@   <name>conditionalMassFunctionBehrooziBeta</name>
       !@   <defaultValue>0.457 (\citealt{leauthaud_new_2011}; $z_1$ sample using their {\normalfont \ttfamily SIG\_MOD1} method)</defaultValue>
       !@   <attachedTo>module</attachedTo>
       !@   <description>
       !@     The parameter $\beta$ from the fitting functions of \cite{behroozi_comprehensive_2010}.
       !@   </description>
       !@   <type>real</type>
       !@   <cardinality>1</cardinality>
       !@   <group>haloModel</group>
       !@ </inputParameter>
       call Get_Input_Parameter('conditionalMassFunctionBehrooziBeta',conditionalMassFunctionBehrooziBeta,defaultValue=0.457d0)

       !@ <inputParameter>
       !@   <name>conditionalMassFunctionBehrooziDelta</name>
       !@   <defaultValue>0.5666 (\citealt{leauthaud_new_2011}; $z_1$ sample using their {\normalfont \ttfamily SIG\_MOD1} method)</defaultValue>
       !@   <attachedTo>module</attachedTo>
       !@   <description>
       !@     The parameter $\delta$ from the fitting functions of \cite{behroozi_comprehensive_2010}.
       !@   </description>
       !@   <type>real</type>
       !@   <cardinality>1</cardinality>
       !@   <group>haloModel</group>
       !@ </inputParameter>
       call Get_Input_Parameter('conditionalMassFunctionBehrooziDelta',conditionalMassFunctionBehrooziDelta,defaultValue=0.5666d0)

       !@ <inputParameter>
       !@   <name>conditionalMassFunctionBehrooziGamma</name>
       !@   <defaultValue>1.53 (\citealt{leauthaud_new_2011}; $z_1$ sample using their {\normalfont \ttfamily SIG\_MOD1} method)</defaultValue>
       !@   <attachedTo>module</attachedTo>
       !@   <description>
       !@     The parameter $\gamma$ from the fitting functions of \cite{behroozi_comprehensive_2010}.
       !@   </description>
       !@   <type>real</type>
       !@   <cardinality>1</cardinality>
       !@   <group>haloModel</group>
       !@ </inputParameter>
       call Get_Input_Parameter('conditionalMassFunctionBehrooziGamma',conditionalMassFunctionBehrooziGamma,defaultValue=1.53d0)

       !@ <inputParameter>
       !@   <name>conditionalMassFunctionBehrooziSigmaLogMstar</name>
       !@   <defaultValue>0.206 (\citealt{leauthaud_new_2011}; $z_1$ sample using their {\normalfont \ttfamily SIG\_MOD1} method)</defaultValue>
       !@   <attachedTo>module</attachedTo>
       !@   <description>
       !@     The parameter $\sigma_{\log M_\star}$ from the fitting functions of \cite{behroozi_comprehensive_2010}.
       !@   </description>
       !@   <type>real</type>
       !@   <cardinality>1</cardinality>
       !@   <group>haloModel</group>
       !@ </inputParameter>
       call Get_Input_Parameter('conditionalMassFunctionBehrooziSigmaLogMstar',conditionalMassFunctionBehrooziSigmaLogMstar,defaultValue=0.206d0)

       !@ <inputParameter>
       !@   <name>conditionalMassFunctionBehrooziBCut</name>
       !@   <defaultValue>1.47 (\citealt{leauthaud_new_2011}; $z_1$ sample using their {\normalfont \ttfamily SIG\_MOD1} method)</defaultValue>
       !@   <attachedTo>module</attachedTo>
       !@   <description>
       !@     The parameter $B_{\mathrm cut}$ from the fitting functions of \cite{behroozi_comprehensive_2010}.
       !@   </description>
       !@   <type>real</type>
       !@   <cardinality>1</cardinality>
       !@   <group>haloModel</group>
       !@ </inputParameter>
       call Get_Input_Parameter('conditionalMassFunctionBehrooziBCut',conditionalMassFunctionBehrooziBCut,defaultValue=1.47d0)

       !@ <inputParameter>
       !@   <name>conditionalMassFunctionBehrooziBSatellite</name>
       !@   <defaultValue>10.62 (\citealt{leauthaud_new_2011}; $z_1$ sample using their {\normalfont \ttfamily SIG\_MOD1} method)</defaultValue>
       !@   <attachedTo>module</attachedTo>
       !@   <description>
       !@     The parameter $B_{\mathrm sat}$ from the fitting functions of \cite{behroozi_comprehensive_2010}.
       !@   </description>
       !@   <type>real</type>
       !@   <cardinality>1</cardinality>
       !@   <group>haloModel</group>
       !@ </inputParameter>
       call Get_Input_Parameter('conditionalMassFunctionBehrooziBSatellite',conditionalMassFunctionBehrooziBSatellite,defaultValue=10.62d0)

       !@ <inputParameter>
       !@   <name>conditionalMassFunctionBehrooziBetaCut</name>
       !@   <defaultValue>$-0.13$ (\citealt{leauthaud_new_2011}; $z_1$ sample using their {\normalfont \ttfamily SIG\_MOD1} method)</defaultValue>
       !@   <attachedTo>module</attachedTo>
       !@   <description>
       !@     The parameter $\beta_{\mathrm cut}$ from the fitting functions of \cite{behroozi_comprehensive_2010}.
       !@   </description>
       !@   <type>real</type>
       !@   <cardinality>1</cardinality>
       !@   <group>haloModel</group>
       !@ </inputParameter>
       call Get_Input_Parameter('conditionalMassFunctionBehrooziBetaCut',conditionalMassFunctionBehrooziBetaCut,defaultValue=-0.13d0)

       !@ <inputParameter>
       !@   <name>conditionalMassFunctionBehrooziBetaSatellite</name>
       !@   <defaultValue>0.859 (\citealt{leauthaud_new_2011}; $z_1$ sample using their {\normalfont \ttfamily SIG\_MOD1} method)</defaultValue>
       !@   <attachedTo>module</attachedTo>
       !@   <description>
       !@     The parameter $\beta_{\mathrm sat}$ from the fitting functions of \cite{behroozi_comprehensive_2010}.
       !@   </description>
       !@   <type>real</type>
       !@   <cardinality>1</cardinality>
       !@   <group>haloModel</group>
       !@ </inputParameter>
       call Get_Input_Parameter('conditionalMassFunctionBehrooziBetaSatellite',conditionalMassFunctionBehrooziBetaSatellite,defaultValue=0.859d0)
=======
    type(conditionalMassFunctionBehroozi2010) :: behroozi2010DefaultConstructor

    if (.not.behroozi2010Initialized) then
       !$omp critical (conditionalMassFunctionBehroozi2010Initialize)
       if (.not.behroozi2010Initialized) then
          !@ <inputParameter>
          !@   <name>conditionalMassFunctionBehrooziAlphaSatellite</name>
          !@   <defaultValue>1.0 (\citealt{leauthaud_new_2011}; $z_1$ sample using their {\tt SIG\_MOD1} method)</defaultValue>
          !@   <attachedTo>module</attachedTo>
          !@   <description>
          !@     The parameter $\alpha_{\rm sat}$ from the fitting functions of \cite{behroozi_comprehensive_2010}.
          !@   </description>
          !@   <type>real</type>
          !@   <cardinality>1</cardinality>
          !@   <group>haloModel</group>
          !@ </inputParameter>
          call Get_Input_Parameter('conditionalMassFunctionBehrooziAlphaSatellite',behrooziAlphaSatellite,defaultValue=1.0d0)
          !@ <inputParameter>
          !@   <name>conditionalMassFunctionBehrooziLog10M1</name>
          !@   <defaultValue>12.520 (\citealt{leauthaud_new_2011}; $z_1$ sample using their {\tt SIG\_MOD1} method)</defaultValue>
          !@   <attachedTo>module</attachedTo>
          !@   <description>
          !@     The parameter $\log_{10}M_1$ from the fitting functions of \cite{behroozi_comprehensive_2010}.
          !@   </description>
          !@   <type>real</type>
          !@   <cardinality>1</cardinality>
          !@   <group>haloModel</group>
          !@ </inputParameter>
          call Get_Input_Parameter('conditionalMassFunctionBehrooziLog10M1',behrooziLog10M1,defaultValue=12.520d0)          
          !@ <inputParameter>
          !@   <name>conditionalMassFunctionBehrooziLog10Mstar0</name>
          !@   <defaultValue>10.916 (\citealt{leauthaud_new_2011}; $z_1$ sample using their {\tt SIG\_MOD1} method)</defaultValue>
          !@   <attachedTo>module</attachedTo>
          !@   <description>
          !@     The parameter $\log_{10}M_{\star,0}$ from the fitting functions of \cite{behroozi_comprehensive_2010}.
          !@   </description>
          !@   <type>real</type>
          !@   <cardinality>1</cardinality>
          !@   <group>haloModel</group>
          !@ </inputParameter>
          call Get_Input_Parameter('conditionalMassFunctionBehrooziLog10Mstar0',behrooziLog10Mstar0,defaultValue=10.916d0)
          !@ <inputParameter>
          !@   <name>conditionalMassFunctionBehrooziBeta</name>
          !@   <defaultValue>0.457 (\citealt{leauthaud_new_2011}; $z_1$ sample using their {\tt SIG\_MOD1} method)</defaultValue>
          !@   <attachedTo>module</attachedTo>
          !@   <description>
          !@     The parameter $\beta$ from the fitting functions of \cite{behroozi_comprehensive_2010}.
          !@   </description>
          !@   <type>real</type>
          !@   <cardinality>1</cardinality>
          !@   <group>haloModel</group>
          !@ </inputParameter>
          call Get_Input_Parameter('conditionalMassFunctionBehrooziBeta',behrooziBeta,defaultValue=0.457d0)
          !@ <inputParameter>
          !@   <name>conditionalMassFunctionBehrooziDelta</name>
          !@   <defaultValue>0.5666 (\citealt{leauthaud_new_2011}; $z_1$ sample using their {\tt SIG\_MOD1} method)</defaultValue>
          !@   <attachedTo>module</attachedTo>
          !@   <description>
          !@     The parameter $\delta$ from the fitting functions of \cite{behroozi_comprehensive_2010}.
          !@   </description>
          !@   <type>real</type>
          !@   <cardinality>1</cardinality>
          !@   <group>haloModel</group>
          !@ </inputParameter>
          call Get_Input_Parameter('conditionalMassFunctionBehrooziDelta',behrooziDelta,defaultValue=0.5666d0)
          !@ <inputParameter>
          !@   <name>conditionalMassFunctionBehrooziGamma</name>
          !@   <defaultValue>1.53 (\citealt{leauthaud_new_2011}; $z_1$ sample using their {\tt SIG\_MOD1} method)</defaultValue>
          !@   <attachedTo>module</attachedTo>
          !@   <description>
          !@     The parameter $\gamma$ from the fitting functions of \cite{behroozi_comprehensive_2010}.
          !@   </description>
          !@   <type>real</type>
          !@   <cardinality>1</cardinality>
          !@   <group>haloModel</group>
          !@ </inputParameter>
          call Get_Input_Parameter('conditionalMassFunctionBehrooziGamma',behrooziGamma,defaultValue=1.53d0)
          !@ <inputParameter>
          !@   <name>conditionalMassFunctionBehrooziSigmaLogMstar</name>
          !@   <defaultValue>0.206 (\citealt{leauthaud_new_2011}; $z_1$ sample using their {\tt SIG\_MOD1} method)</defaultValue>
          !@   <attachedTo>module</attachedTo>
          !@   <description>
          !@     The parameter $\sigma_{\log M_\star}$ from the fitting functions of \cite{behroozi_comprehensive_2010}.
          !@   </description>
          !@   <type>real</type>
          !@   <cardinality>1</cardinality>
          !@   <group>haloModel</group>
          !@ </inputParameter>
          call Get_Input_Parameter('conditionalMassFunctionBehrooziSigmaLogMstar',behrooziSigmaLogMstar,defaultValue=0.206d0)
          !@ <inputParameter>
          !@   <name>conditionalMassFunctionBehrooziBCut</name>
          !@   <defaultValue>1.47 (\citealt{leauthaud_new_2011}; $z_1$ sample using their {\tt SIG\_MOD1} method)</defaultValue>
          !@   <attachedTo>module</attachedTo>
          !@   <description>
          !@     The parameter $B_{\rm cut}$ from the fitting functions of \cite{behroozi_comprehensive_2010}.
          !@   </description>
          !@   <type>real</type>
          !@   <cardinality>1</cardinality>
          !@   <group>haloModel</group>
          !@ </inputParameter>
          call Get_Input_Parameter('conditionalMassFunctionBehrooziBCut',behrooziBCut,defaultValue=1.47d0)
          !@ <inputParameter>
          !@   <name>conditionalMassFunctionBehrooziBSatellite</name>
          !@   <defaultValue>10.62 (\citealt{leauthaud_new_2011}; $z_1$ sample using their {\tt SIG\_MOD1} method)</defaultValue>
          !@   <attachedTo>module</attachedTo>
          !@   <description>
          !@     The parameter $B_{\rm sat}$ from the fitting functions of \cite{behroozi_comprehensive_2010}.
          !@   </description>
          !@   <type>real</type>
          !@   <cardinality>1</cardinality>
          !@   <group>haloModel</group>
          !@ </inputParameter>
          call Get_Input_Parameter('conditionalMassFunctionBehrooziBSatellite',behrooziBSatellite,defaultValue=10.62d0)
          !@ <inputParameter>
          !@   <name>conditionalMassFunctionBehrooziBetaCut</name>
          !@   <defaultValue>$-0.13$ (\citealt{leauthaud_new_2011}; $z_1$ sample using their {\tt SIG\_MOD1} method)</defaultValue>
          !@   <attachedTo>module</attachedTo>
          !@   <description>
          !@     The parameter $\beta_{\rm cut}$ from the fitting functions of \cite{behroozi_comprehensive_2010}.
          !@   </description>
          !@   <type>real</type>
          !@   <cardinality>1</cardinality>
          !@   <group>haloModel</group>
          !@ </inputParameter>
          call Get_Input_Parameter('conditionalMassFunctionBehrooziBetaCut',behrooziBetaCut,defaultValue=-0.13d0)
          !@ <inputParameter>
          !@   <name>conditionalMassFunctionBehrooziBetaSatellite</name>
          !@   <defaultValue>0.859 (\citealt{leauthaud_new_2011}; $z_1$ sample using their {\tt SIG\_MOD1} method)</defaultValue>
          !@   <attachedTo>module</attachedTo>
          !@   <description>
          !@     The parameter $\beta_{\rm sat}$ from the fitting functions of \cite{behroozi_comprehensive_2010}.
          !@   </description>
          !@   <type>real</type>
          !@   <cardinality>1</cardinality>
          !@   <group>haloModel</group>
          !@ </inputParameter>
          call Get_Input_Parameter('conditionalMassFunctionBehrooziBetaSatellite',behrooziBetaSatellite,defaultValue=0.859d0)       
           ! Record that we are now initialized.
          behroozi2010Initialized=.true.
       end if
       !$omp end critical (conditionalMassFunctionBehroozi2010Initialize)
    end if
    behroozi2010DefaultConstructor=behroozi2010Constructor(behrooziAlphaSatellite,behrooziLog10M1,behrooziLog10Mstar0,behrooziBeta,behrooziDelta,behrooziGamma,behrooziSigmaLogMstar,behrooziBCut,behrooziBSatellite,behrooziBetaCut,behrooziBetaSatellite)
   return
  end function behroozi2010DefaultConstructor

  function behroozi2010Constructor(behrooziAlphaSatellite,behrooziLog10M1,behrooziLog10Mstar0,behrooziBeta,behrooziDelta,behrooziGamma,behrooziSigmaLogMstar,behrooziBCut,behrooziBSatellite,behrooziBetaCut,behrooziBetaSatellite)
    !% Generic constructor for the \cite{behroozi_comprehensive_2010} conditional mass function class.
    implicit none
    type            (conditionalMassFunctionBehroozi2010)                :: behroozi2010Constructor
    double precision                                     , intent(in   ) :: behrooziAlphaSatellite , behrooziLog10M1, &
         &                                                                  behrooziLog10Mstar0    , behrooziBeta   , & 
         &                                                                  behrooziDelta          , behrooziGamma  , &
         &                                                                  behrooziSigmaLogMstar  , behrooziBCut   , &
         &                                                                  behrooziBSatellite     , behrooziBetaCut, &
         &                                                                  behrooziBetaSatellite
    
    behroozi2010Constructor%alphaSatellite=        behrooziAlphaSatellite
    behroozi2010Constructor%log10M1       =        behrooziLog10M1
    behroozi2010Constructor%Mstar0        =10.0d0**behrooziLog10Mstar0
    behroozi2010Constructor%beta          =        behrooziBeta
    behroozi2010Constructor%delta         =        behrooziDelta
    behroozi2010Constructor%gamma         =        behrooziGamma
    behroozi2010Constructor%sigmaLogMstar =        behrooziSigmaLogMstar
    behroozi2010Constructor%BCut          =        behrooziBCut
    behroozi2010Constructor%BSatellite    =        behrooziBSatellite
    behroozi2010Constructor%betaCut       =        behrooziBetaCut
    behroozi2010Constructor%betaSatellite =        behrooziBetaSatellite
    ! Initialize tables and accelerators.
    behroozi2010Constructor%massPrevious     =-1.0d00
    behroozi2010Constructor%massHaloPrevious =-1.0d00
    behroozi2010Constructor%fMassTableMinimum=+1.0d08
    behroozi2010Constructor%fMassTableMaximum=+1.0d13
    return
  end function behroozi2010Constructor

  subroutine behroozi2010Destructor(self)
    !% Destructor for the \cite{behroozi_comprehensive_2010} conditional mass function class.
     use Gaussian_Random
     implicit none
     type(conditionalMassFunctionBehroozi2010), intent(inout) :: self
>>>>>>> 795d4719

     call                                     self%fMassTable    %destroy()
     if (allocated(self%fMassHaloTable)) call self%fMassHaloTable%destroy()
    return
  end subroutine behroozi2010Destructor

<<<<<<< HEAD
  double precision function Cumulative_Conditional_Mass_Function_Behroozi2010(massHalo,mass)
    !% Computes the cumulative conditional mass function, $\langle N(M_\star|M_{\mathrm halo}) \rangle \equiv \phi(M_\star|M_{\rm
=======
  double precision function behroozi2010MassFunction(self,massHalo,mass,galaxyType)
    !% Computes the cumulative conditional mass function, $\langle N(M_\star|M_{\rm halo}) \rangle \equiv \phi(M_\star|M_{\rm
>>>>>>> 795d4719
    !% halo})$ using the fitting formula of \cite{behroozi_comprehensive_2010}.
    implicit none
    class           (conditionalMassFunctionBehroozi2010), intent(inout)           :: self
    double precision                                     , intent(in   )           :: massHalo        , mass
    integer                                              , intent(in   ), optional :: galaxyType
    double precision                                                               :: numberCentrals  , numberSatellites
    integer                                                                        :: galaxyTypeActual

    ! Get the number of satellites and centrals.
    call self%compute(massHalo,mass,numberCentrals,numberSatellites)
    ! Determine galaxy type required.
    if (present(galaxyType)) then
       galaxyTypeActual=galaxyType
    else
       galaxyTypeActual=haloModelGalaxyTypeAll
    end if
    ! Return required number.
    select case (galaxyTypeActual)
    case (haloModelGalaxyTypeAll      )
       ! Sum central and satellite contributions.
       behroozi2010MassFunction=numberCentrals+numberSatellites
    case (haloModelGalaxyTypeCentral  )
       behroozi2010MassFunction=numberCentrals
    case (haloModelGalaxyTypeSatellite)
       behroozi2010MassFunction=               numberSatellites
    end select
    return
  end function behroozi2010MassFunction

<<<<<<< HEAD
  double precision function Cumulative_Conditional_Mass_Function_Var_Behroozi2010(massHalo,massLow,massHigh)
    !% Computes the variance in the cumulative conditional mass function, $\langle N(M_\star|M_{\mathrm halo}) \rangle \equiv
    !% \phi(M_\star|M_{\mathrm halo})$ using the fitting formula of \cite{behroozi_comprehensive_2010}. Assumes that the number of
=======
  double precision function behroozi2010MassFunctionVariance(self,massHalo,massLow,massHigh)
    !% Computes the variance in the cumulative conditional mass function, $\langle N(M_\star|M_{\rm halo}) \rangle \equiv
    !% \phi(M_\star|M_{\rm halo})$ using the fitting formula of \cite{behroozi_comprehensive_2010}. Assumes that the number of
>>>>>>> 795d4719
    !% satellite galaxies is Poisson distributed, while the number of central galaxies follows a Bernoulli distribution, and that
    !% the numbers of satellites and centrals are uncorrelated.
    implicit none
    class           (conditionalMassFunctionBehroozi2010), intent(inout)           :: self
    double precision                                     , intent(in   )           :: massHalo        , massHigh     , massLow
    double precision                                                               :: numberCentrals  , numberCentralsHigh  , numberCentralsLow  , &
         &                                                                            numberSatellites, numberSatellitesHigh, numberSatellitesLow

    ! Get the number of satellites and centrals.
    call self%compute(massHalo,massLow ,numberCentralsLow ,numberSatellitesLow )
    call self%compute(massHalo,massHigh,numberCentralsHigh,numberSatellitesHigh)
    numberSatellites=max(numberSatellitesLow-numberSatellitesHigh,0.0d0)
    numberCentrals  =max(numberCentralsLow  -numberCentralsHigh  ,0.0d0)
    ! Compute the variance (using the Bienaymé formula for uncorrelated variables).
    behroozi2010MassFunctionVariance=             &
         &  numberSatellites                      & ! Satellites are Poisson distributed, so the variance is just their number.
         & +numberCentrals*(1.0d0-numberCentrals)   ! Centrals are Bernoulli distributed.
    return
  end function behroozi2010MassFunctionVariance

<<<<<<< HEAD
  subroutine Cumulative_Conditional_Mass_Function_Compute(massHalo,mass,numberCentrals,numberSatellites)
    !% Computes the cumulative conditional mass function, $\langle N(M_\star|M_{\mathrm halo}) \rangle \equiv \phi(M_\star|M_{\rm
=======
  subroutine behroozi2010Compute(self,massHalo,mass,numberCentrals,numberSatellites)
    !% Computes the cumulative conditional mass function, $\langle N(M_\star|M_{\rm halo}) \rangle \equiv \phi(M_\star|M_{\rm
>>>>>>> 795d4719
    !% halo})$ using the fitting formula of \cite{behroozi_comprehensive_2010}.
    implicit none
    class           (conditionalMassFunctionBehroozi2010), intent(inout), target :: self
    double precision                                     , intent(in   )         :: massHalo                , mass
    double precision                                     , intent(  out)         :: numberCentrals          , numberSatellites
    double precision                                     , parameter             :: massNormalization=1.0d12
    double precision                                     , parameter             :: massMinimum      =1.0d-12
    double precision                                     , parameter             :: massHaloMaximum  =1.0d+17
    double precision                                                             :: fMassHalo               , massCut         , &
         &                                                                          massSatellite

    behroozi2010SelfGlobal => self
    do while (                                            &
         &     .not.allocated(self%fMassHaloTable)        &
         &    .or.                                        &
         &     (                                          &
         &       massHalo    < self%fMassHaloTableMinimum &
         &      .and.                                     &
         &       massMinimum < self%fMassTableMinimum     &
         &     )                                          &
         &    .or.                                        &
         &       massHalo    > self%fMassHaloTableMaximum &
         &   )
       if (allocated(self%fMassHaloTable)) then
          if (massHalo < self%fMassHaloTableMinimum) self%fMassTableMinimum=0.5d0*self%fMassTableMinimum
          if (massHalo > self%fMassHaloTableMaximum) self%fMassTableMaximum=2.0d0*self%fMassTableMaximum
       end if
       self%fMassTableCount=int(log10(self%fMassTableMaximum/self%fMassTableMinimum)*behroozi2010MassTablePointsPerDecade)+1
       call                                     self%fMassTable    %destroy()
       if (allocated(self%fMassHaloTable)) call self%fMassHaloTable%destroy()
       call self%fMassTable%create  (                                               &
            &                        self%fMassTableMinimum                       , &
            &                        self%fMassTableMaximum                       , &
            &                        self%fMassTableCount                         , &
            &                        extrapolationType=extrapolationTypeFix       &
            &                       )
       call self%fMassTable%populate(                                               &
            &                        behroozi2010fSHMRInverse(self%fMassTable%xs()) &
            &                       )
       call self%fMassTable%reverse (                                               &
            &                        self%fMassHaloTable                            &
            &                       )
       self%fMassHaloTableMinimum=self%fMassTable%y(+1)
       self%fMassHaloTableMaximum=self%fMassTable%y(-1)
    end do
    ! Compute the inverse-halo mass relation if mass has changed.
    if      (mass == self%massPrevious(1)) then
       fMassHalo    =self%fMassHaloStored    (1)
       massSatellite=self%massSatelliteStored(1)
       massCut      =self%massCutStored      (1)
    else if (mass == self%massPrevious(2)) then
       fMassHalo    =self%fMassHaloStored    (2)
       massSatellite=self%massSatelliteStored(2)
       massCut      =self%massCutStored      (2)
    else
       self%fMassHaloStored    (2)=self%fMassHaloStored    (1)
       self%massSatelliteStored(2)=self%massSatelliteStored(1)
       self%massCutStored      (2)=self%massCutStored      (1)
       self%massPrevious       (2)=self%massPrevious       (1)
       fMassHalo                  =min(behroozi2010fSHMRInverse(mass),massHaloMaximum)
       massSatellite              =massNormalization*self%BSatellite*(fMassHalo/massNormalization)**self%betaSatellite
       massCut                    =massNormalization*self%BCut      *(fMassHalo/massNormalization)**self%betaCut
       self%fMassHaloStored    (1)=fMassHalo
       self%massPrevious       (1)=mass
       self%massSatelliteStored(1)=massSatellite
       self%massCutStored      (1)=massCut
    end if
    ! Computed the forward-halo mass relation is halo mass has changed.
    if (massHalo /= self%massHaloPrevious) then
       self%massHaloPrevious=                                massHalo
       self%fMass           =self%fMassHaloTable%interpolate(massHalo)
    end if
    ! Compute the number of central galaxies.
    numberCentrals=                               &
         &          0.5d0                         &
         &         *(                             &
         &           1.0d0                        &
         &           -erf(                        &
         &                 log10(mass/self%fMass) &
         &                /sqrt(2.0d0)            &
         &                /self%sigmaLogMstar     &
         &               )                        &
         &          )
    ! Compute the number of satellites.
    numberSatellites=                                               &
         &            numberCentrals                                &
         &           *(massHalo/massSatellite)**self%alphaSatellite &
         &           *exp(-massCut/massHalo)
    return
  end subroutine behroozi2010Compute

  elemental double precision function behroozi2010fSHMRInverse(mass)
    !% The median mass vs. halo mass relation functional form from \cite{behroozi_comprehensive_2010}.
    implicit none
    double precision, intent(in   ) :: mass
    double precision, parameter     :: logHaloMassTransition=20.0d0
    double precision                :: argument

    ! Compute the logarithmic halo mass for the given mass.
    argument=                                                                                  &
         &    behroozi2010SelfGlobal%log10M1                                                   &
         &   +behroozi2010SelfGlobal%beta   *log10(mass/behroozi2010SelfGlobal%Mstar0)         &
         &   +             (mass/behroozi2010SelfGlobal%Mstar0)**behroozi2010SelfGlobal%delta  &
         &   /(1.0d0+1.0d0/(mass/behroozi2010SelfGlobal%Mstar0)**behroozi2010SelfGlobal%gamma) &
         &   -0.5d0
    ! For some parameter choices, the halo mass can grow unreasonably large. Therefore, above a transition value, allow the
    ! logarithmic halo mass to grow only logarithmically. Halo masses this high are irrelevant anyway (since the halo mass
    ! function will be so suppressed, while allowing the mass to continue to slowly grow allows for any tabulation to remain
    ! monotonically growing.
    if (argument > logHaloMassTransition) argument=logHaloMassTransition+log(argument/logHaloMassTransition)
    ! Compute the halo mass.
    behroozi2010fSHMRInverse=10.0d0**min(argument,100.0d0)
    return
  end function behroozi2010fSHMRInverse<|MERGE_RESOLUTION|>--- conflicted
+++ resolved
@@ -53,7 +53,7 @@
      !@     <method>compute</method>
      !@     <type>\void</type>
      !@     <arguments>\doublezero\ massHalo\argin, \doublezero\ mass\argin, \doublezero\ numberCentrals\argout, \doublezero\ numberSatellites\argout</arguments>
-     !@     <description>Compute the cumulative conditional mass function, $\langle N(M_\star|M_{\rm halo}) \rangle \equiv \phi(M_\star|M_{\rm halo})$.</description>
+     !@     <description>Compute the cumulative conditional mass function, $\langle N(M_\star|M_{\mathrm halo}) \rangle \equiv \phi(M_\star|M_{\mathrm halo})$.</description>
      !@   </objectMethod>
      !@ </objectMethods>
      final     ::                         behroozi2010Destructor
@@ -90,159 +90,6 @@
     !% Default constructor for the \cite{behroozi_comprehensive_2010} conditional mass function class.
     use Input_Parameters
     implicit none
-<<<<<<< HEAD
-    type     (varying_string  ), intent(in   )          :: conditionalMassFunctionMethod
-    procedure(Cumulative_Conditional_Mass_Function_Behroozi2010), intent(inout), pointer :: Cumulative_Conditional_Mass_Function_Get
-    procedure(Cumulative_Conditional_Mass_Function_Var_Behroozi2010), intent(inout), pointer :: Cumulative_Conditional_Mass_Function_Var_Get
-
-    if (conditionalMassFunctionMethod == 'Behroozi2010') then
-       Cumulative_Conditional_Mass_Function_Get     => Cumulative_Conditional_Mass_Function_Behroozi2010
-       Cumulative_Conditional_Mass_Function_Var_Get => Cumulative_Conditional_Mass_Function_Var_Behroozi2010
-
-       ! Get parameters of the fitting function.
-       !@ <inputParameter>
-       !@   <name>conditionalMassFunctionBehrooziAlphaSatellite</name>
-       !@   <defaultValue>1.0 (\citealt{leauthaud_new_2011}; $z_1$ sample using their {\normalfont \ttfamily SIG\_MOD1} method)</defaultValue>
-       !@   <attachedTo>module</attachedTo>
-       !@   <description>
-       !@     The parameter $\alpha_{\mathrm sat}$ from the fitting functions of \cite{behroozi_comprehensive_2010}.
-       !@   </description>
-       !@   <type>real</type>
-       !@   <cardinality>1</cardinality>
-       !@   <group>haloModel</group>
-       !@ </inputParameter>
-       call Get_Input_Parameter('conditionalMassFunctionBehrooziAlphaSatellite',conditionalMassFunctionBehrooziAlphaSatellite,defaultValue=1.0d0)
-
-       !@ <inputParameter>
-       !@   <name>conditionalMassFunctionBehrooziLog10M1</name>
-       !@   <defaultValue>12.520 (\citealt{leauthaud_new_2011}; $z_1$ sample using their {\normalfont \ttfamily SIG\_MOD1} method)</defaultValue>
-       !@   <attachedTo>module</attachedTo>
-       !@   <description>
-       !@     The parameter $\log_{10}M_1$ from the fitting functions of \cite{behroozi_comprehensive_2010}.
-       !@   </description>
-       !@   <type>real</type>
-       !@   <cardinality>1</cardinality>
-       !@   <group>haloModel</group>
-       !@ </inputParameter>
-       call Get_Input_Parameter('conditionalMassFunctionBehrooziLog10M1',conditionalMassFunctionBehrooziLog10M1,defaultValue=12.520d0)
-
-       !@ <inputParameter>
-       !@   <name>conditionalMassFunctionBehrooziLog10Mstar0</name>
-       !@   <defaultValue>10.916 (\citealt{leauthaud_new_2011}; $z_1$ sample using their {\normalfont \ttfamily SIG\_MOD1} method)</defaultValue>
-       !@   <attachedTo>module</attachedTo>
-       !@   <description>
-       !@     The parameter $\log_{10}M_{\star,0}$ from the fitting functions of \cite{behroozi_comprehensive_2010}.
-       !@   </description>
-       !@   <type>real</type>
-       !@   <cardinality>1</cardinality>
-       !@   <group>haloModel</group>
-       !@ </inputParameter>
-       call Get_Input_Parameter('conditionalMassFunctionBehrooziLog10Mstar0',conditionalMassFunctionBehrooziLog10Mstar0,defaultValue=10.916d0)
-
-       !@ <inputParameter>
-       !@   <name>conditionalMassFunctionBehrooziBeta</name>
-       !@   <defaultValue>0.457 (\citealt{leauthaud_new_2011}; $z_1$ sample using their {\normalfont \ttfamily SIG\_MOD1} method)</defaultValue>
-       !@   <attachedTo>module</attachedTo>
-       !@   <description>
-       !@     The parameter $\beta$ from the fitting functions of \cite{behroozi_comprehensive_2010}.
-       !@   </description>
-       !@   <type>real</type>
-       !@   <cardinality>1</cardinality>
-       !@   <group>haloModel</group>
-       !@ </inputParameter>
-       call Get_Input_Parameter('conditionalMassFunctionBehrooziBeta',conditionalMassFunctionBehrooziBeta,defaultValue=0.457d0)
-
-       !@ <inputParameter>
-       !@   <name>conditionalMassFunctionBehrooziDelta</name>
-       !@   <defaultValue>0.5666 (\citealt{leauthaud_new_2011}; $z_1$ sample using their {\normalfont \ttfamily SIG\_MOD1} method)</defaultValue>
-       !@   <attachedTo>module</attachedTo>
-       !@   <description>
-       !@     The parameter $\delta$ from the fitting functions of \cite{behroozi_comprehensive_2010}.
-       !@   </description>
-       !@   <type>real</type>
-       !@   <cardinality>1</cardinality>
-       !@   <group>haloModel</group>
-       !@ </inputParameter>
-       call Get_Input_Parameter('conditionalMassFunctionBehrooziDelta',conditionalMassFunctionBehrooziDelta,defaultValue=0.5666d0)
-
-       !@ <inputParameter>
-       !@   <name>conditionalMassFunctionBehrooziGamma</name>
-       !@   <defaultValue>1.53 (\citealt{leauthaud_new_2011}; $z_1$ sample using their {\normalfont \ttfamily SIG\_MOD1} method)</defaultValue>
-       !@   <attachedTo>module</attachedTo>
-       !@   <description>
-       !@     The parameter $\gamma$ from the fitting functions of \cite{behroozi_comprehensive_2010}.
-       !@   </description>
-       !@   <type>real</type>
-       !@   <cardinality>1</cardinality>
-       !@   <group>haloModel</group>
-       !@ </inputParameter>
-       call Get_Input_Parameter('conditionalMassFunctionBehrooziGamma',conditionalMassFunctionBehrooziGamma,defaultValue=1.53d0)
-
-       !@ <inputParameter>
-       !@   <name>conditionalMassFunctionBehrooziSigmaLogMstar</name>
-       !@   <defaultValue>0.206 (\citealt{leauthaud_new_2011}; $z_1$ sample using their {\normalfont \ttfamily SIG\_MOD1} method)</defaultValue>
-       !@   <attachedTo>module</attachedTo>
-       !@   <description>
-       !@     The parameter $\sigma_{\log M_\star}$ from the fitting functions of \cite{behroozi_comprehensive_2010}.
-       !@   </description>
-       !@   <type>real</type>
-       !@   <cardinality>1</cardinality>
-       !@   <group>haloModel</group>
-       !@ </inputParameter>
-       call Get_Input_Parameter('conditionalMassFunctionBehrooziSigmaLogMstar',conditionalMassFunctionBehrooziSigmaLogMstar,defaultValue=0.206d0)
-
-       !@ <inputParameter>
-       !@   <name>conditionalMassFunctionBehrooziBCut</name>
-       !@   <defaultValue>1.47 (\citealt{leauthaud_new_2011}; $z_1$ sample using their {\normalfont \ttfamily SIG\_MOD1} method)</defaultValue>
-       !@   <attachedTo>module</attachedTo>
-       !@   <description>
-       !@     The parameter $B_{\mathrm cut}$ from the fitting functions of \cite{behroozi_comprehensive_2010}.
-       !@   </description>
-       !@   <type>real</type>
-       !@   <cardinality>1</cardinality>
-       !@   <group>haloModel</group>
-       !@ </inputParameter>
-       call Get_Input_Parameter('conditionalMassFunctionBehrooziBCut',conditionalMassFunctionBehrooziBCut,defaultValue=1.47d0)
-
-       !@ <inputParameter>
-       !@   <name>conditionalMassFunctionBehrooziBSatellite</name>
-       !@   <defaultValue>10.62 (\citealt{leauthaud_new_2011}; $z_1$ sample using their {\normalfont \ttfamily SIG\_MOD1} method)</defaultValue>
-       !@   <attachedTo>module</attachedTo>
-       !@   <description>
-       !@     The parameter $B_{\mathrm sat}$ from the fitting functions of \cite{behroozi_comprehensive_2010}.
-       !@   </description>
-       !@   <type>real</type>
-       !@   <cardinality>1</cardinality>
-       !@   <group>haloModel</group>
-       !@ </inputParameter>
-       call Get_Input_Parameter('conditionalMassFunctionBehrooziBSatellite',conditionalMassFunctionBehrooziBSatellite,defaultValue=10.62d0)
-
-       !@ <inputParameter>
-       !@   <name>conditionalMassFunctionBehrooziBetaCut</name>
-       !@   <defaultValue>$-0.13$ (\citealt{leauthaud_new_2011}; $z_1$ sample using their {\normalfont \ttfamily SIG\_MOD1} method)</defaultValue>
-       !@   <attachedTo>module</attachedTo>
-       !@   <description>
-       !@     The parameter $\beta_{\mathrm cut}$ from the fitting functions of \cite{behroozi_comprehensive_2010}.
-       !@   </description>
-       !@   <type>real</type>
-       !@   <cardinality>1</cardinality>
-       !@   <group>haloModel</group>
-       !@ </inputParameter>
-       call Get_Input_Parameter('conditionalMassFunctionBehrooziBetaCut',conditionalMassFunctionBehrooziBetaCut,defaultValue=-0.13d0)
-
-       !@ <inputParameter>
-       !@   <name>conditionalMassFunctionBehrooziBetaSatellite</name>
-       !@   <defaultValue>0.859 (\citealt{leauthaud_new_2011}; $z_1$ sample using their {\normalfont \ttfamily SIG\_MOD1} method)</defaultValue>
-       !@   <attachedTo>module</attachedTo>
-       !@   <description>
-       !@     The parameter $\beta_{\mathrm sat}$ from the fitting functions of \cite{behroozi_comprehensive_2010}.
-       !@   </description>
-       !@   <type>real</type>
-       !@   <cardinality>1</cardinality>
-       !@   <group>haloModel</group>
-       !@ </inputParameter>
-       call Get_Input_Parameter('conditionalMassFunctionBehrooziBetaSatellite',conditionalMassFunctionBehrooziBetaSatellite,defaultValue=0.859d0)
-=======
     type(conditionalMassFunctionBehroozi2010) :: behroozi2010DefaultConstructor
 
     if (.not.behroozi2010Initialized) then
@@ -250,10 +97,10 @@
        if (.not.behroozi2010Initialized) then
           !@ <inputParameter>
           !@   <name>conditionalMassFunctionBehrooziAlphaSatellite</name>
-          !@   <defaultValue>1.0 (\citealt{leauthaud_new_2011}; $z_1$ sample using their {\tt SIG\_MOD1} method)</defaultValue>
-          !@   <attachedTo>module</attachedTo>
-          !@   <description>
-          !@     The parameter $\alpha_{\rm sat}$ from the fitting functions of \cite{behroozi_comprehensive_2010}.
+          !@   <defaultValue>1.0 (\citealt{leauthaud_new_2011}; $z_1$ sample using their {\normalfont \ttfamily SIG\_MOD1} method)</defaultValue>
+          !@   <attachedTo>module</attachedTo>
+          !@   <description>
+          !@     The parameter $\alpha_{\mathrm sat}$ from the fitting functions of \cite{behroozi_comprehensive_2010}.
           !@   </description>
           !@   <type>real</type>
           !@   <cardinality>1</cardinality>
@@ -262,7 +109,7 @@
           call Get_Input_Parameter('conditionalMassFunctionBehrooziAlphaSatellite',behrooziAlphaSatellite,defaultValue=1.0d0)
           !@ <inputParameter>
           !@   <name>conditionalMassFunctionBehrooziLog10M1</name>
-          !@   <defaultValue>12.520 (\citealt{leauthaud_new_2011}; $z_1$ sample using their {\tt SIG\_MOD1} method)</defaultValue>
+          !@   <defaultValue>12.520 (\citealt{leauthaud_new_2011}; $z_1$ sample using their {\normalfont \ttfamily SIG\_MOD1} method)</defaultValue>
           !@   <attachedTo>module</attachedTo>
           !@   <description>
           !@     The parameter $\log_{10}M_1$ from the fitting functions of \cite{behroozi_comprehensive_2010}.
@@ -274,7 +121,7 @@
           call Get_Input_Parameter('conditionalMassFunctionBehrooziLog10M1',behrooziLog10M1,defaultValue=12.520d0)          
           !@ <inputParameter>
           !@   <name>conditionalMassFunctionBehrooziLog10Mstar0</name>
-          !@   <defaultValue>10.916 (\citealt{leauthaud_new_2011}; $z_1$ sample using their {\tt SIG\_MOD1} method)</defaultValue>
+          !@   <defaultValue>10.916 (\citealt{leauthaud_new_2011}; $z_1$ sample using their {\normalfont \ttfamily SIG\_MOD1} method)</defaultValue>
           !@   <attachedTo>module</attachedTo>
           !@   <description>
           !@     The parameter $\log_{10}M_{\star,0}$ from the fitting functions of \cite{behroozi_comprehensive_2010}.
@@ -286,7 +133,7 @@
           call Get_Input_Parameter('conditionalMassFunctionBehrooziLog10Mstar0',behrooziLog10Mstar0,defaultValue=10.916d0)
           !@ <inputParameter>
           !@   <name>conditionalMassFunctionBehrooziBeta</name>
-          !@   <defaultValue>0.457 (\citealt{leauthaud_new_2011}; $z_1$ sample using their {\tt SIG\_MOD1} method)</defaultValue>
+          !@   <defaultValue>0.457 (\citealt{leauthaud_new_2011}; $z_1$ sample using their {\normalfont \ttfamily SIG\_MOD1} method)</defaultValue>
           !@   <attachedTo>module</attachedTo>
           !@   <description>
           !@     The parameter $\beta$ from the fitting functions of \cite{behroozi_comprehensive_2010}.
@@ -298,7 +145,7 @@
           call Get_Input_Parameter('conditionalMassFunctionBehrooziBeta',behrooziBeta,defaultValue=0.457d0)
           !@ <inputParameter>
           !@   <name>conditionalMassFunctionBehrooziDelta</name>
-          !@   <defaultValue>0.5666 (\citealt{leauthaud_new_2011}; $z_1$ sample using their {\tt SIG\_MOD1} method)</defaultValue>
+          !@   <defaultValue>0.5666 (\citealt{leauthaud_new_2011}; $z_1$ sample using their {\normalfont \ttfamily SIG\_MOD1} method)</defaultValue>
           !@   <attachedTo>module</attachedTo>
           !@   <description>
           !@     The parameter $\delta$ from the fitting functions of \cite{behroozi_comprehensive_2010}.
@@ -310,7 +157,7 @@
           call Get_Input_Parameter('conditionalMassFunctionBehrooziDelta',behrooziDelta,defaultValue=0.5666d0)
           !@ <inputParameter>
           !@   <name>conditionalMassFunctionBehrooziGamma</name>
-          !@   <defaultValue>1.53 (\citealt{leauthaud_new_2011}; $z_1$ sample using their {\tt SIG\_MOD1} method)</defaultValue>
+          !@   <defaultValue>1.53 (\citealt{leauthaud_new_2011}; $z_1$ sample using their {\normalfont \ttfamily SIG\_MOD1} method)</defaultValue>
           !@   <attachedTo>module</attachedTo>
           !@   <description>
           !@     The parameter $\gamma$ from the fitting functions of \cite{behroozi_comprehensive_2010}.
@@ -322,7 +169,7 @@
           call Get_Input_Parameter('conditionalMassFunctionBehrooziGamma',behrooziGamma,defaultValue=1.53d0)
           !@ <inputParameter>
           !@   <name>conditionalMassFunctionBehrooziSigmaLogMstar</name>
-          !@   <defaultValue>0.206 (\citealt{leauthaud_new_2011}; $z_1$ sample using their {\tt SIG\_MOD1} method)</defaultValue>
+          !@   <defaultValue>0.206 (\citealt{leauthaud_new_2011}; $z_1$ sample using their {\normalfont \ttfamily SIG\_MOD1} method)</defaultValue>
           !@   <attachedTo>module</attachedTo>
           !@   <description>
           !@     The parameter $\sigma_{\log M_\star}$ from the fitting functions of \cite{behroozi_comprehensive_2010}.
@@ -334,10 +181,10 @@
           call Get_Input_Parameter('conditionalMassFunctionBehrooziSigmaLogMstar',behrooziSigmaLogMstar,defaultValue=0.206d0)
           !@ <inputParameter>
           !@   <name>conditionalMassFunctionBehrooziBCut</name>
-          !@   <defaultValue>1.47 (\citealt{leauthaud_new_2011}; $z_1$ sample using their {\tt SIG\_MOD1} method)</defaultValue>
-          !@   <attachedTo>module</attachedTo>
-          !@   <description>
-          !@     The parameter $B_{\rm cut}$ from the fitting functions of \cite{behroozi_comprehensive_2010}.
+          !@   <defaultValue>1.47 (\citealt{leauthaud_new_2011}; $z_1$ sample using their {\normalfont \ttfamily SIG\_MOD1} method)</defaultValue>
+          !@   <attachedTo>module</attachedTo>
+          !@   <description>
+          !@     The parameter $B_{\mathrm cut}$ from the fitting functions of \cite{behroozi_comprehensive_2010}.
           !@   </description>
           !@   <type>real</type>
           !@   <cardinality>1</cardinality>
@@ -346,10 +193,10 @@
           call Get_Input_Parameter('conditionalMassFunctionBehrooziBCut',behrooziBCut,defaultValue=1.47d0)
           !@ <inputParameter>
           !@   <name>conditionalMassFunctionBehrooziBSatellite</name>
-          !@   <defaultValue>10.62 (\citealt{leauthaud_new_2011}; $z_1$ sample using their {\tt SIG\_MOD1} method)</defaultValue>
-          !@   <attachedTo>module</attachedTo>
-          !@   <description>
-          !@     The parameter $B_{\rm sat}$ from the fitting functions of \cite{behroozi_comprehensive_2010}.
+          !@   <defaultValue>10.62 (\citealt{leauthaud_new_2011}; $z_1$ sample using their {\normalfont \ttfamily SIG\_MOD1} method)</defaultValue>
+          !@   <attachedTo>module</attachedTo>
+          !@   <description>
+          !@     The parameter $B_{\mathrm sat}$ from the fitting functions of \cite{behroozi_comprehensive_2010}.
           !@   </description>
           !@   <type>real</type>
           !@   <cardinality>1</cardinality>
@@ -358,10 +205,10 @@
           call Get_Input_Parameter('conditionalMassFunctionBehrooziBSatellite',behrooziBSatellite,defaultValue=10.62d0)
           !@ <inputParameter>
           !@   <name>conditionalMassFunctionBehrooziBetaCut</name>
-          !@   <defaultValue>$-0.13$ (\citealt{leauthaud_new_2011}; $z_1$ sample using their {\tt SIG\_MOD1} method)</defaultValue>
-          !@   <attachedTo>module</attachedTo>
-          !@   <description>
-          !@     The parameter $\beta_{\rm cut}$ from the fitting functions of \cite{behroozi_comprehensive_2010}.
+          !@   <defaultValue>$-0.13$ (\citealt{leauthaud_new_2011}; $z_1$ sample using their {\normalfont \ttfamily SIG\_MOD1} method)</defaultValue>
+          !@   <attachedTo>module</attachedTo>
+          !@   <description>
+          !@     The parameter $\beta_{\mathrm cut}$ from the fitting functions of \cite{behroozi_comprehensive_2010}.
           !@   </description>
           !@   <type>real</type>
           !@   <cardinality>1</cardinality>
@@ -370,10 +217,10 @@
           call Get_Input_Parameter('conditionalMassFunctionBehrooziBetaCut',behrooziBetaCut,defaultValue=-0.13d0)
           !@ <inputParameter>
           !@   <name>conditionalMassFunctionBehrooziBetaSatellite</name>
-          !@   <defaultValue>0.859 (\citealt{leauthaud_new_2011}; $z_1$ sample using their {\tt SIG\_MOD1} method)</defaultValue>
-          !@   <attachedTo>module</attachedTo>
-          !@   <description>
-          !@     The parameter $\beta_{\rm sat}$ from the fitting functions of \cite{behroozi_comprehensive_2010}.
+          !@   <defaultValue>0.859 (\citealt{leauthaud_new_2011}; $z_1$ sample using their {\normalfont \ttfamily SIG\_MOD1} method)</defaultValue>
+          !@   <attachedTo>module</attachedTo>
+          !@   <description>
+          !@     The parameter $\beta_{\mathrm sat}$ from the fitting functions of \cite{behroozi_comprehensive_2010}.
           !@   </description>
           !@   <type>real</type>
           !@   <cardinality>1</cardinality>
@@ -424,20 +271,13 @@
      use Gaussian_Random
      implicit none
      type(conditionalMassFunctionBehroozi2010), intent(inout) :: self
->>>>>>> 795d4719
 
      call                                     self%fMassTable    %destroy()
      if (allocated(self%fMassHaloTable)) call self%fMassHaloTable%destroy()
     return
   end subroutine behroozi2010Destructor
 
-<<<<<<< HEAD
-  double precision function Cumulative_Conditional_Mass_Function_Behroozi2010(massHalo,mass)
-    !% Computes the cumulative conditional mass function, $\langle N(M_\star|M_{\mathrm halo}) \rangle \equiv \phi(M_\star|M_{\rm
-=======
   double precision function behroozi2010MassFunction(self,massHalo,mass,galaxyType)
-    !% Computes the cumulative conditional mass function, $\langle N(M_\star|M_{\rm halo}) \rangle \equiv \phi(M_\star|M_{\rm
->>>>>>> 795d4719
     !% halo})$ using the fitting formula of \cite{behroozi_comprehensive_2010}.
     implicit none
     class           (conditionalMassFunctionBehroozi2010), intent(inout)           :: self
@@ -467,15 +307,9 @@
     return
   end function behroozi2010MassFunction
 
-<<<<<<< HEAD
-  double precision function Cumulative_Conditional_Mass_Function_Var_Behroozi2010(massHalo,massLow,massHigh)
+  double precision function behroozi2010MassFunctionVariance(self,massHalo,massLow,massHigh)
     !% Computes the variance in the cumulative conditional mass function, $\langle N(M_\star|M_{\mathrm halo}) \rangle \equiv
     !% \phi(M_\star|M_{\mathrm halo})$ using the fitting formula of \cite{behroozi_comprehensive_2010}. Assumes that the number of
-=======
-  double precision function behroozi2010MassFunctionVariance(self,massHalo,massLow,massHigh)
-    !% Computes the variance in the cumulative conditional mass function, $\langle N(M_\star|M_{\rm halo}) \rangle \equiv
-    !% \phi(M_\star|M_{\rm halo})$ using the fitting formula of \cite{behroozi_comprehensive_2010}. Assumes that the number of
->>>>>>> 795d4719
     !% satellite galaxies is Poisson distributed, while the number of central galaxies follows a Bernoulli distribution, and that
     !% the numbers of satellites and centrals are uncorrelated.
     implicit none
@@ -496,13 +330,8 @@
     return
   end function behroozi2010MassFunctionVariance
 
-<<<<<<< HEAD
-  subroutine Cumulative_Conditional_Mass_Function_Compute(massHalo,mass,numberCentrals,numberSatellites)
+  subroutine behroozi2010Compute(self,massHalo,mass,numberCentrals,numberSatellites)
     !% Computes the cumulative conditional mass function, $\langle N(M_\star|M_{\mathrm halo}) \rangle \equiv \phi(M_\star|M_{\rm
-=======
-  subroutine behroozi2010Compute(self,massHalo,mass,numberCentrals,numberSatellites)
-    !% Computes the cumulative conditional mass function, $\langle N(M_\star|M_{\rm halo}) \rangle \equiv \phi(M_\star|M_{\rm
->>>>>>> 795d4719
     !% halo})$ using the fitting formula of \cite{behroozi_comprehensive_2010}.
     implicit none
     class           (conditionalMassFunctionBehroozi2010), intent(inout), target :: self
