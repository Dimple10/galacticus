!! Copyright 2009, 2010, 2011, 2012, 2013, 2014, 2015 Andrew Benson <abenson@obs.carnegiescience.edu>
!!
!! This file is part of Galacticus.
!!
!!    Galacticus is free software: you can redistribute it and/or modify
!!    it under the terms of the GNU General Public License as published by
!!    the Free Software Foundation, either version 3 of the License, or
!!    (at your option) any later version.
!!
!!    Galacticus is distributed in the hope that it will be useful,
!!    but WITHOUT ANY WARRANTY; without even the implied warranty of
!!    MERCHANTABILITY or FITNESS FOR A PARTICULAR PURPOSE.  See the
!!    GNU General Public License for more details.
!!
!!    You should have received a copy of the GNU General Public License
!!    along with Galacticus.  If not, see <http://www.gnu.org/licenses/>.

!% Implements calculation of conditional mass functions using the \cite{behroozi_comprehensive_2010} fitting function.

  !# <conditionalMassFunction name="conditionalMassFunctionBehroozi2010">
  !#  <description>Computes the conditional mass function using the fiting functions of \cite{behroozi_comprehensive_2010}.</description>
  !# </conditionalMassFunction>

  use Tables

  type, extends(conditionalMassFunctionClass) :: conditionalMassFunctionBehroozi2010
     ! Parameters of the fitting function.
     double precision                                         :: alphaSatellite
     double precision                                         :: log10M1
     double precision                                         :: Mstar0
     double precision                                         :: beta
     double precision                                         :: delta
     double precision                                         :: gamma
     double precision                                         :: sigmaLogMstar
     double precision                                         :: BCut
     double precision                                         :: BSatellite
     double precision                                         :: betaCut
     double precision                                         :: betaSatellite
     ! Accelerators.
     double precision                                         :: fMass                , massHaloPrevious
     double precision                          , dimension(2) :: massSatelliteStored  , massPrevious    , &
         &                                                       fMassHaloStored      , massCutStored
     ! Tablulation of-halo mass relation.
     integer                                                  :: fMassTableCount
     double precision                                         :: fMassTableMaximum    , fMassTableMinimum
     double precision                                         :: fMassHaloTableMaximum, fMassHaloTableMinimum
     type            (table1DLogarithmicLinear)               :: fMassTable
     class           (table1D                 ), allocatable  :: fMassHaloTable
   contains
     !@ <objectMethods>
     !@   <object>conditionalMassFunctionBehroozi2010</object>
     !@   <objectMethod>
     !@     <method>compute</method>
     !@     <type>\void</type>
     !@     <arguments>\doublezero\ massHalo\argin, \doublezero\ mass\argin, \doublezero\ numberCentrals\argout, \doublezero\ numberSatellites\argout</arguments>
     !@     <description>Compute the cumulative conditional mass function, $\langle N(M_\star|M_{\mathrm halo}) \rangle \equiv \phi(M_\star|M_{\mathrm halo})$.</description>
     !@   </objectMethod>
     !@ </objectMethods>
     final     ::                         behroozi2010Destructor
     procedure :: massFunction         => behroozi2010MassFunction
     procedure :: massFunctionVariance => behroozi2010MassFunctionVariance
     procedure :: compute              => behroozi2010Compute
  end type conditionalMassFunctionBehroozi2010
  
  interface conditionalMassFunctionBehroozi2010
     !% Constructors for the \cite{behroozi_comprehensive_2010} merging timescale class.
     module procedure behroozi2010DefaultConstructor
     module procedure behroozi2010Constructor
  end interface conditionalMassFunctionBehroozi2010

  ! Table resolution.
  integer                                              , parameter :: behroozi2010MassTablePointsPerDecade=10

  ! Module scope pointer to the current object.
  class           (conditionalMassFunctionBehroozi2010), pointer   :: behroozi2010SelfGlobal
  !$omp threadprivate(behroozi2010SelfGlobal)

  ! Default parameter values.
  logical                                                          :: behroozi2010Initialized             =.false.
  double precision                                                 :: behrooziAlphaSatellite                      , behrooziLog10M1, &
       &                                                              behrooziLog10Mstar0                         , behrooziBeta   , &
       &                                                              behrooziDelta                               , behrooziGamma  , &
       &                                                              behrooziSigmaLogMstar                       , behrooziBCut   , &
       &                                                              behrooziBSatellite                          , behrooziBetaCut, &
       &                                                              behrooziBetaSatellite

contains

  function behroozi2010DefaultConstructor()
    !% Default constructor for the \cite{behroozi_comprehensive_2010} conditional mass function class.
    use Input_Parameters
    implicit none
    type(conditionalMassFunctionBehroozi2010) :: behroozi2010DefaultConstructor

    if (.not.behroozi2010Initialized) then
       !$omp critical (conditionalMassFunctionBehroozi2010Initialize)
       if (.not.behroozi2010Initialized) then
          !@ <inputParameter>
          !@   <name>conditionalMassFunctionBehrooziAlphaSatellite</name>
          !@   <defaultValue>1.0 (\citealt{leauthaud_new_2011}; $z_1$ sample using their {\normalfont \ttfamily SIG\_MOD1} method)</defaultValue>
          !@   <attachedTo>module</attachedTo>
          !@   <description>
          !@     The parameter $\alpha_{\mathrm sat}$ from the fitting functions of \cite{behroozi_comprehensive_2010}.
          !@   </description>
          !@   <type>real</type>
          !@   <cardinality>1</cardinality>
          !@   <group>haloModel</group>
          !@ </inputParameter>
          call Get_Input_Parameter('conditionalMassFunctionBehrooziAlphaSatellite',behrooziAlphaSatellite,defaultValue=1.0d0)
          !@ <inputParameter>
          !@   <name>conditionalMassFunctionBehrooziLog10M1</name>
          !@   <defaultValue>12.520 (\citealt{leauthaud_new_2011}; $z_1$ sample using their {\normalfont \ttfamily SIG\_MOD1} method)</defaultValue>
          !@   <attachedTo>module</attachedTo>
          !@   <description>
          !@     The parameter $\log_{10}M_1$ from the fitting functions of \cite{behroozi_comprehensive_2010}.
          !@   </description>
          !@   <type>real</type>
          !@   <cardinality>1</cardinality>
          !@   <group>haloModel</group>
          !@ </inputParameter>
          call Get_Input_Parameter('conditionalMassFunctionBehrooziLog10M1',behrooziLog10M1,defaultValue=12.520d0)          
          !@ <inputParameter>
          !@   <name>conditionalMassFunctionBehrooziLog10Mstar0</name>
          !@   <defaultValue>10.916 (\citealt{leauthaud_new_2011}; $z_1$ sample using their {\normalfont \ttfamily SIG\_MOD1} method)</defaultValue>
          !@   <attachedTo>module</attachedTo>
          !@   <description>
          !@     The parameter $\log_{10}M_{\star,0}$ from the fitting functions of \cite{behroozi_comprehensive_2010}.
          !@   </description>
          !@   <type>real</type>
          !@   <cardinality>1</cardinality>
          !@   <group>haloModel</group>
          !@ </inputParameter>
          call Get_Input_Parameter('conditionalMassFunctionBehrooziLog10Mstar0',behrooziLog10Mstar0,defaultValue=10.916d0)
          !@ <inputParameter>
          !@   <name>conditionalMassFunctionBehrooziBeta</name>
          !@   <defaultValue>0.457 (\citealt{leauthaud_new_2011}; $z_1$ sample using their {\normalfont \ttfamily SIG\_MOD1} method)</defaultValue>
          !@   <attachedTo>module</attachedTo>
          !@   <description>
          !@     The parameter $\beta$ from the fitting functions of \cite{behroozi_comprehensive_2010}.
          !@   </description>
          !@   <type>real</type>
          !@   <cardinality>1</cardinality>
          !@   <group>haloModel</group>
          !@ </inputParameter>
          call Get_Input_Parameter('conditionalMassFunctionBehrooziBeta',behrooziBeta,defaultValue=0.457d0)
          !@ <inputParameter>
          !@   <name>conditionalMassFunctionBehrooziDelta</name>
          !@   <defaultValue>0.5666 (\citealt{leauthaud_new_2011}; $z_1$ sample using their {\normalfont \ttfamily SIG\_MOD1} method)</defaultValue>
          !@   <attachedTo>module</attachedTo>
          !@   <description>
          !@     The parameter $\delta$ from the fitting functions of \cite{behroozi_comprehensive_2010}.
          !@   </description>
          !@   <type>real</type>
          !@   <cardinality>1</cardinality>
          !@   <group>haloModel</group>
          !@ </inputParameter>
          call Get_Input_Parameter('conditionalMassFunctionBehrooziDelta',behrooziDelta,defaultValue=0.5666d0)
          !@ <inputParameter>
          !@   <name>conditionalMassFunctionBehrooziGamma</name>
          !@   <defaultValue>1.53 (\citealt{leauthaud_new_2011}; $z_1$ sample using their {\normalfont \ttfamily SIG\_MOD1} method)</defaultValue>
          !@   <attachedTo>module</attachedTo>
          !@   <description>
          !@     The parameter $\gamma$ from the fitting functions of \cite{behroozi_comprehensive_2010}.
          !@   </description>
          !@   <type>real</type>
          !@   <cardinality>1</cardinality>
          !@   <group>haloModel</group>
          !@ </inputParameter>
          call Get_Input_Parameter('conditionalMassFunctionBehrooziGamma',behrooziGamma,defaultValue=1.53d0)
          !@ <inputParameter>
          !@   <name>conditionalMassFunctionBehrooziSigmaLogMstar</name>
          !@   <defaultValue>0.206 (\citealt{leauthaud_new_2011}; $z_1$ sample using their {\normalfont \ttfamily SIG\_MOD1} method)</defaultValue>
          !@   <attachedTo>module</attachedTo>
          !@   <description>
          !@     The parameter $\sigma_{\log M_\star}$ from the fitting functions of \cite{behroozi_comprehensive_2010}.
          !@   </description>
          !@   <type>real</type>
          !@   <cardinality>1</cardinality>
          !@   <group>haloModel</group>
          !@ </inputParameter>
          call Get_Input_Parameter('conditionalMassFunctionBehrooziSigmaLogMstar',behrooziSigmaLogMstar,defaultValue=0.206d0)
          !@ <inputParameter>
          !@   <name>conditionalMassFunctionBehrooziBCut</name>
          !@   <defaultValue>1.47 (\citealt{leauthaud_new_2011}; $z_1$ sample using their {\normalfont \ttfamily SIG\_MOD1} method)</defaultValue>
          !@   <attachedTo>module</attachedTo>
          !@   <description>
          !@     The parameter $B_{\mathrm cut}$ from the fitting functions of \cite{behroozi_comprehensive_2010}.
          !@   </description>
          !@   <type>real</type>
          !@   <cardinality>1</cardinality>
          !@   <group>haloModel</group>
          !@ </inputParameter>
          call Get_Input_Parameter('conditionalMassFunctionBehrooziBCut',behrooziBCut,defaultValue=1.47d0)
          !@ <inputParameter>
          !@   <name>conditionalMassFunctionBehrooziBSatellite</name>
          !@   <defaultValue>10.62 (\citealt{leauthaud_new_2011}; $z_1$ sample using their {\normalfont \ttfamily SIG\_MOD1} method)</defaultValue>
          !@   <attachedTo>module</attachedTo>
          !@   <description>
          !@     The parameter $B_{\mathrm sat}$ from the fitting functions of \cite{behroozi_comprehensive_2010}.
          !@   </description>
          !@   <type>real</type>
          !@   <cardinality>1</cardinality>
          !@   <group>haloModel</group>
          !@ </inputParameter>
          call Get_Input_Parameter('conditionalMassFunctionBehrooziBSatellite',behrooziBSatellite,defaultValue=10.62d0)
          !@ <inputParameter>
          !@   <name>conditionalMassFunctionBehrooziBetaCut</name>
          !@   <defaultValue>$-0.13$ (\citealt{leauthaud_new_2011}; $z_1$ sample using their {\normalfont \ttfamily SIG\_MOD1} method)</defaultValue>
          !@   <attachedTo>module</attachedTo>
          !@   <description>
          !@     The parameter $\beta_{\mathrm cut}$ from the fitting functions of \cite{behroozi_comprehensive_2010}.
          !@   </description>
          !@   <type>real</type>
          !@   <cardinality>1</cardinality>
          !@   <group>haloModel</group>
          !@ </inputParameter>
          call Get_Input_Parameter('conditionalMassFunctionBehrooziBetaCut',behrooziBetaCut,defaultValue=-0.13d0)
          !@ <inputParameter>
          !@   <name>conditionalMassFunctionBehrooziBetaSatellite</name>
          !@   <defaultValue>0.859 (\citealt{leauthaud_new_2011}; $z_1$ sample using their {\normalfont \ttfamily SIG\_MOD1} method)</defaultValue>
          !@   <attachedTo>module</attachedTo>
          !@   <description>
          !@     The parameter $\beta_{\mathrm sat}$ from the fitting functions of \cite{behroozi_comprehensive_2010}.
          !@   </description>
          !@   <type>real</type>
          !@   <cardinality>1</cardinality>
          !@   <group>haloModel</group>
          !@ </inputParameter>
          call Get_Input_Parameter('conditionalMassFunctionBehrooziBetaSatellite',behrooziBetaSatellite,defaultValue=0.859d0)       
           ! Record that we are now initialized.
          behroozi2010Initialized=.true.
       end if
       !$omp end critical (conditionalMassFunctionBehroozi2010Initialize)
    end if
    behroozi2010DefaultConstructor=behroozi2010Constructor(behrooziAlphaSatellite,behrooziLog10M1,behrooziLog10Mstar0,behrooziBeta,behrooziDelta,behrooziGamma,behrooziSigmaLogMstar,behrooziBCut,behrooziBSatellite,behrooziBetaCut,behrooziBetaSatellite)
   return
  end function behroozi2010DefaultConstructor

  function behroozi2010Constructor(behrooziAlphaSatellite,behrooziLog10M1,behrooziLog10Mstar0,behrooziBeta,behrooziDelta,behrooziGamma,behrooziSigmaLogMstar,behrooziBCut,behrooziBSatellite,behrooziBetaCut,behrooziBetaSatellite)
    !% Generic constructor for the \cite{behroozi_comprehensive_2010} conditional mass function class.
    implicit none
    type            (conditionalMassFunctionBehroozi2010)                :: behroozi2010Constructor
    double precision                                     , intent(in   ) :: behrooziAlphaSatellite , behrooziLog10M1, &
         &                                                                  behrooziLog10Mstar0    , behrooziBeta   , & 
         &                                                                  behrooziDelta          , behrooziGamma  , &
         &                                                                  behrooziSigmaLogMstar  , behrooziBCut   , &
         &                                                                  behrooziBSatellite     , behrooziBetaCut, &
         &                                                                  behrooziBetaSatellite
    
    behroozi2010Constructor%alphaSatellite=        behrooziAlphaSatellite
    behroozi2010Constructor%log10M1       =        behrooziLog10M1
    behroozi2010Constructor%Mstar0        =10.0d0**behrooziLog10Mstar0
    behroozi2010Constructor%beta          =        behrooziBeta
    behroozi2010Constructor%delta         =        behrooziDelta
    behroozi2010Constructor%gamma         =        behrooziGamma
    behroozi2010Constructor%sigmaLogMstar =        behrooziSigmaLogMstar
    behroozi2010Constructor%BCut          =        behrooziBCut
    behroozi2010Constructor%BSatellite    =        behrooziBSatellite
    behroozi2010Constructor%betaCut       =        behrooziBetaCut
    behroozi2010Constructor%betaSatellite =        behrooziBetaSatellite
    ! Initialize tables and accelerators.
    behroozi2010Constructor%massPrevious     =-1.0d00
    behroozi2010Constructor%massHaloPrevious =-1.0d00
    behroozi2010Constructor%fMassTableMinimum=+1.0d08
    behroozi2010Constructor%fMassTableMaximum=+1.0d13
    return
  end function behroozi2010Constructor

  subroutine behroozi2010Destructor(self)
    !% Destructor for the \cite{behroozi_comprehensive_2010} conditional mass function class.
     use Gaussian_Random
     implicit none
     type(conditionalMassFunctionBehroozi2010), intent(inout) :: self

     call                                     self%fMassTable    %destroy()
     if (allocated(self%fMassHaloTable)) call self%fMassHaloTable%destroy()
    return
  end subroutine behroozi2010Destructor

  double precision function behroozi2010MassFunction(self,massHalo,mass,galaxyType)
    !% Compute the cumulative conditional mass function, $\langle N(M_\star|M_{\mathrm halo}) \rangle \equiv
    !% \phi(M_\star|M_{\mathrm halo})$ using the fitting formula of \cite{behroozi_comprehensive_2010}.
    implicit none
    class           (conditionalMassFunctionBehroozi2010), intent(inout)           :: self
    double precision                                     , intent(in   )           :: massHalo        , mass
    integer                                              , intent(in   ), optional :: galaxyType
    double precision                                                               :: numberCentrals  , numberSatellites
    integer                                                                        :: galaxyTypeActual

    ! Get the number of satellites and centrals.
    call self%compute(massHalo,mass,numberCentrals,numberSatellites)
    ! Determine galaxy type required.
    if (present(galaxyType)) then
       galaxyTypeActual=galaxyType
    else
       galaxyTypeActual=haloModelGalaxyTypeAll
    end if
    ! Return required number.
    select case (galaxyTypeActual)
    case (haloModelGalaxyTypeAll      )
       ! Sum central and satellite contributions.
       behroozi2010MassFunction=numberCentrals+numberSatellites
    case (haloModelGalaxyTypeCentral  )
       behroozi2010MassFunction=numberCentrals
    case (haloModelGalaxyTypeSatellite)
       behroozi2010MassFunction=               numberSatellites
    end select
    return
  end function behroozi2010MassFunction

  double precision function behroozi2010MassFunctionVariance(self,massHalo,massLow,massHigh)
    !% Computes the variance in the cumulative conditional mass function, $\langle N(M_\star|M_{\mathrm halo}) \rangle \equiv
    !% \phi(M_\star|M_{\mathrm halo})$ using the fitting formula of \cite{behroozi_comprehensive_2010}. Assumes that the number of
    !% satellite galaxies is Poisson distributed, while the number of central galaxies follows a Bernoulli distribution, and that
    !% the numbers of satellites and centrals are uncorrelated.
    implicit none
    class           (conditionalMassFunctionBehroozi2010), intent(inout)           :: self
    double precision                                     , intent(in   )           :: massHalo        , massHigh     , massLow
    double precision                                                               :: numberCentrals  , numberCentralsHigh  , numberCentralsLow  , &
         &                                                                            numberSatellites, numberSatellitesHigh, numberSatellitesLow

    ! Get the number of satellites and centrals.
    call self%compute(massHalo,massLow ,numberCentralsLow ,numberSatellitesLow )
    call self%compute(massHalo,massHigh,numberCentralsHigh,numberSatellitesHigh)
    numberSatellites=max(numberSatellitesLow-numberSatellitesHigh,0.0d0)
    numberCentrals  =max(numberCentralsLow  -numberCentralsHigh  ,0.0d0)
    ! Compute the variance (using the Bienaymé formula for uncorrelated variables).
    behroozi2010MassFunctionVariance=             &
         &  numberSatellites                      & ! Satellites are Poisson distributed, so the variance is just their number.
         & +numberCentrals*(1.0d0-numberCentrals)   ! Centrals are Bernoulli distributed.
    return
  end function behroozi2010MassFunctionVariance

  subroutine behroozi2010Compute(self,massHalo,mass,numberCentrals,numberSatellites)
    !% Computes the cumulative conditional mass function, $\langle N(M_\star|M_{\mathrm halo}) \rangle \equiv \phi(M_\star|M_{\rm
    !% halo})$ using the fitting formula of \cite{behroozi_comprehensive_2010}.
    use Table_Labels
    implicit none
<<<<<<< HEAD
    class           (conditionalMassFunctionBehroozi2010), intent(inout), target :: self
    double precision                                     , intent(in   )         :: massHalo                , mass
    double precision                                     , intent(  out)         :: numberCentrals          , numberSatellites
    double precision                                     , parameter             :: massNormalization=1.0d12
    double precision                                     , parameter             :: massMinimum      =1.0d-12
    double precision                                     , parameter             :: massHaloMaximum  =1.0d+17
    double precision                                                             :: fMassHalo               , massCut         , &
         &                                                                          massSatellite

    behroozi2010SelfGlobal => self
    do while (                                            &
         &     .not.allocated(self%fMassHaloTable)        &
         &    .or.                                        &
         &     (                                          &
         &       massHalo    < self%fMassHaloTableMinimum &
         &      .and.                                     &
         &       massMinimum < self%fMassTableMinimum     &
         &     )                                          &
         &    .or.                                        &
         &       massHalo    > self%fMassHaloTableMaximum &
         &   )
       if (allocated(self%fMassHaloTable)) then
          if (massHalo < self%fMassHaloTableMinimum) self%fMassTableMinimum=0.5d0*self%fMassTableMinimum
          if (massHalo > self%fMassHaloTableMaximum) self%fMassTableMaximum=2.0d0*self%fMassTableMaximum
       end if
       self%fMassTableCount=int(log10(self%fMassTableMaximum/self%fMassTableMinimum)*behroozi2010MassTablePointsPerDecade)+1
       call                                     self%fMassTable    %destroy()
       if (allocated(self%fMassHaloTable)) call self%fMassHaloTable%destroy()
       call self%fMassTable%create  (                                               &
            &                        self%fMassTableMinimum                       , &
            &                        self%fMassTableMaximum                       , &
            &                        self%fMassTableCount                         , &
            &                        extrapolationType=extrapolationTypeFix       &
            &                       )
       call self%fMassTable%populate(                                               &
            &                        behroozi2010fSHMRInverse(self%fMassTable%xs()) &
            &                       )
       call self%fMassTable%reverse (                                               &
            &                        self%fMassHaloTable                            &
            &                       )
       self%fMassHaloTableMinimum=self%fMassTable%y(+1)
       self%fMassHaloTableMaximum=self%fMassTable%y(-1)
=======
    double precision                    , intent(in   ) :: massHalo                  , mass
    double precision                    , intent(  out) :: numberCentrals            , numberSatellites
    double precision, parameter                         :: massNormalization  =1.0d12
    double precision                                    :: fMassHalo                 , massCut                   , &
         &                                                 massSatellite
    double precision              , save                :: fMass              , massHaloPrevious   =-1.0d0
    !$omp threadprivate(massHaloPrevious,fMass)
    double precision, dimension(2), save                :: fMassHaloStored           , massCutStored             , &
         &                                                 massSatelliteStored       , massPrevious=-1.0d0
    !$omp threadprivate(massPrevious,fMassHaloStored,massSatelliteStored,massCutStored)

    !$omp critical(CSMF_Behroozi2010_Tabulate)
    do while (massHalo < fMassHaloTableMinimum .or. massHalo > fMassHaloTableMaximum)
       if (massHalo < fMassHaloTableMinimum) fMassTableMinimum=0.5d0*fMassTableMinimum
       if (massHalo > fMassHaloTableMaximum) fMassTableMaximum=2.0d0*fMassTableMaximum
       fMassTableCount=int(log10(fMassTableMaximum/fMassTableMinimum)*fMassTablePointsPerDecade)+1
       call fMassTable%destroy ()
       call fMassTable%create  (                                                      &
            &                   fMassTableMinimum                                   , &
            &                   fMassTableMaximum                                   , &
            &                   fMassTableCount                                     , &
            &                   extrapolationType=spread(extrapolationTypeAbort,1,2)  &
            &                  )
       call fMassTable%populate(                                                      &
            &                   fSHMRInverse(fMassTable%xs())                         &
            &                  )
       call fMassTable%reverse (                                                      &
            &                   fMassHaloTable                                        &
            &                  )
       fMassHaloTableMinimum=fMassTable%y(+1)
       fMassHaloTableMaximum=fMassTable%y(-1)
>>>>>>> 771838cb
    end do
    ! Compute the inverse-halo mass relation if mass has changed.
    if      (mass == self%massPrevious(1)) then
       fMassHalo    =self%fMassHaloStored    (1)
       massSatellite=self%massSatelliteStored(1)
       massCut      =self%massCutStored      (1)
    else if (mass == self%massPrevious(2)) then
       fMassHalo    =self%fMassHaloStored    (2)
       massSatellite=self%massSatelliteStored(2)
       massCut      =self%massCutStored      (2)
    else
       self%fMassHaloStored    (2)=self%fMassHaloStored    (1)
       self%massSatelliteStored(2)=self%massSatelliteStored(1)
       self%massCutStored      (2)=self%massCutStored      (1)
       self%massPrevious       (2)=self%massPrevious       (1)
       fMassHalo                  =min(behroozi2010fSHMRInverse(mass),massHaloMaximum)
       massSatellite              =massNormalization*self%BSatellite*(fMassHalo/massNormalization)**self%betaSatellite
       massCut                    =massNormalization*self%BCut      *(fMassHalo/massNormalization)**self%betaCut
       self%fMassHaloStored    (1)=fMassHalo
       self%massPrevious       (1)=mass
       self%massSatelliteStored(1)=massSatellite
       self%massCutStored      (1)=massCut
    end if
    ! Computed the forward-halo mass relation is halo mass has changed.
    if (massHalo /= self%massHaloPrevious) then
       self%massHaloPrevious=                                massHalo
       self%fMass           =self%fMassHaloTable%interpolate(massHalo)
    end if
    ! Compute the number of central galaxies.
    numberCentrals=                               &
         &          0.5d0                         &
         &         *(                             &
         &           1.0d0                        &
         &           -erf(                        &
         &                 log10(mass/self%fMass) &
         &                /sqrt(2.0d0)            &
         &                /self%sigmaLogMstar     &
         &               )                        &
         &          )
    ! Compute the number of satellites.
    numberSatellites=                                               &
         &            numberCentrals                                &
         &           *(massHalo/massSatellite)**self%alphaSatellite &
         &           *exp(-massCut/massHalo)
    return
  end subroutine behroozi2010Compute

  elemental double precision function behroozi2010fSHMRInverse(mass)
    !% The median mass vs. halo mass relation functional form from \cite{behroozi_comprehensive_2010}.
    implicit none
    double precision, intent(in   ) :: mass
    double precision, parameter     :: logHaloMassTransition=20.0d0
    double precision                :: argument

    ! Compute the logarithmic halo mass for the given mass.
    argument=                                                                                  &
         &    behroozi2010SelfGlobal%log10M1                                                   &
         &   +behroozi2010SelfGlobal%beta   *log10(mass/behroozi2010SelfGlobal%Mstar0)         &
         &   +             (mass/behroozi2010SelfGlobal%Mstar0)**behroozi2010SelfGlobal%delta  &
         &   /(1.0d0+1.0d0/(mass/behroozi2010SelfGlobal%Mstar0)**behroozi2010SelfGlobal%gamma) &
         &   -0.5d0
    ! For some parameter choices, the halo mass can grow unreasonably large. Therefore, above a transition value, allow the
    ! logarithmic halo mass to grow only logarithmically. Halo masses this high are irrelevant anyway (since the halo mass
    ! function will be so suppressed, while allowing the mass to continue to slowly grow allows for any tabulation to remain
    ! monotonically growing.
    if (argument > logHaloMassTransition) argument=logHaloMassTransition+log(argument/logHaloMassTransition)
    ! Compute the halo mass.
    behroozi2010fSHMRInverse=10.0d0**min(argument,100.0d0)
    return
  end function behroozi2010fSHMRInverse<|MERGE_RESOLUTION|>--- conflicted
+++ resolved
@@ -336,7 +336,6 @@
     !% halo})$ using the fitting formula of \cite{behroozi_comprehensive_2010}.
     use Table_Labels
     implicit none
-<<<<<<< HEAD
     class           (conditionalMassFunctionBehroozi2010), intent(inout), target :: self
     double precision                                     , intent(in   )         :: massHalo                , mass
     double precision                                     , intent(  out)         :: numberCentrals          , numberSatellites
@@ -369,7 +368,7 @@
             &                        self%fMassTableMinimum                       , &
             &                        self%fMassTableMaximum                       , &
             &                        self%fMassTableCount                         , &
-            &                        extrapolationType=extrapolationTypeFix       &
+            &                   extrapolationType=spread(extrapolationTypeFix,1,2)  &          
             &                       )
        call self%fMassTable%populate(                                               &
             &                        behroozi2010fSHMRInverse(self%fMassTable%xs()) &
@@ -379,39 +378,6 @@
             &                       )
        self%fMassHaloTableMinimum=self%fMassTable%y(+1)
        self%fMassHaloTableMaximum=self%fMassTable%y(-1)
-=======
-    double precision                    , intent(in   ) :: massHalo                  , mass
-    double precision                    , intent(  out) :: numberCentrals            , numberSatellites
-    double precision, parameter                         :: massNormalization  =1.0d12
-    double precision                                    :: fMassHalo                 , massCut                   , &
-         &                                                 massSatellite
-    double precision              , save                :: fMass              , massHaloPrevious   =-1.0d0
-    !$omp threadprivate(massHaloPrevious,fMass)
-    double precision, dimension(2), save                :: fMassHaloStored           , massCutStored             , &
-         &                                                 massSatelliteStored       , massPrevious=-1.0d0
-    !$omp threadprivate(massPrevious,fMassHaloStored,massSatelliteStored,massCutStored)
-
-    !$omp critical(CSMF_Behroozi2010_Tabulate)
-    do while (massHalo < fMassHaloTableMinimum .or. massHalo > fMassHaloTableMaximum)
-       if (massHalo < fMassHaloTableMinimum) fMassTableMinimum=0.5d0*fMassTableMinimum
-       if (massHalo > fMassHaloTableMaximum) fMassTableMaximum=2.0d0*fMassTableMaximum
-       fMassTableCount=int(log10(fMassTableMaximum/fMassTableMinimum)*fMassTablePointsPerDecade)+1
-       call fMassTable%destroy ()
-       call fMassTable%create  (                                                      &
-            &                   fMassTableMinimum                                   , &
-            &                   fMassTableMaximum                                   , &
-            &                   fMassTableCount                                     , &
-            &                   extrapolationType=spread(extrapolationTypeAbort,1,2)  &
-            &                  )
-       call fMassTable%populate(                                                      &
-            &                   fSHMRInverse(fMassTable%xs())                         &
-            &                  )
-       call fMassTable%reverse (                                                      &
-            &                   fMassHaloTable                                        &
-            &                  )
-       fMassHaloTableMinimum=fMassTable%y(+1)
-       fMassHaloTableMaximum=fMassTable%y(-1)
->>>>>>> 771838cb
     end do
     ! Compute the inverse-halo mass relation if mass has changed.
     if      (mass == self%massPrevious(1)) then
