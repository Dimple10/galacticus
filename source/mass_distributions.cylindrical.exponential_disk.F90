--- conflicted
+++ resolved
@@ -95,12 +95,9 @@
      procedure :: rotationCurveGradient             => exponentialDiskRotationCurveGradient
      procedure :: radiusHalfMass                    => exponentialDiskRadiusHalfMass
      procedure :: surfaceDensityRadialMoment        => exponentialDiskSurfaceDensityRadialMoment
-<<<<<<< HEAD
      procedure :: acceleration                      => exponentialDiskAcceleration
      procedure :: accelerationTabulate              => exponentialDiskAccelerationTabulate
-=======
      procedure :: positionSample                    => exponentialDiskPositionSample
->>>>>>> 7dd25d8c
   end type massDistributionExponentialDisk
 
   interface massDistributionExponentialDisk
@@ -674,7 +671,6 @@
     return
   end function exponentialDiskSurfaceDensityRadialMoment
 
-<<<<<<< HEAD
   function exponentialDiskAcceleration(self,coordinates)
     !% Computes the gravitational acceleration at {\normalfont \ttfamily coordinates} for exponential disk mass distributions.
     use :: Coordinates                     , only : assignment(=)                  , coordinateCylindrical, coordinateCartesian
@@ -1127,7 +1123,7 @@
     end function dIzdzm
     
   end subroutine exponentialDiskAccelerationTabulate
-=======
+
   function exponentialDiskPositionSample(self,randomNumberGenerator_)
     !% Sample a position from an exponential disk distribution.
     use :: Lambert_Ws              , only : Lambert_Wm1
@@ -1148,5 +1144,4 @@
     ! Return Cartesian coordinates.
     exponentialDiskPositionSample=[radius*cos(phi),radius*sin(phi),height]
     return
-  end function exponentialDiskPositionSample
->>>>>>> 7dd25d8c
+  end function exponentialDiskPositionSample