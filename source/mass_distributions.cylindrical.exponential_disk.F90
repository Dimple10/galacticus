!! Copyright 2009, 2010, 2011, 2012, 2013, 2014, 2015, 2016, 2017, 2018,
!!           2019, 2020, 2021, 2022, 2023
!!    Andrew Benson <abenson@carnegiescience.edu>
!!
!! This file is part of Galacticus.
!!
!!    Galacticus is free software: you can redistribute it and/or modify
!!    it under the terms of the GNU General Public License as published by
!!    the Free Software Foundation, either version 3 of the License, or
!!    (at your option) any later version.
!!
!!    Galacticus is distributed in the hope that it will be useful,
!!    but WITHOUT ANY WARRANTY; without even the implied warranty of
!!    MERCHANTABILITY or FITNESS FOR A PARTICULAR PURPOSE.  See the
!!    GNU General Public License for more details.
!!
!!    You should have received a copy of the GNU General Public License
!!    along with Galacticus.  If not, see <http://www.gnu.org/licenses/>.

  !!{
  Implementation of an exponential disk mass distribution class.
  !!}
  
  !$ use :: OMP_Lib, only : omp_lock_kind
  use :: Tables , only : table1DLogarithmicLinear

  !![
  <massDistribution name="massDistributionExponentialDisk">
   <description>The exponential disk mass distribution: $\rho(r,z)=\rho_0 \exp(-r/r_\mathrm{s}) \hbox{sech}^2(z/z_\mathrm{s})$.</description>
  </massDistribution>
  !!]
  type, public, extends(massDistributionCylindrical) :: massDistributionExponentialDisk
     !!{
     The exponential disk mass distribution: $\rho(r,z)=\rho_0 \exp(-r/r_\mathrm{s}) \hbox{sech}^2(z/z_\mathrm{s})$.
     !!}
     private
     double precision                                                        :: scaleRadius                                   , scaleHeight                                   , &
          &                                                                     densityNormalization                          , surfaceDensityNormalization                   , &
          &                                                                     mass
     ! Tables used for rotation curves and potential.
     logical                                                                 :: scaleLengthFactorSet                          , rotationCurveInitialized              =.false., &
          &                                                                     rotationCurveGradientInitialized      =.false., potentialInitialized                  =.false., &
          &                                                                     accelerationInitialized               =.false.
     double precision                                                        :: scaleLengthFactor
     double precision                                                        :: rotationCurveHalfRadiusMinimum                , rotationCurveHalfRadiusMaximum
     double precision                                                        :: rotationCurveGradientHalfRadiusMinimum        , rotationCurveGradientHalfRadiusMaximum
     type            (table1DLogarithmicLinear)                              :: rotationCurveTable                            , rotationCurveGradientTable                    , &
          &                                                                     potentialTable
     double precision                          , allocatable, dimension(:  ) :: accelerationRadii                             , accelerationHeights
     double precision                          , allocatable, dimension(:,:) :: accelerationRadial                            , accelerationVertical                          , &
          &                                                                     tidalTensorRadialRadial                       , tidalTensorVerticalVertical                   , &
          &                                                                     tidalTensorCross
     double precision                                                        :: accelerationRadiusMinimumLog                  , accelerationRadiusMaximumLog                  , &
          &                                                                     accelerationHeightMinimumLog                  , accelerationHeightMaximumLog                  , &
          &                                                                     accelerationRadiusInverseInterval             , accelerationHeightInverseInterval
     ! Locks.
     !$ integer      (omp_lock_kind           )                              :: factorComputeLock                             , rotationCurveLock                             , &
     !$   &                                                                     rotationCurveGradientLock                     , potentialLock
   contains
     !![
     <methods>
       <method description="Tabulates the potential for an exponential disk mass distribution."                            method="tabulate"                         />
       <method description="Compute the Bessel function factor appearing in the exponential disk rotation curve."          method="besselFactorRotationCurve"        />
       <method description="Compute the Bessel function factor appearing in the exponential disk rotation curve gradient." method="besselFactorRotationCurveGradient"/>
       <method description="Compute the Bessel function factor appearing in the exponential disk potential."               method="besselFactorPotential"            />
       <method description="Tabulate the gravitational acceleration and tidal tensor due to the disk."                     method="accelerationTabulate"             />
       <method description="Interpolate in the tabulated gravitational acceleration and/or tidal tensor due to the disk."  method="accelerationInterpolate"          />
     </methods>
     !!]
     final     ::                                      exponentialDiskDestructor
     procedure :: tabulate                          => exponentialDiskTabulate
     procedure :: besselFactorRotationCurve         => exponentialDiskBesselFactorRotationCurve
     procedure :: besselFactorRotationCurveGradient => exponentialDiskBesselFactorRotationCurveGradient
     procedure :: besselFactorPotential             => exponentialDiskBesselFactorPotential
     procedure :: massTotal                         => exponentialDiskMassTotal
     procedure :: density                           => exponentialDiskDensity
     procedure :: densityGradientRadial             => exponentialDensityGradientRadial
     procedure :: densitySphericalAverage           => exponentialDiskDensitySphericalAverage
     procedure :: surfaceDensity                    => exponentialDiskSurfaceDensity
     procedure :: massEnclosedBySphere              => exponentialDiskMassEnclosedBySphere
     procedure :: potential                         => exponentialDiskPotential
     procedure :: rotationCurve                     => exponentialDiskRotationCurve
     procedure :: rotationCurveGradient             => exponentialDiskRotationCurveGradient
     procedure :: radiusHalfMass                    => exponentialDiskRadiusHalfMass
     procedure :: surfaceDensityRadialMoment        => exponentialDiskSurfaceDensityRadialMoment
     procedure :: acceleration                      => exponentialDiskAcceleration
     procedure :: tidalTensor                       => exponentialDiskTidalTensor
     procedure :: accelerationTabulate              => exponentialDiskAccelerationTabulate
     procedure :: accelerationInterpolate           => exponentialDiskAccelerationInterpolate
     procedure :: positionSample                    => exponentialDiskPositionSample
  end type massDistributionExponentialDisk

  interface massDistributionExponentialDisk
     !!{
     Constructors for the {\normalfont \ttfamily exponentialDisk} mass distribution class.
     !!}
     module procedure exponentialDiskConstructorParameters
     module procedure exponentialDiskConstructorInternal
  end interface massDistributionExponentialDisk

  ! The radius (in units of the disk scale length) beyond which the disk is treated as a point mass for the purposes of computing
  ! rotation curves.
  double precision, parameter :: radiusMaximum           =3.0d+1

  ! Potential tabulation.
  integer         , parameter :: potentialPointsPerDecade=10
  double precision, parameter :: potentialRadiusMinimum  =1.0d-3
  double precision, parameter :: potentialRadiusMaximum  =5.0d+2

contains

  function exponentialDiskConstructorParameters(parameters) result(self)
    !!{
    Constructor for the {\normalfont \ttfamily exponentialDisk} mass distribution class which builds the object from a parameter
    set.
    !!}
    use :: Input_Parameters          , only : inputParameter                , inputParameters
    use :: Galactic_Structure_Options, only : enumerationComponentTypeEncode, enumerationMassTypeEncode
    implicit none
    type            (massDistributionExponentialDisk)                :: self
    type            (inputParameters                ), intent(inout) :: parameters
    double precision                                                 :: mass         , scaleRadius, &
         &                                                              scaleHeight
    logical                                                          :: dimensionless
    type            (varying_string                 )                :: componentType
    type            (varying_string                 )                :: massType

    !![
    <inputParameter>
      <name>scaleHeight</name>
      <defaultSource>\citep{kregel_flattening_2002}</defaultSource>
      <defaultValue>0.137d0</defaultValue>
      <description>The scale height of the exponential disk profile.</description>
      <source>parameters</source>
    </inputParameter>
    <inputParameter>
      <name>scaleRadius</name>
      <defaultValue>1.0d0</defaultValue>
      <description>The scale radius of the exponential disk profile.</description>
      <source>parameters</source>
    </inputParameter>
    <inputParameter>
      <name>mass</name>
      <defaultValue>1.0d0</defaultValue>
      <description>The mass of the exponential disk profile.</description>
      <source>parameters</source>
    </inputParameter>
    <inputParameter>
      <name>dimensionless</name>
      <defaultValue>.true.</defaultValue>
      <description>If true the exponential disk profile is considered to be dimensionless.</description>
      <source>parameters</source>
    </inputParameter>
    <inputParameter>
      <name>componentType</name>
      <defaultValue>var_str('unknown')</defaultValue>
      <description>The component type that this mass distribution represents.</description>
      <source>parameters</source>
    </inputParameter>
    <inputParameter>
      <name>massType</name>
      <defaultValue>var_str('unknown')</defaultValue>
      <description>The mass type that this mass distribution represents.</description>
      <source>parameters</source>
    </inputParameter>
    <conditionalCall>
     <call>self=massDistributionExponentialDisk(scaleHeight=scaleHeight,componentType=enumerationComponentTypeEncode(componentType,includesPrefix=.false.),massType=enumerationMassTypeEncode(massType,includesPrefix=.false.){conditions})</call>
     <argument name="mass"          value="mass"          parameterPresent="parameters"/>
     <argument name="scaleRadius"   value="scaleRadius"   parameterPresent="parameters"/>
     <argument name="dimensionless" value="dimensionless" parameterPresent="parameters"/>
    </conditionalCall>
    <inputParametersValidate source="parameters"/>
    !!]
    return
  end function exponentialDiskConstructorParameters

  function exponentialDiskConstructorInternal(scaleRadius,scaleHeight,mass,dimensionless,componentType,massType) result(self)
    !!{
    Internal constructor for ``exponentialDisk'' mass distribution class.
    !!}
    use :: Error                   , only : Error_Report
    use :: Numerical_Comparison    , only : Values_Differ
    use :: Numerical_Constants_Math, only : Pi
    implicit none
    type            (massDistributionExponentialDisk)                          :: self
    double precision                                 , intent(in   ), optional :: scaleRadius                                 , scaleHeight                                 , &
         &                                                                        mass
    logical                                          , intent(in   ), optional :: dimensionless
    type            (enumerationComponentTypeType   ), intent(in   ), optional :: componentType
    type            (enumerationMassTypeType        ), intent(in   ), optional :: massType
    double precision                                 , parameter               :: rotationCurveHalfRadiusMaximumDefault=1.0d+1, rotationCurveHalfRadiusMinimumDefault=1.0d-6
    !![
    <constructorAssign variables="componentType, massType"/>
    !!]

    ! Determine if profile is dimensionless.
    if (present(dimensionless)) then
       self%dimensionless=dimensionless
    else
       self%dimensionless=.false.
    end if
    ! If dimensionless, then set scale length and mass to unity.
    if (self%dimensionless) then
       if (present(scaleRadius)) then
          if (Values_Differ(scaleRadius,1.0d0,absTol=1.0d-6)) call Error_Report('scaleRadius should be unity for a dimensionless profile (or simply do not specify a scale length)'//{introspection:location})
       end if
       if (present(mass       )) then
          if (Values_Differ(mass       ,1.0d0,absTol=1.0d-6)) call Error_Report('mass should be unity for a dimensionless profile (or simply do not specify a mass)'               //{introspection:location})
       end if
       self%scaleRadius                =1.0d0
       self%mass                       =1.0d0
       self%surfaceDensityNormalization=1.0d0/2.0d0/Pi
    else
       ! Set scale radius.
       if (.not.present(scaleRadius)) call Error_Report('scale radius must be specified for dimensionful profiles'//{introspection:location})
       if (.not.present(mass       )) call Error_Report('mass must be specified for dimensionful profiles'        //{introspection:location})
       self%scaleRadius                =scaleRadius
       self%mass                       =mass
       self%surfaceDensityNormalization=self%mass/2.0d0/Pi/self%scaleRadius**2
    end if
    ! Set the scale height.
    if (present(scaleHeight)) then
       self%scaleHeight         = scaleHeight
       self%densityNormalization= self%surfaceDensityNormalization &
            &                    /self%scaleHeight                 &
            &                    /2.0d0
    else
       ! No scale height given, assume a razor-thin disk.
       self%scaleHeight         =0.0d0
       self%densityNormalization=0.0d0
    end if
    ! Initialize rotation curve tables.
    self%rotationCurveHalfRadiusMinimum        =rotationCurveHalfRadiusMinimumDefault
    self%rotationCurveHalfRadiusMaximum        =rotationCurveHalfRadiusMaximumDefault
    self%rotationCurveGradientHalfRadiusMinimum=rotationCurveHalfRadiusMinimumDefault
    self%rotationCurveGradientHalfRadiusMaximum=rotationCurveHalfRadiusMaximumDefault
    self%scaleLengthFactorSet                  =.false.
    self%rotationCurveInitialized              =.false.
    self%rotationCurveGradientInitialized      =.false.
    self%potentialInitialized                  =.false.
    self%accelerationInitialized               =.false.
    self%scaleLengthFactor                     =0.0d0
    ! Initialize locks.
    !$ call OMP_Init_Lock(self%factorComputeLock        )
    !$ call OMP_Init_Lock(self%rotationCurveLock        )
    !$ call OMP_Init_Lock(self%rotationCurveGradientLock)
    !$ call OMP_Init_Lock(self%potentialLock            )
    return
  end function exponentialDiskConstructorInternal

  subroutine exponentialDiskDestructor(self)
    !!{
    Destructor for exponential disk mass distributions.
    !!}
    implicit none
    type(massDistributionExponentialDisk), intent(inout) :: self

    if (self%rotationCurveInitialized        ) call self%rotationCurveTable        %destroy()
    if (self%rotationCurveGradientInitialized) call self%rotationCurveGradientTable%destroy()
    if (self%potentialInitialized            ) call self%potentialTable            %destroy()
    !$ call OMP_Destroy_Lock(self%factorComputeLock        )
    !$ call OMP_Destroy_Lock(self%rotationCurveLock        )
    !$ call OMP_Destroy_Lock(self%rotationCurveGradientLock)
    !$ call OMP_Destroy_Lock(self%potentialLock            )
    return
  end subroutine exponentialDiskDestructor

  subroutine exponentialDiskTabulate(self)
    !!{
    Build tables used for exponential disk mass distributions.
    !!}
    use :: Bessel_Functions, only : Bessel_Function_I0    , Bessel_Function_I1, Bessel_Function_K0, Bessel_Function_K1
    use :: Table_Labels    , only : extrapolationTypeAbort
    implicit none
    class           (massDistributionExponentialDisk), intent(inout) :: self
    integer                                                          :: i   , potentialPointsCount
    double precision                                                 :: x

    ! Build table if necessary.
    if (.not.self%potentialInitialized) then
       ! Determine how many points to tabulate.
       potentialPointsCount=int(log10(potentialRadiusMaximum/potentialRadiusMinimum)*dble(potentialPointsPerDecade))+1
       ! Create the table.
       call self%potentialTable%destroy()
       call self%potentialTable%create(potentialRadiusMinimum,potentialRadiusMaximum,potentialPointsCount,extrapolationType=spread(extrapolationTypeAbort,1,2))
       ! Compute Bessel factors.
       do i=1,potentialPointsCount
          x=self%potentialTable%x(i)
          call self%potentialTable%populate(                                               &
               &                            +x                                             &
               &                            *(                                             &
               &                              +Bessel_Function_I0(x)*Bessel_Function_K1(x) &
               &                              -Bessel_Function_I1(x)*Bessel_Function_K0(x) &
               &                             ),                                            &
               &                            i                                              &
               &                           )
       end do
       ! Record that table is initialized.
       self%potentialInitialized=.true.
    end if
    return
  end subroutine exponentialDiskTabulate

  double precision function exponentialDiskMassTotal(self,componentType,massType)
    !!{
    Return the total mass in an exponential disk distribution.
    !!}
    implicit none
    class(massDistributionExponentialDisk), intent(inout)           :: self
    type (enumerationComponentTypeType   ), intent(in   ), optional :: componentType
    type (enumerationMassTypeType        ), intent(in   ), optional :: massType

    if (self%matches(componentType,massType)) then
       exponentialDiskMassTotal=self%mass
    else
       exponentialDiskMassTotal=0.0d0
    end if
    return
  end function exponentialDiskMassTotal

  double precision function exponentialDiskRadiusHalfMass(self,componentType,massType)
    !!{
    Return the half-mass radius in an exponential disk mass distribution.
    !!}
    implicit none
    class           (massDistributionExponentialDisk), intent(inout)           :: self
    type            (enumerationComponentTypeType   ), intent(in   ), optional :: componentType
    type            (enumerationMassTypeType        ), intent(in   ), optional :: massType
    double precision                                 , parameter               :: radiusHalfMassToScaleRadius=1.678346990d0

    if (.not.self%matches(componentType,massType)) then
       exponentialDiskRadiusHalfMass=0.0d0
       return
    end if
    exponentialDiskRadiusHalfMass=+radiusHalfMassToScaleRadius &
         &                        *self%scaleRadius
    return
  end function exponentialDiskRadiusHalfMass

  double precision function exponentialDiskDensity(self,coordinates,componentType,massType)
    !!{
    Return the density at the specified {\normalfont \ttfamily coordinates} in an exponential disk mass distribution.
    !!}
    use :: Coordinates, only : assignment(=), coordinateCylindrical
    use :: Error      , only : Error_Report
    implicit none
    class           (massDistributionExponentialDisk), intent(inout)           :: self
    class           (coordinate                     ), intent(in   )           :: coordinates
    type            (enumerationComponentTypeType   ), intent(in   ), optional :: componentType
    type            (enumerationMassTypeType        ), intent(in   ), optional :: massType
    type            (coordinateCylindrical          )                          :: position
    double precision                                 , parameter               :: coshArgumentMaximum=50.0d0
    double precision                                                           :: r                         , z, &
         &                                                                        coshTerm

    if (.not.self%matches(componentType,massType)) then
       exponentialDiskDensity=0.0d0
       return
    end if
    ! If disk is razor thin, density is undefined.
    if (self%scaleHeight <= 0.0d0) call Error_Report('density undefined for razor-thin disk'//{introspection:location})
    ! Get position in cylindrical coordinate system.
    position=coordinates
    ! Compute density.
    r=    position%r() /self%scaleRadius
    z=abs(position%z())/self%scaleHeight
    if (z > coshArgumentMaximum) then
       coshTerm=(2.0d0*exp(-z)/(1.0d0+exp(-2.0d0*z)))**2
    else
       coshTerm=1.0d0/cosh(z)**2
    end if
    exponentialDiskDensity=self%densityNormalization*exp(-r)*coshTerm
    return
  end function exponentialDiskDensity

  double precision function exponentialDensityGradientRadial(self,coordinates,logarithmic,componentType,massType)
    !!{
    Return the density gradient in the radial direction in a scaled spherical mass distribution.
    !!}
    use :: Coordinates, only : assignment(=), coordinateCylindrical
    use :: Error      , only : Error_Report
    implicit none
    class           (massDistributionExponentialDisk), intent(inout), target   :: self
    class           (coordinate                     ), intent(in   )           :: coordinates
    logical                                          , intent(in   ), optional :: logarithmic
    type            (enumerationComponentTypeType   ), intent(in   ), optional :: componentType
    type            (enumerationMassTypeType        ), intent(in   ), optional :: massType
    double precision                                 , parameter               :: coshArgumentMaximum=50.0d0
    type            (coordinateCylindrical          )                          :: position
    double precision                                                           :: r                         , z, &
         &                                                                        coshTerm
    !![
    <optionalArgument name="logarithmic" defaultsTo=".false."/>
    !!]
    
    if (.not.self%matches(componentType,massType)) then
       exponentialDensityGradientRadial=0.0d0
       return
    end if
    ! If disk is razor thin, density is undefined.
    if (self%scaleHeight <= 0.0d0) call Error_Report('density undefined for razor-thin disk'//{introspection:location})
    ! Get position in cylindrical coordinate system.
    position=coordinates
    ! Compute density.
    r=    position%r() /self%scaleRadius
    z=abs(position%z())/self%scaleHeight
    if (z > coshArgumentMaximum) then
       coshTerm=(2.0d0*exp(-z)/(1.0d0+exp(-2.0d0*z)))**2
    else
       coshTerm=1.0d0/cosh(z)**2
    end if
    exponentialDensityGradientRadial=-(r+2.0d0*z*tanh(z))
    if (.not.logarithmic_)                                                                                                 &
         & exponentialDensityGradientRadial=+         exponentialDensityGradientRadial                                     &
         &                                  *self    %density                         (coordinates,componentType,massType) &
         &                                  /position%rSpherical                      (                                  )
    return
  end function exponentialDensityGradientRadial
  
  double precision function exponentialDiskDensitySphericalAverage(self,radius,componentType,massType)
    !!{
    Return the spherically-averaged density at the specified {\normalfont \ttfamily coordinates} in an exponential disk mass
    distribution. Note that this assumes the thin-disk approximation.
    !!}
    implicit none
    class           (massDistributionExponentialDisk), intent(inout)           :: self
    double precision                                 , intent(in   )           :: radius
    type            (enumerationComponentTypeType   ), intent(in   ), optional :: componentType
    type            (enumerationMassTypeType        ), intent(in   ), optional :: massType

    if (.not.self%matches(componentType,massType)) then
       exponentialDiskDensitySphericalAverage=0.0d0
       return
    end if
    exponentialDiskDensitySphericalAverage=+0.5d0                                 &
         &                                 *     self%surfaceDensityNormalization &
         &                                 /                               radius &
         &                                 *exp(                                  &
         &                                      -                          radius &
         &                                      /self                %scaleRadius &
         &                                     )
    return
  end function exponentialDiskDensitySphericalAverage

  double precision function exponentialDiskMassEnclosedBySphere(self,radius,componentType,massType)
    !!{
    Computes the mass enclosed within a sphere of given {\normalfont \ttfamily radius} for exponential disk mass
    distributions. Note that this assumes the thin-disk approximation.
    !!}
    use :: Numerical_Constants_Math, only : Pi
    implicit none
    class           (massDistributionExponentialDisk), intent(inout), target   :: self
    double precision                                 , intent(in   )           :: radius
    type            (enumerationComponentTypeType   ), intent(in   ), optional :: componentType
    type            (enumerationMassTypeType        ), intent(in   ), optional :: massType
    double precision                                                           :: fractionalRadius

    if (.not.self%matches(componentType,massType)) then
       exponentialDiskMassEnclosedBySphere=0.0d0
       return
    end if
    fractionalRadius                   =+radius                              &
         &                              /self%scaleRadius
    exponentialDiskMassEnclosedBySphere=+2.0d0                               &
         &                              *Pi                                  &
         &                              *self%scaleRadius                **2 &
         &                              *self%surfaceDensityNormalization    &
         &                              *(                                   &
         &                                +1.0d0                             &
         &                                -(                                 &
         &                                  +1.0d0                           &
         &                                  +fractionalRadius                &
         &                                 )                                 &
         &                                *exp(-fractionalRadius)            &
         &                              )
    return
  end function exponentialDiskMassEnclosedBySphere

  double precision function exponentialDiskSurfaceDensity(self,coordinates,componentType,massType)
    !!{
    Return the surface density at the specified {\normalfont \ttfamily coordinates} in an exponential disk mass distribution.
    !!}
    use :: Coordinates, only : coordinate
    implicit none
    class           (massDistributionExponentialDisk), intent(inout)           :: self
    class           (coordinate                     ), intent(in   )           :: coordinates
    type            (enumerationComponentTypeType   ), intent(in   ), optional :: componentType
    type            (enumerationMassTypeType        ), intent(in   ), optional :: massType
    double precision                                                           :: r

    if (.not.self%matches(componentType,massType)) then
       exponentialDiskSurfaceDensity=0.0d0
       return
    end if
    ! Get the radial coordinate.
    r=coordinates%rCylindrical()/self%scaleRadius
    ! Compute the density.
    exponentialDiskSurfaceDensity=self%surfaceDensityNormalization*exp(-r)
    return
  end function exponentialDiskSurfaceDensity

  double precision function exponentialDiskRotationCurve(self,radius,componentType,massType)
    !!{
    Return the mid-plane rotation curve for an exponential disk.
    !!}
    use :: Numerical_Constants_Astronomical, only : gravitationalConstantGalacticus
    implicit none
    class           (massDistributionExponentialDisk), intent(inout)           :: self
    double precision                                 , intent(in   )           :: radius
    type            (enumerationComponentTypeType   ), intent(in   ), optional :: componentType
    type            (enumerationMassTypeType        ), intent(in   ), optional :: massType
    double precision                                                           :: r           , halfRadius, &
         &                                                                        radiusFactor

    if (.not.self%matches(componentType,massType)) then
       exponentialDiskRotationCurve=0.0d0
       return
    end if
    ! Get scale-free radius.
    r=radius/self%scaleRadius
    ! Compute rotation curve.
    if (r > radiusMaximum) then
       ! Beyond some maximum radius, approximate the disk as a spherical distribution to avoid evaluating Bessel functions for
       ! very large arguments.
       exponentialDiskRotationCurve=sqrt(self%mass/radius)
    else
       ! We are often called at precisely one scale length. Use pre-computed factors in that case.
       if (r == 1.0d0) then
          if (.not.self%scaleLengthFactorSet) then
             !$ call OMP_Set_Lock(self%factorComputeLock)
             !$ if (.not.self%scaleLengthFactorSet) then
                halfRadius               =0.5d0
                self%scaleLengthFactor   =self%besselFactorRotationCurve(halfRadius)
                self%scaleLengthFactorSet=.true.
             !$ end if
             !$ call OMP_Unset_Lock(self%factorComputeLock)
          end if
          radiusFactor=self%scaleLengthFactor
       else
          halfRadius       =0.5d0*r
          radiusFactor=self%besselFactorRotationCurve(halfRadius)
       end if
       exponentialDiskRotationCurve=sqrt(2.0d0*(self%mass/self%scaleRadius)*radiusFactor)
    end if
    ! Make dimensionful if necessary.
    if (.not.self%dimensionless) exponentialDiskRotationCurve= &
         & +sqrt(gravitationalConstantGalacticus)              &
         & *exponentialDiskRotationCurve
    return
  end function exponentialDiskRotationCurve

  double precision function exponentialDiskRotationCurveGradient(self,radius,componentType,massType)
    !!{
    Return the mid-plane rotation curve gradient for an exponential disk.
    !!}
    use :: Numerical_Constants_Astronomical, only : gravitationalConstantGalacticus
    implicit none
    class           (massDistributionExponentialDisk), intent(inout)           :: self
    double precision                                 , intent(in   )           :: radius
    type            (enumerationComponentTypeType   ), intent(in   ), optional :: componentType
    type            (enumerationMassTypeType        ), intent(in   ), optional :: massType
    double precision                                 , parameter               :: fractionalRadiusMaximum=30.0d0
    double precision                                                           :: besselArgument                , besselFactor

    if (.not.self%matches(componentType,massType)) then
       exponentialDiskRotationCurveGradient=0.0d0
       return
    end if
    ! Compute Bessel functions argument.
    besselArgument=+radius           &
         &         /2.0d0            &
         &         /self%scaleRadius
    if (2.0d0*besselArgument > fractionalRadiusMaximum) then
       ! Beyond some maximum radius, approximate the disk as a point mass to avoid evaluating Bessel functions for
       ! very large arguments.
       exponentialDiskRotationCurveGradient=-self%mass/radius**2
    else
       ! Compute the gradient.
       besselFactor=self%besselFactorRotationCurveGradient(besselArgument)
       exponentialDiskRotationCurveGradient=+self%mass           &
            &                               *besselFactor        &
            &                               /self%scaleRadius**2
    end if
    ! Make dimensionful if necessary.
    if (.not.self%dimensionless) exponentialDiskRotationCurveGradient= &
         &  +gravitationalConstantGalacticus                           &
         &  *exponentialDiskRotationCurveGradient
    return
  end function exponentialDiskRotationCurveGradient

  double precision function exponentialDiskPotential(self,coordinates,componentType,massType,status)
    !!{
    Return the gravitational potential for an exponential disk.
    !!}
    use :: Coordinates                     , only : assignment(=)                  , coordinateCylindrical
    use :: Galactic_Structure_Options      , only : structureErrorCodeSuccess
    use :: Numerical_Constants_Astronomical, only : gravitationalConstantGalacticus
    implicit none
    class           (massDistributionExponentialDisk  ), intent(inout), target   :: self
    class           (coordinate                       ), intent(in   )           :: coordinates
    type            (enumerationComponentTypeType     ), intent(in   ), optional :: componentType
    type            (enumerationMassTypeType          ), intent(in   ), optional :: massType
    type            (enumerationStructureErrorCodeType), intent(  out), optional :: status
    type            (coordinateCylindrical            )                          :: position
    double precision                                                             :: correctionSmallRadius, halfRadius, &
         &                                                                          radius

    if (present(status)) status=structureErrorCodeSuccess
    if (.not.self%matches(componentType,massType)) then
       exponentialDiskPotential=0.0d0
       return
    end if
    ! Get position in cylindrical coordinate system.
    position=coordinates
    ! Compute density.
    radius=position%r()
    ! If the radius is sufficiently large, treat the disk as a point mass.
    if (radius > potentialRadiusMaximum*self%scaleRadius) then
       exponentialDiskPotential=-self%mass/radius
    else
       ! Radius is sufficiently small to use the full calculation.
       ! Compute the potential. If the radius is lower than the height then approximate the disk
       ! mass as being spherically distributed.
       if (radius > self%scaleHeight) then
          halfRadius           =radius/2.0d0/self%scaleRadius
          correctionSmallRadius=0.0d0
       else
          halfRadius           =+self%scaleHeight/self%scaleRadius/2.0d0
          correctionSmallRadius=+self%massEnclosedBySphere(self%scaleHeight) &
               &                /self%scaleHeight
          if (radius > 0.0d0) correctionSmallRadius=+correctionSmallRadius             &
               &                                    -self%massEnclosedBySphere(radius) &
               &                                    /radius
       end if
       ! Compute the potential including the correction to small radii.
       exponentialDiskPotential=                                  &
            &             -self%mass                              &
            &             /self%scaleRadius                       &
            &             *self%besselFactorPotential(halfRadius) &
            &             +correctionSmallRadius
    end if
    ! Make dimensionful if necessary.
    if (.not.self%dimensionless) exponentialDiskPotential= &
         &  +gravitationalConstantGalacticus               &
         &  *exponentialDiskPotential
    return
  end function exponentialDiskPotential

  double precision function exponentialDiskBesselFactorPotential(self,halfRadius)
    !!{
    Compute Bessel function factors appearing in the expression for an razor-thin exponential
    disk gravitational potential.
    !!}
    use :: Numerical_Constants_Math, only : eulersConstant, ln2
    implicit none
    class           (massDistributionExponentialDisk), intent(inout) :: self
    double precision                                 , intent(in   ) :: halfRadius

    ! For small half-radii, use a series expansion for a more accurate result.
    if      (halfRadius <=                 0.0d0) then
       exponentialDiskBesselFactorPotential=1.0d0
    else if (halfRadius < potentialRadiusMinimum) then
       exponentialDiskBesselFactorPotential=1.0d0+(eulersConstant-ln2+log(halfRadius))*halfRadius**2
    else
       !$ call OMP_Set_Lock(self%potentialLock)
       call self%tabulate()
       exponentialDiskBesselFactorPotential=self%potentialTable%interpolate(halfRadius)
       !$ call OMP_Unset_Lock(self%potentialLock)
    end if
    return
  end function exponentialDiskBesselFactorPotential

  double precision function exponentialDiskBesselFactorRotationCurve(self,halfRadius)
    !!{
    Compute Bessel function factors appearing in the expression for an razor-thin exponential disk rotation curve.
    !!}
    use :: Bessel_Functions        , only : Bessel_Function_I0, Bessel_Function_I1, Bessel_Function_K0, Bessel_Function_K1
    use :: Numerical_Constants_Math, only : eulersConstant    , ln2
    implicit none
    class           (massDistributionExponentialDisk), intent(inout) :: self
    double precision                                 , intent(in   ) :: halfRadius
    double precision                                 , parameter     :: halfRadiusSmall             =1.0d-3
    integer                                          , parameter     :: rotationCurvePointsPerDecade=100
    integer                                                          :: iPoint                             , rotationCurvePointsCount
    double precision                                                 :: x
    logical                                                          :: makeTable

    ! For small half-radii, use a series expansion for a more accurate result.
    if (halfRadius <= 0.0d0) then
       exponentialDiskBesselFactorRotationCurve=0.0d0
       return
    else if (halfRadius < halfRadiusSmall) then
       exponentialDiskBesselFactorRotationCurve=(ln2-eulersConstant-0.5d0-log(halfRadius))*halfRadius**2
       return
    end if
    !$ call OMP_Set_Lock(self%rotationCurveLock)
    if (.not.self%rotationCurveInitialized) then
       makeTable=.true.
    else
       makeTable= halfRadius < self%rotationCurveTable%x(+1) &
         &       .or.                                        &
         &        halfRadius > self%rotationCurveTable%x(-1)
    end if
    if (makeTable) then
       ! Find the minimum and maximum half-radii to tabulate.
       self%rotationCurveHalfRadiusMinimum=min(self%rotationCurveHalfRadiusMinimum,0.5d0*halfRadius)
       self%rotationCurveHalfRadiusMaximum=max(self%rotationCurveHalfRadiusMaximum,2.0d0*halfRadius)
       ! Determine how many points to tabulate.
       rotationCurvePointsCount=int(log10(self%rotationCurveHalfRadiusMaximum/self%rotationCurveHalfRadiusMinimum)*dble(rotationCurvePointsPerDecade))+1
       ! Allocate table arrays.
       call self%rotationCurveTable%destroy()
       call self%rotationCurveTable%create(self%rotationCurveHalfRadiusMinimum,self%rotationCurveHalfRadiusMaximum,rotationCurvePointsCount)
       ! Compute Bessel factors.
       do iPoint=1,rotationCurvePointsCount
          x=self%rotationCurveTable%x(iPoint)
          call self%rotationCurveTable%populate(                                               &
               &                                +x**2                                          &
               &                                *(                                             &
               &                                  +Bessel_Function_I0(x)*Bessel_Function_K0(x) &
               &                                  -Bessel_Function_I1(x)*Bessel_Function_K1(x) &
               &                                 ),                                            &
               &                                iPoint                                         &
               &                               )
       end do
       ! Flag that the rotation curve is now initialized.
       self%rotationCurveInitialized=.true.
    end if
    ! Interpolate in the tabulated function.
    exponentialDiskBesselFactorRotationCurve=self%rotationCurveTable%interpolate(halfRadius)
    !$ call OMP_Unset_Lock(self%rotationCurveLock)
    return
  end function exponentialDiskBesselFactorRotationCurve

  double precision function exponentialDiskBesselFactorRotationCurveGradient(self,halfRadius)
    !!{
    Compute Bessel function factors appearing in the expression for a razor-thin exponential disk rotation curve gradient.
    !!}
    use :: Bessel_Functions        , only : Bessel_Function_I0, Bessel_Function_I1, Bessel_Function_K0, Bessel_Function_K1
    use :: Numerical_Constants_Math, only : eulersConstant    , ln2
    implicit none
    class           (massDistributionExponentialDisk), intent(inout) :: self
    double precision                                 , intent(in   ) :: halfRadius
    double precision                                 , parameter     :: halfRadiusSmall                     =1.0d-3
    double precision                                 , parameter     :: halfRadiusLarge                     =1.0d+2
    integer                                          , parameter     :: rotationCurveGradientPointsPerDecade=100
    integer                                                          :: iPoint                                      , rotationCurveGradientPointsCount
    double precision                                                 :: x

    ! For small and large half-radii, use a series expansion for a more accurate result.
    if (halfRadius == 0.0d0) then
       exponentialDiskBesselFactorRotationCurveGradient=0.0d0
       return
    else if (halfRadius < halfRadiusSmall) then
       exponentialDiskBesselFactorRotationCurveGradient=(ln2-log(halfRadius)-eulersConstant-1.0d0)*halfRadius &
            & +(1.5d0*ln2-1.5d0*log(halfRadius)+0.25d0-1.5d0*eulersConstant)*halfRadius**3
       return
    else if (halfRadius > halfRadiusLarge) then
       exponentialDiskBesselFactorRotationCurveGradient=-0.125d0-27.0d0/64.0d0/halfRadius**2
       return
    end if
    !$ call OMP_Set_Lock(self%rotationCurveGradientLock)
    if     (                                                    &
         &   .not.self%rotationCurveGradientInitialized         &
         &  .or.                                                &
         &   halfRadius < self%rotationCurveGradientTable%x(+1) &
         &  .or.                                                &
         &   halfRadius > self%rotationCurveGradientTable%x(-1) &
         & ) then
       ! Find the minimum and maximum half-radii to tabulate.
       self%rotationCurveGradientHalfRadiusMinimum=min(self%rotationCurveGradientHalfRadiusMinimum,0.5d0*halfRadius)
       self%rotationCurveGradientHalfRadiusMaximum=max(self%rotationCurveGradientHalfRadiusMaximum,2.0d0*halfRadius)
       ! Determine how many points to tabulate.
       rotationCurveGradientPointsCount=int(log10(self%rotationCurveGradientHalfRadiusMaximum/self%rotationCurveGradientHalfRadiusMinimum)*dble(rotationCurveGradientPointsPerDecade))+1
       ! Allocate table arrays.
       call self%rotationCurveGradientTable%destroy()
       call self%rotationCurveGradientTable%create(self%rotationCurveGradientHalfRadiusMinimum,self%rotationCurveGradientHalfRadiusMaximum,rotationCurveGradientPointsCount)
       ! Compute Bessel factors.
       do iPoint=1,rotationCurveGradientPointsCount
          x=self%rotationCurveGradientTable%x(iPoint)
          call self%rotationCurveGradientTable%populate                                      &
               &  (                                                                          &
               &   +2.0d0                                                                    &
               &   *x                                                                        &
               &   *(                                                                        &
               &     +  Bessel_Function_I0(x)                         *Bessel_Function_K0(x) &
               &     -  Bessel_Function_I1(x)                         *Bessel_Function_K1(x) &
               &    )                                                                        &
               &   +x**2                                                                     &
               &   *(                                                                        &
               &     +  Bessel_Function_I1(x)                         *Bessel_Function_K0(x) &
               &     -  Bessel_Function_K1(x)                         *Bessel_Function_I0(x) &
               &     -(+Bessel_Function_I0(x)-Bessel_Function_I1(x)/x)*Bessel_Function_K1(x) &
               &     -(-Bessel_Function_K0(x)-Bessel_Function_K1(x)/x)*Bessel_Function_I1(x) &
               &    ),                                                                       &
               &   iPoint                                                                    &
               &  )
       end do
       ! Flag that the rotation curve is now initialized.
       self%rotationCurveGradientInitialized=.true.
    end if
    ! Interpolate in the tabulated function.
    exponentialDiskBesselFactorRotationCurveGradient=self%rotationCurveGradientTable%interpolate(halfRadius)
    !$ call OMP_Unset_Lock(self%rotationCurveGradientLock)
    return
  end function exponentialDiskBesselFactorRotationCurveGradient

  double precision function exponentialDiskSurfaceDensityRadialMoment(self,moment,radiusMinimum,radiusMaximum,isInfinite,componentType,massType)
    !!{
    Compute radial moments of the exponential disk mass distribution surface density profile.
    !!}
    use :: Error          , only : Error_Report
    use :: Gamma_Functions, only : Gamma_Function, Gamma_Function_Incomplete
    implicit none
    class           (massDistributionExponentialDisk), intent(inout)           :: self
    double precision                                 , intent(in   )           :: moment
    double precision                                 , intent(in   ), optional :: radiusMinimum, radiusMaximum
    logical                                          , intent(  out), optional :: isInfinite
    type            (enumerationComponentTypeType   ), intent(in   ), optional :: componentType
    type            (enumerationMassTypeType        ), intent(in   ), optional :: massType
    double precision                                                           :: integralLow  , integralHigh

    if (.not.self%matches(componentType,massType)) then
       exponentialDiskSurfaceDensityRadialMoment=0.0d0
       return
    end if
    ! All moments n>-1 are finite.
    if (present(isInfinite)) isInfinite=(moment <= -1.0d0)
    if (moment <= -1.0d0) then
       exponentialDiskSurfaceDensityRadialMoment=0.0d0
       if (present(isInfinite)) return
       call Error_Report('moment is infinite'//{introspection:location})
    end if
    ! Compute the moment.
    if (present(radiusMinimum)) then
       integralLow =-Gamma_Function_Incomplete(moment+1.0d0,radiusMinimum)
    else
       integralLow =-Gamma_Function_Incomplete(moment+1.0d0,0.0d0        )
    end if
    if (present(radiusMaximum)) then
       integralHigh=-Gamma_Function_Incomplete(moment+1.0d0,radiusMaximum)
    else
       integralHigh=+0.0d0
    end if
    exponentialDiskSurfaceDensityRadialMoment=(integralHigh-integralLow)*Gamma_Function(moment+1.0d0)*self%scaleRadius**(moment+1.0d0)
    return
  end function exponentialDiskSurfaceDensityRadialMoment

  function exponentialDiskAcceleration(self,coordinates,componentType,massType)
    !!{
    Computes the gravitational acceleration at {\normalfont \ttfamily coordinates} for exponential disk mass distributions.
    !!}
    use :: Coordinates                     , only : assignment(=), coordinateCartesian            , coordinateCylindrical
    use :: Numerical_Constants_Astronomical, only : gigaYear     , gravitationalConstantGalacticus, megaParsec
    use :: Numerical_Constants_Prefixes    , only : kilo
    implicit none
    double precision                                 , dimension(3  )           :: exponentialDiskAcceleration
    class           (massDistributionExponentialDisk), intent(inout)            :: self
    class           (coordinate                     ), intent(in   )            :: coordinates
    type            (enumerationComponentTypeType   ), intent(in   ) , optional :: componentType
    type            (enumerationMassTypeType        ), intent(in   ) , optional :: massType
    double precision                                 , dimension(3  )           :: positionCartesian
    type            (coordinateCylindrical          )                           :: coordinatesCylindrical
    type            (coordinateCartesian            )                           :: coordinatesCartesian
    double precision                                                            :: accelerationRadial        , accelerationVertical
    
    if (.not.self%matches(componentType,massType)) then
       exponentialDiskAcceleration=0.0d0
       return
    end if
    ! Get position in cylindrical and Cartesian coordinate systems.
    coordinatesCylindrical=coordinates
    coordinatesCartesian  =coordinates
    positionCartesian     =coordinatesCartesian
    ! Ensure that acceleration is tabulated.
    call self%accelerationTabulate()
    ! Interpolate in the tables.
    call self%accelerationInterpolate(coordinatesCylindrical,accelerationRadial,accelerationVertical)
    ! Convert components of the acceleration vector to Cartesian coordinate system.
    if (abs(accelerationRadial) > 0.0d0) then
       exponentialDiskAcceleration(1:2)=+           accelerationRadial             &
            &                           *           positionCartesian       (1:2)  &
            &                           /           coordinatesCylindrical%r(   )
    else
       exponentialDiskAcceleration(1:2)=+0.0d0
    end if
    exponentialDiskAcceleration   (3  )=+           accelerationVertical           &
         &                              *sign(1.0d0,coordinatesCylindrical%z(   ))
    ! For dimensionful profiles apply the unit conversions and scalings.
    if (.not.self%isDimensionless())                                    &
         & exponentialDiskAcceleration=+exponentialDiskAcceleration     &
         &                             *kilo                            &
         &                             *gigaYear                        &
         &                             /megaParsec                      &
         &                             *gravitationalConstantGalacticus &
         &                             *self%mass                       &
         &                             /self%scaleRadius**2
    return
  end function exponentialDiskAcceleration

  function exponentialDiskTidalTensor(self,coordinates,componentType,massType)
    !!{
    Computes the gravitational tidal tensor at {\normalfont \ttfamily coordinates} for exponential disk mass distributions.
    !!}
    use :: Coordinates                     , only : assignment(=)                  , coordinateCartesian, coordinateCylindrical
    use :: Numerical_Constants_Astronomical, only : gravitationalConstantGalacticus
    use :: Tensors                         , only : tensorNullR2D3Sym
    implicit none
    type            (tensorRank2Dimension3Symmetric )                          :: exponentialDiskTidalTensor
    class           (massDistributionExponentialDisk), intent(inout)           :: self
    class           (coordinate                     ), intent(in   )           :: coordinates
    type            (enumerationComponentTypeType   ), intent(in   ), optional :: componentType
    type            (enumerationMassTypeType        ), intent(in   ), optional :: massType
    double precision                                 , dimension(3  )          :: positionCartesian
    double precision                                 , parameter               :: radiusCylindricalSmall    =1.0d-6
    type            (coordinateCartesian            )                          :: coordinatesCartesian
    type            (coordinateCylindrical          )                          :: coordinatesCylindrical
    double precision                                                           :: accelerationRadial               , accelerationVertical       , &
         &                                                                        tidalTensorRadialRadial          , tidalTensorVerticalVertical, &
         &                                                                        tidalTensorCross                 , radiusCylindrical

    if (.not.self%matches(componentType,massType)) then
       exponentialDiskTidalTensor=tensorNullR2D3Sym
       return
    end if
    ! Get position in cylindrical and Cartesian coordinate systems.
    coordinatesCylindrical=coordinates
    coordinatesCartesian  =coordinatesCylindrical
    positionCartesian     =coordinatesCartesian
    radiusCylindrical     =coordinatesCylindrical%r()/self%scaleRadius
    positionCartesian     =positionCartesian         /self%scaleRadius
    ! Ensure that acceleration is tabulated.
    call self%accelerationTabulate()
    ! Interpolate in the tables.
    call self%accelerationInterpolate(coordinatesCylindrical,accelerationRadial,accelerationVertical,tidalTensorRadialRadial,tidalTensorVerticalVertical,tidalTensorCross)
    if (coordinatesCylindrical%z() < 0.0d0) then
       accelerationVertical=-accelerationVertical
       tidalTensorCross    =-tidalTensorCross
    end if
    ! Convert tensor components to Cartesian coordinate system.
    if (radiusCylindrical < radiusCylindricalSmall) then
       exponentialDiskTidalTensor=tensorRank2Dimension3Symmetric(                                                                                                                                                                                                                              &
            &                                                    x00=+tidalTensorRadialRadial                                                                                                                                                                                                , &
            &                                                    x01=+0.0d0                                                                                                                                                                                                                  , &
            &                                                    x11=+tidalTensorRadialRadial                                                                                                                                                                                                , &
            &                                                    x02=+0.0d0                                                                                                                                                                                                                  , &
            &                                                    x12=+0.0d0                                                                                                                                                                                                                  , &
            &                                                    x22=                                                                                                                     +tidalTensorVerticalVertical                                                                         &
            &                                                   )
    else
       exponentialDiskTidalTensor=tensorRank2Dimension3Symmetric(                                                                                                                                                                                                                              &
            &                                                    x00=+accelerationRadial/radiusCylindrical*(+1.0d0-(positionCartesian(1)**2                        /radiusCylindrical**2))+tidalTensorRadialRadial    *(positionCartesian(1)**2                        /radiusCylindrical**2), &
            &                                                    x01=+accelerationRadial/radiusCylindrical*(      -(positionCartesian(1)   *positionCartesian(2)   /radiusCylindrical**2))+tidalTensorRadialRadial    *(positionCartesian(1)   *positionCartesian(2)   /radiusCylindrical**2), &
            &                                                    x11=+accelerationRadial/radiusCylindrical*(+1.0d0-(                        positionCartesian(2)**2/radiusCylindrical**2))+tidalTensorRadialRadial    *(                        positionCartesian(2)**2/radiusCylindrical**2), &
            &                                                    x02=                                                                                                                     +tidalTensorCross           * positionCartesian(1)                           /radiusCylindrical    , &
            &                                                    x12=                                                                                                                     +tidalTensorCross           *                         positionCartesian(2)   /radiusCylindrical    , &
            &                                                    x22=                                                                                                                     +tidalTensorVerticalVertical                                                                         &
            &                                                   )
    end if
    ! For dimensionful profiles apply the unit conversions and scalings.
    if (.not.self%isDimensionless())                                    &
         & exponentialDiskTidalTensor=+exponentialDiskTidalTensor       &
         &                             *gravitationalConstantGalacticus &
         &                             *self%mass                       &
         &                             /self%scaleRadius**3
    return
  end function exponentialDiskTidalTensor
  
  subroutine exponentialDiskAccelerationInterpolate(self,coordinatesCylindrical,accelerationRadial,accelerationVertical,tidalTensorRadialRadial,tidalTensorVerticalVertical,tidalTensorCross)
    !!{
    Interpolate gravitational accelerations and tidal tensors in the tabulated solutions for an exponential disk.
    !!}
    use :: Coordinates, only : assignment(=), coordinateCartesian, coordinateCylindrical
    implicit none
    class           (massDistributionExponentialDisk), intent(inout)            :: self
    type            (coordinateCylindrical          ), intent(in   )            :: coordinatesCylindrical
    double precision                                 , intent(  out) , optional :: accelerationRadial     , accelerationVertical       , &
         &                                                                         tidalTensorRadialRadial, tidalTensorVerticalVertical, &
         &                                                                         tidalTensorCross
    type            (coordinateCartesian            )                           :: coordinatesCartesian
    double precision                                 , dimension(3  )           :: positionCartesian
    double precision                                 , dimension(0:1)           :: hRadius                , hHeight
    double precision                                                            :: radiusCylindrical      , radiusCylindricalLog       , &
         &                                                                         heightCylindrical      , heightCylindricalLog       , &
         &                                                                         radiusSpherical
    integer                                                                     :: iRadius                , iHeight                    , &
         &                                                                         jRadius                , jHeight

    ! Find interpolating factors.
    radiusCylindrical=    coordinatesCylindrical%r()/self%scaleRadius
    heightCylindrical=abs(coordinatesCylindrical%z()/self%scaleRadius)
    if     (                                                                              &
         &   radiusCylindrical > self%accelerationRadii  (size(self%accelerationRadii  )) &
         &  .or.                                                                          &
         &   heightCylindrical > self%accelerationHeights(size(self%accelerationHeights)) &
         & ) then
       ! Use spherical approximation.
       coordinatesCartesian= coordinatesCylindrical
       positionCartesian   = coordinatesCartesian
       radiusSpherical     =+sqrt(sum(positionCartesian**2))     
       if (present(accelerationVertical))                                                                             &
            & accelerationVertical       =-                                                      heightCylindrical    &
            &                             /             radiusSpherical**3                                            &
            &                             *        self%scaleRadius    **2
       if (present(accelerationRadial  ))                                                                             &
            & accelerationRadial         =-                                 radiusCylindrical                         &
            &                             /             radiusSpherical**3                                            &
            &                             *        self%scaleRadius    **2
       if (present(tidalTensorVerticalVertical))                                                                      &
            & tidalTensorVerticalVertical=+(                                                                          &
            &                               -(1.0d0/    radiusSpherical**3)                                           &
            &                               +(3.0d0/    radiusSpherical**5)*                     heightCylindrical**2 &
            &                              )                                                                          &
            &                             *        self%scaleRadius    **3
       if (present(tidalTensorRadialRadial    ))                                                                      &
            & tidalTensorRadialRadial    =+(                                                                          &
            &                               -(1.0d0/    radiusSpherical**3)                                           &
            &                               +(3.0d0/    radiusSpherical**5)*radiusCylindrical**2                      &
            &                              )                                                                          &
            &                             *        self%scaleRadius    **3
       if (present(tidalTensorCross           ))                                                                      &
            & tidalTensorCross           =+(                                                                          &
            &                               +(3.0d0/    radiusSpherical**5)*radiusCylindrical   *heightCylindrical    &
            &                              )                                                                          &
            &                             *        self%scaleRadius    **3
    else
       ! Interpolate in tabulated solution.
       if (radiusCylindrical < self%accelerationRadii  (1)) then
          ! The tidal tensor must become independent of R as R→0 (since the radial acceleration goes to zero at R=0).
          iRadius   = 1
          hRadius   =[0.0d0,1.0d0]
       else
          radiusCylindricalLog   =log(radiusCylindrical)
          hRadius             (0)=+(                                        &
               &                    +     radiusCylindricalLog              &
               &                    -self%accelerationRadiusMinimumLog      &
               &                   )                                        &
               &                  *  self%accelerationRadiusInverseInterval
          iRadius                =+int(hRadius(0))+             1
          hRadius             (0)=+    hRadius(0) -dble(iRadius-1    )
          hRadius             (1)=-    hRadius(0) +             1.0d0
       end if
       if (heightCylindrical < self%accelerationHeights(1)) then
          ! The tidal tensor must become independent of z as z→0 (since the vertical acceleration goes to zero at z=0).
          iHeight                = 1
          hHeight                =[0.0d0,1.0d0]
       else
          heightCylindricalLog   =log(heightCylindrical)
          hHeight             (0)=+(                                        &
               &                    +     heightCylindricalLog              &
               &                    -self%accelerationHeightMinimumLog      &
               &                   )                                        &
               &                  *  self%accelerationHeightInverseInterval
          iHeight                =+int(hHeight(0))+             1
          hHeight             (0)=+    hHeight(0) -dble(iHeight-1    )
          hHeight             (1)=-    hHeight(0) +             1.0d0
       end if
       if (present(accelerationRadial         )) accelerationRadial         =0.0d0
       if (present(accelerationVertical       )) accelerationVertical       =0.0d0
       if (present(tidalTensorRadialRadial    )) tidalTensorRadialRadial    =0.0d0
       if (present(tidalTensorVerticalVertical)) tidalTensorVerticalVertical=0.0d0
       if (present(tidalTensorCross           )) tidalTensorCross           =0.0d0
       do jRadius=0,1
          do jHeight=0,1
             if (present(accelerationRadial         )) accelerationRadial         =accelerationRadial         +self%accelerationRadial         (iRadius+jRadius,iHeight+jHeight)*(1.0d0-hRadius(jRadius))*(1.0d0-hHeight(jHeight))
             if (present(accelerationVertical       )) accelerationVertical       =accelerationVertical       +self%accelerationVertical       (iRadius+jRadius,iHeight+jHeight)*(1.0d0-hRadius(jRadius))*(1.0d0-hHeight(jHeight))
             if (present(tidalTensorRadialRadial    )) tidalTensorRadialRadial    =tidalTensorRadialRadial    +self%tidalTensorRadialRadial    (iRadius+jRadius,iHeight+jHeight)*(1.0d0-hRadius(jRadius))*(1.0d0-hHeight(jHeight))
             if (present(tidalTensorVerticalVertical)) tidalTensorVerticalVertical=tidalTensorVerticalVertical+self%tidalTensorVerticalVertical(iRadius+jRadius,iHeight+jHeight)*(1.0d0-hRadius(jRadius))*(1.0d0-hHeight(jHeight))
             if (present(tidalTensorCross           )) tidalTensorCross           =tidalTensorCross           +self%tidalTensorCross           (iRadius+jRadius,iHeight+jHeight)*(1.0d0-hRadius(jRadius))*(1.0d0-hHeight(jHeight))
          end do
       end do
       if (present(accelerationRadial  ) .and. radiusCylindrical < self%accelerationRadii  (1)) accelerationRadial  =accelerationRadial  *radiusCylindrical/self%accelerationRadii  (1)
       if (present(accelerationVertical) .and. heightCylindrical < self%accelerationHeights(1)) accelerationVertical=accelerationVertical*heightCylindrical/self%accelerationHeights(1)
    end if
    return
  end subroutine exponentialDiskAccelerationInterpolate

  subroutine exponentialDiskAccelerationTabulate(self)
    !!{
    Tabulate the acceleration (and tidal tensor) due to the exponential disk mass distribution. Uses the approach of
    \cite{kuijken_mass_1989}. The tabulation is built for a dimensionless disk.
    !!}
    use :: Bessel_Functions        , only : Bessel_Function_J0_Zero, Bessel_Function_J1_Zero, Bessel_Function_Jn_Zero
    use :: Display                 , only : displayCounter         , displayCounterClear    , displayIndent          , displayUnindent, &
          &                                 verbosityLevelWorking
    use :: File_Utilities          , only : Directory_Make         , File_Exists            , File_Lock              , File_Path      , &
          &                                 File_Unlock            , lockDescriptor
    use :: Error                   , only : Error_Report
    use :: Input_Paths             , only : inputPath              , pathTypeDataDynamic
    use :: HDF5_Access             , only : hdf5Access
    use :: IO_HDF5                 , only : hdf5Object
    use :: ISO_Varying_String      , only : char                   , operator(//)           , varying_string
    use :: Numerical_Constants_Math, only : Pi
    use :: Numerical_Integration   , only : integrator
    use :: Numerical_Ranges        , only : Make_Range             , rangeTypeLogarithmic
    implicit none
    class           (massDistributionExponentialDisk), intent(inout) :: self
    double precision                                 , parameter     :: radiusMinimum                    = 1.0d-2, radiusMaximum    =5.0d1
    double precision                                 , parameter     :: radiiPerDecade                   =30.0d+0
    double precision                                 , parameter     :: wavenumberMaximumFactor          =10.0d+0
    integer                                          , parameter     :: xi                               = 2
    type            (integrator                     ), save          :: integratorAccelerationRadial             , integratorAccelerationVertical       , &
         &                                                              integratorTidalTensorRadialRadial        , integratorTidalTensorVerticalVertical, &
         &                                                              integratorTidalTensorCross
    logical                                          , save          :: converged
    integer                                          , save          :: iBesselZero                              , besselOrder
    double precision                                 , save          :: height                                   , accelerationDelta                    , &
         &                                                              wavenumberLow                            , wavenumberHigh                       , &
         &                                                              tidalTensorDelta                         , tidalTensorRadialRadial
    !$omp threadprivate(height,accelerationDelta,tidalTensorDelta,tidalTensorRadialRadial,wavenumberLow,wavenumberHigh,iBesselZero,besselOrder,converged,integratorAccelerationRadial,integratorAccelerationVertical,integratorTidalTensorRadialRadial,integratorTidalTensorVerticalVertical,integratorTidalTensorCross)
    integer                                                          :: countRadii                               , iRadius                              , &
         &                                                              iHeight                                  , countWork
    double precision                                                 :: radius                                   , beta

    ! Return if acceleration is initialized.
    if (self%accelerationInitialized) return
<<<<<<< HEAD
    ! Construct a file name for the table.
    write (label,'(f8.6)') self%scaleHeight/self%scaleRadius
    fileName=inputPath(pathTypeDataDynamic)// &
         &   'galacticStructure/'          // &
         &   self%objectType()             // &
         &   '_h'                          // &
         &   trim(adjustl(label))          // &
         &   '.hdf5'
    call Directory_Make(char(File_Path(char(fileName))))
    ! Always obtain the file lock before the hdf5Access lock to avoid deadlocks between OpenMP threads.
    call File_Lock(char(fileName),fileLock,lockIsShared=.true.)
    if (File_Exists(fileName)) then
       !$ call hdf5Access%set()
       call file%openFile    (char(fileName                     )                                 )
       call file%readDataset(      'radii'                       ,self%accelerationRadii          )
       call file%readDataset(      'heights'                     ,self%accelerationHeights        )
       call file%readDataset(      'accelerationRadial'          ,self%accelerationRadial         )
       call file%readDataset(      'accelerationVertical'        ,self%accelerationVertical       )
       call file%readDataset(      'tidalTensorRadialRadial'     ,self%tidalTensorRadialRadial    )
       call file%readDataset(      'tidalTensorVerticalVertical' ,self%tidalTensorVerticalVertical)
       call file%readDataset(      'tidalTensorCross'            ,self%tidalTensorCross           )
       call file%close      (                                                                     )
       !$ call hdf5Access%unset()
    else
       ! Generate grid in radius and height.
       countRadii=int(log10(radiusMaximum/radiusMinimum)*radiiPerDecade)+1
       allocate(self%accelerationRadii          (countRadii           ))
       allocate(self%accelerationHeights        (countRadii           ))
       allocate(self%accelerationRadial         (countRadii,countRadii))
       allocate(self%accelerationVertical       (countRadii,countRadii))
       allocate(self%tidalTensorRadialRadial    (countRadii,countRadii))
       allocate(self%tidalTensorVerticalVertical(countRadii,countRadii))
       allocate(self%tidalTensorCross           (countRadii,countRadii))
       self%accelerationRadii  =Make_Range(radiusMinimum,radiusMaximum,countRadii,rangeTypeLogarithmic)
       self%accelerationHeights=Make_Range(radiusMinimum,radiusMaximum,countRadii,rangeTypeLogarithmic)
       ! Compute the vertical inverse scale-height. Note that our definition of β differs slightly from that of Kuijken & Gilmore
       ! (1989). They assume a density profile in the vertical direction of the form:
       !
       !  ρ(z) = sech²(βz/ξ)
       !
       ! while we use:
       !
       !  ρ(z) = sech²(z/h)
       !
       ! where h is the scale-height. Therefore:
       !
       !  β=ξ/h
       !
       ! and we then make it dimensionless by multiplying by the radial scale length.
       beta   =+dble(xi)         &
            &  *self%scaleRadius &
            &  /self%scaleHeight
       ! Iterate over radii and heights.
       call displayIndent("tabulating gravitational accelerations for exponential disk",verbosityLevelWorking)
       countWork=0
       do iRadius=1,countRadii
          radius=self%accelerationRadii(iRadius)
          !$omp parallel
          integratorAccelerationRadial         =integrator(accelerationRadialIntegrand         ,toleranceAbsolute=1.0d-6,toleranceRelative=1.0d-3)
          integratorAccelerationVertical       =integrator(accelerationVerticalIntegrand       ,toleranceAbsolute=1.0d-6,toleranceRelative=1.0d-3)
          integratorTidalTensorRadialRadial    =integrator(tidalTensorRadialRadialIntegrand    ,toleranceAbsolute=1.0d-6,toleranceRelative=1.0d-3)
          integratorTidalTensorVerticalVertical=integrator(tidalTensorVerticalVerticalIntegrand,toleranceAbsolute=1.0d-6,toleranceRelative=1.0d-3)
          integratorTidalTensorCross           =integrator(tidalTensorCrossIntegrand           ,toleranceAbsolute=1.0d-6,toleranceRelative=1.0d-3)
          !$omp do
          do iHeight=1,countRadii
             !$omp atomic
             countWork=countWork+1
             call displayCounter(int(100.0d0*dble(countWork)/dble(countRadii**2)),iRadius == 1 .and. iHeight == 1,verbosityLevelWorking)
             height=self%accelerationHeights(iHeight)          
             ! Evaluate the integral for the radial component of acceleration.
             self%accelerationRadial(iRadius,iHeight)=0.0d0
             wavenumberHigh                          =0.0d0
             iBesselZero                             =0
             converged                               =.false.
             do while (.not.converged)
                iBesselZero      =+                        iBesselZero  &
                     &            +                        1
                wavenumberLow    =+wavenumberHigh
                wavenumberHigh   =+Bessel_Function_J1_Zero(iBesselZero) &
                     &            /radius        
                accelerationDelta=+integratorAccelerationRadial%integrate(wavenumberLow,wavenumberHigh)
                converged=abs(accelerationDelta) < 1.0d-6*abs(self%accelerationRadial(iRadius,iHeight))
                self%accelerationRadial(iRadius,iHeight)=+self%accelerationRadial(iRadius,iHeight) &
                     &                                   +     accelerationDelta
             end do
             ! Evaluate the integral for the vertical component of acceleration.
             self%accelerationVertical(iRadius,iHeight)=0.0d0
             wavenumberHigh                            =0.0d0
             iBesselZero                               =0
             converged                                 =.false.
             do while (.not.converged)
                iBesselZero      =+                       iBesselZero   &
                     &            +                       1
                wavenumberLow    =+wavenumberHigh
                wavenumberHigh   =+Bessel_Function_J0_Zero(iBesselZero) &
                     &            /radius
                accelerationDelta=+integratorAccelerationVertical%integrate(wavenumberLow,wavenumberHigh)
                converged=abs(accelerationDelta) < 1.0d-6*abs(self%accelerationVertical(iRadius,iHeight))
                self%accelerationVertical(iRadius,iHeight)=+self%accelerationVertical(iRadius,iHeight) &
                     &                                     +     accelerationDelta
             end do
             ! Evaluate the integral for the radial component of the tidal tensor.
             self%tidalTensorRadialRadial(iRadius,iHeight)=0.0d0
             do besselOrder=0,2,2                
                tidalTensorRadialRadial=0.0d0
                wavenumberHigh         =0.0d0
                iBesselZero            =0
                converged              =.false.
                do while (.not.converged)
                   iBesselZero  =+iBesselZero &
                        &        +1
                   wavenumberLow=+wavenumberHigh
                   select case (besselOrder)
                   case (0)
                      wavenumberHigh=+Bessel_Function_J0_Zero(      iBesselZero) &
                           &         /radius
                   case (2)
                      wavenumberHigh=+Bessel_Function_Jn_Zero(2.0d0,iBesselZero) &
                           &         /radius
                   case default
                      call Error_Report('incorrect Bessel function order'//{introspection:location})
                   end select
                   tidalTensorDelta=+integratorTidalTensorRadialRadial%integrate(wavenumberLow,wavenumberHigh)
                   converged=abs(tidalTensorDelta) < 1.0d-6*abs(tidalTensorRadialRadial)                   
                   tidalTensorRadialRadial=+tidalTensorRadialRadial &
                        &                  +     tidalTensorDelta
                end do
                self%tidalTensorRadialRadial(iRadius,iHeight)=+self%tidalTensorRadialRadial(iRadius,iHeight) &
                     &                                        +     tidalTensorRadialRadial
             end do
             ! Evaluate the integral for the vertical-vertical component of the tidal tensor.
             self%tidalTensorVerticalVertical(iRadius,iHeight)=0.0d0
             wavenumberHigh                                   =0.0d0
             iBesselZero                                      =0
             converged                                        =.false.
             do while (.not.converged)
                iBesselZero     =+                        iBesselZero  &
                     &           +                        1
                wavenumberLow   =+wavenumberHigh
                wavenumberHigh  =+Bessel_Function_J0_Zero(iBesselZero) &
                     &           /radius
                tidalTensorDelta=+integratorTidalTensorVerticalVertical%integrate(wavenumberLow,wavenumberHigh)
                converged=abs(tidalTensorDelta) < 1.0d-6*abs(self%tidalTensorVerticalVertical(iRadius,iHeight))
                self%tidalTensorVerticalVertical(iRadius,iHeight)=+self%tidalTensorVerticalVertical(iRadius,iHeight) &
                     &                                            +     tidalTensorDelta
             end do
             ! Evaluate the integral for the cross component of the tidal tensor.
             self%tidalTensorCross(iRadius,iHeight)=0.0d0
             wavenumberHigh                        =0.0d0
             iBesselZero                           =0
             converged                             =.false.
             do while (.not.converged)
                iBesselZero     =+                        iBesselZero  &
                     &           +                        1
                wavenumberLow   =+wavenumberHigh
                wavenumberHigh  =+Bessel_Function_J1_Zero(iBesselZero) &
                     &           /radius
                tidalTensorDelta=+integratorTidalTensorCross%integrate(wavenumberLow,wavenumberHigh)
                converged=abs(tidalTensorDelta) < 1.0d-6*abs(self%tidalTensorCross(iRadius,iHeight))
                self%tidalTensorCross(iRadius,iHeight)=+self%tidalTensorCross(iRadius,iHeight) &
                     &                                 +     tidalTensorDelta
             end do
          end do
          !$omp end do
          !$omp end parallel
       end do
       call displayCounterClear(       verbosityLevelWorking)
       call displayUnindent     ("done",verbosityLevelWorking)
       !$ call hdf5Access%set()
       call file%openFile    (char   (fileName                        )                              ,overWrite=.true.,readOnly=.false.)
       call file%writeDataset(        self%accelerationRadii           ,'radii'                                                        )
       call file%writeDataset(        self%accelerationHeights         ,'heights'                                                      )
       call file%writeDataset(        self%accelerationRadial          ,'accelerationRadial'                                           )
       call file%writeDataset(        self%accelerationVertical        ,'accelerationVertical'                                         )
       call file%writeDataset(        self%tidalTensorRadialRadial     ,'tidalTensorRadialRadial'                                      )
       call file%writeDataset(        self%tidalTensorVerticalVertical ,'tidalTensorVerticalVertical'                                  )
       call file%writeDataset(        self%tidalTensorCross            ,'tidalTensorCross'                                             )
       call file%close       (                                                                                                         )
       !$ call hdf5Access%unset()
    end if
    call File_Unlock(fileLock)
    ! Compute factors needed for interpolation.
    self%accelerationRadiusMinimumLog     =      log(self%accelerationRadii  (                            1 ))
    self%accelerationRadiusMaximumLog     =      log(self%accelerationRadii  (size(self%accelerationRadii  )))
    self%accelerationHeightMinimumLog     =      log(self%accelerationHeights(                            1 ))
    self%accelerationHeightMaximumLog     =      log(self%accelerationHeights(size(self%accelerationHeights)))
    self%accelerationRadiusInverseInterval=1.0d0/log(self%accelerationRadii  (2)/self%accelerationRadii  (1))
    self%accelerationHeightInverseInterval=1.0d0/log(self%accelerationHeights(2)/self%accelerationHeights(1))
    ! Record that the acceleration table is initialized.
    self%accelerationInitialized=.true.
=======
    block
      type     (varying_string) :: fileName
      character(len=8         ) :: label
      type     (hdf5Object    ) :: file
      type     (lockDescriptor) :: fileLock
      
      ! Construct a file name for the table.
      write (label,'(f8.6)') self%scaleHeight/self%scaleRadius
      fileName=inputPath(pathTypeDataDynamic)// &
           &   'galacticStructure/'          // &
           &   self%objectType()             // &
           &   '_h'                          // &
           &   trim(adjustl(label))          // &
           &   '.hdf5'
      call Directory_Make(char(File_Path(char(fileName))))
      ! Always obtain the file lock before the hdf5Access lock to avoid deadlocks between OpenMP threads.
      call File_Lock(char(fileName),fileLock,lockIsShared=.true.)
      if (File_Exists(fileName)) then
         !$ call hdf5Access%set()
         call file%openFile    (char(fileName                     )                                 )
         call file%readDataset(      'radii'                       ,self%accelerationRadii          )
         call file%readDataset(      'heights'                     ,self%accelerationHeights        )
         call file%readDataset(      'accelerationRadial'          ,self%accelerationRadial         )
         call file%readDataset(      'accelerationVertical'        ,self%accelerationVertical       )
         call file%readDataset(      'tidalTensorRadialRadial'     ,self%tidalTensorRadialRadial    )
         call file%readDataset(      'tidalTensorVerticalVertical' ,self%tidalTensorVerticalVertical)
         call file%readDataset(      'tidalTensorCross'            ,self%tidalTensorCross           )
         call file%close      (                                                                     )
         !$ call hdf5Access%unset()
      else
         ! Generate grid in radius and height.
         countRadii=int(log10(radiusMaximum/radiusMinimum)*radiiPerDecade)+1
         allocate(self%accelerationRadii          (countRadii           ))
         allocate(self%accelerationHeights        (countRadii           ))
         allocate(self%accelerationRadial         (countRadii,countRadii))
         allocate(self%accelerationVertical       (countRadii,countRadii))
         allocate(self%tidalTensorRadialRadial    (countRadii,countRadii))
         allocate(self%tidalTensorVerticalVertical(countRadii,countRadii))
         allocate(self%tidalTensorCross           (countRadii,countRadii))
         self%accelerationRadii  =Make_Range(radiusMinimum,radiusMaximum,countRadii,rangeTypeLogarithmic)
         self%accelerationHeights=Make_Range(radiusMinimum,radiusMaximum,countRadii,rangeTypeLogarithmic)
         ! Compute the vertical inverse scale-height. Note that our definition of β differs slightly from that of Kuijken & Gilmore
         ! (1989). They assume a density profile in the vertical direction of the form:
         !
         !  ρ(z) = sech^ξ(βz/ξ)
         !
         ! while we use:
         !
         !  ρ(z) = sech^ξ(z/h)
         !
         ! where h is the scale-height. Therefore:
         !
         !  β=ξ/h
         !
         ! and we then make it dimensionless by multiplying by the radial scale length.
         beta   =+dble(xi)         &
              &  *self%scaleRadius &
              &  /self%scaleHeight
         ! Iterate over radii and heights.
         call displayIndent("tabulating gravitational accelerations for exponential disk",verbosityLevelWorking)
         countWork=0
         do iRadius=1,countRadii
            radius=self%accelerationRadii(iRadius)
            !$omp parallel
            integratorAccelerationRadial         =integrator(accelerationRadialIntegrand         ,toleranceAbsolute=1.0d-6,toleranceRelative=1.0d-3)
            integratorAccelerationVertical       =integrator(accelerationVerticalIntegrand       ,toleranceAbsolute=1.0d-6,toleranceRelative=1.0d-3)
            integratorTidalTensorRadialRadial    =integrator(tidalTensorRadialRadialIntegrand    ,toleranceAbsolute=1.0d-6,toleranceRelative=1.0d-3)
            integratorTidalTensorVerticalVertical=integrator(tidalTensorVerticalVerticalIntegrand,toleranceAbsolute=1.0d-6,toleranceRelative=1.0d-3)
            integratorTidalTensorCross           =integrator(tidalTensorCrossIntegrand           ,toleranceAbsolute=1.0d-6,toleranceRelative=1.0d-3)
            !$omp do
            do iHeight=1,countRadii
               !$omp atomic
               countWork=countWork+1
               call displayCounter(int(100.0d0*dble(countWork)/dble(countRadii**2)),iRadius == 1 .and. iHeight == 1,verbosityLevelWorking)
               height=self%accelerationHeights(iHeight)          
               ! Evaluate the integral for the radial component of acceleration.
               self%accelerationRadial(iRadius,iHeight)=0.0d0
               wavenumberHigh                          =0.0d0
               iBesselZero                             =0
               converged                               =.false.
               do while (.not.converged)
                  iBesselZero      =+                        iBesselZero  &
                       &            +                        1
                  wavenumberLow    =+wavenumberHigh
                  wavenumberHigh   =+Bessel_Function_J1_Zero(iBesselZero) &
                       &            /radius        
                  accelerationDelta=+integratorAccelerationRadial%integrate(wavenumberLow,wavenumberHigh)
                  converged=abs(accelerationDelta) < 1.0d-6*abs(self%accelerationRadial(iRadius,iHeight))
                  self%accelerationRadial(iRadius,iHeight)=+self%accelerationRadial(iRadius,iHeight) &
                       &                                   +     accelerationDelta
               end do
               ! Evaluate the integral for the vertical component of acceleration.
               self%accelerationVertical(iRadius,iHeight)=0.0d0
               wavenumberHigh                            =0.0d0
               iBesselZero                               =0
               converged                                 =.false.
               do while (.not.converged)
                  iBesselZero      =+                       iBesselZero   &
                       &            +                       1
                  wavenumberLow    =+wavenumberHigh
                  wavenumberHigh   =+Bessel_Function_J0_Zero(iBesselZero) &
                       &            /radius
                  accelerationDelta=+integratorAccelerationVertical%integrate(wavenumberLow,wavenumberHigh)
                  converged=abs(accelerationDelta) < 1.0d-6*abs(self%accelerationVertical(iRadius,iHeight))
                  self%accelerationVertical(iRadius,iHeight)=+self%accelerationVertical(iRadius,iHeight) &
                       &                                     +     accelerationDelta
               end do
               ! Evaluate the integral for the radial component of the tidal tensor.
               self%tidalTensorRadialRadial(iRadius,iHeight)=0.0d0
               do besselOrder=0,2,2                
                  tidalTensorRadialRadial=0.0d0
                  wavenumberHigh         =0.0d0
                  iBesselZero            =0
                  converged              =.false.
                  do while (.not.converged)
                     iBesselZero  =+iBesselZero &
                          &        +1
                     wavenumberLow=+wavenumberHigh
                     select case (besselOrder)
                     case (0)
                        wavenumberHigh=+Bessel_Function_J0_Zero(      iBesselZero) &
                             &         /radius
                     case (2)
                        wavenumberHigh=+Bessel_Function_Jn_Zero(2.0d0,iBesselZero) &
                             &         /radius
                     case default
                        call Error_Report('incorrect Bessel function order'//{introspection:location})
                     end select
                     tidalTensorDelta=+integratorTidalTensorRadialRadial%integrate(wavenumberLow,wavenumberHigh)
                     converged=abs(tidalTensorDelta) < 1.0d-6*abs(tidalTensorRadialRadial)                   
                     tidalTensorRadialRadial=+tidalTensorRadialRadial &
                          &                  +     tidalTensorDelta
                  end do
                  self%tidalTensorRadialRadial(iRadius,iHeight)=+self%tidalTensorRadialRadial(iRadius,iHeight) &
                       &                                        +     tidalTensorRadialRadial
               end do
               ! Evaluate the integral for the vertical-vertical component of the tidal tensor.
               self%tidalTensorVerticalVertical(iRadius,iHeight)=0.0d0
               wavenumberHigh                                   =0.0d0
               iBesselZero                                      =0
               converged                                        =.false.
               do while (.not.converged)
                  iBesselZero     =+                        iBesselZero  &
                       &           +                        1
                  wavenumberLow   =+wavenumberHigh
                  wavenumberHigh  =+Bessel_Function_J0_Zero(iBesselZero) &
                       &           /radius
                  tidalTensorDelta=+integratorTidalTensorVerticalVertical%integrate(wavenumberLow,wavenumberHigh)
                  converged=abs(tidalTensorDelta) < 1.0d-6*abs(self%tidalTensorVerticalVertical(iRadius,iHeight))
                  self%tidalTensorVerticalVertical(iRadius,iHeight)=+self%tidalTensorVerticalVertical(iRadius,iHeight) &
                       &                                            +     tidalTensorDelta
               end do
               ! Evaluate the integral for the cross component of the tidal tensor.
               self%tidalTensorCross(iRadius,iHeight)=0.0d0
               wavenumberHigh                        =0.0d0
               iBesselZero                           =0
               converged                             =.false.
               do while (.not.converged)
                  iBesselZero     =+                        iBesselZero  &
                       &           +                        1
                  wavenumberLow   =+wavenumberHigh
                  wavenumberHigh  =+Bessel_Function_J1_Zero(iBesselZero) &
                       &           /radius
                  tidalTensorDelta=+integratorTidalTensorCross%integrate(wavenumberLow,wavenumberHigh)
                  converged=abs(tidalTensorDelta) < 1.0d-6*abs(self%tidalTensorCross(iRadius,iHeight))
                  self%tidalTensorCross(iRadius,iHeight)=+self%tidalTensorCross(iRadius,iHeight) &
                       &                                 +     tidalTensorDelta
               end do
            end do
            !$omp end do
            !$omp end parallel
         end do
         call displayCounterClear(       verbosityLevelWorking)
         call displayUnindent     ("done",verbosityLevelWorking)
         !$ call hdf5Access%set()
         call file%openFile    (char   (fileName                        )                              ,overWrite=.true.,readOnly=.false.)
         call file%writeDataset(        self%accelerationRadii           ,'radii'                                                        )
         call file%writeDataset(        self%accelerationHeights         ,'heights'                                                      )
         call file%writeDataset(        self%accelerationRadial          ,'accelerationRadial'                                           )
         call file%writeDataset(        self%accelerationVertical        ,'accelerationVertical'                                         )
         call file%writeDataset(        self%tidalTensorRadialRadial     ,'tidalTensorRadialRadial'                                      )
         call file%writeDataset(        self%tidalTensorVerticalVertical ,'tidalTensorVerticalVertical'                                  )
         call file%writeDataset(        self%tidalTensorCross            ,'tidalTensorCross'                                             )
         call file%close       (                                                                                                         )
         !$ call hdf5Access%unset()
      end if
      call File_Unlock(fileLock)
      ! Compute factors needed for interpolation.
      self%accelerationRadiusMinimumLog     =      log(self%accelerationRadii  (                            1 ))
      self%accelerationRadiusMaximumLog     =      log(self%accelerationRadii  (size(self%accelerationRadii  )))
      self%accelerationHeightMinimumLog     =      log(self%accelerationHeights(                            1 ))
      self%accelerationHeightMaximumLog     =      log(self%accelerationHeights(size(self%accelerationHeights)))
      self%accelerationRadiusInverseInterval=1.0d0/log(self%accelerationRadii  (2)/self%accelerationRadii  (1))
      self%accelerationHeightInverseInterval=1.0d0/log(self%accelerationHeights(2)/self%accelerationHeights(1))
      ! Record that the acceleration table is initialized.
      self%accelerationInitialized=.true.
    end block
>>>>>>> f9e67cd1
    return

  contains

    double precision function accelerationRadialIntegrand(wavenumber)
      !!{
      Integrand for the radial component of the acceleration.
      !!}
      use :: Bessel_Functions, only : Bessel_Function_J1
      implicit none
      double precision, intent(in   ) :: wavenumber

      accelerationRadialIntegrand=-                   wavenumber            &
           &                      *Bessel_Function_J1(wavenumber*radius)    &
           &                      *Iz                (wavenumber       )    &
           &                      /(                                        &
           &                        +                 1.0d0                 &
           &                        +                 wavenumber        **2 &
           &                       )**1.5d0                                 &
           &                      /self%scaleHeight                         &
           &                      /4.0d0
      return
    end function accelerationRadialIntegrand

    double precision function accelerationVerticalIntegrand(wavenumber)
      !!{
      Integrand for the radial component of the acceleration.
      !!}
      use :: Bessel_Functions, only : Bessel_Function_J0
      implicit none
      double precision, intent(in   ) :: wavenumber

      accelerationVerticalIntegrand=+Bessel_Function_J0(wavenumber*radius)    &
           &                        *dIzdz             (wavenumber       )    &
           &                        /(                                        &
           &                          +                 1.0d0                 &
           &                          +                 wavenumber        **2 &
           &                         )**1.5d0                                 &
           &                        /self%scaleHeight                         &
           &                        /4.0d0
      return
    end function accelerationVerticalIntegrand

    double precision function tidalTensorRadialRadialIntegrand(wavenumber)
      !!{
      Integrand for the of the $\partial^2 \Phi \over \partial R^2$ component of the tidal tensor.
      !!}
      use :: Bessel_Functions, only : Bessel_Function_J0, Bessel_Function_Jn
      use :: Error           , only : Error_Report
      implicit none
      double precision, intent(in   ) :: wavenumber
      double precision                :: besselFunction

      select case (besselOrder)
      case (0)
         besselFunction=+Bessel_Function_J0(  wavenumber*radius)
      case (2)
         besselFunction=-Bessel_Function_Jn(2,wavenumber*radius)
      case default
         besselFunction=+0.0d0
         call Error_Report('incorrect Bessel function order'//{introspection:location})
      end select
      tidalTensorRadialRadialIntegrand=-0.5d0             &
           &                           *   wavenumber **2 &
           &                           *besselFunction    &
           &                           *Iz(wavenumber)    &
           &                           /(                 &
           &                             + 1.0d0          &
           &                             + wavenumber **2 &
           &                            )**1.5d0          &
           &                           /self%scaleHeight  &
           &                           /4.0d0
      return
    end function tidalTensorRadialRadialIntegrand

    double precision function tidalTensorCrossIntegrand(wavenumber)
      !!{
      Integrand for the of the $\partial^2 \Phi \over \partial R \partial z$ component of the tidal tensor.
      !!}
      use :: Bessel_Functions, only : Bessel_Function_J1
      implicit none
      double precision, intent(in   ) :: wavenumber

      tidalTensorCrossIntegrand=-wavenumber                               &
           &                    *Bessel_Function_J1(wavenumber*radius)    &
           &                    *dIzdz             (wavenumber       )    &
           &                    /(                                        &
           &                      +                 1.0d0                 &
           &                      +                 wavenumber        **2 &
           &                     )**1.5d0                                 &
           &                    /self%scaleHeight                         &
           &                    /4.0d0
      return
    end function tidalTensorCrossIntegrand

    double precision function tidalTensorVerticalVerticalIntegrand(wavenumber)
      !!{
      Integrand for the of the $\partial^2 \Phi \over \partial z^2$ component of the tidal tensor.
      !!}
      use :: Bessel_Functions, only : Bessel_Function_J0
      implicit none
      double precision, intent(in   ) :: wavenumber

      tidalTensorVerticalVerticalIntegrand=+Bessel_Function_J0(wavenumber*radius)    &
           &                               *d2Izdz2           (wavenumber       )    &
           &                               /(                                        &
           &                                 +                 1.0d0                 &
           &                                 +                 wavenumber        **2 &
           &                                )**1.5d0                                 &
           &                               /self%scaleHeight                         &
           &                               /4.0d0
      return
    end function tidalTensorVerticalVerticalIntegrand
    
    double precision function Iz(wavenumber)
      !!{
      $z$-dependent term appearing in the expression for the potential of the disk.
      !!}
      implicit none
      double precision, intent(in   ) :: wavenumber
      double precision                :: IzmOdd    , IzmEven, &
           &                             IzDelta
      integer                         :: m
      logical                         :: converged

      Iz       =+0.0d0
      m        =-2
      converged=.false.
      do while (.not.converged)
         m      =+m                   &
              &  +2
         IzmOdd =+Izm(wavenumber,m-1)
         IzmEven=+Izm(wavenumber,m  )
         IzDelta=+IzmOdd              &
              &  +IzmEven
         Iz     =+Iz                  &
              &  +IzDelta
         if (abs(IzDelta) < 1.0d-3*abs(Iz) .or. (m > 100 .and. (abs(Iz) == 0.0d0 .or. abs(IzDelta) == 0.0d0))) converged=.true.
      end do
      Iz=Iz*2.0d0**(1+xi)
      return
    end function Iz

    double precision function Izm(wavenumber,m)
      !!{
      Evaluate the $m$-dependent part of the $I(z)$ integral.
      !!}
      use :: Binomial_Coefficients, only : Binomial_Coefficient
      implicit none
      double precision, intent(in   ) :: wavenumber
      integer         , intent(in   ) :: m
      double precision                :: mFactor   , divisor

      if (m < 0) then
         Izm=0.0d0
      else
         mFactor=+1.0d0         &
              &  +2.0d0         &
              &  *dble(m )      &
              &  /dble(xi)
         divisor=+mFactor   **2 &
              &  *beta      **2 &
              &  -wavenumber**2
         if (divisor == 0.0d0) then
            ! Divisor is zero, but the term is still regular - use l'Hopital's rule to derive the correct value.
            Izm     =+Binomial_Coefficient(-xi,m)                         &
                 &  *(                                                    &
                 &    +beta*mFactor*height                                &
                 &    +1.0d0                                              &
                 &   )                                                    &
                 &  *exp(-wavenumber*height)                              &
                 &  /     wavenumber&
                 &/2.0d0
         else
            Izm    =+Binomial_Coefficient(-xi,m)                          &
                 &  *(                                                    &
                 &    +beta      *mFactor*exp(-wavenumber        *height) &
                 &    -wavenumber        *exp(-beta      *mFactor*height) &
                 &   )                                                    &
                 &  /divisor
         end if
      end if
      return
    end function Izm
    
    double precision function dIzdz(wavenumber)
      !!{
      $z$ derivative of the $z$-dependent term appearing in the expression for the potential of the disk.
      !!}
      use :: Binomial_Coefficients, only : Binomial_Coefficient
      implicit none
      double precision, intent(in   ) :: wavenumber
      double precision                :: dIzdzmOdd , dIzdzmEven, &
           &                             dIzdzDelta
      integer                         :: m
      logical                         :: converged

      dIzdz    =+0.0d0
      m        =-2
      converged=.false.
      do while (.not.converged)
         m         =+m                      &
              &     +2
         dIzdzmOdd =+dIzdzm(wavenumber,m-1)
         dIzdzmEven=+dIzdzm(wavenumber,m  )
         dIzdzDelta=+dIzdzmOdd              &
              &     +dIzdzmEven
         dIzdz     =+dIzdz                  &
              &     +dIzdzDelta
         if (abs(dIzdzDelta) < 1.0d-3*abs(dIzdz) .or. (m > 100 .and. (abs(dIzdz) == 0.0d0 .or. abs(dIzdzDelta) == 0.0d0))) converged=.true.
      end do
      dIzdz=dIzdz*2.0d0**(1+xi)
      return
    end function dIzdz

    double precision function dIzdzm(wavenumber,m)
      !!{
      Evaluate the $m$-dependent part of the $\mathrm{d}I(z)/\mathrm{d}z$ integral.
      !!}
      use :: Binomial_Coefficients, only : Binomial_Coefficient
      implicit none
      double precision, intent(in   ) :: wavenumber
      integer         , intent(in   ) :: m
      double precision                :: mFactor   , divisor

      if (m < 0) then
         dIzdzm=0.0d0
      else
         mFactor=+1.0d0         &
              &  +2.0d0         &
              &  *dble(m )      &
              &  /dble(xi)
         divisor=+mFactor   **2 &
              &  *beta      **2 &
              &  -wavenumber**2
         if (divisor == 0.0d0) then
            ! Divisor is zero, but the term is still regular - use l'Hopital's rule to derive the correct value.
            dIzdzm=-Binomial_Coefficient(-xi,m)       &
                 & *beta                              &
                 & *mFactor                           &
                 & *                height            &
                 & *exp(-wavenumber*height)           &
                 & /2.0d0
         else
            dIzdzm=-Binomial_Coefficient(-xi,m)       &
                 & *       beta                       &
                 & *                 mFactor          &
                 & *       wavenumber                 &
                 & *(                                 &
                 &   +exp(-wavenumber        *height) &
                 &   -exp(-beta      *mFactor*height) &
                 &  )                                 &
                 & /divisor
         end if
      end if
      return
    end function dIzdzm

    double precision function d2Izdz2(wavenumber)
      !!{
      $z$ $2^\mathrm{nd}$ derivative of the $z$-dependent term appearing in the expression for the potential of the disk.
      !!}
      use :: Binomial_Coefficients, only : Binomial_Coefficient
      implicit none
      double precision, intent(in   ) :: wavenumber
      double precision                :: d2Izdz2mOdd , d2Izdz2mEven, &
           &                             d2Izdz2Delta
      integer                         :: m
      logical                         :: converged

      d2Izdz2  =+0.0d0
      m        =-2
      converged=.false.
      do while (.not.converged)
         m           =+m                        &
              &       +2
         d2Izdz2mOdd =+d2Izdz2m(wavenumber,m-1)
         d2Izdz2mEven=+d2Izdz2m(wavenumber,m  )
         d2Izdz2Delta=+d2Izdz2mOdd              &
              &       +d2Izdz2mEven
         d2Izdz2     =+d2Izdz2                  &
              &       +d2Izdz2Delta
         if (abs(d2Izdz2Delta) < 1.0d-4*abs(d2Izdz2) .or. (m > 100 .and. (abs(d2Izdz2) == 0.0d0 .or. abs(d2Izdz2Delta) == 0.0d0))) converged=.true.
      end do
      d2Izdz2=d2Izdz2*2.0d0**(1+xi)
      return
    end function d2Izdz2

    double precision function d2Izdz2m(wavenumber,m)
      !!{
      Evaluate the $m$-dependent part of the $\mathrm{d}^2I(z)/\mathrm{d}z^2$ integral.
      !!}
      use :: Binomial_Coefficients, only : Binomial_Coefficient
      implicit none
      double precision, intent(in   ) :: wavenumber
      integer         , intent(in   ) :: m
      double precision                :: mFactor   , divisor

      if (m < 0) then
         d2Izdz2m=0.0d0
      else
         mFactor=+1.0d0         &
              &  +2.0d0         &
              &  *dble(m )      &
              &  /dble(xi)
         divisor=+mFactor   **2 &
              &  *beta      **2 &
              &  -wavenumber**2
         if (divisor == 0.0d0) then
            ! Divisor is zero, but the term is still regular - use l'Hopital's rule to derive the correct value.
            d2Izdz2m=+Binomial_Coefficient(-xi,m)                          &
                 &   *  beta      *mFactor                                 &
                 &   *  wavenumber**2                                      &
                 &   *exp(-wavenumber*height)                              &
                 &   /2.0d0
         else
            d2Izdz2m=+Binomial_Coefficient(-xi,m)                          &
                 &   *  beta      *mFactor                                 &
                 &   *  wavenumber                                         &
                 &   *(                                                    &
                 &     +wavenumber        *exp(-wavenumber        *height) &
                 &     -beta      *mFactor*exp(-beta      *mFactor*height) &
                 &    )                                                    &
                 &   /divisor
         end if
      end if
      return
    end function d2Izdz2m
    
  end subroutine exponentialDiskAccelerationTabulate
  
  function exponentialDiskPositionSample(self,randomNumberGenerator_,componentType,massType)
    !!{
    Sample a position from an exponential disk distribution.
    !!}
    use :: Lambert_Ws              , only : Lambert_Wm1
    use :: Numerical_Constants_Math, only : Pi
    implicit none
    double precision                                 , dimension(3)            :: exponentialDiskPositionSample
    class           (massDistributionExponentialDisk), intent(inout)           :: self
    class           (randomNumberGeneratorClass     ), intent(inout)           :: randomNumberGenerator_
    type            (enumerationComponentTypeType   ), intent(in   ), optional :: componentType
    type            (enumerationMassTypeType        ), intent(in   ), optional :: massType
    double precision                                                           :: radius                       , height, &
         &                                                                        phi

    if (.not.self%matches(componentType,massType)) then
       exponentialDiskPositionSample=0.0d0
       return
    end if
    ! Select a radial coordinate.
    radius=(-1.0d0-Lambert_Wm1((-1.0d0+      randomNumberGenerator_%uniformSample())/exp(1.0d0)))*self%scaleRadius
    ! Select a vertical coordinate.
    height=(      -atanh      ( +1.0d0-2.0d0*randomNumberGenerator_%uniformSample()            ))*self%scaleHeight
    ! Angular coordinate is uniformly distributed between 0 and 2π.
    phi   =+                                 randomNumberGenerator_%uniformSample()              *2.0d0*Pi
    ! Return Cartesian coordinates.
    exponentialDiskPositionSample=[radius*cos(phi),radius*sin(phi),height]
    return
  end function exponentialDiskPositionSample<|MERGE_RESOLUTION|>--- conflicted
+++ resolved
@@ -1113,198 +1113,6 @@
 
     ! Return if acceleration is initialized.
     if (self%accelerationInitialized) return
-<<<<<<< HEAD
-    ! Construct a file name for the table.
-    write (label,'(f8.6)') self%scaleHeight/self%scaleRadius
-    fileName=inputPath(pathTypeDataDynamic)// &
-         &   'galacticStructure/'          // &
-         &   self%objectType()             // &
-         &   '_h'                          // &
-         &   trim(adjustl(label))          // &
-         &   '.hdf5'
-    call Directory_Make(char(File_Path(char(fileName))))
-    ! Always obtain the file lock before the hdf5Access lock to avoid deadlocks between OpenMP threads.
-    call File_Lock(char(fileName),fileLock,lockIsShared=.true.)
-    if (File_Exists(fileName)) then
-       !$ call hdf5Access%set()
-       call file%openFile    (char(fileName                     )                                 )
-       call file%readDataset(      'radii'                       ,self%accelerationRadii          )
-       call file%readDataset(      'heights'                     ,self%accelerationHeights        )
-       call file%readDataset(      'accelerationRadial'          ,self%accelerationRadial         )
-       call file%readDataset(      'accelerationVertical'        ,self%accelerationVertical       )
-       call file%readDataset(      'tidalTensorRadialRadial'     ,self%tidalTensorRadialRadial    )
-       call file%readDataset(      'tidalTensorVerticalVertical' ,self%tidalTensorVerticalVertical)
-       call file%readDataset(      'tidalTensorCross'            ,self%tidalTensorCross           )
-       call file%close      (                                                                     )
-       !$ call hdf5Access%unset()
-    else
-       ! Generate grid in radius and height.
-       countRadii=int(log10(radiusMaximum/radiusMinimum)*radiiPerDecade)+1
-       allocate(self%accelerationRadii          (countRadii           ))
-       allocate(self%accelerationHeights        (countRadii           ))
-       allocate(self%accelerationRadial         (countRadii,countRadii))
-       allocate(self%accelerationVertical       (countRadii,countRadii))
-       allocate(self%tidalTensorRadialRadial    (countRadii,countRadii))
-       allocate(self%tidalTensorVerticalVertical(countRadii,countRadii))
-       allocate(self%tidalTensorCross           (countRadii,countRadii))
-       self%accelerationRadii  =Make_Range(radiusMinimum,radiusMaximum,countRadii,rangeTypeLogarithmic)
-       self%accelerationHeights=Make_Range(radiusMinimum,radiusMaximum,countRadii,rangeTypeLogarithmic)
-       ! Compute the vertical inverse scale-height. Note that our definition of β differs slightly from that of Kuijken & Gilmore
-       ! (1989). They assume a density profile in the vertical direction of the form:
-       !
-       !  ρ(z) = sech²(βz/ξ)
-       !
-       ! while we use:
-       !
-       !  ρ(z) = sech²(z/h)
-       !
-       ! where h is the scale-height. Therefore:
-       !
-       !  β=ξ/h
-       !
-       ! and we then make it dimensionless by multiplying by the radial scale length.
-       beta   =+dble(xi)         &
-            &  *self%scaleRadius &
-            &  /self%scaleHeight
-       ! Iterate over radii and heights.
-       call displayIndent("tabulating gravitational accelerations for exponential disk",verbosityLevelWorking)
-       countWork=0
-       do iRadius=1,countRadii
-          radius=self%accelerationRadii(iRadius)
-          !$omp parallel
-          integratorAccelerationRadial         =integrator(accelerationRadialIntegrand         ,toleranceAbsolute=1.0d-6,toleranceRelative=1.0d-3)
-          integratorAccelerationVertical       =integrator(accelerationVerticalIntegrand       ,toleranceAbsolute=1.0d-6,toleranceRelative=1.0d-3)
-          integratorTidalTensorRadialRadial    =integrator(tidalTensorRadialRadialIntegrand    ,toleranceAbsolute=1.0d-6,toleranceRelative=1.0d-3)
-          integratorTidalTensorVerticalVertical=integrator(tidalTensorVerticalVerticalIntegrand,toleranceAbsolute=1.0d-6,toleranceRelative=1.0d-3)
-          integratorTidalTensorCross           =integrator(tidalTensorCrossIntegrand           ,toleranceAbsolute=1.0d-6,toleranceRelative=1.0d-3)
-          !$omp do
-          do iHeight=1,countRadii
-             !$omp atomic
-             countWork=countWork+1
-             call displayCounter(int(100.0d0*dble(countWork)/dble(countRadii**2)),iRadius == 1 .and. iHeight == 1,verbosityLevelWorking)
-             height=self%accelerationHeights(iHeight)          
-             ! Evaluate the integral for the radial component of acceleration.
-             self%accelerationRadial(iRadius,iHeight)=0.0d0
-             wavenumberHigh                          =0.0d0
-             iBesselZero                             =0
-             converged                               =.false.
-             do while (.not.converged)
-                iBesselZero      =+                        iBesselZero  &
-                     &            +                        1
-                wavenumberLow    =+wavenumberHigh
-                wavenumberHigh   =+Bessel_Function_J1_Zero(iBesselZero) &
-                     &            /radius        
-                accelerationDelta=+integratorAccelerationRadial%integrate(wavenumberLow,wavenumberHigh)
-                converged=abs(accelerationDelta) < 1.0d-6*abs(self%accelerationRadial(iRadius,iHeight))
-                self%accelerationRadial(iRadius,iHeight)=+self%accelerationRadial(iRadius,iHeight) &
-                     &                                   +     accelerationDelta
-             end do
-             ! Evaluate the integral for the vertical component of acceleration.
-             self%accelerationVertical(iRadius,iHeight)=0.0d0
-             wavenumberHigh                            =0.0d0
-             iBesselZero                               =0
-             converged                                 =.false.
-             do while (.not.converged)
-                iBesselZero      =+                       iBesselZero   &
-                     &            +                       1
-                wavenumberLow    =+wavenumberHigh
-                wavenumberHigh   =+Bessel_Function_J0_Zero(iBesselZero) &
-                     &            /radius
-                accelerationDelta=+integratorAccelerationVertical%integrate(wavenumberLow,wavenumberHigh)
-                converged=abs(accelerationDelta) < 1.0d-6*abs(self%accelerationVertical(iRadius,iHeight))
-                self%accelerationVertical(iRadius,iHeight)=+self%accelerationVertical(iRadius,iHeight) &
-                     &                                     +     accelerationDelta
-             end do
-             ! Evaluate the integral for the radial component of the tidal tensor.
-             self%tidalTensorRadialRadial(iRadius,iHeight)=0.0d0
-             do besselOrder=0,2,2                
-                tidalTensorRadialRadial=0.0d0
-                wavenumberHigh         =0.0d0
-                iBesselZero            =0
-                converged              =.false.
-                do while (.not.converged)
-                   iBesselZero  =+iBesselZero &
-                        &        +1
-                   wavenumberLow=+wavenumberHigh
-                   select case (besselOrder)
-                   case (0)
-                      wavenumberHigh=+Bessel_Function_J0_Zero(      iBesselZero) &
-                           &         /radius
-                   case (2)
-                      wavenumberHigh=+Bessel_Function_Jn_Zero(2.0d0,iBesselZero) &
-                           &         /radius
-                   case default
-                      call Error_Report('incorrect Bessel function order'//{introspection:location})
-                   end select
-                   tidalTensorDelta=+integratorTidalTensorRadialRadial%integrate(wavenumberLow,wavenumberHigh)
-                   converged=abs(tidalTensorDelta) < 1.0d-6*abs(tidalTensorRadialRadial)                   
-                   tidalTensorRadialRadial=+tidalTensorRadialRadial &
-                        &                  +     tidalTensorDelta
-                end do
-                self%tidalTensorRadialRadial(iRadius,iHeight)=+self%tidalTensorRadialRadial(iRadius,iHeight) &
-                     &                                        +     tidalTensorRadialRadial
-             end do
-             ! Evaluate the integral for the vertical-vertical component of the tidal tensor.
-             self%tidalTensorVerticalVertical(iRadius,iHeight)=0.0d0
-             wavenumberHigh                                   =0.0d0
-             iBesselZero                                      =0
-             converged                                        =.false.
-             do while (.not.converged)
-                iBesselZero     =+                        iBesselZero  &
-                     &           +                        1
-                wavenumberLow   =+wavenumberHigh
-                wavenumberHigh  =+Bessel_Function_J0_Zero(iBesselZero) &
-                     &           /radius
-                tidalTensorDelta=+integratorTidalTensorVerticalVertical%integrate(wavenumberLow,wavenumberHigh)
-                converged=abs(tidalTensorDelta) < 1.0d-6*abs(self%tidalTensorVerticalVertical(iRadius,iHeight))
-                self%tidalTensorVerticalVertical(iRadius,iHeight)=+self%tidalTensorVerticalVertical(iRadius,iHeight) &
-                     &                                            +     tidalTensorDelta
-             end do
-             ! Evaluate the integral for the cross component of the tidal tensor.
-             self%tidalTensorCross(iRadius,iHeight)=0.0d0
-             wavenumberHigh                        =0.0d0
-             iBesselZero                           =0
-             converged                             =.false.
-             do while (.not.converged)
-                iBesselZero     =+                        iBesselZero  &
-                     &           +                        1
-                wavenumberLow   =+wavenumberHigh
-                wavenumberHigh  =+Bessel_Function_J1_Zero(iBesselZero) &
-                     &           /radius
-                tidalTensorDelta=+integratorTidalTensorCross%integrate(wavenumberLow,wavenumberHigh)
-                converged=abs(tidalTensorDelta) < 1.0d-6*abs(self%tidalTensorCross(iRadius,iHeight))
-                self%tidalTensorCross(iRadius,iHeight)=+self%tidalTensorCross(iRadius,iHeight) &
-                     &                                 +     tidalTensorDelta
-             end do
-          end do
-          !$omp end do
-          !$omp end parallel
-       end do
-       call displayCounterClear(       verbosityLevelWorking)
-       call displayUnindent     ("done",verbosityLevelWorking)
-       !$ call hdf5Access%set()
-       call file%openFile    (char   (fileName                        )                              ,overWrite=.true.,readOnly=.false.)
-       call file%writeDataset(        self%accelerationRadii           ,'radii'                                                        )
-       call file%writeDataset(        self%accelerationHeights         ,'heights'                                                      )
-       call file%writeDataset(        self%accelerationRadial          ,'accelerationRadial'                                           )
-       call file%writeDataset(        self%accelerationVertical        ,'accelerationVertical'                                         )
-       call file%writeDataset(        self%tidalTensorRadialRadial     ,'tidalTensorRadialRadial'                                      )
-       call file%writeDataset(        self%tidalTensorVerticalVertical ,'tidalTensorVerticalVertical'                                  )
-       call file%writeDataset(        self%tidalTensorCross            ,'tidalTensorCross'                                             )
-       call file%close       (                                                                                                         )
-       !$ call hdf5Access%unset()
-    end if
-    call File_Unlock(fileLock)
-    ! Compute factors needed for interpolation.
-    self%accelerationRadiusMinimumLog     =      log(self%accelerationRadii  (                            1 ))
-    self%accelerationRadiusMaximumLog     =      log(self%accelerationRadii  (size(self%accelerationRadii  )))
-    self%accelerationHeightMinimumLog     =      log(self%accelerationHeights(                            1 ))
-    self%accelerationHeightMaximumLog     =      log(self%accelerationHeights(size(self%accelerationHeights)))
-    self%accelerationRadiusInverseInterval=1.0d0/log(self%accelerationRadii  (2)/self%accelerationRadii  (1))
-    self%accelerationHeightInverseInterval=1.0d0/log(self%accelerationHeights(2)/self%accelerationHeights(1))
-    ! Record that the acceleration table is initialized.
-    self%accelerationInitialized=.true.
-=======
     block
       type     (varying_string) :: fileName
       character(len=8         ) :: label
@@ -1349,11 +1157,11 @@
          ! Compute the vertical inverse scale-height. Note that our definition of β differs slightly from that of Kuijken & Gilmore
          ! (1989). They assume a density profile in the vertical direction of the form:
          !
-         !  ρ(z) = sech^ξ(βz/ξ)
+         !  ρ(z) = sech²(βz/ξ)
          !
          ! while we use:
          !
-         !  ρ(z) = sech^ξ(z/h)
+         !  ρ(z) = sech²(z/h)
          !
          ! where h is the scale-height. Therefore:
          !
@@ -1502,7 +1310,6 @@
       ! Record that the acceleration table is initialized.
       self%accelerationInitialized=.true.
     end block
->>>>>>> f9e67cd1
     return
 
   contains
