!! Copyright 2009, 2010, 2011, 2012, 2013, 2014, 2015, 2016, 2017, 2018,
!!           2019, 2020
!!    Andrew Benson <abenson@carnegiescience.edu>
!!
!! This file is part of Galacticus.
!!
!!    Galacticus is free software: you can redistribute it and/or modify
!!    it under the terms of the GNU General Public License as published by
!!    the Free Software Foundation, either version 3 of the License, or
!!    (at your option) any later version.
!!
!!    Galacticus is distributed in the hope that it will be useful,
!!    but WITHOUT ANY WARRANTY; without even the implied warranty of
!!    MERCHANTABILITY or FITNESS FOR A PARTICULAR PURPOSE.  See the
!!    GNU General Public License for more details.
!!
!!    You should have received a copy of the GNU General Public License
!!    along with Galacticus.  If not, see <http://www.gnu.org/licenses/>.

<<<<<<< HEAD
!% Contains a module which implements a transfer function class for fuzzy dark matter, using the Murgia nCDM transfer function and picking values of alpha, beta, and gamma that correspond to fuzzy dark matter models. Alpha is a function of m_22, which measures the dark matter particle mass. 

  use :: Cosmology_Functions  , only : cosmologyFunctionsClass
  use :: Cosmology_Parameters , only : cosmologyParametersClass
  use :: Dark_Matter_Particles, only : darkMatterParticleClass

  !# <transferFunction name="transferFunctionfuzzyDM">
  !#  <description>Provides a transfer function for fuzzy dark matter based on the Murgia nCDM transfer function.</description>
  !# </transferFunction>
  type, extends(transferFunctionClass) :: transferFunctionfuzzyDM
     !% A transfer function class for fuzzy dark matter.
=======
  !% Contains a module which implements a transfer function class for fuzzy dark matter using the fitting function of
  !% \cite{murgia_non-cold_2017}.

  !# <transferFunction name="transferFunctionFuzzyDM">
  !#  <description>A transfer function class for fuzzy dark matter using the fitting function of \cite{murgia_non-cold_2017}.</description>
  !# </transferFunction>
  type, extends(transferFunctionMurgia2017) :: transferFunctionFuzzyDM
     !% A transfer function class for fuzzy dark matter using the fitting function of \cite{murgia_non-cold_2017}.
>>>>>>> 33c225bc
     private
     double precision :: m22
   end type transferFunctionFuzzyDM

<<<<<<< HEAD
  interface transferFunctionfuzzyDM
     !% Constructors for the fuzzy DM transfer function class.
=======
  interface transferFunctionFuzzyDM
     !% Constructors for the {\normalfont \ttfamily fuzzyDM} transfer function class.
>>>>>>> 33c225bc
     module procedure fuzzyDMConstructorParameters
     module procedure fuzzyDMConstructorInternal
  end interface transferFunctionFuzzyDM

contains

  function fuzzyDMConstructorParameters(parameters) result(self)
<<<<<<< HEAD
    !% Constructor for the fuzzy DM transfer function class which takes a parameter set as input.
=======
    !% Constructor for the {\normalfont \ttfamily fuzzyDM} transfer function class which takes a parameter set as input.
>>>>>>> 33c225bc
    use :: Cosmology_Functions           , only : cosmologyFunctions        , cosmologyFunctionsClass
    use :: Cosmology_Functions_Parameters, only : requestTypeExpansionFactor
    use :: Input_Parameters              , only : inputParameter            , inputParameters
    implicit none
    type            (transferFunctionFuzzyDM )                :: self
    type            (inputParameters         ), intent(inout) :: parameters
    class           (transferFunctionClass   ), pointer       :: transferFunctionCDM
    class           (cosmologyParametersClass), pointer       :: cosmologyParameters_
    class           (cosmologyFunctionsClass ), pointer       :: cosmologyFunctions_
    double precision                                          :: m22                 , beta    , &
         &                                                       gamma               , redshift

    ! Validate parameters.
    if (.not.parameters%isPresent('transferFunctionMethod')) call Galacticus_Error_Report("an explicit 'transferFunctionMethod' must be given"//{introspection:location})
    ! Read parameters.
    !# <inputParameter>
    !#   <name>m22</name>
    !#   <source>parameters</source>
<<<<<<< HEAD
    !#   <defaultValue>40.0d0</defaultValue>
    !#   <defaultSource>\citep[][for the transfer function at $z=z_\mathrm{eq}$]{barkana_constraints_2001}</defaultSource>
    !#   <description>Normalized dark matter particle mass. m_22 is the actual particle mass divided by 10^-22 eV.</description>
=======
    !#   <description>The mass of the fuzzy dark matter particle in units of $10^{-22}$~eV, $m_{22}$.</description>
>>>>>>> 33c225bc
    !#   <type>real</type>
    !#   <cardinality>1</cardinality>
    !# </inputParameter>
    !# <inputParameter>
    !#   <name>beta</name>
    !#   <source>parameters</source>
<<<<<<< HEAD
    !#   <defaultValue>5.5d0</defaultValue>
    !#   <defaultSource>\citep[][for the transfer function at $z=z_\mathrm{eq}$]{barkana_constraints_2001}</defaultSource>
    !#   <description>The parameter $\beta$ appearing in the Murgia nCDM transfer function, controls shape of cutoff.</description>
=======
    !#   <defaultValue>5.475d0</defaultValue>
    !#   <defaultSource>\citep[][average of values in Table~4]{murgia_non-cold_2017}</defaultSource>
    !#   <description>The parameter $\beta$ appearing in the transfer function \citep{murgia_non-cold_2017}.</description>
>>>>>>> 33c225bc
    !#   <type>real</type>
    !#   <cardinality>1</cardinality>
    !# </inputParameter>
    !# <inputParameter>
    !#   <name>gamma</name>
    !#   <source>parameters</source>
    !#   <defaultValue>-2.0d0</defaultValue>
<<<<<<< HEAD
    !#   <defaultSource>\citep[][for the transfer function at $z=z_\mathrm{eq}$]{barkana_constraints_2001}</defaultSource>
    !#   <description>The parameter $\gamma$ appearing in the Murgia nCDM transfer fuction, controls shape of cutoff.</description>
=======
    !#   <defaultSource>\citep[][average of values in Table~4]{murgia_non-cold_2017}</defaultSource>
    !#   <description>The parameter $\gamma$ appearing in the transfer function \citep{murgia_non-cold_2017}.</description>
>>>>>>> 33c225bc
    !#   <type>real</type>
    !#   <cardinality>1</cardinality>
    !# </inputParameter>
    !# <objectBuilder class="cosmologyParameters" name="cosmologyParameters_" source="parameters"/>
    !# <objectBuilder class="cosmologyFunctions"  name="cosmologyFunctions_"  source="parameters"/>
    !# <objectBuilder class="transferFunction"    name="transferFunctionCDM"  source="parameters"/>
    !# <inputParameter>
    !#   <name>redshift</name>
    !#   <source>parameters</source>
    !#   <defaultValue>cosmologyFunctions_%redshiftFromExpansionFactor(cosmologyFunctions_%equalityEpochMatterRadiation(requestTypeExpansionFactor))</defaultValue>
    !#   <description>The redshift of the epoch at which the transfer function is defined.</description>
    !#   <type>real</type>
    !#   <cardinality>1</cardinality>
    !# </inputParameter>
    self=transferFunctionFuzzyDM(transferFunctionCDM,m22,beta,gamma,cosmologyFunctions_%cosmicTime(cosmologyFunctions_%expansionFactorFromRedshift(redshift)),cosmologyParameters_,cosmologyFunctions_)
    !# <inputParametersValidate source="parameters"/>
    !# <objectDestructor name="cosmologyParameters_"/>
    !# <objectDestructor name="cosmologyFunctions_" />
    !# <objectDestructor name="transferFunctionCDM" />
    return
  end function fuzzyDMConstructorParameters

<<<<<<< HEAD
  function fuzzyDMConstructorInternal(transferFunctionCDM,m_22,n_beta,n_gamma,time,cosmologyParameters_,darkMatterParticle_,cosmologyFunctions_) result(self)
    !% Internal constructor for the fuzzy DM transfer function class.
    use :: Cosmology_Parameters , only : hubbleUnitsLittleH
    use :: Dark_Matter_Particles, only : darkMatterParticleWDMThermal
    use :: Galacticus_Error     , only : Galacticus_Error_Report
=======
  function fuzzyDMConstructorInternal(transferFunctionCDM,m22,beta,gamma,time,cosmologyParameters_,cosmologyFunctions_) result(self)
    !% Internal constructor for the {\normalfont \ttfamily fuzzyDM} transfer function class.
>>>>>>> 33c225bc
    implicit none
    type            (transferFunctionFuzzyDM)                         :: self
    class           (transferFunctionClass   ), target, intent(in   ) :: transferFunctionCDM
    double precision                                  , intent(in   ) :: m22                 , beta, &
         &                                                               gamma               , time
    class           (cosmologyParametersClass), target, intent(in   ) :: cosmologyParameters_
    class           (cosmologyFunctionsClass ), target, intent(in   ) :: cosmologyFunctions_
<<<<<<< HEAD
    class           (darkMatterParticleClass ), target, intent(in   ) :: darkMatterParticle_
    double precision                          , parameter             :: massReference       =1.0d0, degreesOfFreedomReference=1.5d0
    !# <constructorAssign variables="*transferFunctionCDM, m_22, n_beta, n_gamma, time, *cosmologyParameters_, *cosmologyFunctions_, *darkMatterParticle_"/>

    self%redshift=self%cosmologyFunctions_%redshiftFromExpansionFactor(self%cosmologyFunctions_%expansionFactor(time))
    
    return
  end function fuzzyDMConstructorInternal

  subroutine fuzzyDMDestructor(self)
    !% Destructor for the fuzzy DM transfer function class.
    implicit none
    type(transferFunctionfuzzyDM), intent(inout) :: self

    !# <objectDestructor name="self%cosmologyParameters_"/>
    !# <objectDestructor name="self%darkMatterParticle_" />
    !# <objectDestructor name="self%transferFunctionCDM" />
    return
  end subroutine fuzzyDMDestructor

  double precision function fuzzyDMValue(self,wavenumber)
    !% Return the transfer function at the given wavenumber.
    implicit none
    class           (transferFunctionfuzzyDM), intent(inout) :: self
    double precision                          , intent(in   ) :: wavenumber
    double precision                                          :: n_alpha			      

    fuzzyDMValue=+self%transferFunctionCDM%value(wavenumber)
    n_alpha = 0.11d0*(self%m_22)**(-4.0d0/9.0d0) 
    if (n_alpha > 0.0d0)                    &
         & fuzzyDMValue=+fuzzyDMValue              &
         &               *(                          &
         &                  1.0d0                    &
         &                 +                         &
         &                  (                        &
         &                   +n_alpha             &
         &                   *wavenumber             &
         &                  )**(self%n_beta)           &
         &                )  **(self%n_gamma)
    return
  end function fuzzyDMValue

  double precision function fuzzyDMLogarithmicDerivative(self,wavenumber)
    !% Return the logarithmic derivative of the transfer function at the given wavenumber.
    implicit none
    class           (transferFunctionfuzzyDM), intent(inout) :: self
    double precision                          , intent(in   ) :: wavenumber
    double precision                                          :: n_alpha

    n_alpha = 0.11d0*(self%m_22)**(-4.0d0/9.0d0)
    fuzzyDMLogarithmicDerivative=+self%transferFunctionCDM%logarithmicDerivative(wavenumber)
    if (n_alpha > 0.0d0)                                       &
         & fuzzyDMLogarithmicDerivative=+fuzzyDMLogarithmicDerivative &
         &                               +self%n_beta                     &
         &                               *self%n_gamma                    &
         &                               *(                             &
         &                                   n_alpha                    &
         &                                    *wavenumber)**self%n_beta      &
         &                                 /(                           &
         &                                  (                           &
         &                                   +1.0d0                     &
         &                                   +(                         &
         &                                     +n_alpha            &
         &                                     *wavenumber)**(self%n_beta) &
         &                                  )*wavenumber                &
         &                                )                             
    return
  end function fuzzyDMLogarithmicDerivative

  double precision function fuzzyDMHalfModeMass(self,status)
    !% Compute the mass corresponding to the wavenumber at which the transfer function is suppressed by a factor of two relative
    !% to a \gls{cdm} transfer function.
    use :: Galacticus_Error        , only : errorStatusSuccess
    use :: Numerical_Constants_Math, only : Pi
    implicit none
    class           (transferFunctionfuzzyDM), intent(inout)            :: self
    integer                                   , intent(  out), optional :: status
    double precision                          , parameter               :: wavenumberHalfModeScaleFree=sqrt(0.25d0+2.0d0*log(2.0d0))-0.5d0
    double precision                                                    :: matterDensity                                                  , wavenumberHalfMode
    double precision                                          :: n_alpha

    n_alpha = 0.11d0*(self%m_22)**(-4.0d0/9.0d0)
    matterDensity       =+self%cosmologyParameters_%OmegaMatter    () &
         &               *self%cosmologyParameters_%densityCritical()
    wavenumberHalfMode  =+(                            &
         &                 +(1.0d0/n_alpha)        &
         &                 *((1.0d0/sqrt(2.0d0))**(1.0d0/self%n_gamma)  &
         &                 -1.0d0)**(1/self%n_beta))
    fuzzyDMHalfModeMass=+4.0d0              &
         &               *Pi                   &
         &               /3.0d0                &
         &               *matterDensity        &
         &               *(                    &
         &                 +Pi                 &
         &                 /wavenumberHalfMode &
         &               )**3
    if (present(status)) status=errorStatusSuccess
    return
  end function fuzzyDMHalfModeMass

  double precision function fuzzyDMEpochTime(self)
    !% Return the cosmic time at the epoch at which this transfer function is defined.
    implicit none
    class(transferFunctionfuzzyDM), intent(inout) :: self
=======
    double precision                                                  :: alpha
    !# <constructorAssign variables="m22"/>
>>>>>>> 33c225bc

    alpha  =+0.11d0                   &
         &  *self%m22**(-4.0d0/9.0d0) 
    self%transferFunctionMurgia2017=transferFunctionMurgia2017(transferFunctionCDM,alpha,beta,gamma,time,cosmologyParameters_,cosmologyFunctions_)
    return
  end function fuzzyDMConstructorInternal<|MERGE_RESOLUTION|>--- conflicted
+++ resolved
@@ -17,19 +17,6 @@
 !!    You should have received a copy of the GNU General Public License
 !!    along with Galacticus.  If not, see <http://www.gnu.org/licenses/>.
 
-<<<<<<< HEAD
-!% Contains a module which implements a transfer function class for fuzzy dark matter, using the Murgia nCDM transfer function and picking values of alpha, beta, and gamma that correspond to fuzzy dark matter models. Alpha is a function of m_22, which measures the dark matter particle mass. 
-
-  use :: Cosmology_Functions  , only : cosmologyFunctionsClass
-  use :: Cosmology_Parameters , only : cosmologyParametersClass
-  use :: Dark_Matter_Particles, only : darkMatterParticleClass
-
-  !# <transferFunction name="transferFunctionfuzzyDM">
-  !#  <description>Provides a transfer function for fuzzy dark matter based on the Murgia nCDM transfer function.</description>
-  !# </transferFunction>
-  type, extends(transferFunctionClass) :: transferFunctionfuzzyDM
-     !% A transfer function class for fuzzy dark matter.
-=======
   !% Contains a module which implements a transfer function class for fuzzy dark matter using the fitting function of
   !% \cite{murgia_non-cold_2017}.
 
@@ -38,18 +25,12 @@
   !# </transferFunction>
   type, extends(transferFunctionMurgia2017) :: transferFunctionFuzzyDM
      !% A transfer function class for fuzzy dark matter using the fitting function of \cite{murgia_non-cold_2017}.
->>>>>>> 33c225bc
      private
      double precision :: m22
-   end type transferFunctionFuzzyDM
-
-<<<<<<< HEAD
-  interface transferFunctionfuzzyDM
-     !% Constructors for the fuzzy DM transfer function class.
-=======
+  end type transferFunctionFuzzyDM
+   
   interface transferFunctionFuzzyDM
      !% Constructors for the {\normalfont \ttfamily fuzzyDM} transfer function class.
->>>>>>> 33c225bc
      module procedure fuzzyDMConstructorParameters
      module procedure fuzzyDMConstructorInternal
   end interface transferFunctionFuzzyDM
@@ -57,11 +38,7 @@
 contains
 
   function fuzzyDMConstructorParameters(parameters) result(self)
-<<<<<<< HEAD
-    !% Constructor for the fuzzy DM transfer function class which takes a parameter set as input.
-=======
     !% Constructor for the {\normalfont \ttfamily fuzzyDM} transfer function class which takes a parameter set as input.
->>>>>>> 33c225bc
     use :: Cosmology_Functions           , only : cosmologyFunctions        , cosmologyFunctionsClass
     use :: Cosmology_Functions_Parameters, only : requestTypeExpansionFactor
     use :: Input_Parameters              , only : inputParameter            , inputParameters
@@ -80,28 +57,16 @@
     !# <inputParameter>
     !#   <name>m22</name>
     !#   <source>parameters</source>
-<<<<<<< HEAD
-    !#   <defaultValue>40.0d0</defaultValue>
-    !#   <defaultSource>\citep[][for the transfer function at $z=z_\mathrm{eq}$]{barkana_constraints_2001}</defaultSource>
-    !#   <description>Normalized dark matter particle mass. m_22 is the actual particle mass divided by 10^-22 eV.</description>
-=======
     !#   <description>The mass of the fuzzy dark matter particle in units of $10^{-22}$~eV, $m_{22}$.</description>
->>>>>>> 33c225bc
     !#   <type>real</type>
     !#   <cardinality>1</cardinality>
     !# </inputParameter>
     !# <inputParameter>
     !#   <name>beta</name>
     !#   <source>parameters</source>
-<<<<<<< HEAD
-    !#   <defaultValue>5.5d0</defaultValue>
-    !#   <defaultSource>\citep[][for the transfer function at $z=z_\mathrm{eq}$]{barkana_constraints_2001}</defaultSource>
-    !#   <description>The parameter $\beta$ appearing in the Murgia nCDM transfer function, controls shape of cutoff.</description>
-=======
     !#   <defaultValue>5.475d0</defaultValue>
     !#   <defaultSource>\citep[][average of values in Table~4]{murgia_non-cold_2017}</defaultSource>
-    !#   <description>The parameter $\beta$ appearing in the transfer function \citep{murgia_non-cold_2017}.</description>
->>>>>>> 33c225bc
+    !#   <description>The parameter $\beta$, which controls the shape of the cut-off, appearing in the transfer function \citep{murgia_non-cold_2017}.</description>
     !#   <type>real</type>
     !#   <cardinality>1</cardinality>
     !# </inputParameter>
@@ -109,13 +74,8 @@
     !#   <name>gamma</name>
     !#   <source>parameters</source>
     !#   <defaultValue>-2.0d0</defaultValue>
-<<<<<<< HEAD
-    !#   <defaultSource>\citep[][for the transfer function at $z=z_\mathrm{eq}$]{barkana_constraints_2001}</defaultSource>
-    !#   <description>The parameter $\gamma$ appearing in the Murgia nCDM transfer fuction, controls shape of cutoff.</description>
-=======
     !#   <defaultSource>\citep[][average of values in Table~4]{murgia_non-cold_2017}</defaultSource>
-    !#   <description>The parameter $\gamma$ appearing in the transfer function \citep{murgia_non-cold_2017}.</description>
->>>>>>> 33c225bc
+    !#   <description>The parameter $\gamma$, which controls the shape of the cut-off, appearing in the transfer function \citep{murgia_non-cold_2017}.</description>
     !#   <type>real</type>
     !#   <cardinality>1</cardinality>
     !# </inputParameter>
@@ -138,16 +98,8 @@
     return
   end function fuzzyDMConstructorParameters
 
-<<<<<<< HEAD
-  function fuzzyDMConstructorInternal(transferFunctionCDM,m_22,n_beta,n_gamma,time,cosmologyParameters_,darkMatterParticle_,cosmologyFunctions_) result(self)
-    !% Internal constructor for the fuzzy DM transfer function class.
-    use :: Cosmology_Parameters , only : hubbleUnitsLittleH
-    use :: Dark_Matter_Particles, only : darkMatterParticleWDMThermal
-    use :: Galacticus_Error     , only : Galacticus_Error_Report
-=======
   function fuzzyDMConstructorInternal(transferFunctionCDM,m22,beta,gamma,time,cosmologyParameters_,cosmologyFunctions_) result(self)
     !% Internal constructor for the {\normalfont \ttfamily fuzzyDM} transfer function class.
->>>>>>> 33c225bc
     implicit none
     type            (transferFunctionFuzzyDM)                         :: self
     class           (transferFunctionClass   ), target, intent(in   ) :: transferFunctionCDM
@@ -155,118 +107,11 @@
          &                                                               gamma               , time
     class           (cosmologyParametersClass), target, intent(in   ) :: cosmologyParameters_
     class           (cosmologyFunctionsClass ), target, intent(in   ) :: cosmologyFunctions_
-<<<<<<< HEAD
-    class           (darkMatterParticleClass ), target, intent(in   ) :: darkMatterParticle_
-    double precision                          , parameter             :: massReference       =1.0d0, degreesOfFreedomReference=1.5d0
-    !# <constructorAssign variables="*transferFunctionCDM, m_22, n_beta, n_gamma, time, *cosmologyParameters_, *cosmologyFunctions_, *darkMatterParticle_"/>
-
-    self%redshift=self%cosmologyFunctions_%redshiftFromExpansionFactor(self%cosmologyFunctions_%expansionFactor(time))
-    
-    return
-  end function fuzzyDMConstructorInternal
-
-  subroutine fuzzyDMDestructor(self)
-    !% Destructor for the fuzzy DM transfer function class.
-    implicit none
-    type(transferFunctionfuzzyDM), intent(inout) :: self
-
-    !# <objectDestructor name="self%cosmologyParameters_"/>
-    !# <objectDestructor name="self%darkMatterParticle_" />
-    !# <objectDestructor name="self%transferFunctionCDM" />
-    return
-  end subroutine fuzzyDMDestructor
-
-  double precision function fuzzyDMValue(self,wavenumber)
-    !% Return the transfer function at the given wavenumber.
-    implicit none
-    class           (transferFunctionfuzzyDM), intent(inout) :: self
-    double precision                          , intent(in   ) :: wavenumber
-    double precision                                          :: n_alpha			      
-
-    fuzzyDMValue=+self%transferFunctionCDM%value(wavenumber)
-    n_alpha = 0.11d0*(self%m_22)**(-4.0d0/9.0d0) 
-    if (n_alpha > 0.0d0)                    &
-         & fuzzyDMValue=+fuzzyDMValue              &
-         &               *(                          &
-         &                  1.0d0                    &
-         &                 +                         &
-         &                  (                        &
-         &                   +n_alpha             &
-         &                   *wavenumber             &
-         &                  )**(self%n_beta)           &
-         &                )  **(self%n_gamma)
-    return
-  end function fuzzyDMValue
-
-  double precision function fuzzyDMLogarithmicDerivative(self,wavenumber)
-    !% Return the logarithmic derivative of the transfer function at the given wavenumber.
-    implicit none
-    class           (transferFunctionfuzzyDM), intent(inout) :: self
-    double precision                          , intent(in   ) :: wavenumber
-    double precision                                          :: n_alpha
-
-    n_alpha = 0.11d0*(self%m_22)**(-4.0d0/9.0d0)
-    fuzzyDMLogarithmicDerivative=+self%transferFunctionCDM%logarithmicDerivative(wavenumber)
-    if (n_alpha > 0.0d0)                                       &
-         & fuzzyDMLogarithmicDerivative=+fuzzyDMLogarithmicDerivative &
-         &                               +self%n_beta                     &
-         &                               *self%n_gamma                    &
-         &                               *(                             &
-         &                                   n_alpha                    &
-         &                                    *wavenumber)**self%n_beta      &
-         &                                 /(                           &
-         &                                  (                           &
-         &                                   +1.0d0                     &
-         &                                   +(                         &
-         &                                     +n_alpha            &
-         &                                     *wavenumber)**(self%n_beta) &
-         &                                  )*wavenumber                &
-         &                                )                             
-    return
-  end function fuzzyDMLogarithmicDerivative
-
-  double precision function fuzzyDMHalfModeMass(self,status)
-    !% Compute the mass corresponding to the wavenumber at which the transfer function is suppressed by a factor of two relative
-    !% to a \gls{cdm} transfer function.
-    use :: Galacticus_Error        , only : errorStatusSuccess
-    use :: Numerical_Constants_Math, only : Pi
-    implicit none
-    class           (transferFunctionfuzzyDM), intent(inout)            :: self
-    integer                                   , intent(  out), optional :: status
-    double precision                          , parameter               :: wavenumberHalfModeScaleFree=sqrt(0.25d0+2.0d0*log(2.0d0))-0.5d0
-    double precision                                                    :: matterDensity                                                  , wavenumberHalfMode
-    double precision                                          :: n_alpha
-
-    n_alpha = 0.11d0*(self%m_22)**(-4.0d0/9.0d0)
-    matterDensity       =+self%cosmologyParameters_%OmegaMatter    () &
-         &               *self%cosmologyParameters_%densityCritical()
-    wavenumberHalfMode  =+(                            &
-         &                 +(1.0d0/n_alpha)        &
-         &                 *((1.0d0/sqrt(2.0d0))**(1.0d0/self%n_gamma)  &
-         &                 -1.0d0)**(1/self%n_beta))
-    fuzzyDMHalfModeMass=+4.0d0              &
-         &               *Pi                   &
-         &               /3.0d0                &
-         &               *matterDensity        &
-         &               *(                    &
-         &                 +Pi                 &
-         &                 /wavenumberHalfMode &
-         &               )**3
-    if (present(status)) status=errorStatusSuccess
-    return
-  end function fuzzyDMHalfModeMass
-
-  double precision function fuzzyDMEpochTime(self)
-    !% Return the cosmic time at the epoch at which this transfer function is defined.
-    implicit none
-    class(transferFunctionfuzzyDM), intent(inout) :: self
-=======
     double precision                                                  :: alpha
     !# <constructorAssign variables="m22"/>
->>>>>>> 33c225bc
 
     alpha  =+0.11d0                   &
          &  *self%m22**(-4.0d0/9.0d0) 
     self%transferFunctionMurgia2017=transferFunctionMurgia2017(transferFunctionCDM,alpha,beta,gamma,time,cosmologyParameters_,cosmologyFunctions_)
     return
-  end function fuzzyDMConstructorInternal+  end function fuzzyDMConstructorInternal
