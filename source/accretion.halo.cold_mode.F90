!! Copyright 2009, 2010, 2011, 2012, 2013, 2014, 2015, 2016, 2017, 2018,
!!           2019
!!    Andrew Benson <abenson@carnegiescience.edu>
!!
!! This file is part of Galacticus.
!!
!!    Galacticus is free software: you can redistribute it and/or modify
!!    it under the terms of the GNU General Public License as published by
!!    the Free Software Foundation, either version 3 of the License, or
!!    (at your option) any later version.
!!
!!    Galacticus is distributed in the hope that it will be useful,
!!    but WITHOUT ANY WARRANTY; without even the implied warranty of
!!    MERCHANTABILITY or FITNESS FOR A PARTICULAR PURPOSE.  See the
!!    GNU General Public License for more details.
!!
!!    You should have received a copy of the GNU General Public License
!!    along with Galacticus.  If not, see <http://www.gnu.org/licenses/>.

  !% An implementation of accretion from the \gls{igm} onto halos using simple truncation to
  !% mimic the effects of reionization and accounting for cold mode accretion.

  use Cooling_Functions, only : coolingFunctionClass, coolingFunction
  use Kind_Numbers     , only : kind_int8
  
  !# <accretionHalo name="accretionHaloColdMode">
  !#  <description>Accretion onto halos using simple truncation to mimic the effects of reionization and accounting for cold mode accretion.</description>
  !# </accretionHalo>
  type, extends(accretionHaloSimple) :: accretionHaloColdMode
     !% A halo accretion class using simple truncation to mimic the effects of reionization and accounting for cold mode accretion.
     private
     class           (coolingFunctionClass), pointer :: coolingFunction_        => null()
     double precision                                :: thresholdStabilityShock          , widthTransitionStabilityShock
     integer         (kind=kind_int8      )          :: lastUniqueID
     double precision                                :: coldFractionStored
     logical                                         :: coldFractionComputed
   contains
     !@ <objectMethods>
     !@   <object>accretionHaloColdMode</object>
     !@   <objectMethod>
     !@     <method>calculationReset</method>
     !@     <type>\void</type>
     !@     <arguments>\textcolor{red}{\textless type(table)\textgreater} node\arginout</arguments>
     !@     <description>Reset memoized calculations.</description>
     !@   </objectMethod>
     !@   <objectMethod>
     !@     <method>chemicalMasses</method>
     !@     <type>\textcolor{red}{\textless type(chemicalAbundances)\textgreater}</type>
     !@     <arguments>\textcolor{red}{\textless type(treeNode)\textgreater} *node\arginout, \doublezero massAccreted\argin, \intzero accretionMode\argin</arguments>
     !@     <description>Returns the total accretion rate from the \gls{igm} onto a halo (including dark matter).</description>
     !@   </objectMethod>
     !@   <objectMethod>
     !@     <method>coldModeFraction</method>
     !@     <type>\doublezero</type>
     !@     <arguments>\textcolor{red}{\textless type(treeNode)\textgreater} *node\arginout, \intzero accretionMode\argin</arguments>
     !@     <description>Returns the total accretion rate from the \gls{igm} onto a halo (including dark matter).</description>
     !@   </objectMethod>
     !@ </objectMethods>
     final     ::                           coldModeDestructor
     procedure :: autoHook               => coldModeAutoHook
     procedure :: calculationReset       => coldModeCalculationReset
     procedure :: accretionRate          => coldModeAccretionRate
     procedure :: accretedMass           => coldModeAccretedMass
     procedure :: failedAccretionRate    => coldModeFailedAccretionRate
     procedure :: failedAccretedMass     => coldModeFailedAccretedMass
     procedure :: accretionRateMetals    => coldModeAccretionRateMetals
     procedure :: accretedMassMetals     => coldModeAccretedMassMetals
     procedure :: accretionRateChemicals => coldModeAccretionRateChemicals
     procedure :: accretedMassChemicals  => coldModeAccretedMassChemicals
     procedure :: chemicalMasses         => coldModeChemicalMasses
     procedure :: coldModeFraction       => coldModeColdModeFraction
  end type accretionHaloColdMode

  interface accretionHaloColdMode
     !% Constructors for the {\normalfont \ttfamily coldMode} halo accretion class.
     module procedure coldModeConstructorParameters
     module procedure coldModeConstructorInternal
  end interface accretionHaloColdMode

contains
  
  function coldModeConstructorParameters(parameters) result(self)
    !% Default constructor for the {\normalfont \ttfamily coldMode} halo accretion class.
    use Input_Parameters, only : inputParameter, inputParameters
    implicit none
    type (accretionHaloColdMode)                :: self
    type (inputParameters      ), intent(inout) :: parameters

    self%accretionHaloSimple=accretionHaloSimple(parameters)
    !# <inputParameter>
    !#   <name>thresholdStabilityShock</name>
    !#   <cardinality>1</cardinality>
    !#   <defaultSource>\citep{birnboim_virial_2003}</defaultSource>
    !#   <defaultValue>0.0126d0</defaultValue>
    !#   <description>The threshold value, $\epsilon_\mathrm{s,crit}$, for shock stability in the model of \cite{birnboim_virial_2003}.</description>
    !#   <source>parameters</source>
    !#   <type>real</type>
    !#   <variable>self%thresholdStabilityShock</variable>
    !# </inputParameter>
    !# <inputParameter>
    !#   <name>widthTransitionStabilityShock</name>
    !#   <cardinality>1</cardinality>
    !#   <defaultSource>\citep{benson_cold_2010}</defaultSource>
    !#   <defaultValue>0.01d0</defaultValue>
    !#   <description>The width of the transition from stability to instability for cold mode accretion \citep{benson_cold_2010}.</description>
    !#   <source>parameters</source>
    !#   <type>real</type>
    !#   <variable>self%widthTransitionStabilityShock</variable>
    !# </inputParameter>
    !# <objectBuilder class="coolingFunction" name="self%coolingFunction_" source="parameters"/>
    !# <inputParametersValidate source="parameters"/>
    self%coldFractionComputed=.false.
    self%lastUniqueID        =-1_kind_int8
    return
  end function coldModeConstructorParameters

  function coldModeConstructorInternal(timeReionization,velocitySuppressionReionization,accretionNegativeAllowed,accretionNewGrowthOnly,thresholdStabilityShock,widthTransitionStabilityShock,cosmologyParameters_,cosmologyFunctions_,darkMatterHaloScale_,accretionHaloTotal_,chemicalState_,intergalacticMediumState_,coolingFunction_) result(self)
    !% Internal constructor for the {\normalfont \ttfamily coldMode} halo accretion class.
    implicit none
    type            (accretionHaloColdMode        )                        :: self
    double precision                               , intent(in   )         :: timeReionization        , velocitySuppressionReionization, &
         &                                                                    thresholdStabilityShock , widthTransitionStabilityShock
    logical                                        , intent(in   )         :: accretionNegativeAllowed, accretionNewGrowthOnly
    class           (cosmologyParametersClass     ), intent(in   ), target :: cosmologyParameters_
    class           (cosmologyFunctionsClass      ), intent(in   ), target :: cosmologyFunctions_
    class           (accretionHaloTotalClass      ), intent(in   ), target :: accretionHaloTotal_
    class           (darkMatterHaloScaleClass     ), intent(in   ), target :: darkMatterHaloScale_
    class           (chemicalStateClass           ), intent(in   ), target :: chemicalState_
    class           (coolingFunctionClass         ), intent(in   ), target :: coolingFunction_
    class           (intergalacticMediumStateClass), intent(in   ), target :: intergalacticMediumState_
    !# <constructorAssign variables="thresholdStabilityShock, widthTransitionStabilityShock, *coolingFunction_"/>

    self%accretionHaloSimple=accretionHaloSimple(timeReionization,velocitySuppressionReionization,accretionNegativeAllowed,accretionNewGrowthOnly,cosmologyParameters_,cosmologyFunctions_,darkMatterHaloScale_,accretionHaloTotal_,chemicalState_,intergalacticMediumState_)
    self%coldFractionComputed=.false.
    self%lastUniqueID        =-1_kind_int8
    return
  end function coldModeConstructorInternal

  subroutine coldModeAutoHook(self)
    !% Attach to the calculation reset event.
<<<<<<< HEAD
    use Events_Hooks, only : calculationResetEvent
    implicit none
    class(accretionHaloColdMode), intent(inout) :: self

    call calculationResetEvent%attach(self,coldModeCalculationReset,bindToOpenMPThread=.true.)
=======
    use Events_Hooks, only : calculationResetEvent, openMPThreadBindingAllLevels
    implicit none
    class(accretionHaloColdMode), intent(inout) :: self

    call calculationResetEvent%attach(self,coldModeCalculationReset,openMPThreadBindingAllLevels)
>>>>>>> b64b9cb5
    return
  end subroutine coldModeAutoHook
  
  subroutine coldModeDestructor(self)
    !% Destructor for the {\normalfont \ttfamily coldMode} halo accretion class.
    use Events_Hooks, only : calculationResetEvent
    implicit none
    type(accretionHaloColdMode), intent(inout) :: self

    !# <objectDestructor name="self%coolingFunction_"/>
    call calculationResetEvent%detach(self,coldModeCalculationReset)
    return
  end subroutine coldModeDestructor

  subroutine coldModeCalculationReset(self,node)
    !% Reset the accretion rate calculation.
    implicit none
    class(accretionHaloColdMode), intent(inout) :: self
    type (treeNode             ), intent(inout) :: node

    self%coldFractionComputed=.false.
    self%lastUniqueID        =node%uniqueID()
    return
  end subroutine coldModeCalculationReset

  double precision function coldModeAccretionRate(self,node,accretionMode)
    !% Computes the baryonic accretion rate onto {\normalfont \ttfamily node}.
    implicit none
    class  (accretionHaloColdMode), intent(inout) :: self
    type   (treeNode             ), intent(inout) :: node
    integer                       , intent(in   ) :: accretionMode

    coldModeAccretionRate=+self%accretionHaloSimple%accretionRate   (node,accretionModeTotal) &
         &                *self                    %coldModeFraction(node,accretionMode     )
    return
  end function coldModeAccretionRate
  
  double precision function coldModeAccretedMass(self,node,accretionMode)
    !% Computes the mass of baryons accreted into {\normalfont \ttfamily node}.
    implicit none
    class  (accretionHaloColdMode), intent(inout) :: self
    type   (treeNode             ), intent(inout) :: node
    integer                       , intent(in   ) :: accretionMode

    coldModeAccretedMass=+self%accretionHaloSimple%accretedMass    (node,accretionModeTotal) &
         &               *self                    %coldModeFraction(node,accretionMode     )
    return
  end function coldModeAccretedMass

  double precision function coldModeFailedAccretionRate(self,node,accretionMode)
    !% Computes the baryonic accretion rate onto {\normalfont \ttfamily node}.
    implicit none
    class  (accretionHaloColdMode), intent(inout) :: self
    type   (treeNode             ), intent(inout) :: node
    integer                       , intent(in   ) :: accretionMode

    coldModeFailedAccretionRate=+self%accretionHaloSimple%failedAccretionRate(node,accretionModeTotal) &
         &                      *self                    %coldModeFraction   (node,accretionMode     )
    return
  end function coldModeFailedAccretionRate

  double precision function coldModeFailedAccretedMass(self,node,accretionMode)
    !% Computes the mass of baryons accreted into {\normalfont \ttfamily node}.
    implicit none
    class  (accretionHaloColdMode), intent(inout) :: self
    type   (treeNode             ), intent(inout) :: node
    integer                       , intent(in   ) :: accretionMode

    coldModeFailedAccretedMass=+self%accretionHaloSimple%failedAccretedMass(node,accretionModeTotal) &
         &                     *self                    %coldModeFraction  (node,accretionMode     )
    return
  end function coldModeFailedAccretedMass

  function coldModeAccretionRateMetals(self,node,accretionMode)
    !% Computes the rate of mass of abundance accretion (in $M_\odot/$Gyr) onto {\normalfont \ttfamily node} from the intergalactic medium.
    implicit none
    type  (abundances           )                :: coldModeAccretionRateMetals
    class (accretionHaloColdMode), intent(inout) :: self
    type  (treeNode             ), intent(inout) :: node
    integer                      , intent(in   ) :: accretionMode
    
    coldModeAccretionRateMetals=+self%accretionHaloSimple%accretionRateMetals(node,accretionMode) &
         &                      *self                    %coldModeFraction   (node,accretionMode)
    return
  end function coldModeAccretionRateMetals

  function coldModeAccretedMassMetals(self,node,accretionMode)
    !% Computes the mass of abundances accreted (in $M_\odot$) onto {\normalfont \ttfamily node} from the intergalactic medium.
    implicit none
    type   (abundances           )                :: coldModeAccretedMassMetals
    class  (accretionHaloColdMode), intent(inout) :: self
    type   (treeNode             ), intent(inout) :: node
    integer                       , intent(in   ) :: accretionMode

    coldModeAccretedMassMetals=+self%accretionHaloSimple%accretedMassMetals(node,accretionMode) &
         &                     *self                    %coldModeFraction  (node,accretionMode)
    return
  end function coldModeAccretedMassMetals

  function coldModeAccretionRateChemicals(self,node,accretionMode)
    !% Computes the rate of mass of chemicals accretion (in $M_\odot/$Gyr) onto {\normalfont \ttfamily node} from the intergalactic medium. Assumes a
    !% primordial mixture of hydrogen and helium and that accreted material is in collisional ionization equilibrium at the virial
    !% temperature.
    use Chemical_Abundances_Structure
    implicit none
    type            (chemicalAbundances   )                :: coldModeAccretionRateChemicals
    class           (accretionHaloColdMode), intent(inout) :: self
    type            (treeNode             ), intent(inout) :: node
    integer                                , intent(in   ) :: accretionMode
    double precision                                       :: massAccretionRate

    ! Ensure that chemicals are reset to zero.
    call coldModeAccretionRateChemicals%reset()
    ! Return immediately if no chemicals are being tracked.
    if (self%countChemicals == 0) return
    ! Get the total mass accretion rate onto the halo.
    massAccretionRate=self%accretionRate(node,accretionMode)
    ! Get the mass accretion rates.
    coldModeAccretionRateChemicals=self%chemicalMasses(node,massAccretionRate,accretionMode)
    return
  end function coldModeAccretionRateChemicals

  function coldModeAccretedMassChemicals(self,node,accretionMode)
    !% Computes the mass of chemicals accreted (in $M_\odot$) onto {\normalfont \ttfamily node} from the intergalactic medium.
    use Chemical_Abundances_Structure
    implicit none
    type            (chemicalAbundances   )                :: coldModeAccretedMassChemicals
    class           (accretionHaloColdMode), intent(inout) :: self
    type            (treeNode             ), intent(inout) :: node
    integer                                , intent(in   ) :: accretionMode
    double precision                                       :: massAccreted

    ! Ensure that chemicals are reset to zero.
    call coldModeAccretedMassChemicals%reset()
    ! Return if no chemicals are being tracked.
    if (self%countChemicals == 0) return
    ! Total mass of material accreted.
    massAccreted=self%accretedMass(node,accretionMode)
    ! Get the masses of chemicals accreted.
    coldModeAccretedMassChemicals=self%chemicalMasses(node,massAccreted,accretionMode)
    return
  end function coldModeAccretedMassChemicals

  function coldModeChemicalMasses(self,node,massAccreted,accretionMode)
    !% Compute the masses of chemicals accreted (in $M_\odot$) onto {\normalfont \ttfamily node} from the intergalactic medium.
    use Galacticus_Nodes                 , only : nodeComponentBasic
    use Abundances_Structure             , only : zeroAbundances
    use Numerical_Constants_Astronomical
    use Chemical_Abundances_Structure
    use Chemical_Reaction_Rates_Utilities
    implicit none
    type            (chemicalAbundances   )                :: coldModeChemicalMasses
    class           (accretionHaloColdMode), intent(inout) :: self
    type            (treeNode             ), intent(inout) :: node
    double precision                       , intent(in   ) :: massAccreted
    integer                                , intent(in   ) :: accretionMode
    class           (nodeComponentBasic   ), pointer       :: basic
    type            (chemicalAbundances   ), save          :: chemicalDensities      , chemicalDensitiesHot , &
         &                                                    chemicalDensitiesCold
    !$omp threadprivate(chemicalDensities,chemicalDensitiesCold,chemicalDensitiesHot)
    double precision                                       :: massToDensityConversion, numberDensityHydrogen, &
         &                                                    temperature            , temperatureHot       , &
         &                                                    temperatureCold        , fractionCold         , &
         &                                                    fractionHot

    ! Get the basic component.
    basic                => node%basic()
    ! Compute coefficient in conversion of mass to density for this node.
    massToDensityConversion=Chemicals_Mass_To_Density_Conversion(self%darkMatterHaloScale_%virialRadius(node))/3.0d0
    ! Compute the temperature and density of accreting material, assuming accreted has is at the virial temperature and that the
    ! overdensity is one third of the mean overdensity of the halo.
    temperatureHot            =  self%darkMatterHaloScale_     %virialTemperature(node        )
    temperature               =  self%intergalacticMediumState_%temperature      (basic%time())
    numberDensityHydrogen     =  hydrogenByMassPrimordial*(self%cosmologyParameters_%omegaBaryon()/self%cosmologyParameters_%omegaMatter())*basic%mass()*massToDensityConversion&
         &/atomicMassHydrogen
    ! Set the radiation field.
    call self%radiation%timeSet(basic%time())
    ! Get hot and cold mode fractions.
    fractionHot =self%coldModeFraction(node,accretionModeHot )
    fractionCold=self%coldModeFraction(node,accretionModeCold)
    ! Get the chemical densities.
    call self%chemicalState_%chemicalDensities(chemicalDensitiesHot ,numberDensityHydrogen,temperatureHot ,zeroAbundances,self%radiation)
    call self%chemicalState_%chemicalDensities(chemicalDensitiesCold,numberDensityHydrogen,temperatureCold,zeroAbundances,self%radiation)
    select case (accretionMode)
    case (accretionModeTotal)
       chemicalDensities=chemicalDensitiesHot*fractionHot+chemicalDensitiesCold*fractionCold
    case (accretionModeHot  )
       chemicalDensities=chemicalDensitiesHot*fractionHot
    case (accretionModeCold)
       chemicalDensities=                                 chemicalDensitiesCold*fractionCold
    end select
    ! Convert from densities to masses.
    call chemicalDensities%numberToMass(coldModeChemicalMasses)
    coldModeChemicalMasses=coldModeChemicalMasses*massAccreted*hydrogenByMassPrimordial/numberDensityHydrogen/atomicMassHydrogen
    return
  end function coldModeChemicalMasses

  double precision function coldModeColdModeFraction(self,node,accretionMode)
    !% Computes the fraction of accretion occuring in the specified mode.
    use Galacticus_Nodes                  , only : nodeComponentBasic
    use Abundances_Structure              , only : zeroAbundances
    use Galacticus_Error
    use Shocks_1D
    use Numerical_Constants_Atomic
    use Numerical_Constants_Physical
    use Numerical_Constants_Astronomical
    use Numerical_Constants_Math
    use Numerical_Constants_Prefixes
    use Chemical_Abundances_Structure
    use Chemical_Reaction_Rates_Utilities
    implicit none
    class           (accretionHaloColdMode   ), intent(inout) :: self
    type            (treeNode                ), intent(inout) :: node
    integer                                   , intent(in   ) :: accretionMode
    double precision                          , parameter     :: adiabaticIndex             =5.0d0/3.0d0  
    double precision                          , parameter     :: perturbationInitialExponent=0.0d0
    double precision                          , parameter     :: logStabilityRatioMaximum   =60.0d0
    class           (nodeComponentBasic      ), pointer       :: basic
    type            (chemicalAbundances      ), save          :: chemicalDensities
    !$omp threadprivate(chemicalDensities)
    double precision                                          :: shockStability                         , stabilityRatio      , &
         &                                                       radiusShock                            , coolingFunctionValue, &
         &                                                       densityPreShock                        , densityPostShock    , &
         &                                                       numberDensityHydrogen                  , temperaturePostShock, &
         &                                                       velocityPreShock

    select case (accretionMode)
    case (accretionModeTotal)
       coldModeColdModeFraction=1.0d0
    case (accretionModeHot,accretionModeCold)
       ! Reset calculations if necessary.
       if (node%uniqueID() /= self%lastUniqueID) call self%calculationReset(node)
       ! Compute cold fraction if not already computed.
       if (.not.self%coldFractionComputed) then
          ! Get the basic component.
          basic => node%basic()
          ! Set the radiation field.
          call self%radiation%timeSet(basic%time())
          ! Compute factors required for stability analysis.
          radiusShock          =self%darkMatterHaloScale_%virialRadius  (node)
          velocityPreShock     =self%darkMatterHaloScale_%virialVelocity(node)
          temperaturePostShock =                                            &
               &                 (3.0d0/16.0d0)                             &
               &                *atomicMassUnit                             &
               &                *meanAtomicMassPrimordial                   &
               &                *(kilo*velocityPreShock)**2                 &
               &                /boltzmannsConstant
          densityPreShock      =                                            &
               &                 (adiabaticIndex-1.0d0)                     &
               &                /(adiabaticIndex+1.0d0)                     &
               &                *(3.0d0/4.0d0/Pi)                           &
               &                *basic                    %mass       ()    &
               &                *self%cosmologyParameters_%omegaBaryon()    &
               &                /self%cosmologyParameters_%omegaMatter()    &
               &                /radiusShock**3                             &
               &                /(                                          &
               &                   1.0d0                                    &
               &                  +(perturbationInitialExponent+3.0d0)      &
               &                  *(10.0d0+9.0d0*Pi)                        &
               &                  /4.0d0                                    &
               &                 )
          densityPostShock     =                                            &
               &                 densityPreShock                            &
               &                *Shocks_1D_Density_Jump(                    &
               &                                        adiabaticIndex    , &
               &                                        machNumberInfinite  &
               &                                       )
          numberDensityHydrogen=                                            &
               &                 massSolar                                  &
               &                /megaParsec              **3                &
               &                *centi                   **3                &
               &                *densityPreShock                            &
               &                *hydrogenByMassPrimordial                   &
               &                /atomicMassUnit                             &
               &                /atomicMassHydrogen
          call self%chemicalState_%chemicalDensities(                            &
               &                                     chemicalDensities    ,      &
               &                                     numberDensityHydrogen,      &
               &                                     temperaturePostShock ,      &
               &                                     zeroAbundances       ,      &
               &                                     self%radiation              &
               &                                    )
          coolingFunctionValue=                                                             &
               &               self%coolingFunction_%coolingFunction(                       &
               &                                                     numberDensityHydrogen, &
               &                                                     temperaturePostShock , &
               &                                                     zeroAbundances       , &
               &                                                     chemicalDensities    , &
               &                                                     self%radiation         &
               &                                                    )
          ! Compute the shock stability parameter from Birnboim & Dekel (2003).
          shockStability=                           &
               &          megaParsec            **4 &
               &          /massSolar                &
               &          *ergs                     &
               &          /centi                **3 &
               &          /kilo                 **3 &
               &          /densityPreShock          &
               &          *radiusShock              &
               &          *coolingFunctionValue     &
               &          /velocityPreShock**3
          ! Compute the cold fraction using the model from eqn. (2) of Benson & Bower (2011). The original form doesn't allow the
          ! cold fraction to go to zero in high mass halos, since "shockStability" can never be less than zero. This form is
          ! basically the equivalent functional form, but defined in terms of ln(epsilon) rather than epsilon.
          stabilityRatio=self%thresholdStabilityShock/shockStability
          if (log(stabilityRatio) > self%widthTransitionStabilityShock*logStabilityRatioMaximum) then
             self%coldFractionStored=+0.0d0
          else
             self%coldFractionStored=+1.0d0                                                        &
                  &                  /(                                                            &
                  &                    +1.0d0                                                      &
                  &                    +stabilityRatio**(1.0d0/self%widthTransitionStabilityShock) &
                  &                   )
          end if
          ! Mark cold fraction as computed.
          self%coldFractionComputed=.true.
       end if
       ! Return the appropriate fraction.
       select case (accretionMode)
       case (accretionModeHot )
          coldModeColdModeFraction=1.0d0-self%coldFractionStored
       case (accretionModeCold)
          coldModeColdModeFraction=     +self%coldFractionStored
       case default
          coldModeColdModeFraction=1.0d0
          call Galacticus_Error_Report('unknown accretion mode - this should not happen'//{introspection:location})
       end select
    case default
       coldModeColdModeFraction=1.0d0
       call Galacticus_Error_Report('unknown accretion mode - this should not happen'//{introspection:location})  
    end select
    return
  end function coldModeColdModeFraction<|MERGE_RESOLUTION|>--- conflicted
+++ resolved
@@ -138,19 +138,11 @@
 
   subroutine coldModeAutoHook(self)
     !% Attach to the calculation reset event.
-<<<<<<< HEAD
-    use Events_Hooks, only : calculationResetEvent
+    use Events_Hooks, only : calculationResetEvent, openMPThreadBindingAllLevels
     implicit none
     class(accretionHaloColdMode), intent(inout) :: self
 
-    call calculationResetEvent%attach(self,coldModeCalculationReset,bindToOpenMPThread=.true.)
-=======
-    use Events_Hooks, only : calculationResetEvent, openMPThreadBindingAllLevels
-    implicit none
-    class(accretionHaloColdMode), intent(inout) :: self
-
     call calculationResetEvent%attach(self,coldModeCalculationReset,openMPThreadBindingAllLevels)
->>>>>>> b64b9cb5
     return
   end subroutine coldModeAutoHook
   
