!! Copyright 2009, 2010, 2011, 2012, 2013, 2014, 2015, 2016, 2017, 2018,
!!           2019, 2020
!!    Andrew Benson <abenson@carnegiescience.edu>
!!
!! This file is part of Galacticus.
!!
!!    Galacticus is free software: you can redistribute it and/or modify
!!    it under the terms of the GNU General Public License as published by
!!    the Free Software Foundation, either version 3 of the License, or
!!    (at your option) any later version.
!!
!!    Galacticus is distributed in the hope that it will be useful,
!!    but WITHOUT ANY WARRANTY; without even the implied warranty of
!!    MERCHANTABILITY or FITNESS FOR A PARTICULAR PURPOSE.  See the
!!    GNU General Public License for more details.
!!
!!    You should have received a copy of the GNU General Public License
!!    along with Galacticus.  If not, see <http://www.gnu.org/licenses/>.

!% Contains a module which implements a filter which passes only nodes that are roots of their merger tree.

  !# <galacticFilter name="galacticFilterRootNode">
  !#  <description>A filter which passes only nodes which are roots of their merger tree.</description>
  !# </galacticFilter>
  type, extends(galacticFilterClass) :: galacticFilterRootNode
     !% A galactic filter class which passes only nodes which are roots of their merger tree.
     private
   contains
     procedure :: passes => rootNodePasses
  end type galacticFilterRootNode

  interface galacticFilterRootNode
     !% Constructors for the ``rootNode'' galactic filter class.
     module procedure rootNodeConstructorParameters
  end interface galacticFilterRootNode

contains

  function rootNodeConstructorParameters(parameters) result(self)
    !% Constructor for the ``rootNode'' galactic filter class which takes a parameter set as input.
    use :: Input_Parameters, only : inputParameters
    implicit none
    type(galacticFilterRootNode)                :: self
    type(inputParameters       ), intent(inout) :: parameters
    !$GLC attributes unused :: parameters

    self=galacticFilterRootNode()
    return
  end function rootNodeConstructorParameters

  logical function rootNodePasses(self,node)
    !% Implement a galactic filter which passes only main branch halos.
    implicit none
<<<<<<< HEAD
    class(galacticFilterRootNode), intent(inout)         :: self
    type (treeNode              ), intent(inout), target :: node
    !GCC$ attributes unused :: self
=======
    class(galacticFilterRootNode), intent(inout) :: self
    type (treeNode              ), intent(inout) :: node
    !$GLC attributes unused :: self
>>>>>>> ae0d2701

    rootNodePasses=.not.associated(node%parent)
    return
  end function rootNodePasses<|MERGE_RESOLUTION|>--- conflicted
+++ resolved
@@ -51,15 +51,9 @@
   logical function rootNodePasses(self,node)
     !% Implement a galactic filter which passes only main branch halos.
     implicit none
-<<<<<<< HEAD
     class(galacticFilterRootNode), intent(inout)         :: self
     type (treeNode              ), intent(inout), target :: node
-    !GCC$ attributes unused :: self
-=======
-    class(galacticFilterRootNode), intent(inout) :: self
-    type (treeNode              ), intent(inout) :: node
     !$GLC attributes unused :: self
->>>>>>> ae0d2701
 
     rootNodePasses=.not.associated(node%parent)
     return
