!! Copyright 2009, 2010, 2011, 2012, 2013, 2014, 2015, 2016, 2017, 2018,
!!           2019, 2020, 2021, 2022
!!    Andrew Benson <abenson@carnegiescience.edu>
!!
!! This file is part of Galacticus.
!!
!!    Galacticus is free software: you can redistribute it and/or modify
!!    it under the terms of the GNU General Public License as published by
!!    the Free Software Foundation, either version 3 of the License, or
!!    (at your option) any later version.
!!
!!    Galacticus is distributed in the hope that it will be useful,
!!    but WITHOUT ANY WARRANTY; without even the implied warranty of
!!    MERCHANTABILITY or FITNESS FOR A PARTICULAR PURPOSE.  See the
!!    GNU General Public License for more details.
!!
!!    You should have received a copy of the GNU General Public License
!!    along with Galacticus.  If not, see <http://www.gnu.org/licenses/>.

!+    Contributions to this file made by: Arya Farahi, Andrew Benson, Christoph Behrens, Xiaolong Du.

!!{
Contains a module which implements a excursion set first crossing statistics class using the algorithm of \cite{benson_dark_2012}.
!!}

  use :: Cosmological_Density_Field, only : cosmologicalMassVarianceClass
  use :: Cosmology_Functions       , only : cosmologyFunctionsClass
  use :: Excursion_Sets_Barriers   , only : excursionSetBarrierClass
  use :: Numerical_Interpolation   , only : interpolator

  !![
  <excursionSetFirstCrossing name="excursionSetFirstCrossingFarahi">
   <description>
    An excursion set first crossing statistics class using the algorithm of \cite{benson_dark_2012}. For trajectories originating
    from a point $(S_1,\delta_1)$, the distribution of first crossings of a barrier $B(S)$, $f(S)$, is obtained by finding the
    solution to the integral equation:    
    \begin{equation}
      1 =  \int_0^S f(\tilde{S})\mathrm{d}\tilde{S} + \int_{-\infty}^{B(S)} P(\delta,S) \mathrm{d} \delta,
     \label{eq:OldExcursionMethod}
    \end{equation}
    where $P(\delta,S) \mathrm{d} \delta$ is the probability for a trajectory to lie between $\delta$ and $\delta + \mathrm{d}
    \delta$ at variance $S$, having originated from the point $(S_1,\delta_1)$ having not crossed the barrier at any smaller
    $\tilde{S} &lt; S$. In the absence of a barrier, $P(\delta,S)$ would be equal to $P_0(\delta,S)$. However, since some
    trajectories will have crossed the barrier at $\tilde{S} &lt; S$ we must subtract off their contribution to
    $P_0(\delta,S)$. Writing the distribution of $\delta$ at $S$ for trajectories originating at some $(\tilde{\delta},\tilde{S})$
    as $P^\prime(\delta|S,\tilde{\delta},\tilde{S})$, we can therefore write
    \begin{equation}
      P(\delta,S) = P_0(\delta,S) - \int_{0}^{S} f(\tilde{S}) P^\prime(\delta|S,\tilde{\delta},\tilde{S}) \mathrm{d}\tilde{S},
    \end{equation}

    For an interesting class of cases, both $P_0(\delta,S)$ and $P^\prime(\delta|S,\tilde{\delta},\tilde{S})$ are normal
    distributions, and we can write
    \begin{equation}
     P_0(\delta,S) = \frac{1}{\sqrt{2 \pi S}} \exp\left\{-{\Delta \delta^2 [\delta,\delta_1,S,S_1] \over 2 \Delta S [S,S_1]}\right\},
    \end{equation}
    and
    \begin{equation}
     P^\prime(\delta|S,\tilde{\delta},\tilde{S}) = \frac{1}{\sqrt{2 \pi \Delta S[S,\tilde{S}]}} \exp\left\{-{\Delta \delta^2 [\delta,\tilde{\delta},S,\tilde{S}] \over 2 \Delta S [S,\tilde{S}]}\right\},
    \end{equation}
    where we refer to $\Delta \delta[\delta,\tilde{\delta},S,\tilde{S}]$ as the ``effective offset'', and to $\Delta
    S[S,\tilde{S}] = \mathrm{Var}(S) - \mathrm{Cov}(S,\tilde{S})$ as the ``residual variance''. Note that $\mathrm{Cov}(S,S_1) =
    0$ (since all trajectories pass through $\delta_1$ at $S_1$), and so $\Delta S[S,S_1] = \mathrm{Var}(S)$.

    For a standard Weiner process (such as applies to the standard case considered in excursion set theory, namely uncorrelated
    and unconstrained steps), we have trivially that
    \begin{equation}
     \Delta \delta[\delta,\tilde{\delta},S,\tilde{S}] = \delta - \tilde{\delta},
    \end{equation}
    and
    \begin{equation}
     \Delta S[S,\tilde{S}] = S - \tilde{S},
    \end{equation}
    since the Weiner process is invariant under translations of the starting point.

    Using the above results, we can rewrite eqn.~(\ref{eq:OldExcursionMethod}):
    \begin{equation}
      1 = \int_0^S f(\tilde{S})\mathrm{d}\tilde{S} + \int_{-\infty}^{B(S)} \left[ P_0(\delta,S) - \int_{0}^{S} f(\tilde{S})
      P^\prime(\delta|S,\tilde{\delta},\tilde{S}) \mathrm{d} \delta \right] ,
    \end{equation}
    in general and, for the case of a Gaussian distribution:
    \begin{equation}
      1 = \int_0^S f(\tilde{S})\mathrm{d}\tilde{S} + \int_{-\infty}^{B(S)} \left[ \frac{1}{\sqrt{2 \pi \Delta S[S,S_1]}}
      \exp\left(-\frac{\Delta \delta^2[\delta,\delta_1,S,S_1]}{2 \Delta S[S,S_1]}\right) - \int_{0}^{S} f(\tilde{S}) \frac{1}{\sqrt{2 \pi \Delta S [S,\tilde{S}]}}
      \exp\left(-\frac{\Delta \delta^2[\delta,B(\tilde{S}),S,\tilde{S}]}{2 \Delta S [S,\tilde{S}]}\right)\mathrm{d}\tilde{S} \right] \mathrm{d} \delta .
    \end{equation}
    The integral over $\mathrm{d}\delta$ can be carried out analytically to give:
    \begin{equation}
     1 = \int_0^S f(\tilde{S})\mathrm{d}\tilde{S}+ \hbox{erf}\left\{\frac{\Delta \delta [B(S),\delta_1,S,S_1]}{\sqrt{2\Delta S[S,S_1]}}\right\} - \int_{0}^{S} f(\tilde{S})
     \hbox{erf}\left\{\frac{\Delta \delta [B(S),B(\tilde{S}),S,\tilde{S}]}{\sqrt{2 \Delta S [S,\tilde{S}]}}\right\} \mathrm{d}S^{\prime\prime}.
    \label{eq:NewExcursionMethod}
    \end{equation}
    We now discretize eqn.~(\ref{eq:NewExcursionMethod}). Specifically, we divide the $S$ space into $N$ intervals defined by
    the points:
    \begin{equation}
     S_i = \left\{ \begin{array}{ll}
                    0 &amp; \hbox{if } i=0 \\
                    \sum_{j=0}^{i-1} \Delta S_j &amp; \hbox{if } i &gt; 1.
                   \end{array}
           \right.
    \end{equation}
    Note that $f(0)=0$ by definition, so $f(S_0)=0$ always. We choose $\Delta S_i = S_\mathrm{max}/N$ (i.e. uniform spacing in
    $S$) when computing first crossing distributions, and $\Delta S_i \propto S_i$ (i.e. uniform spacing in $\log(S)$) when
    computing first crossing rates.
    
    Discretizing the integrals in eqn.~(\ref{eq:NewExcursionMethod}) gives:
    \begin{equation} \label{eq:Des1}
     \int_0^{S_i} f(\tilde{S})\d \tilde{S} = \sum_{j=0}^{i-1} \frac{f(S_j) + f(S_{j+1})}{2} \Delta S_j
    \end{equation}
    and:
    \begin{equation} \label{eq:Des2}
     \int_{0}^{S_i} f(\tilde{S}) \hbox{erf}\left\{\frac{\Delta \delta [B(S),B(\tilde{S}),S,\tilde{S}]}{\sqrt{2 \Delta S[S,\tilde{S}]}}\right\} \d \tilde{S} =
     \sum_{j=0}^{i-1} \frac{1}{2} \left(f(S_j) \hbox{erf}\left\{\frac{\Delta \delta [B(S_i), B(S_j), S_i, S_j]}{\sqrt{2 \Delta S[S_i,S_j]}}\right\} + f(S_{j+1})
     \hbox{erf}\left\{\frac{\Delta \delta [B(S_i), B(S_{j+1}),S_i,S_{j+1}]}{\sqrt{2 \Delta S[S_i,S_{j+1}]}}\right\} \right) \Delta S_j.
    \end{equation}
    We can now rewrite eqn.~(\ref{eq:NewExcursionMethod}) in discretized form:
    \begin{equation} \label{eq:DesFinal1}
     1 = \sum_{j=0}^{i-1} \frac{f(S_j) + f(S_{j+1})}{2} \Delta S_j + \hbox{erf}\left\{\frac{\Delta \delta [B(S_i),\delta_1,S_i,S_1]}{\sqrt{2 \Delta S[S_i,S_1]}}\right\} -
     \frac{1}{2} \sum_{j=0}^{i-1} \left( f(S_j) \hbox{erf}\left\{\frac{\Delta \delta [B(S_i), B(S_j),S_i,S_j]}{\sqrt{2 \Delta S[S_i,S_j]}}\right\} + f(S_{j+1})
     \hbox{erf}\left\{\frac{\Delta \delta [B(S_i), B(S_{j+1}),S_i,S_{j+1}]}{\sqrt{2 \Delta S[S_i,S_{j+1}]}}\right\} \right) \Delta S_j.
    \end{equation}
    Solving eqn.~(\ref{eq:DesFinal1}) for $f(S_i)$:
    \begin{eqnarray} \label{eq:DesFinal11}
     \left( \frac{1}{2} - \frac{1}{2} \hbox{erf}\left\{\frac{\Delta \delta [B(S_i) , B(S_i), S_i, S_i]}{\sqrt{2 \Delta S[S_i,S_i]}}\right\} \right) \Delta S_{i-1}
     f(S_i) &amp;=&amp; 1 - \sum_{j=0}^{i-2} \frac{f(S_j) + f(S_{j+1})}{2} \Delta S_j - \frac{f(S_{i-1})}{2} \Delta S_{i-1} -
     \hbox{erf}\left\{\frac{\Delta \delta [B(S_i),\delta_1,S_i,S_1]}{\sqrt{2 \Delta S[S_i,S_1]}}\right\} \nonumber\\
    &amp; &amp; + \frac{1}{2} \sum_{j=0}^{i-2} \left( f(S_j) \hbox{erf}\left\{\frac{\Delta \delta [B(S_i), B(S_j),S_i,S_j]}{\sqrt{2 \Delta S [S_i,S_j]}}\right\} +
    f(S_{j+1}) \hbox{erf}\left\{\frac{\Delta \delta [B(S_i) , B(S_{j+1}),S_i,S_{j+1}]}{\sqrt{2 \Delta S[S_i,S_{j+1}]}}\right\} \right)\Delta S_j \nonumber \\
     &amp; &amp; + \frac{1}{2} f(S_{i-1}) \hbox{erf}\left\{\frac{\Delta \delta [B(S_i), B(S_{i-1}),S_i,S_{i-1}]}{\sqrt{2 \Delta S [S_i,S_{i-1}]}}\right\} \Delta S_{i-1}.
    \end{eqnarray}
    For all barriers that we consider:
    \begin{equation} 
    \hbox{erf}\left\{\frac{\Delta \delta [B(S_i) , B(S_i),S_i,S_i]}{\sqrt{2 \Delta S[S_i,S_i]}}\right\} = 0.
    \end{equation}
    We can then simplify eqn.~(\ref{eq:DesFinal11}):
    \begin{eqnarray} \label{eq:DesFinal2}
       f(S_i) &amp;=&amp; {2 \over \Delta S_{i-1}}\left[1 - \sum_{j=0}^{i-2} \frac{f(S_j) + f(S_{j+1})}{2} \Delta S_j -
       \frac{f(S_{i-1})}{2} \Delta S_{i-1} - \hbox{erf}\left\{\frac{\Delta \delta [B(S_i),\delta_1,S_i,S_1]}{\sqrt{2 \Delta S [S_i,S_1] }}\right\} \right.  \nonumber\\
    &amp; &amp; + \frac{1}{2} \sum_{j=0}^{i-2} \left( f(S_j) \hbox{erf}\left\{\frac{\Delta \delta [B(S_i) , B(S_j),S_i,S_j]}{\sqrt{2 \Delta S [S_i,S_j]}}\right\} +
    f(S_{j+1}) \hbox{erf}\left\{\frac{\Delta \delta [B(S_i) , B(S_{j+1}),S_i,S_{j+1}]}{\sqrt{2 \Delta S [S_i,S_{j+1}]}}\right\} \right)\Delta S_j \nonumber \\
     &amp; &amp; \left. + \frac{1}{2} f(S_{i-1}) \hbox{erf}\left\{\frac{\Delta \delta [B(S_i) , B(S_{i-1}),S_i,S_{i-1}]}{\sqrt{2 \Delta S [S_i,S_{i-1}]}}\right\} \Delta
     S_{i-1}\right].
    \end{eqnarray}
    Consolidating terms in the summations:
    \begin{equation} \label{eq:DesFinal2a}
       f(S_i) = {2 \over \Delta S_{i-1}}\left[1 - \hbox{erf}\left\{\frac{\Delta \delta [B(S_i),\delta_1,S_i,S_1]}{\sqrt{2\Delta S[S_i,S_1]}}\right\} - \sum_{j=0}^{i-1}
       \left( 1-\hbox{erf}\left\{\frac{\Delta \delta [B(S_i) , B(S_j),S_i,S_j]}{\sqrt{2 \Delta S [S_i,S_j]}}\right\} \right) f(S_j) {\Delta S_{j-1} + \Delta S_j
       \over 2} \right].
    \end{equation}
    In the case of constant $\Delta S_j(=\Delta S)$ this can be simplified further:
    \begin{equation} \label{eq:DesFinal3}
       f(S_i) = {2 \over \Delta S}\left[1 - \hbox{erf}\left\{\frac{\Delta \delta [B(S_i),\delta_1,S_i,S_1]}{\sqrt{2\Delta S [S_i,S_1]}}\right\}\right] - 2 \sum_{j=0}^{i-1}
       \left(1- \hbox{erf}\left\{\frac{\Delta \delta [B(S_i), B(S_j),S_i,S_j]}{\sqrt{2 \Delta S[S_i,S_j]}}\right\} \right) f(S_j).
    \end{equation}
    
    In either case (i.e. eqns.~\ref{eq:DesFinal2a} and \ref{eq:DesFinal3}) solution proceeds recursively: $f(S_0)=0$ by
    definition, $f(S_1)$ depends only on the known barrier and $f(S_0)$, $f(S_i)$ depends only on the known barrier and
    $f(S_{&lt;i})$.
    
    The first crossing rate is computed using the same method but with an effective barrier which is offset by the position of the
    progenitor in the $(\delta,S)$ plane, plus a small shift in time. The non-crossing rate, $g(S_\mathrm{max})$, defined as the
    rate at which trajectories reach the maximum possible variance, $S_\mathrm{max}$, without ever crossing the barrier---is
    computed directly by integrating over the first crossing rate distribution, i.e. $g(S_\mathrm{max}) = 1
    -\int_0^{S_\mathrm{max}} f(\tilde{S}) \mathrm{d}\tilde{S}$. Note that since the numerical integration occurs only up to a
    finite maximum $S_\mathrm{max}$, a non-zero non-crossing rate will be computed for CDM-like barriers even though in reality
    they should have zero non-crossing rate. As such, use of this method for such barriers is not recommended.
   </description>
  </excursionSetFirstCrossing>
  !!]
  type, extends(excursionSetFirstCrossingClass) :: excursionSetFirstCrossingFarahi
     !!{
     An excursion set first crossing statistics class using the algorithm of \cite{benson_dark_2012}.
     !!}
     private
     class           (cosmologyFunctionsClass      ), pointer                       :: cosmologyFunctions_              => null()
     class           (excursionSetBarrierClass     ), pointer                       :: excursionSetBarrier_             => null()
     class           (cosmologicalMassVarianceClass), pointer                       :: cosmologicalMassVariance_        => null()
     ! Variables used in tabulation the first crossing function.
     double precision                                                               :: timeMaximum                                , timeMinimum                , &
          &                                                                            varianceMaximum
     integer                                                                        :: countTime                                  , countVariance
     double precision                               , allocatable, dimension(:,:)   :: firstCrossingProbability
     double precision                               , allocatable, dimension(:  )   :: time                                       , variance
     double precision                                                               :: varianceStep
     logical                                                                        :: tableInitialized                 =  .false., fileNameInitialized        , &
          &                                                                            varianceIsUnlimited
     type            (interpolator                 ), allocatable                   :: interpolatorTime                           , interpolatorVariance
     ! Variables used in tabulation the first crossing rate function.
     double precision                                                               :: timeMaximumRate                            , timeMinimumRate            , &
          &                                                                            varianceMaximumRate
     integer                                                                        :: countTimeRate                              , countVarianceProgenitorRate, &
          &                                                                            countVarianceCurrentRate
     double precision                               , allocatable, dimension(:,:,:) :: firstCrossingRate
     double precision                               , allocatable, dimension(:,:  ) :: nonCrossingRate
     double precision                               , allocatable, dimension(:    ) :: timeRate                                   ,  varianceProgenitorRate    , &
          &                                                                            varianceCurrentRate
     logical                                                                        :: tableInitializedRate             =  .false.
     type            (interpolator                 ), allocatable                   :: interpolatorTimeRate                       , interpolatorVarianceRate   , &
          &                                                                            interpolatorVarianceCurrentRate
     ! File name used to store tabulations.
     type            (varying_string               )                                :: fileName
     logical                                                                        :: useFile
     ! Tabulation resolutions.
     integer                                                                        :: varianceNumberPerUnitProbability           , varianceNumberPerUnit      , &
          &                                                                            timeNumberPerDecade                        , varianceNumberPerDecade
     ! The fractional step in time used to compute barrier crossing rates.
     double precision                                                               :: fractionalTimeStep
     ! Record of variance and time in previous call to rate functions.
     double precision                                                               :: timePreviousRate                           , variancePreviousRate
     double precision                                            , dimension(0:1)   :: hTimeRate                                  , hVarianceRate
     integer         (c_size_t                     )                                :: iTimeRate                                  , iVarianceRate
   contains
     !![
     <methods>
       <method description="Interpolate in the tabulated excursion set barrier crossing rates."                                            method="rateInterpolate"           />
       <method description="Interpolate in the tabulated excursion set barrier non-crossing rates."                                        method="rateNonCrossingInterpolate"/>
       <method description="Tabulate excursion set barrier crossing rates ensuring that they span the given progenitor variance and time." method="rateTabulate"              />
       <method description="Build a range of variances at which to tabulate the excursion set solutions."                                  method="varianceRange"             />
       <method description="Return the maximum variance to which to tabulate."                                                             method="varianceLimit"             />
       <method description="Compute the residual variance between two points."                                                             method="varianceResidual"          />
       <method description="Compute the effective offset between two points."                                                              method="offsetEffective"           />
       <method description="Read excursion set solutions from file."                                                                       method="fileRead"                  />
       <method description="Write excursion set solutions to file."                                                                        method="fileWrite"                 />
       <method description="Initialize the file name for storing excursion set data."                                                      method="fileNameInitialize"        />
     </methods>
     !!]
     final     ::                               farahiDestructor
     procedure :: probability                => farahiProbability
     procedure :: rate                       => farahiRate
     procedure :: rateNonCrossing            => farahiRateNonCrossing
     procedure :: rateInterpolate            => farahiRateInterpolate
     procedure :: rateNonCrossingInterpolate => farahiRateNonCrossingInterpolate
     procedure :: rateTabulate               => farahiRateTabulate
     procedure :: fileRead                   => farahiFileRead
     procedure :: fileWrite                  => farahiFileWrite
     procedure :: fileNameInitialize         => farahiFileNameInitialize
     procedure :: varianceRange              => farahiVarianceRange
     procedure :: varianceLimit              => farahiVarianceLimit
     procedure :: varianceResidual           => farahiVarianceResidual
     procedure :: offsetEffective            => farahiOffsetEffective
  end type excursionSetFirstCrossingFarahi

  interface excursionSetFirstCrossingFarahi
     !!{
     Constructors for the Farahi excursion set barrier class.
     !!}
     module procedure farahiConstructorParameters
     module procedure farahiConstructorInternal
  end interface excursionSetFirstCrossingFarahi

  ! Parameters controlling tabulation range
  double precision, parameter :: redshiftMaximum=30.0d0 , redshiftMinimum=0.0d0

contains

  function farahiConstructorParameters(parameters) result(self)
    !!{
    Constructor for the Farahi excursion set class first crossing class which takes a parameter set as input.
    !!}
    use :: Input_Parameters, only : inputParameter, inputParameters
    implicit none
    type            (excursionSetFirstCrossingFarahi)                :: self
    type            (inputParameters                ), intent(inout) :: parameters
    class           (cosmologyFunctionsClass        ), pointer       :: cosmologyFunctions_
    class           (excursionSetBarrierClass       ), pointer       :: excursionSetBarrier_
    class           (cosmologicalMassVarianceClass  ), pointer       :: cosmologicalMassVariance_
    double precision                                                 :: fractionalTimeStep
    integer                                                          :: varianceNumberPerUnitProbability, varianceNumberPerUnit  , &
         &                                                              timeNumberPerDecade             , varianceNumberPerDecade
    type            (varying_string                 )                :: fileName
    logical                                                          :: varianceIsUnlimited

    !![
    <inputParameter>
      <name>fileName</name>
      <defaultValue>var_str('none')</defaultValue>
      <source>parameters</source>
      <description>The name of the file to/from which tabulations of barrier first crossing probabilities should be written/read. If set to ``{\normalfont \ttfamily none}'' tables will not be stored.</description>
    </inputParameter>
    <inputParameter>
      <name>fractionalTimeStep</name>
      <defaultValue>0.01d0</defaultValue>
      <source>parameters</source>
      <description>The fractional time step used when computing barrier crossing rates (i.e. the step used in finite difference calculations).</description>
    </inputParameter>
    <inputParameter>
      <name>varianceNumberPerUnitProbability</name>
      <defaultValue>1000</defaultValue>
      <source>parameters</source>
      <description>The number of points to tabulate per unit variance for first crossing probabilities.</description>
    </inputParameter>
    <inputParameter>
      <name>varianceNumberPerUnit</name>
      <defaultValue>40</defaultValue>
      <source>parameters</source>
      <description>The number of points to tabulate per unit variance for first crossing rates.</description>
    </inputParameter>
    <inputParameter>
      <name>varianceNumberPerDecade</name>
      <defaultValue>400</defaultValue>
      <source>parameters</source>
      <description>The number of points to tabulate per decade of progenitor variance for first crossing rates.</description>
    </inputParameter>
    <inputParameter>
      <name>timeNumberPerDecade</name>
      <defaultValue>10</defaultValue>
      <source>parameters</source>
      <description>The number of points to tabulate per decade of time.</description>
    </inputParameter>
    <inputParameter>
      <name>varianceIsUnlimited</name>
      <defaultValue>.false.</defaultValue>
      <source>parameters</source>
      <description>If true, the variance is assumed to have no upper limit (e.g. as in the case of \gls{cdm}). This allows the tabulated solutions to be extended arbitrarily. Otherwise, tables are extended to encompass just the range of variance requested.</description>
    </inputParameter>
    <objectBuilder class="cosmologyFunctions"       name="cosmologyFunctions_"       source="parameters"/>
    <objectBuilder class="excursionSetBarrier"      name="excursionSetBarrier_"      source="parameters"/>
    <objectBuilder class="cosmologicalMassVariance" name="cosmologicalMassVariance_" source="parameters"/>
    !!]
    self=excursionSetFirstCrossingFarahi(fractionalTimeStep,fileName,varianceNumberPerUnitProbability,varianceNumberPerUnit,varianceNumberPerDecade,timeNumberPerDecade,varianceIsUnlimited,cosmologyFunctions_,excursionSetBarrier_,cosmologicalMassVariance_)
    !![
    <inputParametersValidate source="parameters"/>
    <objectDestructor name="cosmologyFunctions_"      />
    <objectDestructor name="excursionSetBarrier_"     />
    <objectDestructor name="cosmologicalMassVariance_"/>
    !!]
    return
  end function farahiConstructorParameters

  function farahiConstructorInternal(fractionalTimeStep,fileName,varianceNumberPerUnitProbability,varianceNumberPerUnit,varianceNumberPerDecade,timeNumberPerDecade,varianceIsUnlimited,cosmologyFunctions_,excursionSetBarrier_,cosmologicalMassVariance_) result(self)
    !!{
    Internal constructor for the Farahi excursion set class first crossing class.
    !!}
    implicit none
    type            (excursionSetFirstCrossingFarahi)                        :: self
    double precision                                 , intent(in   )         :: fractionalTimeStep
    integer                                          , intent(in   )         :: varianceNumberPerUnitProbability, varianceNumberPerUnit  , &
         &                                                                      timeNumberPerDecade             , varianceNumberPerDecade
    logical                                          , intent(in   )         :: varianceIsUnlimited
    type            (varying_string                 ), intent(in   )         :: fileName
    class           (cosmologyFunctionsClass        ), intent(in   ), target :: cosmologyFunctions_
    class           (excursionSetBarrierClass       ), intent(in   ), target :: excursionSetBarrier_
    class           (cosmologicalMassVarianceClass  ), intent(in   ), target :: cosmologicalMassVariance_
    !![
    <constructorAssign variables="fractionalTimeStep, fileName, varianceNumberPerUnitProbability, varianceNumberPerUnit, varianceNumberPerDecade, timeNumberPerDecade, varianceIsUnlimited, *cosmologyFunctions_, *excursionSetBarrier_, *cosmologicalMassVariance_"/>
    !!]

    self%tableInitialized    =.false.
    self%tableInitializedRate=.false.
    self%timeMaximum         =-huge(0.0d0)
    self%timeMinimum         =+huge(0.0d0)
    self%varianceMaximum     =      0.0d0
    self%timeMaximumRate     =-huge(0.0d0)
    self%timeMinimumRate     =+huge(0.0d0)
    self%varianceMaximumRate =-huge(0.0d0)
    self%timePreviousRate    =-huge(0.0d0)
    self%variancePreviousRate=-huge(0.0d0)
    self%useFile             =(self%fileName /= 'none')
    self%fileNameInitialized =.not.self%useFile
    return
  end function farahiConstructorInternal

  subroutine farahiFileNameInitialize(self)
    use :: File_Utilities, only : Directory_Make, File_Name_Expand   , File_Path
    use :: Input_Paths   , only : inputPath     , pathTypeDataDynamic
    implicit none
    class(excursionSetFirstCrossingFarahi), intent(inout) :: self

    if (self%fileNameInitialized) return
    ! Build an automatic file name based on the descriptor for this object.
    if (self%fileName == "auto") &
         & self%fileName=inputPath(pathTypeDataDynamic)//'largeScaleStructure/excursionSets/'//self%objectType()//'_'//self%hashedDescriptor(includeSourceDigest=.true.)//'.hdf5'
    ! Expand file name.
    self%fileName=File_Name_Expand(char(self%fileName))
    ! Ensure directory exists.
    call Directory_Make(File_Path(self%fileName))
    self%fileNameInitialized=.true.
    return
  end subroutine farahiFileNameInitialize

  subroutine farahiDestructor(self)
    !!{
    Destructor for the Farahi excursion set first crossing class.
    !!}
    implicit none
    type(excursionSetFirstCrossingFarahi), intent(inout) :: self

    !![
    <objectDestructor name="self%cosmologyFunctions_"      />
    <objectDestructor name="self%excursionSetBarrier_"     />
    <objectDestructor name="self%cosmologicalMassVariance_"/>
    !!]
    return
  end subroutine farahiDestructor

  double precision function farahiProbability(self,variance,time,node)
    !!{
    Return the excursion set barrier at the given variance and time.
    !!}
    use :: Display          , only : displayCounter              , displayCounterClear  , displayIndent       , displayMessage, &
          &                          displayUnindent             , verbosityLevelWorking
    use :: Error_Functions  , only : Error_Function_Complementary
    use :: File_Utilities   , only : File_Lock                   , File_Unlock          , lockDescriptor
    use :: Kind_Numbers     , only : kind_dble                   , kind_quad
    use :: MPI_Utilities    , only : mpiBarrier                  , mpiSelf
    use :: Numerical_Ranges , only : Make_Range                  , rangeTypeLinear      , rangeTypeLogarithmic
    implicit none
    class           (excursionSetFirstCrossingFarahi), intent(inout)                 :: self
    double precision                                 , intent(in   )                 :: variance                        , time
    type            (treeNode                       ), intent(inout)                 :: node
    double precision                                 ,                dimension(0:1) :: hTime                           , hVariance
    double precision                                 , parameter                     :: toleranceRelativeVariance=1.0d-6
    class           (excursionSetBarrierClass       ), pointer                       :: excursionSetBarrier_
    class           (cosmologicalMassVarianceClass  ), pointer                       :: cosmologicalMassVariance_
    double precision                                 , allocatable  , dimension( : ) :: barrier
    double precision                                                                 :: barrierTest
    logical                                                                          :: makeTable
    integer         (c_size_t                       )                                :: iTime                           , iVariance       , &
         &                                                                              loopCount                       , loopCountTotal  , &
         &                                                                              i                               , j               , &
         &                                                                              jTime                           , jVariance
    double precision                                                                 :: probabilityCrossingPrior
    real            (kind_quad                      )                                :: offsetEffective                 , varianceResidual
    character       (len=6                          )                                :: label
    type            (varying_string                 )                                :: message
    type            (lockDescriptor                 )                                :: fileLock

    ! Note that this solver follows the convention used through Galacticus that σ(M) grows following linear theory. That is:
    !
    !  • the root-variance of the density field smoothed on a mass scale M is a function of time, σ(M,t) = σ(M,t₀) D(t)/D(t₀),
    !    where D(t) is the linear growth factor (which may also be scale-dependent);
    !  • the critical overdensity for collapse does not include a factor of the linear growth factor, i.e. δ_c ≅ 1.686 at all
    !    epochs (varying only due to the weak dependence on the epoch-dependent cosmological parameters).
    !
    ! This differs from standard treatments of the excursion set problem in which typically the root-variance, σ(M), is evaluated
    ! at z=0, and the critical overdensity for collapse is replaced with δ_c(t)/D(t). Mathematically these two approaches are
    ! equivalent, but it can be important to keep these distinctions in mind.

    ! In this function the following translations between internal variable names and math symbols are used:
    !
    !  Sᵢ                 = self%variance                (i      )
    !  B(Sᵢ)              =      barrier                 (i      )
    !  f(Sᵢ,t)            = self%firstCrossingProbability(i,iTime)
    !  Δδ[t,S₁,S₂,δ₁,δ₂] = self%offsetEffective         (self%time(iTime),0,S1,S2,0,barrier1,barrier2)
    !  ΔS[t,S₁,S₂]       = self%varianceResidual        (self%time(iTime),0,S1,S2                    )
    
    ! Read tables from file if possible.
    if (self%useFile.and..not.self%tableInitialized) then
       call self%fileNameInitialize()
       ! Always obtain the file lock before the hdf5Access lock to avoid deadlocks between OpenMP threads.
       call File_Lock(char(self%fileName),fileLock,lockIsShared=.true.)
       call self%fileRead()
       call File_Unlock(fileLock)
    end if
    ! Construct the table if necessary.
    makeTable=.not.self%tableInitialized.or.(variance > self%varianceMaximum*(1.0d0+toleranceRelativeVariance)).or.(time < self%timeMinimum).or.(time > self%timeMaximum)
#ifdef USEMPI
    if (self%coordinatedMPI_) call mpiBarrier()
#endif
    if (makeTable) then
       !$omp critical(farahiProbabilityTabulate)
       ! Attempt to read the file again now that we are within the critical section. If another thread made the file while we were waiting we may be able to skip building the table.
       if (self%useFile) then
          call self%fileNameInitialize()
          call File_Lock(char(self%fileName),fileLock,lockIsShared=.true.)
          call self%fileRead()
          call File_Unlock(fileLock)
       end if
       makeTable=.not.self%tableInitialized.or.(variance > self%varianceMaximum*(1.0d0+toleranceRelativeVariance)).or.(time < self%timeMinimum).or.(time > self%timeMaximum)
       if (makeTable) then
          ! Construct the table of variance on which we will solve for the first crossing distribution.
<<<<<<< HEAD
          if (allocated(self%variance           )) call deallocateArray(self%variance           )
          if (allocated(self%time               )) call deallocateArray(self%time               )
          if (allocated(self%firstCrossingProbability)) call deallocateArray(self%firstCrossingProbability)
          self%varianceMaximum=max(self%varianceMaximum,variance)
          self%countVariance  =int(self%varianceMaximum*dble(self%varianceNumberPerUnitProbability))
=======
          if (allocated(self%varianceTable                )) deallocate(self%varianceTable                )
          if (allocated(self%timeTable                    )) deallocate(self%timeTable                    )
          if (allocated(self%firstCrossingProbabilityTable)) deallocate(self%firstCrossingProbabilityTable)
          self%varianceMaximum   =max(self%varianceMaximum,variance)
          self%varianceTableCount=int(self%varianceMaximum*dble(self%varianceNumberPerUnitProbability))
>>>>>>> 4a566c25
          if (self%tableInitialized) then
             self%timeMinimum=min(      self%timeMinimum                                          ,0.5d0*time)
             self%timeMaximum=max(      self%timeMaximum                                          ,2.0d0*time)
          else
             self%timeMinimum=                                                                     0.5d0*time
             self%timeMaximum=max(2.0d0*self%cosmologyFunctions_%cosmicTime(expansionFactor=1.0d0),2.0d0*time)
          end if
<<<<<<< HEAD
          self%countTime=max(2,int(log10(self%timeMaximum/self%timeMinimum)*dble(self%timeNumberPerDecade))+1)
          call allocateArray(self%variance           ,[1+self%countVariance               ],lowerBounds=[0  ])
          call allocateArray(self%time               ,[                     self%countTime]                  )
          call allocateArray(self%firstCrossingProbability,[1+self%countVariance,self%countTime],lowerBounds=[0,1])
          self%time    =Make_Range(self%timeMinimum,self%timeMaximum    ,self%countTime      ,rangeType=rangeTypeLogarithmic)
          self%variance=Make_Range(0.0d0           ,self%varianceMaximum,self%countVariance+1,rangeType=rangeTypeLinear     )
          self%varianceStep =+self%variance(1) &
               &             -self%variance(0)
=======
          self%timeTableCount=max(2,int(log10(self%timeMaximum/self%timeMinimum)*dble(self%timeNumberPerDecade))+1)
          allocate(self%varianceTable                (0:self%varianceTableCount                    ))
          allocate(self%timeTable                    (                          self%timeTableCount))
          allocate(self%firstCrossingProbabilityTable(0:self%varianceTableCount,self%timeTableCount))
          self%timeTable        =Make_Range(self%timeMinimum,self%timeMaximum    ,self%timeTableCount      ,rangeType=rangeTypeLogarithmic)
          self%varianceTable    =Make_Range(0.0d0           ,self%varianceMaximum,self%varianceTableCount+1,rangeType=rangeTypeLinear     )
          self%varianceTableStep=self%varianceTable(1)-self%varianceTable(0)
>>>>>>> 4a566c25
          ! Loop through the table and solve for the first crossing distribution.
#ifdef USEMPI
          if (mpiSelf%isMaster() .or. .not.self%coordinatedMPI_) then
#endif
             call displayIndent("solving for excursion set barrier crossing probabilities",verbosityLevelWorking)
             message="    time: "
             write (label,'(f6.3)') self%timeMinimum
             message=message//label//" to "
             write (label,'(f6.3)') self%timeMaximum
             message=message//label
             call displayMessage(message,verbosityLevelWorking)
             message="variance: "
             write (label,'(f6.3)') self%varianceMaximum
             message=message//label
             call displayMessage(message,verbosityLevelWorking)
#ifdef USEMPI
          end if
#endif
#ifdef USEMPI
          if (mpiSelf%isMaster() .or. .not.self%coordinatedMPI_) then
             loopCountTotal=(int(self%countTime,kind=c_size_t)/int(mpiSelf%count(),kind=c_size_t)+1_c_size_t)*(int(self%countVariance-1,kind=c_size_t)*int(self%countVariance,kind=c_size_t))/2_c_size_t
          else
#endif
             loopCountTotal= int(self%countTime,kind=c_size_t)                                               *(int(self%countVariance-1,kind=c_size_t)*int(self%countVariance,kind=c_size_t))/2_c_size_t
#ifdef USEMPI
          end if
#endif
          loopCount=0
#ifdef USEMPI
          if (self%coordinatedMPI_) self%firstCrossingProbability=0.0d0
#endif
          ! Make a call to the barrier function at maximum variance for the minimum and maximum times so that the barrier function
          ! is initialized and covers the whole range we are intereseted in.
          barrierTest=self%excursionSetBarrier_%barrier(self%varianceMaximum,self%timeMinimum,node,rateCompute=.false.)
          barrierTest=self%excursionSetBarrier_%barrier(self%varianceMaximum,self%timeMaximum,node,rateCompute=.false.)
          ! Enter an OpenMP parallel region. Each thread will solve for the first crossing distribution at a different epoch.
          !$omp parallel private(iTime,i,j,probabilityCrossingPrior,excursionSetBarrier_,cosmologicalMassVariance_,barrier,offsetEffective,varianceResidual) if (.not.mpiSelf%isActive() .or. .not.self%coordinatedMPI_)
          ! Create threadprivate copies of the barrier and mas variance objects.
          allocate(excursionSetBarrier_     ,mold=self%excursionSetBarrier_     )
          allocate(cosmologicalMassVariance_,mold=self%cosmologicalMassVariance_)
          !$omp critical(excursionSetsSolverFarahiDeepCopy)
          !![
          <deepCopyReset variables="self%excursionSetBarrier_ self%cosmologicalMassVariance_"/>
          <deepCopy source="self%excursionSetBarrier_"      destination="excursionSetBarrier_"     />
          <deepCopy source="self%cosmologicalMassVariance_" destination="cosmologicalMassVariance_"/>
          <deepCopyFinalize variables="excursionSetBarrier_ cosmologicalMassVariance_"/>
          !!]
          !$omp end critical(excursionSetsSolverFarahiDeepCopy)
<<<<<<< HEAD
          call allocateArray(barrier,[1+self%countVariance],lowerBounds=[0])
=======
          allocate(barrierTable(0:self%varianceTableCount))
>>>>>>> 4a566c25
          !$omp do schedule(dynamic)
          do iTime=1,self%countTime
#ifdef USEMPI
             if (self%coordinatedMPI_ .and. mod(iTime-1,mpiSelf%count()) /= mpiSelf%rank()) cycle
#endif
             ! Construct a table of barrier values as a function of variance.
             do i=0,self%countVariance
                barrier(i)=excursionSetBarrier_%barrier(self%variance(i),self%time(iTime),node,rateCompute=.false.)
             end do
             ! Compute the first-crossing rate at the first entry in the table of variances.
             offsetEffective                       =+self%offsetEffective (self%time(iTime),0.0_kind_quad,real(self%variance(1),kind_quad),0.0_kind_quad,0.0_kind_quad,real(barrier(1),kind_quad),0.0_kind_quad,cosmologicalMassVariance_)
             varianceResidual                      =+self%varianceResidual(self%time(iTime),0.0_kind_quad,real(self%variance(1),kind_quad),0.0_kind_quad                                                       ,cosmologicalMassVariance_)
             self%firstCrossingProbability(0,iTime)=+0.0d0
             self%firstCrossingProbability(1,iTime)=+2.0d0                                                                    &
                  &                                 *real(                                                                    &
                  &                                       Error_Function_Complementary(                                       &
                  &                                                                    +offsetEffective                       &
                  &                                                                    /sqrt(2.0_kind_quad*varianceResidual)  &
                  &                                                                   )                                     , &
                  &                                        kind=kind_dble                                                     &
                  &                                       )                                                                   &
                  &                                 /self%varianceStep
             ! Iterate over variance, computing the first crossing distribution at each value.
             do i=2,self%countVariance
                ! Coordinate MPI processes.
#ifdef USEMPI
                if (mpiSelf%isMaster() .or. .not.self%coordinatedMPI_) then
#endif
                   call displayCounter(int(100.0d0*dble(loopCount)/dble(loopCountTotal)),loopCount==0,verbosityLevelWorking)
#ifdef USEMPI
                end if
#endif
                !$omp atomic
                loopCount=loopCount+(i-1)
                ! Here we sum over the solution for all Sⱼ < Sᵢ to find the fraction of trajectories which crossed the barrier at
                ! S < Sᵢ at are below the barrier at Sᵢ.
                probabilityCrossingPrior=0.0d0
                do j=1,i-1
                   offsetEffective         =+self%offsetEffective (self%time(iTime),0.0_kind_quad,real(self%variance(i),kind_quad),real(self%variance(j),kind_quad),0.0_kind_quad,real(barrier(i),kind_quad),real(barrier(j),kind_quad),cosmologicalMassVariance_)
                   varianceResidual        =+self%varianceResidual(self%time(iTime),0.0_kind_quad,real(self%variance(i),kind_quad),real(self%variance(j),kind_quad)                                                                    ,cosmologicalMassVariance_)
                   probabilityCrossingPrior=+probabilityCrossingPrior                                                 &
                        &                   +self%firstCrossingProbability(j,iTime)                                   &
                        &                   *real(                                                                    &
                        &                         Error_Function_Complementary(                                       &
                        &                                                      +offsetEffective                       &
                        &                                                      /sqrt(2.0_kind_quad*varianceResidual)  &
                        &                                                     )                                     , &
                        &                         kind=kind_dble                                                      &
                        &                        )
                end do
                ! Evaluate the first crossing probability at Sᵢ.
                offsetEffective                       =self%offsetEffective (self%time(iTime),0.0_kind_quad,real(self%variance(i),kind_quad),0.0_kind_quad,0.0_kind_quad,real(barrier(i),kind_quad),0.0_kind_quad,cosmologicalMassVariance_)
                varianceResidual                      =self%varianceResidual(self%time(iTime),0.0_kind_quad,real(self%variance(i),kind_quad),0.0_kind_quad                                                       ,cosmologicalMassVariance_)
                self%firstCrossingProbability(i,iTime)=max(                                                                          &
                     &                                     +0.0d0,                                                                   &
                     &                                     +2.0d0                                                                    &
                     &                                     *real(                                                                    &
                     &                                           Error_Function_Complementary(                                       &
                     &                                                                        +offsetEffective                       &
                     &                                                                        /sqrt(2.0_kind_quad*varianceResidual)  &
                     &                                                                       )                                     , &
                     &                                           kind=kind_dble                                                      &
                     &                                          )                                                                    &
                     &                                     /self%varianceStep                                                        &
                     &                                     -2.0d0                                                                    &
                     &                                     *probabilityCrossingPrior                                                 &
                     &                                    )
             end do
             ! Force the probability at maximum variance to zero.
             self%firstCrossingProbability(self%countVariance,iTime)=0.0d0
          end do
          !$omp end do
          !![
          <objectDestructor name="excursionSetBarrier_"     />
          <objectDestructor name="cosmologicalMassVariance_"/>
          !!]
<<<<<<< HEAD
          call deallocateArray(barrier)
=======
          deallocate(barrierTable)
>>>>>>> 4a566c25
          !$omp end parallel
#ifdef USEMPI
          if (mpiSelf%isMaster() .or. .not.self%coordinatedMPI_) then
#endif
             call displayCounterClear(verbosityLevelWorking)
             call displayUnindent("done",verbosityLevelWorking)
#ifdef USEMPI
          end if
          if (self%coordinatedMPI_) then
             call mpiBarrier()
             self%firstCrossingProbability=mpiSelf%sum(self%firstCrossingProbability)
          end if
#endif
          ! Build the interpolators.
          if (allocated(self%interpolatorVariance)) deallocate(self%interpolatorVariance)
          if (allocated(self%interpolatorTime    )) deallocate(self%interpolatorTime    )
          allocate(self%interpolatorVariance)
          allocate(self%interpolatorTime    )
          self%interpolatorVariance=interpolator(self%variance)
          self%interpolatorTime    =interpolator(self%time    )
          ! Record that the table is now built.
          self%tableInitialized=.true.
          ! Write the table to file if possible.
#ifdef USEMPI
          if (mpiSelf%isMaster() .or. .not.self%coordinatedMPI_) then
#endif
             if (self%useFile) then
                call File_Lock(char(self%fileName),fileLock,lockIsShared=.false.)
                call self%fileWrite()
                call File_Unlock(fileLock)
             end if
#ifdef USEMPI
          end if
#endif
       end if
       !$omp end critical(farahiProbabilityTabulate)
    end if
    ! Get interpolating factors.
    call self%interpolatorTime    %linearFactors(time    ,iTime    ,hTime    )
    call self%interpolatorVariance%linearFactors(variance,iVariance,hVariance)
    ! Compute first crossing probability by interpolating in the tabulated solutions.
    farahiProbability=0.0d0
    do jTime=0,1
       do jVariance=0,1
          farahiProbability=+farahiProbability                                                &
               &            +hTime                        (                            jTime) &
               &            *hVariance                    (            jVariance            ) &
               &            *self%firstCrossingProbability(iVariance-1+jVariance,iTime+jTime)
       end do
    end do
    return
  end function farahiProbability

  double precision function farahiRate(self,variance,varianceProgenitor,time,node)
    !!{
    Return the excursion set barrier at the given variance and time.
    !!}
    implicit none
    class           (excursionSetFirstCrossingFarahi), intent(inout)  :: self
    double precision                                 , intent(in   )  :: variance, varianceProgenitor, &
         &                                                               time
    type            (treeNode                       ), intent(inout)  :: node

    ! Note that this solver follows the convention used through Galacticus that σ(M) grows following linear theory. That is:
    !
    !  • the root-variance of the density field smoothed on a mass scale M is a function of time, σ(M,t) = σ(M,t₀) D(t)/D(t₀),
    !    where D(t) is the linear growth factor (which may also be scale-dependent);
    !  • the critical overdensity for collapse does not include a factor of the linear growth factor, i.e. δ_c ≅ 1.686 at all
    !    epochs (varying only due to the weak dependence on the epoch-dependent cosmological parameters).
    !
    ! This differs from standard treatments of the excursion set problem in which typically the root-variance, σ(M), is evaluated
    ! at z=0, and the critical overdensity for collapse is replaced with δ_c(t)/D(t). Mathematically these two approaches are
    ! equivalent, but it can be important to keep these distinctions in mind.

    if (varianceProgenitor <= variance) then
       ! For progenitor variances less than or equal to the original variance, return zero.
       farahiRate=0.0d0
    else
       ! Otherwise, interpolate in the tabulated solutions.
       farahiRate=self%rateInterpolate(variance,varianceProgenitor,time,node)
    end if
    return
  end function farahiRate

  double precision function farahiRateInterpolate(self,variance,varianceProgenitor,time,node)
    !!{
    Interpolate in the tabulated excursion set barrier crossing rate.
    !!}
    implicit none
    class           (excursionSetFirstCrossingFarahi), intent(inout)  :: self
    double precision                                 , intent(in   )  :: variance           , varianceProgenitor, &
         &                                                               time
    type            (treeNode                       ), intent(inout)  :: node
    double precision                                 , dimension(0:1) :: hVarianceProgenitor
    integer                                                           :: jVarianceProgenitor, jTime             , &
         &                                                               jVariance
    integer         (c_size_t                       )                 :: iVarianceProgenitor

    ! Ensure that the rate is tabulated.
    call self%rateTabulate(varianceProgenitor,time,node)
    ! For progenitor variances greater than the maximum allowed variance, return zero.
    if (varianceProgenitor > self%varianceMaximumRate) then
       farahiRateInterpolate=0.0d0
       return
    end if
    ! Get interpolation in time.
    if (time /= self%timePreviousRate) then
       self%timePreviousRate    =time
       call self%interpolatorTimeRate           %linearFactors(time    ,self%iTimeRate    ,self%hTimeRate    )
    end if
    ! Get interpolation in variance.
    if (variance /= self%variancePreviousRate) then
       self%variancePreviousRate=variance
       call self%interpolatorVarianceCurrentRate%linearFactors(variance,self%iVarianceRate,self%hVarianceRate)
    end if
    ! Get interpolation in progenitor variance.
    iVarianceProgenitor=self%interpolatorVarianceRate%locate(varianceProgenitor-variance)
    ! Catch cases where the maximum variance is approached.
    if (self%varianceProgenitorRate(iVarianceProgenitor)+variance > self%varianceMaximumRate) then
       ! Force the rate to drop to zero at the maximum variance. (Necessary because we will not have a tabulated point precisely
       ! at the maximum variance.)
       hVarianceProgenitor=[                                                                                           &
            &               +1.0d0                                                                                     &
            &               -((     varianceProgenitor -variance)-self%varianceProgenitorRate(iVarianceProgenitor-1))  &
            &               /((self%varianceMaximumRate-variance)-self%varianceProgenitorRate(iVarianceProgenitor-1)), &
            &               +0.0d0                                                                                     &
            &              ]
    else
       call self%interpolatorVarianceRate%linearWeights(varianceProgenitor-variance,iVarianceProgenitor,hVarianceProgenitor)
    end if
    ! Compute first crossing probability by interpolating.
    farahiRateInterpolate=0.0d0
    do jTime=0,1
       do jVariance=0,1
          do jVarianceProgenitor=0,1
             farahiRateInterpolate=+farahiRateInterpolate                                                                                                   &
                  &                +self%hTimeRate          (                                                                                        jTime) &
                  &                *self%hVarianceRate      (                                                               jVariance                     ) &
                  &                *     hVarianceProgenitor(                      jVarianceProgenitor                                                    ) &
                  &                *self%firstCrossingRate  (iVarianceProgenitor-1+jVarianceProgenitor,self%iVarianceRate-1+jVariance,self%iTimeRate+jTime)
          end do
       end do
    end do
    return
  end function farahiRateInterpolate

  double precision function farahiRateNonCrossing(self,variance,time,node)
    !!{
    Return the rate for excursion set non-crossing.
    !!}
    implicit none
    class           (excursionSetFirstCrossingFarahi), intent(inout) :: self
    double precision                                 , intent(in   ) :: time , variance
    type            (treeNode                       ), intent(inout) :: node


    ! Note that this solver follows the convention used through Galacticus that σ(M) grows following linear theory. That is:
    !
    !  • the root-variance of the density field smoothed on a mass scale M is a function of time, σ(M,t) = σ(M,t₀) D(t)/D(t₀),
    !    where D(t) is the linear growth factor (which may also be scale-dependent);
    !  • the critical overdensity for collapse does not include a factor of the linear growth factor, i.e. δ_c ≅ 1.686 at all
    !    epochs (varying only due to the weak dependence on the epoch-dependent cosmological parameters).
    !
    ! This differs from standard treatments of the excursion set problem in which typically the root-variance, σ(M), is evaluated
    ! at z=0, and the critical overdensity for collapse is replaced with δ_c(t)/D(t). Mathematically these two approaches are
    ! equivalent, but it can be important to keep these distinctions in mind.

    farahiRateNonCrossing=self%rateNonCrossingInterpolate(variance,time,node)
    return
  end function farahiRateNonCrossing

  double precision function farahiRateNonCrossingInterpolate(self,variance,time,node)
    !!{
    Interpolate the rate for excursion set non-crossing.
    !!}
    implicit none
    class           (excursionSetFirstCrossingFarahi), intent(inout) :: self
    double precision                                 , intent(in   ) :: time , variance
    type            (treeNode                       ), intent(inout) :: node
    integer                                                          :: jTime, jVariance

    ! Ensure that the rate is tabulated.
    call self%rateTabulate(variance,time,node)
    ! Get interpolation in time.
    if (time /= self%timePreviousRate) then
       self%timePreviousRate    =time
       call self%interpolatorTimeRate           %linearFactors(time    ,self%iTimeRate    ,self%hTimeRate    )
    end if
    ! Get interpolation in variance.
    if (variance /= self%variancePreviousRate) then
       self%variancePreviousRate=variance
       call self%interpolatorVarianceCurrentRate%linearFactors(variance,self%iVarianceRate,self%hVarianceRate)
    end if
    ! Compute non-crossing probability by interpolating.
    farahiRateNonCrossingInterpolate=0.0d0
    do jTime=0,1
       do jVariance=0,1
          farahiRateNonCrossingInterpolate=+farahiRateNonCrossingInterpolate                                               &
               &                           +self%hTimeRate           (                                              jTime) &
               &                           *self%hVarianceRate       (                     jVariance                     ) &
               &                           *self%nonCrossingRate(self%iVarianceRate-1+jVariance,self%iTimeRate+jTime)
       end do
    end do
    return
  end function farahiRateNonCrossingInterpolate

  subroutine farahiRateTabulate(self,varianceProgenitor,time,node)
    !!{
    Tabulate the excursion set crossing rate.
    !!}
    use :: Display          , only : displayCounter              , displayCounterClear  , displayIndent       , displayMessage, &
          &                          displayUnindent             , verbosityLevelWorking
    use :: Error_Functions  , only : Error_Function_Complementary
    use :: File_Utilities   , only : File_Lock                   , File_Unlock          , lockDescriptor
    use :: Kind_Numbers     , only : kind_dble                   , kind_quad
    use :: MPI_Utilities    , only : mpiBarrier                  , mpiSelf
    use :: Numerical_Ranges , only : Make_Range                  , rangeTypeLinear      , rangeTypeLogarithmic
    implicit none
    class           (excursionSetFirstCrossingFarahi), intent(inout)               :: self
    double precision                                 , intent(in   )               :: time                             , varianceProgenitor
    type            (treeNode                       ), intent(inout)               :: node
    double precision                                 , parameter                   :: varianceMinimumDefault    =1.0d-2
    double precision                                 , parameter                   :: varianceTolerance         =1.0d-6
    double precision                                 , parameter                   :: massLarge                 =1.0d16
    real            (kind=kind_quad                 ), allocatable  , dimension(:) :: firstCrossingRateQuad            , varianceCurrentRateQuad   , &
         &                                                                            varianceProgenitorRateQuad       , barrierRateQuad
    double precision                                                               :: barrierRateTest
    class           (excursionSetBarrierClass       ), pointer                     :: excursionSetBarrier_
    class           (cosmologicalMassVarianceClass  ), pointer                     :: cosmologicalMassVariance_
#ifdef USEMPI
    integer                                                                        :: taskCount
#endif
    logical                                                                        :: makeTable
    integer         (c_size_t                       )                              :: loopCount                        , loopCountTotal
    integer                                                                        :: i                                , iTime                     , &
         &                                                                            iVariance                        , j
    double precision                                                               :: timeProgenitor                   , varianceMinimumRate       , &
         &                                                                            massProgenitor
    character       (len=6                          )                              :: label
    type            (varying_string                 )                              :: message
    type            (lockDescriptor                 )                              :: fileLock
    real            (kind=kind_quad                 )                              :: crossingFraction                 , barrierProgenitorEffective, &
         &                                                                            probabilityCrossingPrior         , varianceStepRate          , &
         &                                                                            barrier                          , growthFactorEffective     , &
         &                                                                            varianceResidual                 , offsetEffective

    ! Note that this solver follows the convention used through Galacticus that σ(M) grows following linear theory. That is:
    !
    !  • the root-variance of the density field smoothed on a mass scale M is a function of time, σ(M,t) = σ(M,t₀) D(t)/D(t₀),
    !    where D(t) is the linear growth factor (which may also be scale-dependent);
    !  • the critical overdensity for collapse does not include a factor of the linear growth factor, i.e. δ_c ≅ 1.686 at all
    !    epochs (varying only due to the weak dependence on the epoch-dependent cosmological parameters).
    !
    ! This differs from standard treatments of the excursion set problem in which typically the root-variance, σ(M), is evaluated
    ! at z=0, and the critical overdensity for collapse is replaced with δ_c(t)/D(t). Mathematically these two approaches are
    ! equivalent, but it can be important to keep these distinctions in mind.

    ! In this function the following translations between internal variable names and math symbols are used:
    !
    !   S₁                = varianceCurrent
    !   S̃                = varianceProgenitor  +varianceCurrent
    !   S                 = varianceIntermediate+varianceCurrent
    !   B(Sᵢ)              = barrier(i)
    !   f(Sᵢ,t)            = self%firstCrossingProbability(i,iTime)
    !   Δδ[t,S₁,S₂,δ₁,δ₂] = self%offsetEffective         (self%time(iTime),0,S1,S2,0,barrier1,barrier2)
    !   ΔS[t,S₁,S₂]       = self%varianceResidual        (self%time(iTime),0,S1,S2                    )

    ! Note that the variables "varianceIntermediate" and "varianceProgenitor" are defined to be the variances in excess of S₁ - which is why they
    ! appear with "varianceCurrent" added to them in the above.
    !
    ! This function is used in the calculation of the distribution of δ at some S for trajectories originating from (S₁,δ₁) and
    ! which did not cross the barrier at any intermediate variance. As such suffixes in variable names have the following
    ! meanings:
    !
    !   "Current"      - refers to the current halo being considered for branching, i.e. the halo existing at point (S₁,δ₁);
    !   "Progenitor"   - refers to the potential progenitor halo being considered, i.e. the halo corresponding to some variance S > S₁;
    !   "Intermediate" - refers to the intermediate variance, S̃ (with S₁ < S̃ < S);
    !   "Quad"         - refers to a quantity computed in quad-precision.

    ! Determine if we need to make the table.
    ! Read tables from file if possible.
    if (self%useFile.and..not.self%tableInitializedRate) then
       call self%fileNameInitialize()
       ! Always obtain the file lock before the hdf5Access lock to avoid deadlocks between OpenMP threads.
       call File_Lock(char(self%fileName),fileLock,lockIsShared=.true.)
       call self%fileRead()
       call File_Unlock(fileLock)
    end if
    makeTable=.not.self%tableInitializedRate.or.(varianceProgenitor > self%varianceMaximumRate*(1.0d0+varianceTolerance)).or.(time < self%timeMinimumRate).or.(time > self%timeMaximumRate)
#ifdef USEMPI
    if (self%coordinatedMPI_) call mpiBarrier()
#endif
    if (makeTable) then
       !$omp critical(farahiRateTabulate)
       ! Attempt to read the file again now that we are within the critical section. If another thread made the file while we were waiting we may be able to skip building the table.
       if (self%useFile) then
          call File_Lock(char(self%fileName),fileLock,lockIsShared=.true.)
          call self%fileRead()
          call File_Unlock(fileLock)
       end if
       makeTable=.not.self%tableInitializedRate.or.(varianceProgenitor > self%varianceMaximumRate*(1.0d0+varianceTolerance)).or.(time < self%timeMinimumRate).or.(time > self%timeMaximumRate)
       if (makeTable) then
<<<<<<< HEAD
          if (allocated(self%varianceProgenitorRate)) call deallocateArray(self%varianceProgenitorRate)
          if (allocated(self%varianceCurrentRate   )) call deallocateArray(self%varianceCurrentRate   )
          if (allocated(self%timeRate              )) call deallocateArray(self%timeRate              )
          if (allocated(self%firstCrossingRate     )) call deallocateArray(self%firstCrossingRate     )
          if (allocated(self%nonCrossingRate       )) call deallocateArray(self%nonCrossingRate       )
=======
          if (allocated(self%varianceTableRate     )) deallocate(self%varianceTableRate     )
          if (allocated(self%varianceTableRateBase )) deallocate(self%varianceTableRateBase )
          if (allocated(self%timeTableRate         )) deallocate(self%timeTableRate         )
          if (allocated(self%firstCrossingTableRate)) deallocate(self%firstCrossingTableRate)
          if (allocated(self%nonCrossingTableRate  )) deallocate(self%nonCrossingTableRate  )
>>>>>>> 4a566c25
          if (self%tableInitializedRate) then
             self%timeMinimumRate=min(self%timeMinimumRate,0.5d0*time)
             self%timeMaximumRate=max(self%timeMaximumRate,2.0d0*time)
             self%countTimeRate  =int(log10(self%timeMaximumRate/self%timeMinimumRate)*dble(self%timeNumberPerDecade))+1
          else
             self%timeMinimumRate=self%cosmologyFunctions_%cosmicTime(self%cosmologyFunctions_%expansionFactorFromRedshift(redshiftMaximum))
             self%timeMaximumRate=self%cosmologyFunctions_%cosmicTime(self%cosmologyFunctions_%expansionFactorFromRedshift(redshiftMinimum))
             self%timeMinimumRate=min(self%timeMinimumRate,0.5d0*time)
             self%timeMaximumRate=max(self%timeMaximumRate,2.0d0*time)
             self%countTimeRate  =max(int(log10(self%timeMaximumRate/self%timeMinimumRate)*dble(self%timeNumberPerDecade))+1,2)
          end if
          ! Set the default minimum variance.
          varianceMinimumRate=varianceMinimumDefault
          ! Next reduce the variance if necessary such that the typical amplitude of fluctuations is less (by a factor of 10) than
          ! the effective barrier height at zero variance for the minimum and maximum times that we must consider. We use some
          ! suitably large mass to estimate the growth of fluctuations on large scales (since we can't assume infinitely large
          ! scales).
          allocate(excursionSetBarrier_     ,mold=self%excursionSetBarrier_     )
          allocate(cosmologicalMassVariance_,mold=self%cosmologicalMassVariance_)
          !$omp critical(excursionSetsSolverFarahiDeepCopy)
          !![
          <deepCopyReset variables="self%excursionSetBarrier_ self%cosmologicalMassVariance_"/>
          <deepCopy source="self%excursionSetBarrier_"      destination="excursionSetBarrier_"     />
          <deepCopy source="self%cosmologicalMassVariance_" destination="cosmologicalMassVariance_"/>
          <deepCopyFinalize variables="excursionSetBarrier_ cosmologicalMassVariance_"/>
          !!]
          !$omp end critical(excursionSetsSolverFarahiDeepCopy)
          growthFactorEffective          =+cosmologicalMassVariance_%rootVariance(massLarge,self%timeMaximumRate                                ) &
               &                          /cosmologicalMassVariance_%rootVariance(massLarge,self%timeMaximumRate*(1.0d0-self%fractionalTimeStep))
          varianceMinimumRate            =min(                                                                                                                      &
               &                              +varianceMinimumRate                                                                                                , &
               &                              +1.0d-2                                                                                                               &
               &                              *(                                                                                                                    &
               &                                +excursionSetBarrier_%barrier(+0.0d0,self%timeMaximumRate*(1.0d0-self%fractionalTimeStep),node,rateCompute=.true.)  &
               &                                *dble(growthFactorEffective)                                                                                        &
               &                                -excursionSetBarrier_%barrier(+0.0d0,self%timeMaximumRate                                ,node,rateCompute=.true.)  &
               &                               )**2                                                                                                                 &
               &                             )
          !![
          <objectDestructor name="excursionSetBarrier_"     />
          <objectDestructor name="cosmologicalMassVariance_"/>
          !!]
<<<<<<< HEAD
          self%varianceMaximumRate        =self%varianceLimit(varianceProgenitor)
          self%countVarianceProgenitorRate=int(log10(self%varianceMaximumRate/varianceMinimumRate)*dble(self%varianceNumberPerDecade))+1
          self%countVarianceCurrentRate   =int(self%varianceMaximumRate*dble(self%varianceNumberPerUnit))
          call allocateArray(self%varianceProgenitorRate,[1+self%countVarianceProgenitorRate                                                   ],lowerBounds=[0    ])
          call allocateArray(self%varianceCurrentRate   ,[                                   1+self%countVarianceCurrentRate                   ],lowerBounds=[0    ])
          call allocateArray(self%timeRate              ,[                                                                   self%countTimeRate]                    )
          call allocateArray(self%firstCrossingRate     ,[1+self%countVarianceProgenitorRate,1+self%countVarianceCurrentRate,self%countTimeRate],lowerBounds=[0,0,1])
          call allocateArray(self%nonCrossingRate       ,[                                   1+self%countVarianceCurrentRate,self%countTimeRate],lowerBounds=[  0,1])
=======
          self%varianceMaximumRate       =max(self%varianceMaximumRate,varianceProgenitor)
          self%varianceTableCountRate    =int(log10(self%varianceMaximumRate/varianceMinimumRate)*dble(self%varianceNumberPerDecade))+1
          self%varianceTableCountRateBase=int(self%varianceMaximumRate*dble(self%varianceNumberPerUnit))
          allocate(self%varianceTableRate     (0:self%varianceTableCountRate                                                          ))
          allocate(self%varianceTableRateBase (                              0:self%varianceTableCountRateBase                        ))
          allocate(self%timeTableRate         (                                                                self%timeTableCountRate))
          allocate(self%firstCrossingTableRate(0:self%varianceTableCountRate,0:self%varianceTableCountRateBase,self%timeTableCountRate))
          allocate(self%nonCrossingTableRate  (                              0:self%varianceTableCountRateBase,self%timeTableCountRate))
>>>>>>> 4a566c25
          ! For the variance table, the zeroth point is always zero, higher points are distributed uniformly in variance.
          self%varianceProgenitorRate(0                                 )=0.0d0
          self%varianceProgenitorRate(1:self%countVarianceProgenitorRate)=self%varianceRange(varianceMinimumRate,self%varianceMaximumRate,self%countVarianceProgenitorRate  ,exponent =1.0d0          )
          self%varianceCurrentRate   (0:self%countVarianceCurrentRate   )=Make_Range        (0.0d0              ,self%varianceMaximumRate,self%countVarianceCurrentRate   +1,rangeType=rangeTypeLinear)
          ! Allocate temporary arrays used in quad-precision solver for barrier crossing rates.
          allocate(varianceProgenitorRateQuad(0:self%countVarianceProgenitorRate))
          allocate(varianceCurrentRateQuad   (0:self%countVarianceCurrentRate   ))
          varianceProgenitorRateQuad=self%varianceProgenitorRate
          varianceCurrentRateQuad   =self%varianceCurrentRate
          ! The time table is logarithmically distributed in time.
          self%timeRate=Make_Range(self%timeMinimumRate,self%timeMaximumRate,self%countTimeRate,rangeType=rangeTypeLogarithmic)
          ! Loop through the table and solve for the first crossing distribution.
#ifdef USEMPI
          if (mpiSelf%isMaster() .or. .not.self%coordinatedMPI_) then
#endif
             call displayIndent("solving for excursion set barrier crossing rates",verbosityLevelWorking)
             message="    time: "
             write (label,'(f6.3)') self%timeMinimumRate
             message=message//label//" to "
             write (label,'(f6.3)') self%timeMaximumRate
             message=message//label
             call displayMessage(message,verbosityLevelWorking)
             message="variance: "
             write (label,'(f6.3)') self%varianceMaximumRate
             message=message//label
             call displayMessage(message,verbosityLevelWorking)
#ifdef USEMPI
          end if
#endif
#ifdef USEMPI
          if (mpiSelf%isMaster() .or. .not.self%coordinatedMPI_) then
             loopCountTotal=int(self%countTimeRate,kind=c_size_t)*int(self%countVarianceCurrentRate+1,kind=c_size_t)/int(mpiSelf%count(),kind=c_size_t)+1_c_size_t
          else
#endif
             loopCountTotal=int(self%countTimeRate,kind=c_size_t)*int(self%countVarianceCurrentRate+1,kind=c_size_t)
#ifdef USEMPI
          end if
#endif
          loopCount=0
#ifdef USEMPI
          if (self%coordinatedMPI_) then
             self%firstCrossingRate=0.0d0
             self%nonCrossingRate  =0.0d0
          end if
          taskCount=-1
#endif
          ! Make a call to the barrier function at maximum variance for the minimum and maximum times so that the barrier function
          ! is initialized and covers the whole range we are intereseted in.
          barrierRateTest=self%excursionSetBarrier_%barrier(self%varianceMaximumRate,self%timeMinimumRate*(1.0d0-self%fractionalTimeStep),node,rateCompute=.true.)
          barrierRateTest=self%excursionSetBarrier_%barrier(self%varianceMaximumRate,self%timeMaximumRate                                ,node,rateCompute=.true.)
          ! Begin an OpenMP parallel region. Each parallel thread will compute first crossing rates for a different epoch.
          !$omp parallel private(iTime,timeProgenitor,iVariance,varianceStepRate,i,j,probabilityCrossingPrior,crossingFraction,barrier,barrierProgenitorEffective,firstCrossingRateQuad,excursionSetBarrier_,cosmologicalMassVariance_,barrierRateQuad,massProgenitor,growthFactorEffective,offsetEffective,varianceResidual) if (.not.mpiSelf%isActive() .or. .not.self%coordinatedMPI_)
          ! Create threadprivate copies of the barrier and mass variance objects.
          allocate(excursionSetBarrier_     ,mold=self%excursionSetBarrier_     )
          allocate(cosmologicalMassVariance_,mold=self%cosmologicalMassVariance_)
          !$omp critical(excursionSetsSolverFarahiDeepCopy)
          !![
          <deepCopyReset variables="self%excursionSetBarrier_ self%cosmologicalMassVariance_"/>
          <deepCopy source="self%excursionSetBarrier_"      destination="excursionSetBarrier_"     />
          <deepCopy source="self%cosmologicalMassVariance_" destination="cosmologicalMassVariance_"/>
          <deepCopyFinalize variables="excursionSetBarrier_ cosmologicalMassVariance_"/>
          !!]
          !$omp end critical(excursionSetsSolverFarahiDeepCopy)
<<<<<<< HEAD
          call allocateArray(barrierRateQuad,[self%countVarianceProgenitorRate])
=======
          allocate(barrierTableRateQuad(self%varianceTableCountRate))
>>>>>>> 4a566c25
          !$omp do schedule(dynamic)
          do iTime=1,self%countTimeRate
             if (.not.allocated(firstCrossingRateQuad)) allocate(firstCrossingRateQuad(0:self%countVarianceProgenitorRate))
             ! Compute a suitable progenitor time.
             timeProgenitor=self%timeRate(iTime)*(1.0d0-self%fractionalTimeStep)
             ! Iterate over the variance of the current halo.
             do iVariance=0,self%countVarianceCurrentRate
#ifdef USEMPI
                taskCount=taskCount+1
                if (self%coordinatedMPI_ .and. mod(taskCount,mpiSelf%count()) /= mpiSelf%rank()) cycle
#endif
#ifdef USEMPI
                if (mpiSelf%isMaster() .or. .not.self%coordinatedMPI_) then
#endif
                   call displayCounter(int(100.0d0*dble(loopCount)/dble(loopCountTotal)),loopCount==0,verbosityLevelWorking)
#ifdef USEMPI
                end if
#endif
                ! Construct the barrier table for progenitor halos.
                do i=1,self%countVarianceProgenitorRate
                   massProgenitor          =+cosmologicalMassVariance_%mass        (real(sqrt(+varianceProgenitorRateQuad(i)+varianceCurrentRateQuad(iVariance)),kind=8),self%timeRate      (iTime)                        )
                   growthFactorEffective   =+cosmologicalMassVariance_%rootVariance(           massProgenitor                                                           ,self%timeRate      (iTime)                        ) &
                        &                   /cosmologicalMassVariance_%rootVariance(           massProgenitor                                                           ,     timeProgenitor                               )
                   barrierRateQuad      (i)=+excursionSetBarrier_     %barrier     (real(     +varianceProgenitorRateQuad(i)+varianceCurrentRateQuad(iVariance) ,kind=8),     timeProgenitor       ,node,rateCompute=.true.) &
                        &                   *growthFactorEffective
                end do
                !$omp atomic
                loopCount=loopCount+1_c_size_t
                ! For zero variance, the rate is initialized to zero.
                firstCrossingRateQuad(0)=0.0_kind_quad
                ! Compute the step in variance across this first grid point.
                varianceStepRate=+varianceProgenitorRateQuad(1) &
                     &           -varianceProgenitorRateQuad(0)
                ! Compute the barrier for the descendent.
                barrier=real(excursionSetBarrier_%barrier(real(varianceCurrentRateQuad(iVariance),kind=8),self%timeRate(iTime),node,rateCompute=.true.),kind=kind_quad)
                ! Compute the first crossing distribution at the first grid point.
                if (varianceProgenitorRateQuad(1)+varianceCurrentRateQuad(iVariance) > self%varianceMaximumRate) then
                   firstCrossingRateQuad(1)= 0.0_kind_quad
                else
                   offsetEffective              =self%offsetEffective (self%timeRate(iTime),varianceCurrentRateQuad(iVariance),varianceProgenitorRateQuad(1),0.0_kind_quad,barrier,barrierRateQuad(1)-barrier,0.0_kind_quad,cosmologicalMassVariance_)
                   varianceResidual             =self%varianceResidual(self%timeRate(iTime),varianceCurrentRateQuad(iVariance),varianceProgenitorRateQuad(1),0.0_kind_quad                                                 ,cosmologicalMassVariance_)
                   firstCrossingRateQuad(1)=+2.0_kind_quad                                                      &
                        &                   *Error_Function_Complementary(                                      &
                        &                                                 +offsetEffective                      &
                        &                                                 /sqrt(2.0_kind_quad*varianceResidual) &
                        &                                                )                                      &
                        &                   /varianceStepRate
                end if
                ! Iterate over remaining progenitor variances, solving for the first crossing rate at each.
                do i=2,self%countVarianceProgenitorRate
                   if (varianceProgenitorRateQuad(i)+varianceCurrentRateQuad(iVariance) > self%varianceMaximumRate) then
                      firstCrossingRateQuad(i)=0.0_kind_quad
                   else
                      barrierProgenitorEffective=+barrierRateQuad(i) &
                        &                        -barrier
                      probabilityCrossingPrior  =+0.0_kind_quad
                      ! Sum the contributions from trajectories which crossed the barrier at some smaller progenitor variance.
                      do j=1,i-1
                         varianceStepRate        =(varianceProgenitorRateQuad(j+1)-varianceProgenitorRateQuad(j-1))/2.0_kind_quad
                         offsetEffective         =self%offsetEffective (self%timeRate(iTime),varianceCurrentRateQuad(iVariance),varianceProgenitorRateQuad(i),varianceProgenitorRateQuad(j),barrier,barrierProgenitorEffective,barrierRateQuad(j)-barrier,cosmologicalMassVariance_)
                         varianceResidual        =self%varianceResidual(self%timeRate(iTime),varianceCurrentRateQuad(iVariance),varianceProgenitorRateQuad(i),varianceProgenitorRateQuad(j)                                                              ,cosmologicalMassVariance_)
                         probabilityCrossingPrior=+probabilityCrossingPrior                                           &
                              &                   +firstCrossingRateQuad(j)                                           &
                              &                   *varianceStepRate                                                   &
                              &                   *Error_Function_Complementary(                                      &
                              &                                                 +offsetEffective                      &
                              &                                                 /sqrt(2.0_kind_quad*varianceResidual) &
                              &                                                )
                      end do
                      varianceStepRate             =varianceProgenitorRateQuad(i)-varianceProgenitorRateQuad(i-1)
                      offsetEffective              =self%offsetEffective (self%timeRate(iTime),varianceCurrentRateQuad(iVariance),varianceProgenitorRateQuad(i),0.0_kind_quad,barrier,barrierProgenitorEffective,0.0_kind_quad,cosmologicalMassVariance_)
                      varianceResidual             =self%varianceResidual(self%timeRate(iTime),varianceCurrentRateQuad(iVariance),varianceProgenitorRateQuad(i),0.0_kind_quad                                                 ,cosmologicalMassVariance_)
                      firstCrossingRateQuad(i)=max(                                                                      &
                           &                       +0.0_kind_quad,                                                       &
                           &                       +(                                                                    &
                           &                         +2.0_kind_quad                                                      &
                           &                         *Error_Function_Complementary(                                      &
                           &                                                       +offsetEffective                      &
                           &                                                       /sqrt(2.0_kind_quad*varianceResidual) &
                           &                                                      )                                      &
                           &                         -2.0_kind_quad*probabilityCrossingPrior                             &
                           &                        )                                                                    &
                           &                       /varianceStepRate                                                     &
                           &                      )
                   end if
                end do
                ! Compute the fraction of trajectories which never cross the barrier.
                crossingFraction=0.0_kind_quad
                do j=0,self%countVarianceProgenitorRate-1
                   varianceStepRate=+varianceProgenitorRateQuad(j+1) &
                        &           -varianceProgenitorRateQuad(j)
                   crossingFraction=+crossingFraction             &
                        &           +0.5_kind_quad                &
                        &           *(                            &
                        &              firstCrossingRateQuad(j  ) &
                        &             +firstCrossingRateQuad(j+1) &
                        &            )                            &
                        &           *varianceStepRate
                end do
                ! Compute the rate for trajectories which never cross the barrier.
                self%nonCrossingRate(iVariance,iTime)=real(                                   &
                     &                                     +(1.0_kind_quad-crossingFraction)  &
                     &                                     /self%timeRate(iTime)              &
                     &                                     /self%fractionalTimeStep         , &
                     &                                     kind=kind_dble                     &
                     &                                    )
                ! Store the compute crossing rate in our table.
                self%firstCrossingRate(:,iVariance,iTime)=real(firstCrossingRateQuad,kind=kind_dble)

             end do
             ! Divide through by the time step to get the rate of barrier crossing.
             self%firstCrossingRate(:,:,iTime)=+self%firstCrossingRate (:,:,iTime) &
                  &                            /self%timeRate          (    iTime) &
                  &                            /self%fractionalTimeStep
          end do
          !$omp end do
          !![
          <objectDestructor name="excursionSetBarrier_"     />
          <objectDestructor name="cosmologicalMassVariance_"/>
          !!]
<<<<<<< HEAD
          call deallocateArray(barrierRateQuad)
=======
          deallocate(barrierTableRateQuad)
>>>>>>> 4a566c25
          !$omp end parallel
          ! Deallocate work arrays.
          deallocate(varianceCurrentRateQuad   )
          deallocate(varianceProgenitorRateQuad)
          if (allocated(firstCrossingRateQuad)) deallocate(firstCrossingRateQuad)
#ifdef USEMPI
          if (mpiSelf%isMaster() .or. .not.self%coordinatedMPI_) then
#endif
             call displayCounterClear(       verbosityLevelWorking)
             call displayUnindent    ("done",verbosityLevelWorking)
#ifdef USEMPI
          end if
          if (self%coordinatedMPI_) then
             call mpiBarrier()
             self%firstCrossingRate=mpiSelf%sum(self%firstCrossingRate)
             self%  nonCrossingRate=mpiSelf%sum(self%  nonCrossingRate)
          end if
#endif
          ! Build the interpolators.
          if (allocated(self%interpolatorVarianceRate       )) deallocate(self%interpolatorVarianceRate       )
          if (allocated(self%interpolatorVarianceCurrentRate)) deallocate(self%interpolatorVarianceCurrentRate)
          if (allocated(self%interpolatorTimeRate           )) deallocate(self%interpolatorTimeRate           )
          allocate(self%interpolatorVarianceRate       )
          allocate(self%interpolatorVarianceCurrentRate)
          allocate(self%interpolatorTimeRate           )
          self%interpolatorVarianceRate       =interpolator(self%varianceProgenitorRate)
          self%interpolatorVarianceCurrentRate=interpolator(self%varianceCurrentRate   )
          self%interpolatorTimeRate           =interpolator(self%timeRate              )
          ! Set previous variance and time to unphysical values to force recompute of interpolation factors on next call.
          self%variancePreviousRate=-1.0d0
          self%timePreviousRate    =-1.0d0
          ! Record that the table is now built.
          self%tableInitializedRate=.true.
          ! Write the table to file if possible.
#ifdef USEMPI
          if (mpiSelf%isMaster() .or. .not.self%coordinatedMPI_) then
#endif
             if (self%useFile) then
                call File_Lock(char(self%fileName),fileLock,lockIsShared=.false.)
                call self%fileWrite()
                call File_Unlock(fileLock)
             end if
#ifdef USEMPI
          end if
#endif
       end if
       !$omp end critical(farahiRateTabulate)
    end if
    return
  end subroutine farahiRateTabulate

  subroutine farahiFileRead(self)
    !!{
    Read tabulated data on excursion set first crossing probabilities from file.
    !!}
    use :: Display           , only : displayIndent, displayMessage  , displayUnindent, verbosityLevelWorking
    use :: File_Utilities    , only : File_Exists  , File_Name_Expand
    use :: HDF5_Access       , only : hdf5Access
    use :: IO_HDF5           , only : hdf5Object
    use :: ISO_Varying_String, only : operator(//) , var_str         , varying_string
<<<<<<< HEAD
    use :: Memory_Management , only : allocateArray, deallocateArray
    use :: String_Handling   , only : operator(//)
=======
>>>>>>> 4a566c25
    implicit none
    class           (excursionSetFirstCrossingFarahi), intent(inout)                   :: self
    type            (hdf5Object                     )                                  :: dataFile                   , dataGroup
    double precision                                 , allocatable  , dimension(:    ) :: varianceCurrentTmp       , varianceTmp
    double precision                                 , allocatable  , dimension(:,:  ) :: firstCrossingProbabilityTmp, nonCrossingRate
    double precision                                 , allocatable  , dimension(:,:,:) :: firstCrossingRateTmp
    type            (varying_string                 )                                  :: message
    character       (len=32                         )                                  :: label

    ! Initialize file name.
    call self%fileNameInitialize()
    ! Return immediately if the file does not exist.
    if (.not.File_Exists(char(self%fileName))) return
    ! Open the data file.
    !$ call hdf5Access%set()
    call dataFile%openFile(char(self%fileName))
    ! Check if the standard table is populated.
    if (dataFile%hasGroup('probability')) then
       ! Deallocate arrays if necessary.
<<<<<<< HEAD
       if (allocated(self%variance                )) call deallocateArray(self%variance                )
       if (allocated(self%time                    )) call deallocateArray(self%time                    )
       if (allocated(self%firstCrossingProbability)) call deallocateArray(self%firstCrossingProbability)
=======
       if (allocated(self%varianceTable                )) deallocate(self%varianceTable                )
       if (allocated(self%timeTable                    )) deallocate(self%timeTable                    )
       if (allocated(self%firstCrossingProbabilityTable)) deallocate(self%firstCrossingProbabilityTable)
>>>>>>> 4a566c25
       ! Read the datasets.
       dataGroup=dataFile%openGroup("probability")
       call dataGroup%readDataset('variance'                ,varianceTmp                )
       call dataGroup%readDataset('time'                    ,self%time                  )
       call dataGroup%readDataset('firstCrossingProbability',firstCrossingProbabilityTmp)
       call dataGroup%close()
       ! Set table sizes and limits.
       self%countVariance=size(varianceTmp)-1
       self%countTime    =size(self%time  )
       ! Transfer to tables.
<<<<<<< HEAD
       call allocateArray(self%variance                ,[1+self%countVariance               ],lowerBounds=[0  ])
       call allocateArray(self%firstCrossingProbability,[1+self%countVariance,self%countTime],lowerBounds=[0,1])
       self%variance                (0:self%countVariance  )=varianceTmp                (1:self%countVariance+1  )
       self%firstCrossingProbability(0:self%countVariance,:)=firstCrossingProbabilityTmp(1:self%countVariance+1,:)
       call deallocateArray(varianceTmp                )
       call deallocateArray(firstCrossingProbabilityTmp)
=======
       allocate(self%varianceTable                (0:self%varianceTableCount                    ))
       allocate(self%firstCrossingProbabilityTable(0:self%varianceTableCount,self%timeTableCount))
       self%varianceTable                (0:self%varianceTableCount  )=varianceTableTmp           (1:self%varianceTableCount+1  )
       self%firstCrossingProbabilityTable(0:self%varianceTableCount,:)=firstCrossingProbabilityTmp(1:self%varianceTableCount+1,:)
       deallocate(varianceTableTmp           )
       deallocate(firstCrossingProbabilityTmp)
>>>>>>> 4a566c25
       ! Set table limits.
       self%timeMinimum     =+self%time    (                 1)
       self%timeMaximum     =+self%time    (self%    countTime)
       self%varianceMaximum =+self%variance(self%countVariance)
       self%varianceStep    =+self%variance(                 1) &
            &                -self%variance(                 0)
       self%tableInitialized=.true.
       ! Build the interpolators.
       if (allocated(self%interpolatorVariance)) deallocate(self%interpolatorVariance)
       if (allocated(self%interpolatorTime    )) deallocate(self%interpolatorTime    )
       allocate(self%interpolatorVariance)
       allocate(self%interpolatorTime    )
       self%interpolatorVariance=interpolator(self%variance)
       self%interpolatorTime    =interpolator(self%time    )
       ! Report.
       message=var_str('read excursion set first crossing probability from: ')//char(self%fileName)
       call displayIndent  (message,verbosityLevelWorking)
       write (label,'(e22.16)') self%timeMinimum
       message=var_str('    time minimum: ')//label//' Gyr'
       call displayMessage (message,verbosityLevelWorking)
       write (label,'(e22.16)') self%timeMaximum
       message=var_str('    time maximum: ')//label//' Gyr'
       call displayMessage (message,verbosityLevelWorking)
       write (label,'(e22.16)') self%varianceMaximum
       message=var_str('variance maximum: ')//label
       call displayMessage (message,verbosityLevelWorking)
       message=var_str('      table size: ')//size(self%time)//' ⨉ '//size(self%variance)
       call displayMessage (message,verbosityLevelWorking)
       write (label,'(f7.3)') dble(sizeof(self%time)+sizeof(self%variance)+sizeof(self%firstCrossingProbability))/1024.0d0**3
       message=var_str('     memory size: ')//label//' Gib'
       call displayMessage (message,verbosityLevelWorking)
       call displayUnindent(''     ,verbosityLevelWorking)
    end if
    ! Check if the rate table is populated.
    if (dataFile%hasGroup('rate')) then
       ! Deallocate arrays if necessary.
<<<<<<< HEAD
       if (allocated(self%varianceProgenitorRate)) call deallocateArray(self%varianceProgenitorRate)
       if (allocated(self%varianceCurrentRate   )) call deallocateArray(self%varianceCurrentRate   )
       if (allocated(self%timeRate              )) call deallocateArray(self%timeRate              )
       if (allocated(self%firstCrossingRate     )) call deallocateArray(self%firstCrossingRate     )
       if (allocated(self%nonCrossingRate       )) call deallocateArray(self%nonCrossingRate       )
=======
       if (allocated(self%varianceTableRate     )) deallocate(self%varianceTableRate     )
       if (allocated(self%varianceTableRateBase )) deallocate(self%varianceTableRateBase )
       if (allocated(self%timeTableRate         )) deallocate(self%timeTableRate         )
       if (allocated(self%firstCrossingTableRate)) deallocate(self%firstCrossingTableRate)
       if (allocated(self%nonCrossingTableRate  )) deallocate(self%nonCrossingTableRate  )
>>>>>>> 4a566c25
       ! Read the datasets.
       dataGroup=dataFile%openGroup("rate")
       call dataGroup%readDataset('varianceProgenitor',varianceTmp         )
       call dataGroup%readDataset('varianceCurrent'   ,varianceCurrentTmp  )
       call dataGroup%readDataset('time'              ,self%timeRate       )
       call dataGroup%readDataset('firstCrossingRate' ,firstCrossingRateTmp)
       call dataGroup%readDataset('nonCrossingRate'   ,nonCrossingRate     )
       call dataGroup%close()
       ! Set table sizes and limits.
<<<<<<< HEAD
       self%countVarianceProgenitorRate=size(varianceTmp       )-1
       self%countVarianceCurrentRate   =size(varianceCurrentTmp)-1
       self%countTimeRate              =size(self%timeRate     )
       ! Transfer to tablse.
       call allocateArray(self%varianceProgenitorRate,[1+self%countVarianceProgenitorRate                                                   ],lowerBounds=[0    ])
       call allocateArray(self%varianceCurrentRate   ,[                                   1+self%countVarianceCurrentRate                   ],lowerBounds=[  0  ])
       call allocateArray(self%firstCrossingRate     ,[1+self%countVarianceProgenitorRate,1+self%countVarianceCurrentRate,self%countTimeRate],lowerBounds=[0,0,1])
       call allocateArray(self%nonCrossingRate       ,[                                   1+self%countVarianceCurrentRate,self%countTimeRate],lowerBounds=[  0,1])
       self%varianceProgenitorRate(0:self%countVarianceProgenitorRate                                  )=varianceTmp         (1:self%countVarianceProgenitorRate+1                                    )
       self%varianceCurrentRate   (                                   0:self%countVarianceCurrentRate  )=varianceCurrentTmp  (                                     1:self%countVarianceCurrentRate+1  )
       self%firstCrossingRate     (0:self%countVarianceProgenitorRate,0:self%countVarianceCurrentRate,:)=firstCrossingRateTmp(1:self%countVarianceProgenitorRate+1,1:self%countVarianceCurrentRate+1,:)
       self%nonCrossingRate       (                                   0:self%countVarianceCurrentRate,:)=nonCrossingRate     (                                     1:self%countVarianceCurrentRate+1,:)
       call deallocateArray(varianceTmp       )
       call deallocateArray(varianceCurrentTmp)
=======
       self%varianceTableCountRate    =size(varianceTableTmp    )-1
       self%varianceTableCountRateBase=size(varianceTableBaseTmp)-1
       self%timeTableCountRate        =size(self%timeTableRate  )
       ! Transfer to tables.
       allocate(self%varianceTableRate     (0:self%varianceTableCountRate                                                          ))
       allocate(self%varianceTableRateBase (                              0:self%varianceTableCountRateBase                        ))
       allocate(self%firstCrossingTableRate(0:self%varianceTableCountRate,0:self%varianceTableCountRateBase,self%timeTableCountRate))
       allocate(self%nonCrossingTableRate  (                              0:self%varianceTableCountRateBase,self%timeTableCountRate))
       self%varianceTableRate     (0:self%varianceTableCountRate                                    )=varianceTableTmp    (1:self%varianceTableCountRate+1                                      )
       self%varianceTableRateBase (                              0:self%varianceTableCountRateBase  )=varianceTableBaseTmp(                                1:self%varianceTableCountRateBase+1  )
       self%firstCrossingTableRate(0:self%varianceTableCountRate,0:self%varianceTableCountRateBase,:)=firstCrossingRateTmp(1:self%varianceTableCountRate+1,1:self%varianceTableCountRateBase+1,:)
       self%nonCrossingTableRate  (                              0:self%varianceTableCountRateBase,:)=nonCrossingTableRate(                                1:self%varianceTableCountRateBase+1,:)
       deallocate(varianceTableTmp    )
       deallocate(varianceTableBaseTmp)
>>>>>>> 4a566c25
       ! Set table limits.
       self%varianceMaximumRate =self%varianceProgenitorRate(self%countVarianceProgenitorRate)
       self%timeMinimumRate     =self%timeRate              (                               1)
       self%timeMaximumRate     =self%timeRate              (self%countTimeRate              )
       self%tableInitializedRate=.true.
       ! Build the interpolators.
       if (allocated(self%interpolatorVarianceRate       )) deallocate(self%interpolatorVarianceRate       )
       if (allocated(self%interpolatorVarianceCurrentRate)) deallocate(self%interpolatorVarianceCurrentRate)
       if (allocated(self%interpolatorTimeRate           )) deallocate(self%interpolatorTimeRate           )
       allocate(self%interpolatorVarianceRate       )
       allocate(self%interpolatorVarianceCurrentRate)
       allocate(self%interpolatorTimeRate           )
       self%interpolatorVarianceRate       =interpolator(self%varianceProgenitorRate)
       self%interpolatorVarianceCurrentRate=interpolator(self%varianceCurrentRate   )
       self%interpolatorTimeRate           =interpolator(self%timeRate              )
       ! Report.
       message=var_str('read excursion set first crossing rates from: ')//char(self%fileName)
       call displayIndent  (message,verbosityLevelWorking)
       write (label,'(e22.16)') self%timeMinimumRate
       message=var_str('    time minimum: ')//label//' Gyr'
       call displayMessage (message,verbosityLevelWorking)
       write (label,'(e22.16)') self%timeMaximumRate
       message=var_str('    time maximum: ')//label//' Gyr'
       call displayMessage (message,verbosityLevelWorking)
       write (label,'(e22.16)') self%varianceMaximumRate
       message=var_str('variance maximum: ')//label
       call displayMessage (message,verbosityLevelWorking)
       message=var_str('      table size: ')//size(self%timeRate)//' ⨉ '//size(self%varianceProgenitorRate)//' ⨉ '//size(self%varianceCurrentRate)
       call displayMessage (message,verbosityLevelWorking)
       write (label,'(f7.3)') dble(sizeof(self%timeRate)+sizeof(self%varianceProgenitorRate)+sizeof(self%varianceCurrentRate)+sizeof(self%firstCrossingRate)+sizeof(self%nonCrossingRate))/1024.0d0**3
       message=var_str('     memory size: ')//label//' Gib'
       call displayMessage (message,verbosityLevelWorking)
       call displayUnindent(''     ,verbosityLevelWorking)
    end if
    ! Close the data file.
    call dataFile%close()
    !$ call hdf5Access%unset()
    return
  end subroutine farahiFileRead

  subroutine farahiFileWrite(self)
    !!{
    Write tabulated data on excursion set first crossing probabilities to file.
    !!}
    use :: HDF5_Access       , only : hdf5Access
    use :: IO_HDF5           , only : hdf5Object
    use :: Display           , only : displayIndent, displayMessage, displayUnindent, verbosityLevelWorking
    use :: HDF5              , only : hsize_t
    use :: ISO_Varying_String, only : operator(//) , var_str       , varying_string
    use :: String_Handling   , only : operator(//)
    implicit none
    class    (excursionSetFirstCrossingFarahi), intent(inout) :: self
    type     (hdf5Object                     )                :: dataFile, dataGroup
    type     (varying_string                 )                :: message
    character(len=32                         )                :: label

    ! Don't write anything if neither table is initialized.
    if (.not.(self%tableInitialized.or.self%tableInitializedRate)) return
    ! Initialize file name.
    call self%fileNameInitialize()
    ! Open the data file.
    !$ call hdf5Access%set()
    call dataFile%openFile(char(self%fileName),overWrite=.true.,chunkSize=100_hsize_t,compressionLevel=9)
    ! Check if the standard table is populated.
    if (self%tableInitialized) then
       dataGroup=dataFile%openGroup("probability")
       call dataGroup%writeDataset(self%variance                ,'variance'                ,'The variance at which results are tabulated.'                         )
       call dataGroup%writeDataset(self%time                    ,'time'                    ,'The cosmic times at which results are tabulated.'                     )
       call dataGroup%writeDataset(self%firstCrossingProbability,'firstCrossingProbability','The probability of first crossing as a function of variance and time.')
       call dataGroup%close()
       ! Report.
       message=var_str('write excursion set first crossing probability to: ')//char(self%fileName)
       call displayIndent  (message,verbosityLevelWorking)
       write (label,'(e22.16)') self%timeMinimum
       message=var_str('    time minimum: ')//label//' Gyr'
       call displayMessage (message,verbosityLevelWorking)
       write (label,'(e22.16)') self%timeMaximum
       message=var_str('    time maximum: ')//label//' Gyr'
       call displayMessage (message,verbosityLevelWorking)
       write (label,'(e22.16)') self%varianceMaximum
       message=var_str('variance maximum: ')//label
       call displayMessage (message,verbosityLevelWorking)
       message=var_str('      table size: ')//size(self%time)//' ⨉ '//size(self%variance)
       call displayMessage (message,verbosityLevelWorking)
       write (label,'(f7.3)') dble(sizeof(self%time)+sizeof(self%variance)+sizeof(self%firstCrossingProbability))/1024.0d0**3
       message=var_str('     memory size: ')//label//' Gib'
       call displayUnindent(''     ,verbosityLevelWorking)
    end if
    ! Check if the rate table is populated.
    if (self%tableInitializedRate) then
       dataGroup=dataFile%openGroup("rate")
       call dataGroup%writeDataset(self%varianceProgenitorRate,'varianceProgenitor','The variance at which results are tabulated.'                               )
       call dataGroup%writeDataset(self%varianceCurrentRate   ,'varianceCurrent'   ,'The variance of the base halo at which results are tabulated.'              )
       call dataGroup%writeDataset(self%timeRate              ,'time'              ,'The cosmic times at which results are tabulated.'                           )
       call dataGroup%writeDataset(self%firstCrossingRate     ,'firstCrossingRate' ,'The probability rate of first crossing as a function of variances and time.')
       call dataGroup%writeDataset(self%nonCrossingRate       ,'nonCrossingRate'   ,'The probability rate of non crossing as a function of variance and time.'   )
       call dataGroup%close()
       ! Report.
       message=var_str('wrote excursion set first crossing rates to: ')//char(self%fileName)
       call displayIndent  (message,verbosityLevelWorking)
       write (label,'(e22.16)') self%timeMinimumRate
       message=var_str('    time minimum: ')//label//' Gyr'
       call displayMessage (message,verbosityLevelWorking)
       write (label,'(e22.16)') self%timeMaximumRate
       message=var_str('    time maximum: ')//label//' Gyr'
       call displayMessage (message,verbosityLevelWorking)
       write (label,'(e22.16)') self%varianceMaximumRate
       message=var_str('variance maximum: ')//label
       call displayMessage (message,verbosityLevelWorking)
       message=var_str('      table size: ')//size(self%timeRate)//' ⨉ '//size(self%varianceProgenitorRate)//' ⨉ '//size(self%varianceCurrentRate)
       call displayMessage (message,verbosityLevelWorking)
       write (label,'(f7.3)') dble(sizeof(self%timeRate)+sizeof(self%varianceProgenitorRate)+sizeof(self%varianceCurrentRate)+sizeof(self%firstCrossingRate)+sizeof(self%nonCrossingRate))/1024.0d0**3
       message=var_str('     memory size: ')//label//' Gib'
       call displayMessage (message,verbosityLevelWorking)
       call displayUnindent(''     ,verbosityLevelWorking)
    end if
    ! Close the data file.
    call dataFile%close()
    !$ call hdf5Access%unset()
    return
  end subroutine farahiFileWrite

  function farahiVarianceRange(self,rangeMinimum,rangeMaximum,rangeNumber,exponent) result (rangeValues)
    !!{
    Builds a numerical range between {\normalfont \ttfamily rangeMinimum} and {\normalfont \ttfamily rangeMaximum} using
    {\normalfont \ttfamily rangeNumber} points with spacing that varies from logarithmic to linear spacing with the transition
    point controlled by {\normalfont \ttfamily exponent}. Specifically, suppose we have $N=${\normalfont \ttfamily rangeNumber}
    points in the range, from $S_\mathrm{min}=${\normalfont \ttfamily rangeMinimum} to $S_\mathrm{max}=${\normalfont \ttfamily
    rangeMaximum}. We define $f_i=(i-1)/(N-1)$ where $i$ runs from $1$ to $N$. We then define:
    \begin{equation}
     f_i = { \int_{S_\mathrm{min}}^{S_i} x^{n_i} \mathrm{d} x \over \int_{S_\mathrm{min}}^{S_\mathrm{max}} x^{n_i} \mathrm{d} x},
    \end{equation}
    and solve for $S_i$ to find the $i^\mathrm{th}$ range value. If $n_i=0$ then this will give $S_i$ linearly spaced between
    $S_\mathrm{min}$ and $S_\mathrm{max}$, while if $n_i=-1$ this will give $S_i$ logarithmically spaced between
    $S_\mathrm{min}$ and $S_\mathrm{max}$. Therefore, if we make $n_i$ vary from $-1$ to $0$ at $i$ ranges from $1$ to $N$ we
    will get a smooth transition from logarithmic to linear spacing. We choose to use $n_i=-1+f_i^\alpha$ where
    $\alpha=${\normalfont \ttfamily exponent} is a supplied argument.
    !!}
    implicit none
    class           (excursionSetFirstCrossingFarahi), intent(inout)          :: self
    double precision                                 , intent(in   )          :: rangeMaximum , rangeMinimum    , &
         &                                                                       exponent
    integer                                          , intent(in   )          :: rangeNumber
    double precision                                 , dimension(rangeNumber) :: rangeValues
    integer                                                                   :: iRange
    double precision                                                          :: fractionRange, integrandExponent
    !$GLC attributes unused :: self

    do iRange=1,rangeNumber
       fractionRange    =dble(iRange-1)/dble(rangeNumber-1)
       integrandExponent=-1.0d0+fractionRange**exponent
       if (integrandExponent == -1.0d0) then
          rangeValues(iRange)=exp(log(rangeMinimum)                          +log(rangeMaximum                           /rangeMinimum                           )*fractionRange)
       else
          rangeValues(iRange)=   (    rangeMinimum**(1.0d0+integrandExponent)+   (rangeMaximum**(1.0d0+integrandExponent)-rangeMinimum**(1.0d0+integrandExponent))*fractionRange)**(1.00/(1.0d0+integrandExponent))
       end if
    end do
    return
  end function farahiVarianceRange

  double precision function farahiVarianceLimit(self,varianceProgenitor)
    !!{
    Return the maximum variance to which to tabulate.
    !!}
    implicit none
    class           (excursionSetFirstCrossingFarahi), intent(inout) :: self
    double precision                                 , intent(in   ) :: varianceProgenitor

    if (self%varianceIsUnlimited) then
       farahiVarianceLimit=max(self%varianceMaximumRate,2.0d0*varianceProgenitor)
    else
       farahiVarianceLimit=max(self%varianceMaximumRate,      varianceProgenitor)
    end if
    return
  end function farahiVarianceLimit

  function farahiVarianceResidual(self,time,varianceCurrent,varianceIntermediate,varianceProgenitor,cosmologicalMassVariance_) result(varianceResidual)
    !!{
    Return the residual variance between two points for a standard Weiner process.
    !!}
    use :: Kind_Numbers, only : kind_quad
    implicit none
    real            (kind_quad                      )                :: varianceResidual
    class           (excursionSetFirstCrossingFarahi), intent(inout) :: self
    real            (kind_quad                      ), intent(in   ) :: varianceCurrent          , varianceIntermediate, &
         &                                                              varianceProgenitor
    double precision                                 , intent(in   ) :: time
    class           (cosmologicalMassVarianceClass  ), intent(inout) :: cosmologicalMassVariance_
    !$GLC attributes unused :: self, varianceCurrent, time, cosmologicalMassVariance_
    
    ! Note that this solver follows the convention used through Galacticus that σ(M) grows following linear theory. That is:
    !
    !  • the root-variance of the density field smoothed on a mass scale M is a function of time, σ(M,t) = σ(M,t₀) D(t)/D(t₀),
    !    where D(t) is the linear growth factor (which may also be scale-dependent);
    !  • the critical overdensity for collapse does not include a factor of the linear growth factor, i.e. δ_c ≅ 1.686 at all
    !    epochs (varying only due to the weak dependence on the epoch-dependent cosmological parameters).
    !
    ! This differs from standard treatments of the excursion set problem in which typically the root-variance, σ(M), is evaluated
    ! at z=0, and the critical overdensity for collapse is replaced with δ_c(t)/D(t). Mathematically these two approaches are
    ! equivalent, but it can be important to keep these distinctions in mind.

    ! In this function the following translations between internal variable names and math symbols are used:
    !
    !   S₁ = varianceCurrent
    !   S̃ = varianceProgenitor  +varianceCurrent
    !   S  = varianceIntermediate+varianceCurrent
    !   δ₁ = deltaCurrent
    !   δ̃  = deltaProgenitor     +deltaCurrent
    !   δ  = deltaIntermediate   +deltaCurrent
    !    
    ! Note that the variables "varianceIntermediate" and "varianceProgenitor" are defined to be the variances in excess of S₁ -
    ! which is why they appear with "varianceCurrent" added to them in the above.
    !
    ! This function is used in the calculation of the distribution of δ at some S for trajectories originating from (S₁,δ₁) and
    ! which did not cross the barrier at any intermediate variance. As such suffixes in variable names have the following
    ! meanings:
    !
    !   "Current"      - refers to the current halo being considered for branching, i.e. the halo existing at point (S₁,δ₁);
    !   "Progenitor"   - refers to the potential progenitor halo being considered, i.e. the halo corresponding to some variance S > S₁;
    !   "Intermediate" - refers to the intermediate variance, S̃ (with S₁ < S̃ < S).
    varianceResidual=+varianceIntermediate &
         &           -varianceProgenitor
    return
  end function farahiVarianceResidual

  function farahiOffsetEffective(self,time,varianceCurrent,varianceIntermediate,varianceProgenitor,deltaCurrent,deltaIntermediate,deltaProgenitor,cosmologicalMassVariance_) result(offsetEffective)
    !!{
    Return the residual variance between two points for a standard Weiner process.
    !!}
    use :: Kind_Numbers, only : kind_quad
    implicit none
    real            (kind_quad                      )                :: offsetEffective
    class           (excursionSetFirstCrossingFarahi), intent(inout) :: self
    real            (kind_quad                      ), intent(in   ) :: deltaCurrent             , deltaIntermediate , &
         &                                                              deltaProgenitor          , varianceCurrent   , &
         &                                                              varianceIntermediate     , varianceProgenitor
    double precision                                 , intent(in   ) :: time
    class           (cosmologicalMassVarianceClass  ), intent(inout) :: cosmologicalMassVariance_
    !$GLC attributes unused :: self, deltaCurrent, varianceCurrent, varianceIntermediate, varianceProgenitor, time, cosmologicalMassVariance_
    
    ! Note that this solver follows the convention used through Galacticus that σ(M) grows following linear theory. That is:
    !
    !  • the root-variance of the density field smoothed on a mass scale M is a function of time, σ(M,t) = σ(M,t₀) D(t)/D(t₀),
    !    where D(t) is the linear growth factor (which may also be scale-dependent);
    !  • the critical overdensity for collapse does not include a factor of the linear growth factor, i.e. δ_c ≅ 1.686 at all
    !    epochs (varying only due to the weak dependence on the epoch-dependent cosmological parameters).
    !
    ! This differs from standard treatments of the excursion set problem in which typically the root-variance, σ(M), is evaluated
    ! at z=0, and the critical overdensity for collapse is replaced with δ_c(t)/D(t). Mathematically these two approaches are
    ! equivalent, but it can be important to keep these distinctions in mind.

    ! In this function the following translations between internal variable names and math symbols are used:
    !
    !   S₁ = varianceCurrent
    !   S̃ = varianceProgenitor  +varianceCurrent
    !   S  = varianceIntermediate+varianceCurrent
    !    
    ! Note that the variables "varianceIntermediate" and "varianceProgenitor" are defined to be the variances in excess of S₁ -
    ! which is why they appear with "varianceCurrent" added to them in the above.
    !
    ! This function is used in the calculation of the distribution of δ at some S for trajectories originating from (S₁,δ₁) and
    ! which did not cross the barrier at any intermediate variance. As such suffixes in variable names have the following
    ! meanings:
    !
    !   "Current"      - refers to the current halo being considered for branching, i.e. the halo existing at point (S₁,δ₁);
    !   "Progenitor"   - refers to the potential progenitor halo being considered, i.e. the halo corresponding to some variance S > S₁;
    !   "Intermediate" - refers to the intermediate variance, S̃ (with S₁ < S̃ < S).
    offsetEffective=+deltaIntermediate &
         &          -deltaProgenitor
    return
  end function farahiOffsetEffective<|MERGE_RESOLUTION|>--- conflicted
+++ resolved
@@ -468,19 +468,11 @@
        makeTable=.not.self%tableInitialized.or.(variance > self%varianceMaximum*(1.0d0+toleranceRelativeVariance)).or.(time < self%timeMinimum).or.(time > self%timeMaximum)
        if (makeTable) then
           ! Construct the table of variance on which we will solve for the first crossing distribution.
-<<<<<<< HEAD
-          if (allocated(self%variance           )) call deallocateArray(self%variance           )
-          if (allocated(self%time               )) call deallocateArray(self%time               )
-          if (allocated(self%firstCrossingProbability)) call deallocateArray(self%firstCrossingProbability)
-          self%varianceMaximum=max(self%varianceMaximum,variance)
-          self%countVariance  =int(self%varianceMaximum*dble(self%varianceNumberPerUnitProbability))
-=======
-          if (allocated(self%varianceTable                )) deallocate(self%varianceTable                )
-          if (allocated(self%timeTable                    )) deallocate(self%timeTable                    )
-          if (allocated(self%firstCrossingProbabilityTable)) deallocate(self%firstCrossingProbabilityTable)
+          if (allocated(self%variance                )) deallocate(self%variance                )
+          if (allocated(self%time                    )) deallocate(self%time                    )
+          if (allocated(self%firstCrossingProbability)) deallocate(self%firstCrossingProbability)
           self%varianceMaximum   =max(self%varianceMaximum,variance)
-          self%varianceTableCount=int(self%varianceMaximum*dble(self%varianceNumberPerUnitProbability))
->>>>>>> 4a566c25
+          self%countVariance=int(self%varianceMaximum*dble(self%varianceNumberPerUnitProbability))
           if (self%tableInitialized) then
              self%timeMinimum=min(      self%timeMinimum                                          ,0.5d0*time)
              self%timeMaximum=max(      self%timeMaximum                                          ,2.0d0*time)
@@ -488,24 +480,14 @@
              self%timeMinimum=                                                                     0.5d0*time
              self%timeMaximum=max(2.0d0*self%cosmologyFunctions_%cosmicTime(expansionFactor=1.0d0),2.0d0*time)
           end if
-<<<<<<< HEAD
           self%countTime=max(2,int(log10(self%timeMaximum/self%timeMinimum)*dble(self%timeNumberPerDecade))+1)
-          call allocateArray(self%variance           ,[1+self%countVariance               ],lowerBounds=[0  ])
-          call allocateArray(self%time               ,[                     self%countTime]                  )
-          call allocateArray(self%firstCrossingProbability,[1+self%countVariance,self%countTime],lowerBounds=[0,1])
-          self%time    =Make_Range(self%timeMinimum,self%timeMaximum    ,self%countTime      ,rangeType=rangeTypeLogarithmic)
-          self%variance=Make_Range(0.0d0           ,self%varianceMaximum,self%countVariance+1,rangeType=rangeTypeLinear     )
-          self%varianceStep =+self%variance(1) &
-               &             -self%variance(0)
-=======
-          self%timeTableCount=max(2,int(log10(self%timeMaximum/self%timeMinimum)*dble(self%timeNumberPerDecade))+1)
-          allocate(self%varianceTable                (0:self%varianceTableCount                    ))
-          allocate(self%timeTable                    (                          self%timeTableCount))
-          allocate(self%firstCrossingProbabilityTable(0:self%varianceTableCount,self%timeTableCount))
-          self%timeTable        =Make_Range(self%timeMinimum,self%timeMaximum    ,self%timeTableCount      ,rangeType=rangeTypeLogarithmic)
-          self%varianceTable    =Make_Range(0.0d0           ,self%varianceMaximum,self%varianceTableCount+1,rangeType=rangeTypeLinear     )
-          self%varianceTableStep=self%varianceTable(1)-self%varianceTable(0)
->>>>>>> 4a566c25
+          allocate(self%variance                (0:self%countVariance               ))
+          allocate(self%time                    (                     self%countTime))
+          allocate(self%firstCrossingProbability(0:self%countVariance,self%countTime))
+          self%time        =Make_Range(self%timeMinimum,self%timeMaximum    ,self%countTime      ,rangeType=rangeTypeLogarithmic)
+          self%variance    =Make_Range(0.0d0           ,self%varianceMaximum,self%countVariance+1,rangeType=rangeTypeLinear     )
+          self%varianceStep=+self%variance(1) &
+               &            -self%variance(0)
           ! Loop through the table and solve for the first crossing distribution.
 #ifdef USEMPI
           if (mpiSelf%isMaster() .or. .not.self%coordinatedMPI_) then
@@ -554,11 +536,7 @@
           <deepCopyFinalize variables="excursionSetBarrier_ cosmologicalMassVariance_"/>
           !!]
           !$omp end critical(excursionSetsSolverFarahiDeepCopy)
-<<<<<<< HEAD
-          call allocateArray(barrier,[1+self%countVariance],lowerBounds=[0])
-=======
-          allocate(barrierTable(0:self%varianceTableCount))
->>>>>>> 4a566c25
+          allocate(barrier(0:self%countVariance))
           !$omp do schedule(dynamic)
           do iTime=1,self%countTime
 #ifdef USEMPI
@@ -635,11 +613,7 @@
           <objectDestructor name="excursionSetBarrier_"     />
           <objectDestructor name="cosmologicalMassVariance_"/>
           !!]
-<<<<<<< HEAD
-          call deallocateArray(barrier)
-=======
-          deallocate(barrierTable)
->>>>>>> 4a566c25
+          deallocate(barrier)
           !$omp end parallel
 #ifdef USEMPI
           if (mpiSelf%isMaster() .or. .not.self%coordinatedMPI_) then
@@ -942,19 +916,11 @@
        end if
        makeTable=.not.self%tableInitializedRate.or.(varianceProgenitor > self%varianceMaximumRate*(1.0d0+varianceTolerance)).or.(time < self%timeMinimumRate).or.(time > self%timeMaximumRate)
        if (makeTable) then
-<<<<<<< HEAD
-          if (allocated(self%varianceProgenitorRate)) call deallocateArray(self%varianceProgenitorRate)
-          if (allocated(self%varianceCurrentRate   )) call deallocateArray(self%varianceCurrentRate   )
-          if (allocated(self%timeRate              )) call deallocateArray(self%timeRate              )
-          if (allocated(self%firstCrossingRate     )) call deallocateArray(self%firstCrossingRate     )
-          if (allocated(self%nonCrossingRate       )) call deallocateArray(self%nonCrossingRate       )
-=======
-          if (allocated(self%varianceTableRate     )) deallocate(self%varianceTableRate     )
-          if (allocated(self%varianceTableRateBase )) deallocate(self%varianceTableRateBase )
-          if (allocated(self%timeTableRate         )) deallocate(self%timeTableRate         )
-          if (allocated(self%firstCrossingTableRate)) deallocate(self%firstCrossingTableRate)
-          if (allocated(self%nonCrossingTableRate  )) deallocate(self%nonCrossingTableRate  )
->>>>>>> 4a566c25
+          if (allocated(self%varianceProgenitorRate)) deallocate(self%varianceProgenitorRate)
+          if (allocated(self%varianceCurrentRate   )) deallocate(self%varianceCurrentRate   )
+          if (allocated(self%timeRate              )) deallocate(self%timeRate              )
+          if (allocated(self%firstCrossingRate     )) deallocate(self%firstCrossingRate     )
+          if (allocated(self%nonCrossingRate       )) deallocate(self%nonCrossingRate       )
           if (self%tableInitializedRate) then
              self%timeMinimumRate=min(self%timeMinimumRate,0.5d0*time)
              self%timeMaximumRate=max(self%timeMaximumRate,2.0d0*time)
@@ -997,25 +963,14 @@
           <objectDestructor name="excursionSetBarrier_"     />
           <objectDestructor name="cosmologicalMassVariance_"/>
           !!]
-<<<<<<< HEAD
           self%varianceMaximumRate        =self%varianceLimit(varianceProgenitor)
           self%countVarianceProgenitorRate=int(log10(self%varianceMaximumRate/varianceMinimumRate)*dble(self%varianceNumberPerDecade))+1
           self%countVarianceCurrentRate   =int(self%varianceMaximumRate*dble(self%varianceNumberPerUnit))
-          call allocateArray(self%varianceProgenitorRate,[1+self%countVarianceProgenitorRate                                                   ],lowerBounds=[0    ])
-          call allocateArray(self%varianceCurrentRate   ,[                                   1+self%countVarianceCurrentRate                   ],lowerBounds=[0    ])
-          call allocateArray(self%timeRate              ,[                                                                   self%countTimeRate]                    )
-          call allocateArray(self%firstCrossingRate     ,[1+self%countVarianceProgenitorRate,1+self%countVarianceCurrentRate,self%countTimeRate],lowerBounds=[0,0,1])
-          call allocateArray(self%nonCrossingRate       ,[                                   1+self%countVarianceCurrentRate,self%countTimeRate],lowerBounds=[  0,1])
-=======
-          self%varianceMaximumRate       =max(self%varianceMaximumRate,varianceProgenitor)
-          self%varianceTableCountRate    =int(log10(self%varianceMaximumRate/varianceMinimumRate)*dble(self%varianceNumberPerDecade))+1
-          self%varianceTableCountRateBase=int(self%varianceMaximumRate*dble(self%varianceNumberPerUnit))
-          allocate(self%varianceTableRate     (0:self%varianceTableCountRate                                                          ))
-          allocate(self%varianceTableRateBase (                              0:self%varianceTableCountRateBase                        ))
-          allocate(self%timeTableRate         (                                                                self%timeTableCountRate))
-          allocate(self%firstCrossingTableRate(0:self%varianceTableCountRate,0:self%varianceTableCountRateBase,self%timeTableCountRate))
-          allocate(self%nonCrossingTableRate  (                              0:self%varianceTableCountRateBase,self%timeTableCountRate))
->>>>>>> 4a566c25
+          allocate(self%varianceProgenitorRate(0:self%countVarianceProgenitorRate                                                   ))
+          allocate(self%varianceCurrentRate   (                                   0:self%countVarianceCurrentRate                   ))
+          allocate(self%timeRate              (                                                                   self%countTimeRate))
+          allocate(self%firstCrossingRate     (0:self%countVarianceProgenitorRate,0:self%countVarianceCurrentRate,self%countTimeRate))
+          allocate(self%nonCrossingRate       (                                   0:self%countVarianceCurrentRate,self%countTimeRate))
           ! For the variance table, the zeroth point is always zero, higher points are distributed uniformly in variance.
           self%varianceProgenitorRate(0                                 )=0.0d0
           self%varianceProgenitorRate(1:self%countVarianceProgenitorRate)=self%varianceRange(varianceMinimumRate,self%varianceMaximumRate,self%countVarianceProgenitorRate  ,exponent =1.0d0          )
@@ -1079,11 +1034,7 @@
           <deepCopyFinalize variables="excursionSetBarrier_ cosmologicalMassVariance_"/>
           !!]
           !$omp end critical(excursionSetsSolverFarahiDeepCopy)
-<<<<<<< HEAD
-          call allocateArray(barrierRateQuad,[self%countVarianceProgenitorRate])
-=======
-          allocate(barrierTableRateQuad(self%varianceTableCountRate))
->>>>>>> 4a566c25
+          allocate(barrierRateQuad(self%countVarianceProgenitorRate))
           !$omp do schedule(dynamic)
           do iTime=1,self%countTimeRate
              if (.not.allocated(firstCrossingRateQuad)) allocate(firstCrossingRateQuad(0:self%countVarianceProgenitorRate))
@@ -1204,11 +1155,7 @@
           <objectDestructor name="excursionSetBarrier_"     />
           <objectDestructor name="cosmologicalMassVariance_"/>
           !!]
-<<<<<<< HEAD
-          call deallocateArray(barrierRateQuad)
-=======
-          deallocate(barrierTableRateQuad)
->>>>>>> 4a566c25
+          deallocate(barrierRateQuad)
           !$omp end parallel
           ! Deallocate work arrays.
           deallocate(varianceCurrentRateQuad   )
@@ -1269,15 +1216,11 @@
     use :: HDF5_Access       , only : hdf5Access
     use :: IO_HDF5           , only : hdf5Object
     use :: ISO_Varying_String, only : operator(//) , var_str         , varying_string
-<<<<<<< HEAD
-    use :: Memory_Management , only : allocateArray, deallocateArray
     use :: String_Handling   , only : operator(//)
-=======
->>>>>>> 4a566c25
     implicit none
     class           (excursionSetFirstCrossingFarahi), intent(inout)                   :: self
     type            (hdf5Object                     )                                  :: dataFile                   , dataGroup
-    double precision                                 , allocatable  , dimension(:    ) :: varianceCurrentTmp       , varianceTmp
+    double precision                                 , allocatable  , dimension(:    ) :: varianceCurrentTmp         , varianceTmp
     double precision                                 , allocatable  , dimension(:,:  ) :: firstCrossingProbabilityTmp, nonCrossingRate
     double precision                                 , allocatable  , dimension(:,:,:) :: firstCrossingRateTmp
     type            (varying_string                 )                                  :: message
@@ -1293,15 +1236,9 @@
     ! Check if the standard table is populated.
     if (dataFile%hasGroup('probability')) then
        ! Deallocate arrays if necessary.
-<<<<<<< HEAD
-       if (allocated(self%variance                )) call deallocateArray(self%variance                )
-       if (allocated(self%time                    )) call deallocateArray(self%time                    )
-       if (allocated(self%firstCrossingProbability)) call deallocateArray(self%firstCrossingProbability)
-=======
-       if (allocated(self%varianceTable                )) deallocate(self%varianceTable                )
-       if (allocated(self%timeTable                    )) deallocate(self%timeTable                    )
-       if (allocated(self%firstCrossingProbabilityTable)) deallocate(self%firstCrossingProbabilityTable)
->>>>>>> 4a566c25
+       if (allocated(self%variance                )) deallocate(self%variance                )
+       if (allocated(self%time                    )) deallocate(self%time                    )
+       if (allocated(self%firstCrossingProbability)) deallocate(self%firstCrossingProbability)
        ! Read the datasets.
        dataGroup=dataFile%openGroup("probability")
        call dataGroup%readDataset('variance'                ,varianceTmp                )
@@ -1312,21 +1249,12 @@
        self%countVariance=size(varianceTmp)-1
        self%countTime    =size(self%time  )
        ! Transfer to tables.
-<<<<<<< HEAD
-       call allocateArray(self%variance                ,[1+self%countVariance               ],lowerBounds=[0  ])
-       call allocateArray(self%firstCrossingProbability,[1+self%countVariance,self%countTime],lowerBounds=[0,1])
-       self%variance                (0:self%countVariance  )=varianceTmp                (1:self%countVariance+1  )
-       self%firstCrossingProbability(0:self%countVariance,:)=firstCrossingProbabilityTmp(1:self%countVariance+1,:)
-       call deallocateArray(varianceTmp                )
-       call deallocateArray(firstCrossingProbabilityTmp)
-=======
-       allocate(self%varianceTable                (0:self%varianceTableCount                    ))
-       allocate(self%firstCrossingProbabilityTable(0:self%varianceTableCount,self%timeTableCount))
-       self%varianceTable                (0:self%varianceTableCount  )=varianceTableTmp           (1:self%varianceTableCount+1  )
-       self%firstCrossingProbabilityTable(0:self%varianceTableCount,:)=firstCrossingProbabilityTmp(1:self%varianceTableCount+1,:)
-       deallocate(varianceTableTmp           )
+       allocate(self%variance                (0:self%countVariance               ))
+       allocate(self%firstCrossingProbability(0:self%countVariance,self%countTime))
+       self%variance                         (0:self%countVariance  )=varianceTmp                (1:self%countVariance+1  )
+       self%firstCrossingProbability         (0:self%countVariance,:)=firstCrossingProbabilityTmp(1:self%countVariance+1,:)
+       deallocate(varianceTmp                )
        deallocate(firstCrossingProbabilityTmp)
->>>>>>> 4a566c25
        ! Set table limits.
        self%timeMinimum     =+self%time    (                 1)
        self%timeMaximum     =+self%time    (self%    countTime)
@@ -1363,19 +1291,11 @@
     ! Check if the rate table is populated.
     if (dataFile%hasGroup('rate')) then
        ! Deallocate arrays if necessary.
-<<<<<<< HEAD
-       if (allocated(self%varianceProgenitorRate)) call deallocateArray(self%varianceProgenitorRate)
-       if (allocated(self%varianceCurrentRate   )) call deallocateArray(self%varianceCurrentRate   )
-       if (allocated(self%timeRate              )) call deallocateArray(self%timeRate              )
-       if (allocated(self%firstCrossingRate     )) call deallocateArray(self%firstCrossingRate     )
-       if (allocated(self%nonCrossingRate       )) call deallocateArray(self%nonCrossingRate       )
-=======
-       if (allocated(self%varianceTableRate     )) deallocate(self%varianceTableRate     )
-       if (allocated(self%varianceTableRateBase )) deallocate(self%varianceTableRateBase )
-       if (allocated(self%timeTableRate         )) deallocate(self%timeTableRate         )
-       if (allocated(self%firstCrossingTableRate)) deallocate(self%firstCrossingTableRate)
-       if (allocated(self%nonCrossingTableRate  )) deallocate(self%nonCrossingTableRate  )
->>>>>>> 4a566c25
+       if (allocated(self%varianceProgenitorRate)) deallocate(self%varianceProgenitorRate)
+       if (allocated(self%varianceCurrentRate   )) deallocate(self%varianceCurrentRate   )
+       if (allocated(self%timeRate              )) deallocate(self%timeRate              )
+       if (allocated(self%firstCrossingRate     )) deallocate(self%firstCrossingRate     )
+       if (allocated(self%nonCrossingRate       )) deallocate(self%nonCrossingRate       )
        ! Read the datasets.
        dataGroup=dataFile%openGroup("rate")
        call dataGroup%readDataset('varianceProgenitor',varianceTmp         )
@@ -1385,37 +1305,20 @@
        call dataGroup%readDataset('nonCrossingRate'   ,nonCrossingRate     )
        call dataGroup%close()
        ! Set table sizes and limits.
-<<<<<<< HEAD
-       self%countVarianceProgenitorRate=size(varianceTmp       )-1
+       self%countVarianceProgenitorRate=size(varianceTmp      )-1
        self%countVarianceCurrentRate   =size(varianceCurrentTmp)-1
-       self%countTimeRate              =size(self%timeRate     )
-       ! Transfer to tablse.
-       call allocateArray(self%varianceProgenitorRate,[1+self%countVarianceProgenitorRate                                                   ],lowerBounds=[0    ])
-       call allocateArray(self%varianceCurrentRate   ,[                                   1+self%countVarianceCurrentRate                   ],lowerBounds=[  0  ])
-       call allocateArray(self%firstCrossingRate     ,[1+self%countVarianceProgenitorRate,1+self%countVarianceCurrentRate,self%countTimeRate],lowerBounds=[0,0,1])
-       call allocateArray(self%nonCrossingRate       ,[                                   1+self%countVarianceCurrentRate,self%countTimeRate],lowerBounds=[  0,1])
+       self%countTimeRate              =size(self%timeRate    )
+       ! Transfer to tables.
+       allocate(self%varianceProgenitorRate(0:self%countVarianceProgenitorRate                                                   ))
+       allocate(self%varianceCurrentRate   (                                   0:self%countVarianceCurrentRate                   ))
+       allocate(self%firstCrossingRate     (0:self%countVarianceProgenitorRate,0:self%countVarianceCurrentRate,self%countTimeRate))
+       allocate(self%nonCrossingRate       (                                   0:self%countVarianceCurrentRate,self%countTimeRate))
        self%varianceProgenitorRate(0:self%countVarianceProgenitorRate                                  )=varianceTmp         (1:self%countVarianceProgenitorRate+1                                    )
        self%varianceCurrentRate   (                                   0:self%countVarianceCurrentRate  )=varianceCurrentTmp  (                                     1:self%countVarianceCurrentRate+1  )
        self%firstCrossingRate     (0:self%countVarianceProgenitorRate,0:self%countVarianceCurrentRate,:)=firstCrossingRateTmp(1:self%countVarianceProgenitorRate+1,1:self%countVarianceCurrentRate+1,:)
        self%nonCrossingRate       (                                   0:self%countVarianceCurrentRate,:)=nonCrossingRate     (                                     1:self%countVarianceCurrentRate+1,:)
-       call deallocateArray(varianceTmp       )
-       call deallocateArray(varianceCurrentTmp)
-=======
-       self%varianceTableCountRate    =size(varianceTableTmp    )-1
-       self%varianceTableCountRateBase=size(varianceTableBaseTmp)-1
-       self%timeTableCountRate        =size(self%timeTableRate  )
-       ! Transfer to tables.
-       allocate(self%varianceTableRate     (0:self%varianceTableCountRate                                                          ))
-       allocate(self%varianceTableRateBase (                              0:self%varianceTableCountRateBase                        ))
-       allocate(self%firstCrossingTableRate(0:self%varianceTableCountRate,0:self%varianceTableCountRateBase,self%timeTableCountRate))
-       allocate(self%nonCrossingTableRate  (                              0:self%varianceTableCountRateBase,self%timeTableCountRate))
-       self%varianceTableRate     (0:self%varianceTableCountRate                                    )=varianceTableTmp    (1:self%varianceTableCountRate+1                                      )
-       self%varianceTableRateBase (                              0:self%varianceTableCountRateBase  )=varianceTableBaseTmp(                                1:self%varianceTableCountRateBase+1  )
-       self%firstCrossingTableRate(0:self%varianceTableCountRate,0:self%varianceTableCountRateBase,:)=firstCrossingRateTmp(1:self%varianceTableCountRate+1,1:self%varianceTableCountRateBase+1,:)
-       self%nonCrossingTableRate  (                              0:self%varianceTableCountRateBase,:)=nonCrossingTableRate(                                1:self%varianceTableCountRateBase+1,:)
-       deallocate(varianceTableTmp    )
-       deallocate(varianceTableBaseTmp)
->>>>>>> 4a566c25
+       deallocate(varianceTmp      )
+       deallocate(varianceCurrentTmp)
        ! Set table limits.
        self%varianceMaximumRate =self%varianceProgenitorRate(self%countVarianceProgenitorRate)
        self%timeMinimumRate     =self%timeRate              (                               1)
